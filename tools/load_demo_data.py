import datetime
import os
import subprocess
import base64
from pathlib import Path
import shutil
import pandas as pd
import signal
import requests

from baselayer.app.env import load_env
from baselayer.app.model_util import status, create_tables, drop_tables
from social_tornado.models import TornadoStorage
<<<<<<< HEAD
from skyportal.models import (init_db, Base, DBSession, Comment,
                              Instrument, Group, GroupUser, Photometry,
                              Source, Spectrum, Telescope, Thumbnail, User)
from skyportal.model_util import setup_permissions, load_demo_data
=======
from skyportal.models import init_db, Base, DBSession, Source, User
from skyportal.model_util import setup_permissions, create_token
from skyportal.tests import api
from baselayer.tools.test_frontend import verify_server_availability
>>>>>>> 07973828


if __name__ == "__main__":
    """Insert test data"""
    env, cfg = load_env()
<<<<<<< HEAD
    load_demo_data(cfg)
=======
    basedir = Path(os.path.dirname(__file__)) / ".."

    with status(f"Connecting to database {cfg['database']['database']}"):
        init_db(**cfg["database"])

    with status("Dropping all tables"):
        drop_tables()

    with status("Creating tables"):
        create_tables()

    for model in Base.metadata.tables:
        print("    -", model)

    with status(f"Creating permissions"):
        setup_permissions()

    with status(f"Creating dummy users"):
        super_admin_user = User(
            username="testuser@cesium-ml.org", role_ids=["Super admin"]
        )
        group_admin_user = User(
            username="groupadmin@cesium-ml.org", role_ids=["Super admin"]
        )
        full_user = User(username="fulluser@cesium-ml.org", role_ids=["Full user"])
        view_only_user = User(
            username="viewonlyuser@cesium-ml.org", role_ids=["View only"]
        )
        DBSession().add_all(
            [super_admin_user, group_admin_user, full_user, view_only_user]
        )

        for u in [super_admin_user, group_admin_user, full_user, view_only_user]:
            DBSession().add(
                TornadoStorage.user.create_social_auth(u, u.username, "google-oauth2")
            )

    with status("Creating token"):
        token = create_token(
            [
                "Manage groups",
                "Manage sources",
                "Upload data",
                "Comment",
                "Manage users",
            ],
            super_admin_user.id,
            "load_demo_data token",
        )

    def assert_post(endpoint, data):
        response_status, data = api("POST", endpoint, data, token)
        if not response_status == 200 and data["status"] == "success":
            raise RuntimeError(
                f'API call to {endpoint} failed with status {status}: {data["message"]}'
            )
        return data

    with status("Launching web app & executing API calls"):
        try:
            response_status, data = api("GET", "sysinfo", token=token)
            app_already_running = True
        except requests.ConnectionError:
            app_already_running = False
            web_client = subprocess.Popen(
                ["make", "run"], cwd=basedir, preexec_fn=os.setsid
            )

        server_url = f"http://localhost:{cfg['ports.app']}"
        print()
        print(f"Waiting for server to appear at {server_url}...")

        try:
            verify_server_availability(server_url)
            print("App running - continuing with API calls")

            with status("Creating dummy group & adding users"):
                data = assert_post(
                    "groups",
                    data={
                        "name": "Stream A",
                        "group_admins": [
                            super_admin_user.username,
                            group_admin_user.username,
                        ],
                    },
                )
                group_id = data["data"]["id"]

                for u in [view_only_user, full_user]:
                    data = assert_post(
                        f"groups/{group_id}/users/{u.username}", data={"admin": False}
                    )

            with status("Creating dummy instruments"):
                data = assert_post(
                    "telescope",
                    data={
                        "name": "Palomar 1.5m",
                        "nickname": "P60",
                        "lat": 33.3633675,
                        "lon": -116.8361345,
                        "elevation": 1870,
                        "diameter": 1.5,
                        "group_ids": [group_id],
                    },
                )
                telescope1_id = data["data"]["id"]

                data = assert_post(
                    "instrument",
                    data={
                        "name": "P60 Camera",
                        "type": "phot",
                        "band": "optical",
                        "telescope_id": telescope1_id,
                    },
                )
                instrument1_id = data["data"]["id"]

                data = assert_post(
                    "telescope",
                    data={
                        "name": "Nordic Optical Telescope",
                        "nickname": "NOT",
                        "lat": 28.75,
                        "lon": 17.88,
                        "elevation": 1870,
                        "diameter": 2.56,
                        "group_ids": [group_id],
                    },
                )
                telescope2_id = data["data"]["id"]

                data = assert_post(
                    "instrument",
                    data={
                        "name": "ALFOSC",
                        "type": "both",
                        "band": "optical",
                        "telescope_id": telescope2_id,
                    },
                )

            with status("Creating dummy sources"):
                SOURCES = [
                    {
                        "id": "14gqr",
                        "ra": 353.36647,
                        "dec": 33.646149,
                        "redshift": 0.063,
                        "group_ids": [group_id],
                        "comments": [
                            "No source at transient location to R>26 in LRIS imaging",
                            "Strong calcium lines have emerged.",
                        ],
                    },
                    {
                        "id": "16fil",
                        "ra": 322.718872,
                        "dec": 27.574113,
                        "redshift": 0.0,
                        "group_ids": [group_id],
                        "comments": ["Frogs in the pond", "The eagle has landed"],
                    },
                ]

                (basedir / "static/thumbnails").mkdir(parents=True, exist_ok=True)
                for source_info in SOURCES:
                    comments = source_info.pop("comments")

                    data = assert_post("sources", data=source_info)
                    assert data["data"]["id"] == source_info["id"]

                    for comment in comments:
                        data = assert_post(
                            "comment",
                            data={"source_id": source_info["id"], "text": comment},
                        )

                    phot_file = basedir / "skyportal/tests/data/phot.csv"
                    phot_data = pd.read_csv(phot_file)

                    data = assert_post(
                        "photometry",
                        data={
                            "source_id": source_info["id"],
                            "time_format": "iso",
                            "time_scale": "utc",
                            "instrument_id": instrument1_id,
                            "observed_at": phot_data.observed_at.tolist(),
                            "mag": phot_data.mag.tolist(),
                            "e_mag": phot_data.e_mag.tolist(),
                            "lim_mag": phot_data.lim_mag.tolist(),
                            "filter": phot_data["filter"].tolist(),
                        },
                    )

                    spec_file = os.path.join(
                        os.path.dirname(os.path.dirname(__file__)),
                        "skyportal",
                        "tests",
                        "data",
                        "spec.csv",
                    )
                    spec_data = pd.read_csv(spec_file)
                    for i, df in spec_data.groupby("instrument_id"):
                        data = assert_post(
                            "spectrum",
                            data={
                                "source_id": source_info["id"],
                                "observed_at": str(datetime.datetime(2014, 10, 24)),
                                "instrument_id": 1,
                                "wavelengths": df.wavelength.tolist(),
                                "fluxes": df.flux.tolist(),
                            },
                        )

                    for ttype in ["new", "ref", "sub"]:
                        fname = f'{source_info["id"]}_{ttype}.png'
                        fpath = basedir / f"skyportal/tests/data/{fname}"
                        thumbnail_data = base64.b64encode(
                            open(os.path.abspath(fpath), "rb").read()
                        )
                        data = assert_post(
                            "thumbnail",
                            data={
                                "source_id": source_info["id"],
                                "data": thumbnail_data,
                                "ttype": ttype,
                            },
                        )

                    source = Source.query.get(source_info["id"])
                    source.add_linked_thumbnails()
        finally:
            if not app_already_running:
                print("Terminating web app")
                os.killpg(os.getpgid(web_client.pid), signal.SIGTERM)
>>>>>>> 07973828
<|MERGE_RESOLUTION|>--- conflicted
+++ resolved
@@ -1,272 +1,8 @@
-import datetime
-import os
-import subprocess
-import base64
-from pathlib import Path
-import shutil
-import pandas as pd
-import signal
-import requests
-
 from baselayer.app.env import load_env
-from baselayer.app.model_util import status, create_tables, drop_tables
-from social_tornado.models import TornadoStorage
-<<<<<<< HEAD
-from skyportal.models import (init_db, Base, DBSession, Comment,
-                              Instrument, Group, GroupUser, Photometry,
-                              Source, Spectrum, Telescope, Thumbnail, User)
-from skyportal.model_util import setup_permissions, load_demo_data
-=======
-from skyportal.models import init_db, Base, DBSession, Source, User
-from skyportal.model_util import setup_permissions, create_token
-from skyportal.tests import api
-from baselayer.tools.test_frontend import verify_server_availability
->>>>>>> 07973828
+from skyportal.model_util import load_demo_data
 
 
 if __name__ == "__main__":
     """Insert test data"""
     env, cfg = load_env()
-<<<<<<< HEAD
-    load_demo_data(cfg)
-=======
-    basedir = Path(os.path.dirname(__file__)) / ".."
-
-    with status(f"Connecting to database {cfg['database']['database']}"):
-        init_db(**cfg["database"])
-
-    with status("Dropping all tables"):
-        drop_tables()
-
-    with status("Creating tables"):
-        create_tables()
-
-    for model in Base.metadata.tables:
-        print("    -", model)
-
-    with status(f"Creating permissions"):
-        setup_permissions()
-
-    with status(f"Creating dummy users"):
-        super_admin_user = User(
-            username="testuser@cesium-ml.org", role_ids=["Super admin"]
-        )
-        group_admin_user = User(
-            username="groupadmin@cesium-ml.org", role_ids=["Super admin"]
-        )
-        full_user = User(username="fulluser@cesium-ml.org", role_ids=["Full user"])
-        view_only_user = User(
-            username="viewonlyuser@cesium-ml.org", role_ids=["View only"]
-        )
-        DBSession().add_all(
-            [super_admin_user, group_admin_user, full_user, view_only_user]
-        )
-
-        for u in [super_admin_user, group_admin_user, full_user, view_only_user]:
-            DBSession().add(
-                TornadoStorage.user.create_social_auth(u, u.username, "google-oauth2")
-            )
-
-    with status("Creating token"):
-        token = create_token(
-            [
-                "Manage groups",
-                "Manage sources",
-                "Upload data",
-                "Comment",
-                "Manage users",
-            ],
-            super_admin_user.id,
-            "load_demo_data token",
-        )
-
-    def assert_post(endpoint, data):
-        response_status, data = api("POST", endpoint, data, token)
-        if not response_status == 200 and data["status"] == "success":
-            raise RuntimeError(
-                f'API call to {endpoint} failed with status {status}: {data["message"]}'
-            )
-        return data
-
-    with status("Launching web app & executing API calls"):
-        try:
-            response_status, data = api("GET", "sysinfo", token=token)
-            app_already_running = True
-        except requests.ConnectionError:
-            app_already_running = False
-            web_client = subprocess.Popen(
-                ["make", "run"], cwd=basedir, preexec_fn=os.setsid
-            )
-
-        server_url = f"http://localhost:{cfg['ports.app']}"
-        print()
-        print(f"Waiting for server to appear at {server_url}...")
-
-        try:
-            verify_server_availability(server_url)
-            print("App running - continuing with API calls")
-
-            with status("Creating dummy group & adding users"):
-                data = assert_post(
-                    "groups",
-                    data={
-                        "name": "Stream A",
-                        "group_admins": [
-                            super_admin_user.username,
-                            group_admin_user.username,
-                        ],
-                    },
-                )
-                group_id = data["data"]["id"]
-
-                for u in [view_only_user, full_user]:
-                    data = assert_post(
-                        f"groups/{group_id}/users/{u.username}", data={"admin": False}
-                    )
-
-            with status("Creating dummy instruments"):
-                data = assert_post(
-                    "telescope",
-                    data={
-                        "name": "Palomar 1.5m",
-                        "nickname": "P60",
-                        "lat": 33.3633675,
-                        "lon": -116.8361345,
-                        "elevation": 1870,
-                        "diameter": 1.5,
-                        "group_ids": [group_id],
-                    },
-                )
-                telescope1_id = data["data"]["id"]
-
-                data = assert_post(
-                    "instrument",
-                    data={
-                        "name": "P60 Camera",
-                        "type": "phot",
-                        "band": "optical",
-                        "telescope_id": telescope1_id,
-                    },
-                )
-                instrument1_id = data["data"]["id"]
-
-                data = assert_post(
-                    "telescope",
-                    data={
-                        "name": "Nordic Optical Telescope",
-                        "nickname": "NOT",
-                        "lat": 28.75,
-                        "lon": 17.88,
-                        "elevation": 1870,
-                        "diameter": 2.56,
-                        "group_ids": [group_id],
-                    },
-                )
-                telescope2_id = data["data"]["id"]
-
-                data = assert_post(
-                    "instrument",
-                    data={
-                        "name": "ALFOSC",
-                        "type": "both",
-                        "band": "optical",
-                        "telescope_id": telescope2_id,
-                    },
-                )
-
-            with status("Creating dummy sources"):
-                SOURCES = [
-                    {
-                        "id": "14gqr",
-                        "ra": 353.36647,
-                        "dec": 33.646149,
-                        "redshift": 0.063,
-                        "group_ids": [group_id],
-                        "comments": [
-                            "No source at transient location to R>26 in LRIS imaging",
-                            "Strong calcium lines have emerged.",
-                        ],
-                    },
-                    {
-                        "id": "16fil",
-                        "ra": 322.718872,
-                        "dec": 27.574113,
-                        "redshift": 0.0,
-                        "group_ids": [group_id],
-                        "comments": ["Frogs in the pond", "The eagle has landed"],
-                    },
-                ]
-
-                (basedir / "static/thumbnails").mkdir(parents=True, exist_ok=True)
-                for source_info in SOURCES:
-                    comments = source_info.pop("comments")
-
-                    data = assert_post("sources", data=source_info)
-                    assert data["data"]["id"] == source_info["id"]
-
-                    for comment in comments:
-                        data = assert_post(
-                            "comment",
-                            data={"source_id": source_info["id"], "text": comment},
-                        )
-
-                    phot_file = basedir / "skyportal/tests/data/phot.csv"
-                    phot_data = pd.read_csv(phot_file)
-
-                    data = assert_post(
-                        "photometry",
-                        data={
-                            "source_id": source_info["id"],
-                            "time_format": "iso",
-                            "time_scale": "utc",
-                            "instrument_id": instrument1_id,
-                            "observed_at": phot_data.observed_at.tolist(),
-                            "mag": phot_data.mag.tolist(),
-                            "e_mag": phot_data.e_mag.tolist(),
-                            "lim_mag": phot_data.lim_mag.tolist(),
-                            "filter": phot_data["filter"].tolist(),
-                        },
-                    )
-
-                    spec_file = os.path.join(
-                        os.path.dirname(os.path.dirname(__file__)),
-                        "skyportal",
-                        "tests",
-                        "data",
-                        "spec.csv",
-                    )
-                    spec_data = pd.read_csv(spec_file)
-                    for i, df in spec_data.groupby("instrument_id"):
-                        data = assert_post(
-                            "spectrum",
-                            data={
-                                "source_id": source_info["id"],
-                                "observed_at": str(datetime.datetime(2014, 10, 24)),
-                                "instrument_id": 1,
-                                "wavelengths": df.wavelength.tolist(),
-                                "fluxes": df.flux.tolist(),
-                            },
-                        )
-
-                    for ttype in ["new", "ref", "sub"]:
-                        fname = f'{source_info["id"]}_{ttype}.png'
-                        fpath = basedir / f"skyportal/tests/data/{fname}"
-                        thumbnail_data = base64.b64encode(
-                            open(os.path.abspath(fpath), "rb").read()
-                        )
-                        data = assert_post(
-                            "thumbnail",
-                            data={
-                                "source_id": source_info["id"],
-                                "data": thumbnail_data,
-                                "ttype": ttype,
-                            },
-                        )
-
-                    source = Source.query.get(source_info["id"])
-                    source.add_linked_thumbnails()
-        finally:
-            if not app_already_running:
-                print("Terminating web app")
-                os.killpg(os.getpgid(web_client.pid), signal.SIGTERM)
->>>>>>> 07973828
+    load_demo_data(cfg)