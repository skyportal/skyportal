user:
  - username: testadmin
    roles:
      - Super admin
    =id: testadmin
  - username: groupadmin
    roles:
      - Group admin
    =id: groupadmin
  - username: fulluser
    roles:
      - Full user
    =id: fulluser
  - username: viewonlyuser
    roles:
      - View only
    =id: viewonlyuser

streams:
  - name: ZTF Public
    altdata:
      collection: ZTF_alerts
      selector: [1]
    =id: ztf_public
  - name: ZTF Public+Partnership
    altdata:
      collection: ZTF_alerts
      selector: [1, 2]
    =id: ztf_partnership
  - name: ZTF Public+Partnership+Caltech
    altdata:
      collection: ZTF_alerts
      selector: [1, 2, 3]
    =id: ztf_caltech

groups:
  - name: Program A
    group_admins:
      - =testadmin
      - =groupadmin
    =id: program_A
  - name: Program B
    group_admins:
      - =testadmin
      - =groupadmin
    =id: program_B

groups/=program_A/users:
  - userID: =fulluser
    admin: false

groups/=program_B/users:
  - userID: =viewonlyuser
    admin: false
  - userID: =fulluser
    admin: false

streams/=ztf_public/users:
  - user_id: =viewonlyuser
  - user_id: =fulluser
  - user_id: =groupadmin
  - user_id: =testadmin

streams/=ztf_partnership/users:
  - user_id: =fulluser
  - user_id: =groupadmin
  - user_id: =testadmin

streams/=ztf_caltech/users:
  - user_id: =fulluser
  - user_id: =groupadmin
  - user_id: =testadmin

groups/=program_A/streams:
  - stream_id: =ztf_partnership

groups/=program_B/streams:
  - stream_id: =ztf_public

filters:
  - name: Yellow transients
    group_id: =program_A
    stream_id: =ztf_partnership
    =id: example_filter
  - name: Demo filter
    group_id: =program_B
    stream_id: =ztf_public
    =id: example_filter2

telescope:
  - name: Palomar 1.2m
    nickname: P48
    lat: 33.3580556
    lon: -116.861944
    elevation: 1706
    diameter: 1.26
    robotic: true
    skycam_link: http://bianca.palomar.caltech.edu/images/allsky/AllSkyCurrentImage.JPG
    weather_link: https://www.cleardarksky.com/c/PalomarObkey.html
    =id: P48
  - name: Palomar 1.5m
    nickname: P60
    lat: 33.3633675
    lon: -116.8361345
    elevation: 1870
    diameter: 1.5
    robotic: true
    skycam_link: http://bianca.palomar.caltech.edu/images/allsky/AllSkyCurrentImage.JPG
    weather_link: https://www.cleardarksky.com/c/PalomarObkey.html
    =id: P60
  - name: Nordic Optical Telescope
    nickname: NOT
    lat: 28.75
    lon: 17.88
    robotic: true
    elevation: 2000
    diameter: 2.56
    skycam_link: http://catserver.ing.iac.es/weather/archive/concam/concam_labels.png
    =id: NOT
  - diameter: 10.0
    elevation: 4160.0
    lat: 19.8283
    lon: -155.478
    name: Keck II 10m
    nickname: Keck2
    skycam_link: /static/images/kcam_2.jpg
    robotic: false
    =id: Keck2
  - name: Keck I Telescope
    nickname: Keck1
    lat: 19.8283
    lon: -155.478
    elevation: 2000
    diameter: 2.56
    skycam_link: /static/images/kcam_2.jpg
    robotic: false
    =id: Keck1
  - name: Liverpool Telescope
    nickname: LT
    lat: 28.762
    lon: -17.872
    elevation: 2363
    diameter: 2.0
    skycam_link: http://telescope.livjm.ac.uk/data/archive/webfiles/QS/Latest/t_latest_hms.jpg
    robotic: true
    =id: LT
  - diameter: 1.0
    elevation: 2070.0
    lat: 30.68
    lon: -104.0151
    nickname: LCO 1m Network
    name: LCOGT1m
    skycam_link: null
    robotic: true
    =id: LCOGT1m
  - diameter: 2.0
    elevation: 3052.0
    lat: 20.7083
    lon: -156.2571
    nickname: LCO 2m Network
    name: LCOGT2m
    skycam_link: null
    robotic: true
    =id: LCOGT2m
  - diameter: 4.0
    elevation: 2207.0
    lat: -30.169661
    lon: -70.806525
    name: CTIO Victor M. Blanco 4-meter Telescope
    nickname: CTIO-4m
    skycam_link: null
    =id: CTIO-4m
<<<<<<< HEAD
  - diameter: 0.3
    elevation: 1283.0
    lat: 37.341033
    lon: -121.642932
    name: Katzman Automatic Imaging Telescope
    nickname: KAIT
    skycam_link: null
    =id: KAIT
=======
  - diameter: 2.1
    elevation: 2096.0
    lat: 31.9599
    lon: -111.5997
    name: Kitt Peak 2.1m Telescope
    nickname: KPNO2m
    skycam_link: null
    =id: KPNO2m
>>>>>>> 06fdde81

instrument:
  - name: ZTF
    type: imager
    band: V
    telescope_id: =P48
    filters: ["ztfg", "ztfr", "ztfi"]
    =id: ZTF
    api_classname: ZTFAPI
    # field_data:
    #   file: ../data/ZTF_Fields.csv
    # field_region:
    #   file: ../data/ZTF_Region.reg
  - name: ALFOSC
    type: imaging spectrograph
    band: V
    telescope_id: =NOT
    =id: ALFOSC
  - name: ESI
    type: spectrograph
    band: optical
    =id: ESI
    telescope_id: =Keck2
  - name: LRIS
    type: spectrograph
    band: optical
    =id: LRIS
    telescope_id: =Keck1
  - name: SEDM
    type: imaging spectrograph
    band: V
    telescope_id: =P60
    filters: ["sdssu", "sdssg", "sdssr", "sdssi"]
    api_classname: SEDMAPI
    =id: SEDM
  - name: IOO
    type: imager
    band: V
    telescope_id: =LT
    filters: ["sdssu", "sdssg", "sdssr", "sdssi", "sdssz"]
    api_classname: IOOAPI
    =id: IOO
  - name: IOI
    type: imager
    band: H
    telescope_id: =LT
    filters: ["csphs"]
    api_classname: IOIAPI
    =id: IOI
  - name: SPRAT
    type: spectrograph
    telescope_id: =LT
    api_classname: SPRATAPI
    =id: SPRAT
  - band: optical
    name: Sinistro
    telescope_id: =LCOGT1m
    type: imager
    filters: ["sdssu", "sdssg", "sdssr", "sdssi", "sdssz", "desy"]
    api_classname: SINISTROAPI
    =id: SINISTRO
  - band: optical
    name: SPECTRAL
    telescope_id: =LCOGT2m
    type: imager
    filters: ["sdssu", "sdssg", "sdssr", "sdssi", "sdssz", "desy"]
    api_classname: SPECTRALAPI
    =id: SPECTRAL
  - band: optical
    name: FLOYDS
    telescope_id: =LCOGT2m
    type: spectrograph
    api_classname: FLOYDSAPI
    =id: FLOYDS
  - band: optical
    name: MUSCAT
    telescope_id: =LCOGT2m
    type: imager
    filters: ["sdssg", "sdssr", "sdssi", "sdssz"]
    api_classname: MUSCATAPI
    =id: MUSCAT
  - band: optical
    name: DECam
    telescope_id: =CTIO-4m
    type: imager
    filters: ['sdssu', 'desg', 'desr', 'desi', 'desz', 'desy']
    # field_data:
    #   file: ../data/DECam_Fields.csv
    # field_region:
    #   file: ../data/DECam_Region.reg
<<<<<<< HEAD
  - band: optical
    name: KAIT
    telescope_id: =KAIT
    type: imager
    filters: ['bessellux', 'sdssg', 'sdssr', 'sdssi', 'sdssz', 'bessellb', 'bessellv', 'bessellr', 'besselli']
    api_classname: KAITAPI
    =id: KAIT
=======
  - name: SEDMv2
    type: imaging spectrograph
    band: V
    telescope_id: =KPNO2m
    filters: ["sdssg", "sdssr", "sdssi", "sdssz"]
    api_classname: SEDMV2API
    =id: SEDMv2
>>>>>>> 06fdde81

allocation:
  - pi: Michael Coughlin
    proposal_id: SEDM-001
    start_date: "3020-02-12T00:00:00"
    end_date: "3020-07-12T00:00:00"
    hours_allocated: 100
    group_id: =program_A
    instrument_id: =SEDM
  - pi: Michael Coughlin
    proposal_id: LT-001
    start_date: "3020-02-12T00:00:00"
    end_date: "3020-07-12T00:00:00"
    hours_allocated: 100
    group_id: =program_A
    instrument_id: =IOO
    _altdata: '{"username": "fritz_bot", "password": "fX5uxZTDy3", "LT_proposalID": "GrowthTest"}'
  - pi: Michael Coughlin
    proposal_id: LT-002
    start_date: "3020-02-12T00:00:00"
    end_date: "3020-07-12T00:00:00"
    hours_allocated: 100
    group_id: =program_A
    instrument_id: =SPRAT
    _altdata: '{"username": "fritz_bot", "password": "fX5uxZTDy3", "LT_proposalID": "GrowthTest"}'
  - pi: Michael Coughlin
    proposal_id: LT-003
    start_date: "3020-02-12T00:00:00"
    end_date: "3020-07-12T00:00:00"
    hours_allocated: 100
    group_id: =program_A
    instrument_id: =IOI
    _altdata: '{"username": "fritz_bot", "password": "fX5uxZTDy3", "LT_proposalID": "GrowthTest"}'
  - pi: Michael Coughlin
    proposal_id: Spectral-001
    start_date: "3020-02-12T00:00:00"
    end_date: "3020-07-12T00:00:00"
    hours_allocated: 100
    group_id: =program_A
    instrument_id: =SPECTRAL
  - pi: Michael Coughlin
    proposal_id: Sinistro-001
    start_date: "3020-02-12T00:00:00"
    end_date: "3020-07-12T00:00:00"
    hours_allocated: 100
    group_id: =program_A
    instrument_id: =SINISTRO
  - pi: Michael Coughlin
    proposal_id: FLOYDS-001
    start_date: "3020-02-12T00:00:00"
    end_date: "3020-07-12T00:00:00"
    hours_allocated: 100
    group_id: =program_A
    instrument_id: =FLOYDS
  - pi: Michael Coughlin
    proposal_id: MUSCAT-001
    start_date: "3020-02-12T00:00:00"
    end_date: "3020-07-12T00:00:00"
    hours_allocated: 100
    group_id: =program_A
    instrument_id: =MUSCAT
  - pi: Michael Coughlin
    proposal_id: ZTF-001
    start_date: "3020-02-12T00:00:00"
    end_date: "3020-07-12T00:00:00"
    hours_allocated: 100
    group_id: =program_A
    instrument_id: =ZTF
  - pi: Michael Coughlin
<<<<<<< HEAD
    proposal_id: KAIT-001
=======
    proposal_id: SEDMv2-001
>>>>>>> 06fdde81
    start_date: "3020-02-12T00:00:00"
    end_date: "3020-07-12T00:00:00"
    hours_allocated: 100
    group_id: =program_A
<<<<<<< HEAD
    instrument_id: =KAIT
=======
    instrument_id: =SEDMv2
>>>>>>> 06fdde81

candidates:
  - id: ZTF21aaqjmps
    filter_ids:
      - =example_filter
      - =example_filter2
    ra: 202.5050541
    dec: 13.4111859
    redshift: 0.0246
    varstar: false
    passed_at: "2021-03-21 06:27:01.728"
    origin: "ZTF"
    alias: ["SN 2021gvm"]
  - id: ZTF18aabcvnq
    filter_ids:
      - =example_filter
      - =example_filter2
    ra: 172.0534465
    dec: 25.6596908
    varstar: true
    passed_at: "2018-04-25 04:13:26.000"
    origin: "ZTF"
    alias: ["AT 2018cbj"]
  - id: ZTFe028h94k
    filter_ids:
      - =example_filter
    ra: 229.9620403
    dec: 34.8442757
    varstar: true
    altdata:
      simbad:
        class: RRLyr
    passed_at: "2020-10-30 11:13:06.475748"
    alias: ["SN2020abc"]
  - id: ZTFrlh6cyjh
    filter_ids:
      - =example_filter
    ra: 342.4596
    dec: 51.2634
    varstar: true
    altdata:
      simbad:
        class: EB
    passed_at: "2020-10-30 11:23:06.475748"

sources:
  - id: ZTF21aaqjmps
    ra: 202.5050541
    dec: 13.4111859
    group_ids:
      - =public_group_id
      - =program_A
      - =program_B
    origin: "ZTF"
    alias: [ "SN 2021gvm" ]
  - id: ZTF18aabcvnq
    ra: 172.0534465
    dec: 25.6596908
    group_ids:
      - =public_group_id
      - =program_A
      - =program_B
    origin: "ZTF"
    alias: ["AT 2018cbj"]
  - id: ZTFe028h94k
    ra: 229.9620403
    dec: 34.8442757
    group_ids:
      - =public_group_id
      - =program_A
      - =program_B
    alias: ["SN2020abc"]
  - id: ZTFrlh6cyjh
    ra: 342.4596
    dec: 51.2634
    group_ids:
      - =public_group_id
      - =program_A
      - =program_B
  - id: ZTFJ201825+380316
    ra: 304.607916280
    dec: 38.05469
    group_ids:
      - =public_group_id
      - =program_A
      - =program_B
    alias: [""]

sources/ZTF21aaqjmps/comments:
  - obj_id: ZTF21aaqjmps
    text: "Kilroy was here"
  - obj_id: ZTF21aaqjmps
    text: "Birds aren't real"
  - obj_id: ZTF21aaqjmps
    text: "Thanks to Daniel Perley and his team for this spectrum. It was observed 2021-04-03 02:28:20 on LT/SPRAT"

sources/ZTF18aabcvnq/comments:
  - obj_id: ZTF18aabcvnq
    text: "Gosh, stars are cool"
  - obj_id: ZTF18aabcvnq
    text: "You're a star! <3"

sources/ZTF21aaqjmps/annotations:
  - obj_id: ZTF21aaqjmps
    origin: "Program A"
    data:
      numeric_field: 0.11235813
      some_boolean: true
      class: "SNe II"

sources/ZTF18aabcvnq/annotations:
  - obj_id: ZTF18aabcvnq
    origin: "Program b"
    data:
      numeric_field: 0.213471118
      some_boolean: false
      class: "varstar"


sources/ZTFe028h94k/annotations:
  - obj_id: ZTFe028h94k
    origin: "Program B"
    data:
      period: 0.5281475
    group_ids:
      - =program_B
  - obj_id: ZTFe028h94k
    origin: "ZVM"
    data:
      period: 0.5281217208459
    group_ids:
      - =program_B

sources/ZTFrlh6cyjh/annotations:
  - obj_id: ZTFrlh6cyjh
    origin: "ZVM"
    data:
      period: 1.107332
    group_ids:
      - =program_B

taxonomy:
  file: taxonomy_demo.yaml

classification:
  - taxonomy_id: 1
    obj_id: ZTF18aabcvnq
    probability: 0.9
    classification: "Time-domain Source"
  - taxonomy_id: 2
    obj_id: ZTF18aabcvnq
    probability: 0.02
    classification: "variable"

observing_run:
  - pi: Danny Goldstein
    instrument_id: =ESI
    calendar_date: "2020-02-16"
    group_id: =program_A
    observers: "Danny Goldstein, Peter Nugent"
    =id: esi_run
  - pi: Danny Goldstein
    instrument_id: =LRIS
    calendar_date: "2020-06-17"
    group_id: =program_A
    observers: "Danny Goldstein, Peter Nugent"
    =id: lris_run

assignment:
  - obj_id: ZTF21aaqjmps
    run_id: =lris_run
    priority: "2"
    comment: Please get  3x100s
    status: "complete"
  - obj_id: ZTF18aabcvnq
    run_id: =esi_run
    priority: "3"
    comment: Please only take when seeing is below 2"

photometry:
  - obj_id: ZTF21aaqjmps
    instrument_id: =ZTF
    assignment_id: 3
    file: ZTF21aaqjmps_phot.csv
    group_ids:
      - =program_A
      - =program_B
    stream_ids:
      - =ztf_public
      - =ztf_partnership
  - obj_id: ZTF18aabcvnq
    instrument_id: =ZTF
    assignment_id: 3
    file: ZTF18aabcvnq_phot.csv
    group_ids:
      - =program_A
      - =program_B
    stream_ids:
      - =ztf_public
      - =ztf_partnership
  - obj_id: ZTFe028h94k
    instrument_id: =ZTF
    assignment_id: 2
    file: ZTFe028h94k_phot.csv
    group_ids:
      - =program_A
      - =program_B
    stream_ids:
      - =ztf_public
      - =ztf_partnership
  - obj_id: ZTFrlh6cyjh
    instrument_id: =ZTF
    assignment_id: 2
    file: ZTFrlh6cyjh_phot.csv
    group_ids:
      - =program_A
      - =program_B
    stream_ids:
      - =ztf_public
      - =ztf_partnership

spectrum:
  - obj_id: ZTFrlh6cyjh
    file: spec1.csv
    instrument_id: =ALFOSC
    observed_at: "2019-10-24T05:23:14"
    origin: "demo_data"
    assignment_id: 1
    group_ids:
      - =program_A
      - =program_B
    =id: "spectrum1"
  - obj_id: ZTFe028h94k
    file: spec2.csv
    instrument_id: =ALFOSC
    observed_at: "2019-08-24T06:18:53"
    origin: "demo_data"
    assignment_id: 2
    altdata:
      some_value: 1
      some_other_value: 2
    group_ids:
      - =program_A
      - =program_B
    =id: "spectrum2"
  - obj_id: ZTF21aaqjmps
    file: ZTF21aaqjmps_spec.csv
    instrument_id: =SPRAT
    observed_at: "2021-04-03T02:28:19.921"
    assignment_id: 1

spectra/=spectrum1/annotations:
  - origin: "Kowalski"
    data:
      ACAI_score: 0.98765
      transient_type: "TDE"
    group_ids:
      - =program_A
  - origin: "SEDM"
    data:
      numeric_field: 0.98765
      boolean_field: false
    group_ids:
      - =program_B

spectra/=spectrum2/annotations:
  - origin: "Super Fit"
    data:
      match_prob: 0.8765
      classification: "Type Ia SN"
    group_ids:
      - =program_B

thumbnail:
  - obj_id: ZTF21aaqjmps
    ttype: new
    data:
      file: ../skyportal/tests/data/ZTF21aaqjmps_new.png
  - obj_id: ZTF21aaqjmps
    ttype: ref
    data:
      file: ../skyportal/tests/data/ZTF21aaqjmps_ref.png
  - obj_id: ZTF21aaqjmps
    ttype: sub
    data:
      file: ../skyportal/tests/data/ZTF21aaqjmps_sub.png

  - obj_id: ZTF18aabcvnq
    ttype: new
    data:
      file: ../skyportal/tests/data/ZTF18aabcvnq_new.png
  - obj_id: ZTF18aabcvnq
    ttype: ref
    data:
      file: ../skyportal/tests/data/ZTF18aabcvnq_ref.png
  - obj_id: ZTF18aabcvnq
    ttype: sub
    data:
      file: ../skyportal/tests/data/ZTF18aabcvnq_sub.png
  - obj_id: ZTFe028h94k
    ttype: new
    data:
      file: ./ZTFe028h94k_new.png
  - obj_id: ZTFrlh6cyjh
    ttype: new
    data:
      file: ./ZTFrlh6cyjh_new.png

gcn_event:
  - xml:
      file: ../skyportal/tests/data/GW190425_initial.xml
  - xml:
      file: ../skyportal/tests/data/GRB180116A_Fermi_GBM_Gnd_Pos.xml

galaxy_catalog:
  - catalog_name: CLU_mini
    catalog_data:
      file: ../data/CLU_mini.hdf5<|MERGE_RESOLUTION|>--- conflicted
+++ resolved
@@ -170,7 +170,6 @@
     nickname: CTIO-4m
     skycam_link: null
     =id: CTIO-4m
-<<<<<<< HEAD
   - diameter: 0.3
     elevation: 1283.0
     lat: 37.341033
@@ -179,7 +178,6 @@
     nickname: KAIT
     skycam_link: null
     =id: KAIT
-=======
   - diameter: 2.1
     elevation: 2096.0
     lat: 31.9599
@@ -188,7 +186,6 @@
     nickname: KPNO2m
     skycam_link: null
     =id: KPNO2m
->>>>>>> 06fdde81
 
 instrument:
   - name: ZTF
@@ -279,7 +276,6 @@
     #   file: ../data/DECam_Fields.csv
     # field_region:
     #   file: ../data/DECam_Region.reg
-<<<<<<< HEAD
   - band: optical
     name: KAIT
     telescope_id: =KAIT
@@ -287,7 +283,6 @@
     filters: ['bessellux', 'sdssg', 'sdssr', 'sdssi', 'sdssz', 'bessellb', 'bessellv', 'bessellr', 'besselli']
     api_classname: KAITAPI
     =id: KAIT
-=======
   - name: SEDMv2
     type: imaging spectrograph
     band: V
@@ -295,7 +290,6 @@
     filters: ["sdssg", "sdssr", "sdssi", "sdssz"]
     api_classname: SEDMV2API
     =id: SEDMv2
->>>>>>> 06fdde81
 
 allocation:
   - pi: Michael Coughlin
@@ -365,20 +359,19 @@
     group_id: =program_A
     instrument_id: =ZTF
   - pi: Michael Coughlin
-<<<<<<< HEAD
+    proposal_id: SEDMv2-001
+    start_date: "3020-02-12T00:00:00"
+    end_date: "3020-07-12T00:00:00"
+    hours_allocated: 100
+    group_id: =program_A
+    instrument_id: =SEDMv2
+  - pi: Michael Coughlin
     proposal_id: KAIT-001
-=======
-    proposal_id: SEDMv2-001
->>>>>>> 06fdde81
-    start_date: "3020-02-12T00:00:00"
-    end_date: "3020-07-12T00:00:00"
-    hours_allocated: 100
-    group_id: =program_A
-<<<<<<< HEAD
+    start_date: "3020-02-12T00:00:00"
+    end_date: "3020-07-12T00:00:00"
+    hours_allocated: 100
+    group_id: =program_A
     instrument_id: =KAIT
-=======
-    instrument_id: =SEDMv2
->>>>>>> 06fdde81
 
 candidates:
   - id: ZTF21aaqjmps
