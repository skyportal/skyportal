user:
  - username: testadmin
    roles:
      - Super admin
    =id: testadmin
  - username: groupadmin
    roles:
      - Group admin
    =id: groupadmin
  - username: fulluser
    roles:
      - Full user
    =id: fulluser
  - username: viewonlyuser
    roles:
      - View only
    =id: viewonlyuser

streams:
  - name: ZTF Public
    altdata:
      collection: ZTF_alerts
      selector: [1]
    =id: ztf_public
  - name: ZTF Public+Partnership
    altdata:
      collection: ZTF_alerts
      selector: [1, 2]
    =id: ztf_partnership
  - name: ZTF Public+Partnership+Caltech
    altdata:
      collection: ZTF_alerts
      selector: [1, 2, 3]
    =id: ztf_caltech

groups:
  - name: Program A
    group_admins:
      - =testadmin
      - =groupadmin
    =id: program_A
  - name: Program B
    group_admins:
      - =testadmin
      - =groupadmin
    =id: program_B

groups/=program_A/users:
  - userID: =fulluser
    admin: false

groups/=program_B/users:
  - userID: =viewonlyuser
    admin: false
  - userID: =fulluser
    admin: false

streams/=ztf_public/users:
  - user_id: =viewonlyuser
  - user_id: =fulluser
  - user_id: =groupadmin
  - user_id: =testadmin

streams/=ztf_partnership/users:
  - user_id: =fulluser
  - user_id: =groupadmin
  - user_id: =testadmin

streams/=ztf_caltech/users:
  - user_id: =fulluser
  - user_id: =groupadmin
  - user_id: =testadmin

groups/=program_A/streams:
  - stream_id: =ztf_partnership

groups/=program_B/streams:
  - stream_id: =ztf_public

filters:
  - name: Yellow transients
    group_id: =program_A
    stream_id: =ztf_partnership
    =id: example_filter
  - name: Demo filter
    group_id: =program_B
    stream_id: =ztf_public
    =id: example_filter2

telescope:
  - name: Palomar 1.2m
    nickname: P48
    lat: 33.3580556
    lon: -116.861944
    elevation: 1706
    diameter: 1.26
    robotic: true
    skycam_link: http://bianca.palomar.caltech.edu/images/allsky/AllSkyCurrentImage.JPG
    weather_link: https://www.cleardarksky.com/c/PalomarObkey.html
    =id: P48
  - name: Palomar 1.5m
    nickname: P60
    lat: 33.3633675
    lon: -116.8361345
    elevation: 1870
    diameter: 1.5
    robotic: true
    skycam_link: http://bianca.palomar.caltech.edu/images/allsky/AllSkyCurrentImage.JPG
    weather_link: https://www.cleardarksky.com/c/PalomarObkey.html
    =id: P60
  - name: Nordic Optical Telescope
    nickname: NOT
    lat: 28.75
    lon: 17.88
    robotic: true
    elevation: 2000
    diameter: 2.56
    skycam_link: http://catserver.ing.iac.es/weather/archive/concam/concam_labels.png
    =id: NOT
  - diameter: 10.0
    elevation: 4160.0
    lat: 19.8283
    lon: -155.478
    name: Keck II 10m
    nickname: Keck2
    skycam_link: /static/images/kcam_2.jpg
    robotic: false
    =id: Keck2
  - name: Keck I Telescope
    nickname: Keck1
    lat: 19.8283
    lon: -155.478
    elevation: 2000
    diameter: 2.56
    skycam_link: /static/images/kcam_2.jpg
    robotic: false
    =id: Keck1
  - name: Liverpool Telescope
    nickname: LT
    lat: 28.762
    lon: -17.872
    elevation: 2363
    diameter: 2.0
    skycam_link: http://telescope.livjm.ac.uk/data/archive/webfiles/QS/Latest/t_latest_hms.jpg
    robotic: true
    =id: LT
  - diameter: 1.0
    elevation: 2070.0
    lat: 30.68
    lon: -104.0151
    nickname: LCO 1m Network
    name: LCOGT1m
    skycam_link: null
    robotic: true
    =id: LCOGT1m
  - diameter: 2.0
    elevation: 3052.0
    lat: 20.7083
    lon: -156.2571
    nickname: LCO 2m Network
    name: LCOGT2m
    skycam_link: null
    robotic: true
    =id: LCOGT2m
  - diameter: 4.0
    elevation: 2207.0
    lat: -30.169661
    lon: -70.806525
    name: CTIO Victor M. Blanco 4-meter Telescope
    nickname: CTIO-4m
    skycam_link: null
    =id: CTIO-4m
<<<<<<< HEAD
  - diameter: 1.8
    elevation: 4215.0
    lat: 204.5317
    lon: 19.825
    name: PAN-STARRS 1.8m
    nickname: PS1
    skycam_link: null
    =id: PS1
=======
  - diameter: 0.3
    elevation: 1283.0
    lat: 37.341033
    lon: -121.642932
    name: Katzman Automatic Imaging Telescope
    nickname: KAIT
    skycam_link: null
    =id: KAIT
  - diameter: 2.1
    elevation: 2096.0
    lat: 31.9599
    lon: -111.5997
    name: Kitt Peak 2.1m Telescope
    nickname: KPNO2m
    skycam_link: null
    =id: KPNO2m
  - diameter: 0.8
    elevation: 1957.0
    lat: 40.0420111
    lon: -1.0161911
    name: Javalambre Auxiliary Survey Telescope
    nickname: JAST
    skycam_link: null
    =id: JAST
  - diameter: 0.5
    elevation: 3055.0
    lat: 20.7204
    lon: -156.1552
    name: Asteroid Terrestrial-impact Last Alert System
    nickname: ATLAS-0.5m
    skycam_link: null
    =id: ATLAS-0p5m
>>>>>>> 78a86d24

instrument:
  - name: ZTF
    type: imager
    band: V
    telescope_id: =P48
    filters: ["ztfg", "ztfr", "ztfi"]
    =id: ZTF
    api_classname: ZTFAPI
    # field_data:
    #   file: ../data/ZTF_Fields.csv
    # field_region:
    #   file: ../data/ZTF_Region.reg
  - name: ALFOSC
    type: imaging spectrograph
    band: V
    telescope_id: =NOT
    =id: ALFOSC
  - name: ESI
    type: spectrograph
    band: optical
    =id: ESI
    telescope_id: =Keck2
  - name: LRIS
    type: spectrograph
    band: optical
    =id: LRIS
    telescope_id: =Keck1
  - name: SEDM
    type: imaging spectrograph
    band: V
    telescope_id: =P60
    filters: ["sdssu", "sdssg", "sdssr", "sdssi"]
    api_classname: SEDMAPI
    =id: SEDM
  - name: IOO
    type: imager
    band: V
    telescope_id: =LT
    filters: ["sdssu", "sdssg", "sdssr", "sdssi", "sdssz"]
    api_classname: IOOAPI
    =id: IOO
  - name: IOI
    type: imager
    band: H
    telescope_id: =LT
    filters: ["csphs"]
    api_classname: IOIAPI
    =id: IOI
  - name: SPRAT
    type: spectrograph
    telescope_id: =LT
    api_classname: SPRATAPI
    =id: SPRAT
  - band: optical
    name: Sinistro
    telescope_id: =LCOGT1m
    type: imager
    filters: ["sdssu", "sdssg", "sdssr", "sdssi", "sdssz", "desy"]
    api_classname: SINISTROAPI
    =id: SINISTRO
  - band: optical
    name: SPECTRAL
    telescope_id: =LCOGT2m
    type: imager
    filters: ["sdssu", "sdssg", "sdssr", "sdssi", "sdssz", "desy"]
    api_classname: SPECTRALAPI
    =id: SPECTRAL
  - band: optical
    name: FLOYDS
    telescope_id: =LCOGT2m
    type: spectrograph
    api_classname: FLOYDSAPI
    =id: FLOYDS
  - band: optical
    name: MUSCAT
    telescope_id: =LCOGT2m
    type: imager
    filters: ["sdssg", "sdssr", "sdssi", "sdssz"]
    api_classname: MUSCATAPI
    =id: MUSCAT
  - band: optical
    name: DECam
    telescope_id: =CTIO-4m
    type: imager
    filters: ['sdssu', 'desg', 'desr', 'desi', 'desz', 'desy']
    # field_data:
    #   file: ../data/DECam_Fields.csv
    # field_region:
    #   file: ../data/DECam_Region.reg
  - band: optical
<<<<<<< HEAD
    name: PS1
    telescope_id: =PS1
    type: imager
    api_classname: PS1API
    =id: PS1
    filters: ['ps1::open', 'ps1::g', 'ps1::r', 'ps1::i', 'ps1::z', 'ps1::y', 'ps1::w']
=======
    name: KAIT
    telescope_id: =KAIT
    type: imager
    filters: ['bessellux', 'sdssg', 'sdssr', 'sdssi', 'sdssz', 'bessellb', 'bessellv', 'bessellr', 'besselli']
    api_classname: KAITAPI
    =id: KAIT
  - name: SEDMv2
    type: imaging spectrograph
    band: V
    telescope_id: =KPNO2m
    filters: ["sdssg", "sdssr", "sdssi", "sdssz"]
    api_classname: SEDMV2API
    =id: SEDMv2
  - band: optical
    name: T80CAM
    telescope_id: =JAST
    type: imager
    filters: ['sdssg', 'sdssr', 'sdssi', 'sdssz']
    api_classname: SLACKAPI
    =id: T80CAM
  - band: optical
    name: ATLAS
    telescope_id: =ATLAS-0p5m
    type: imager
    =id: ATLAS
    api_classname: ATLASAPI
    filters: ["atlasc", "atlaso"]

>>>>>>> 78a86d24

allocation:
  - pi: Michael Coughlin
    proposal_id: SEDM-001
    start_date: "3020-02-12T00:00:00"
    end_date: "3020-07-12T00:00:00"
    hours_allocated: 100
    group_id: =program_A
    instrument_id: =SEDM
  - pi: Michael Coughlin
    proposal_id: LT-001
    start_date: "3020-02-12T00:00:00"
    end_date: "3020-07-12T00:00:00"
    hours_allocated: 100
    group_id: =program_A
    instrument_id: =IOO
    _altdata: '{"username": "fritz_bot", "password": "fX5uxZTDy3", "LT_proposalID": "GrowthTest"}'
  - pi: Michael Coughlin
    proposal_id: LT-002
    start_date: "3020-02-12T00:00:00"
    end_date: "3020-07-12T00:00:00"
    hours_allocated: 100
    group_id: =program_A
    instrument_id: =SPRAT
    _altdata: '{"username": "fritz_bot", "password": "fX5uxZTDy3", "LT_proposalID": "GrowthTest"}'
  - pi: Michael Coughlin
    proposal_id: LT-003
    start_date: "3020-02-12T00:00:00"
    end_date: "3020-07-12T00:00:00"
    hours_allocated: 100
    group_id: =program_A
    instrument_id: =IOI
    _altdata: '{"username": "fritz_bot", "password": "fX5uxZTDy3", "LT_proposalID": "GrowthTest"}'
  - pi: Michael Coughlin
    proposal_id: Spectral-001
    start_date: "3020-02-12T00:00:00"
    end_date: "3020-07-12T00:00:00"
    hours_allocated: 100
    group_id: =program_A
    instrument_id: =SPECTRAL
  - pi: Michael Coughlin
    proposal_id: Sinistro-001
    start_date: "3020-02-12T00:00:00"
    end_date: "3020-07-12T00:00:00"
    hours_allocated: 100
    group_id: =program_A
    instrument_id: =SINISTRO
  - pi: Michael Coughlin
    proposal_id: FLOYDS-001
    start_date: "3020-02-12T00:00:00"
    end_date: "3020-07-12T00:00:00"
    hours_allocated: 100
    group_id: =program_A
    instrument_id: =FLOYDS
  - pi: Michael Coughlin
    proposal_id: MUSCAT-001
    start_date: "3020-02-12T00:00:00"
    end_date: "3020-07-12T00:00:00"
    hours_allocated: 100
    group_id: =program_A
    instrument_id: =MUSCAT
  - pi: Michael Coughlin
    proposal_id: ZTF-001
    start_date: "3020-02-12T00:00:00"
    end_date: "3020-07-12T00:00:00"
    hours_allocated: 100
    group_id: =program_A
    instrument_id: =ZTF
  - pi: Michael Coughlin
<<<<<<< HEAD
    proposal_id: PS1-001
=======
    proposal_id: ATLAS-001
>>>>>>> 78a86d24
    start_date: "3020-02-12T00:00:00"
    end_date: "3020-07-12T00:00:00"
    hours_allocated: 100
    group_id: =program_A
<<<<<<< HEAD
    instrument_id: =PS1
=======
    instrument_id: =ATLAS
  - pi: Michael Coughlin
    proposal_id: SEDMv2-001
    start_date: "3020-02-12T00:00:00"
    end_date: "3020-07-12T00:00:00"
    hours_allocated: 100
    group_id: =program_A
    instrument_id: =SEDMv2
  - pi: Michael Coughlin
    proposal_id: KAIT-001
    start_date: "3020-02-12T00:00:00"
    end_date: "3020-07-12T00:00:00"
    hours_allocated: 100
    group_id: =program_A
    instrument_id: =KAIT
  - pi: Michael Coughlin
    proposal_id: T80CAM-001
    start_date: "3020-02-12T00:00:00"
    end_date: "3020-07-12T00:00:00"
    hours_allocated: 100
    group_id: =program_A
    instrument_id: =T80CAM
>>>>>>> 78a86d24

candidates:
  - id: ZTF21aaqjmps
    filter_ids:
      - =example_filter
      - =example_filter2
    ra: 202.5050541
    dec: 13.4111859
    redshift: 0.0246
    varstar: false
    passed_at: "2021-03-21 06:27:01.728"
    origin: "ZTF"
    alias: ["SN 2021gvm"]
  - id: ZTF18aabcvnq
    filter_ids:
      - =example_filter
      - =example_filter2
    ra: 172.0534465
    dec: 25.6596908
    varstar: true
    passed_at: "2018-04-25 04:13:26.000"
    origin: "ZTF"
    alias: ["AT 2018cbj"]
  - id: ZTFe028h94k
    filter_ids:
      - =example_filter
    ra: 229.9620403
    dec: 34.8442757
    varstar: true
    altdata:
      simbad:
        class: RRLyr
    passed_at: "2020-10-30 11:13:06.475748"
    alias: ["SN2020abc"]
  - id: ZTFrlh6cyjh
    filter_ids:
      - =example_filter
    ra: 342.4596
    dec: 51.2634
    varstar: true
    altdata:
      simbad:
        class: EB
    passed_at: "2020-10-30 11:23:06.475748"

sources:
  - id: ZTF21aaqjmps
    ra: 202.5050541
    dec: 13.4111859
    group_ids:
      - =public_group_id
      - =program_A
      - =program_B
    origin: "ZTF"
    alias: [ "SN 2021gvm" ]
  - id: ZTF18aabcvnq
    ra: 172.0534465
    dec: 25.6596908
    group_ids:
      - =public_group_id
      - =program_A
      - =program_B
    origin: "ZTF"
    alias: ["AT 2018cbj"]
  - id: ZTFe028h94k
    ra: 229.9620403
    dec: 34.8442757
    group_ids:
      - =public_group_id
      - =program_A
      - =program_B
    alias: ["SN2020abc"]
  - id: ZTFrlh6cyjh
    ra: 342.4596
    dec: 51.2634
    group_ids:
      - =public_group_id
      - =program_A
      - =program_B
  - id: ZTFJ201825+380316
    ra: 304.607916280
    dec: 38.05469
    group_ids:
      - =public_group_id
      - =program_A
      - =program_B
    alias: [""]

sources/ZTF21aaqjmps/comments:
  - obj_id: ZTF21aaqjmps
    text: "Kilroy was here"
  - obj_id: ZTF21aaqjmps
    text: "Birds aren't real"
  - obj_id: ZTF21aaqjmps
    text: "Thanks to Daniel Perley and his team for this spectrum. It was observed 2021-04-03 02:28:20 on LT/SPRAT"

sources/ZTF18aabcvnq/comments:
  - obj_id: ZTF18aabcvnq
    text: "Gosh, stars are cool"
  - obj_id: ZTF18aabcvnq
    text: "You're a star! <3"

sources/ZTF21aaqjmps/annotations:
  - obj_id: ZTF21aaqjmps
    origin: "Program A"
    data:
      numeric_field: 0.11235813
      some_boolean: true
      class: "SNe II"

sources/ZTF18aabcvnq/annotations:
  - obj_id: ZTF18aabcvnq
    origin: "Program b"
    data:
      numeric_field: 0.213471118
      some_boolean: false
      class: "varstar"


sources/ZTFe028h94k/annotations:
  - obj_id: ZTFe028h94k
    origin: "Program B"
    data:
      period: 0.5281475
    group_ids:
      - =program_B
  - obj_id: ZTFe028h94k
    origin: "ZVM"
    data:
      period: 0.5281217208459
    group_ids:
      - =program_B

sources/ZTFrlh6cyjh/annotations:
  - obj_id: ZTFrlh6cyjh
    origin: "ZVM"
    data:
      period: 1.107332
    group_ids:
      - =program_B

taxonomy:
  file: taxonomy_demo.yaml

classification:
  - taxonomy_id: 1
    obj_id: ZTF18aabcvnq
    probability: 0.9
    classification: "Time-domain Source"
  - taxonomy_id: 2
    obj_id: ZTF18aabcvnq
    probability: 0.02
    classification: "variable"

observing_run:
  - pi: Danny Goldstein
    instrument_id: =ESI
    calendar_date: "2020-02-16"
    group_id: =program_A
    observers: "Danny Goldstein, Peter Nugent"
    =id: esi_run
  - pi: Danny Goldstein
    instrument_id: =LRIS
    calendar_date: "2020-06-17"
    group_id: =program_A
    observers: "Danny Goldstein, Peter Nugent"
    =id: lris_run

assignment:
  - obj_id: ZTF21aaqjmps
    run_id: =lris_run
    priority: "2"
    comment: Please get  3x100s
    status: "complete"
  - obj_id: ZTF18aabcvnq
    run_id: =esi_run
    priority: "3"
    comment: Please only take when seeing is below 2"

photometry:
  - obj_id: ZTF21aaqjmps
    instrument_id: =ZTF
    assignment_id: 3
    file: ZTF21aaqjmps_phot.csv
    group_ids:
      - =program_A
      - =program_B
    stream_ids:
      - =ztf_public
      - =ztf_partnership
  - obj_id: ZTF18aabcvnq
    instrument_id: =ZTF
    assignment_id: 3
    file: ZTF18aabcvnq_phot.csv
    group_ids:
      - =program_A
      - =program_B
    stream_ids:
      - =ztf_public
      - =ztf_partnership
  - obj_id: ZTFe028h94k
    instrument_id: =ZTF
    assignment_id: 2
    file: ZTFe028h94k_phot.csv
    group_ids:
      - =program_A
      - =program_B
    stream_ids:
      - =ztf_public
      - =ztf_partnership
  - obj_id: ZTFrlh6cyjh
    instrument_id: =ZTF
    assignment_id: 2
    file: ZTFrlh6cyjh_phot.csv
    group_ids:
      - =program_A
      - =program_B
    stream_ids:
      - =ztf_public
      - =ztf_partnership

spectrum:
  - obj_id: ZTFrlh6cyjh
    file: spec1.csv
    instrument_id: =ALFOSC
    observed_at: "2019-10-24T05:23:14"
    origin: "demo_data"
    assignment_id: 1
    group_ids:
      - =program_A
      - =program_B
    =id: "spectrum1"
  - obj_id: ZTFe028h94k
    file: spec2.csv
    instrument_id: =ALFOSC
    observed_at: "2019-08-24T06:18:53"
    origin: "demo_data"
    assignment_id: 2
    altdata:
      some_value: 1
      some_other_value: 2
    group_ids:
      - =program_A
      - =program_B
    =id: "spectrum2"
  - obj_id: ZTF21aaqjmps
    file: ZTF21aaqjmps_spec.csv
    instrument_id: =SPRAT
    observed_at: "2021-04-03T02:28:19.921"
    assignment_id: 1

spectra/=spectrum1/annotations:
  - origin: "Kowalski"
    data:
      ACAI_score: 0.98765
      transient_type: "TDE"
    group_ids:
      - =program_A
  - origin: "SEDM"
    data:
      numeric_field: 0.98765
      boolean_field: false
    group_ids:
      - =program_B

spectra/=spectrum2/annotations:
  - origin: "Super Fit"
    data:
      match_prob: 0.8765
      classification: "Type Ia SN"
    group_ids:
      - =program_B

thumbnail:
  - obj_id: ZTF21aaqjmps
    ttype: new
    data:
      file: ../skyportal/tests/data/ZTF21aaqjmps_new.png
  - obj_id: ZTF21aaqjmps
    ttype: ref
    data:
      file: ../skyportal/tests/data/ZTF21aaqjmps_ref.png
  - obj_id: ZTF21aaqjmps
    ttype: sub
    data:
      file: ../skyportal/tests/data/ZTF21aaqjmps_sub.png

  - obj_id: ZTF18aabcvnq
    ttype: new
    data:
      file: ../skyportal/tests/data/ZTF18aabcvnq_new.png
  - obj_id: ZTF18aabcvnq
    ttype: ref
    data:
      file: ../skyportal/tests/data/ZTF18aabcvnq_ref.png
  - obj_id: ZTF18aabcvnq
    ttype: sub
    data:
      file: ../skyportal/tests/data/ZTF18aabcvnq_sub.png
  - obj_id: ZTFe028h94k
    ttype: new
    data:
      file: ./ZTFe028h94k_new.png
  - obj_id: ZTFrlh6cyjh
    ttype: new
    data:
      file: ./ZTFrlh6cyjh_new.png

gcn_event:
  - xml:
      file: ../skyportal/tests/data/GW190425_initial.xml
  - xml:
      file: ../skyportal/tests/data/GRB180116A_Fermi_GBM_Gnd_Pos.xml

galaxy_catalog:
  - catalog_name: CLU_mini
    catalog_data:
      file: ../data/CLU_mini.hdf5<|MERGE_RESOLUTION|>--- conflicted
+++ resolved
@@ -170,7 +170,6 @@
     nickname: CTIO-4m
     skycam_link: null
     =id: CTIO-4m
-<<<<<<< HEAD
   - diameter: 1.8
     elevation: 4215.0
     lat: 204.5317
@@ -179,7 +178,6 @@
     nickname: PS1
     skycam_link: null
     =id: PS1
-=======
   - diameter: 0.3
     elevation: 1283.0
     lat: 37.341033
@@ -212,7 +210,6 @@
     nickname: ATLAS-0.5m
     skycam_link: null
     =id: ATLAS-0p5m
->>>>>>> 78a86d24
 
 instrument:
   - name: ZTF
@@ -304,14 +301,13 @@
     # field_region:
     #   file: ../data/DECam_Region.reg
   - band: optical
-<<<<<<< HEAD
     name: PS1
     telescope_id: =PS1
     type: imager
     api_classname: PS1API
     =id: PS1
     filters: ['ps1::open', 'ps1::g', 'ps1::r', 'ps1::i', 'ps1::z', 'ps1::y', 'ps1::w']
-=======
+  - band: optical
     name: KAIT
     telescope_id: =KAIT
     type: imager
@@ -340,8 +336,6 @@
     api_classname: ATLASAPI
     filters: ["atlasc", "atlaso"]
 
->>>>>>> 78a86d24
-
 allocation:
   - pi: Michael Coughlin
     proposal_id: SEDM-001
@@ -410,18 +404,18 @@
     group_id: =program_A
     instrument_id: =ZTF
   - pi: Michael Coughlin
-<<<<<<< HEAD
     proposal_id: PS1-001
-=======
+    start_date: "3020-02-12T00:00:00"
+    end_date: "3020-07-12T00:00:00"
+    hours_allocated: 100
+    group_id: =program_A
+    instrument_id: =PS1
+   - pi: Michael Coughlin
     proposal_id: ATLAS-001
->>>>>>> 78a86d24
-    start_date: "3020-02-12T00:00:00"
-    end_date: "3020-07-12T00:00:00"
-    hours_allocated: 100
-    group_id: =program_A
-<<<<<<< HEAD
-    instrument_id: =PS1
-=======
+    start_date: "3020-02-12T00:00:00"
+    end_date: "3020-07-12T00:00:00"
+    hours_allocated: 100
+    group_id: =program_A
     instrument_id: =ATLAS
   - pi: Michael Coughlin
     proposal_id: SEDMv2-001
@@ -444,7 +438,6 @@
     hours_allocated: 100
     group_id: =program_A
     instrument_id: =T80CAM
->>>>>>> 78a86d24
 
 candidates:
   - id: ZTF21aaqjmps
