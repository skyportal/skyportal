groups:
  - name: Program A
    =id: program_A
  - name: Program B
    =id: program_B

user:
  - username: testadmin
    roles:
      - Super admin
    first_name: Jada
    last_name: Lilleboe
    =id: testadmin
  - username: groupadmin
    roles:
      - Group admin
    first_name: Theo
    last_name: du Laz
    =id: groupadmin
  - username: fulluser
    roles:
      - Full user
    =id: fulluser
    first_name: Michael
    last_name: Coughlin
  - username: viewonlyuser
    roles:
      - View only
    =id: viewonlyuser
    first_name: Guy
    last_name: Nir

groups/=program_A/users:
  - userID: =testadmin
    admin: true
  - userID: =groupadmin
    admin: true
  - userID: =fulluser
    admin: false

groups/=program_B/users:
  - userID: =testadmin
    admin: true
  - userID: =groupadmin
    admin: true
  - userID: =viewonlyuser
    admin: false
  - userID: =fulluser
    admin: false

streams:
  - name: ZTF Public
    altdata:
      collection: ZTF_alerts
      selector: [1]
    =id: ztf_public
  - name: ZTF Public+Partnership
    altdata:
      collection: ZTF_alerts
      selector: [1, 2]
    =id: ztf_partnership
  - name: ZTF Public+Partnership+Caltech
    altdata:
      collection: ZTF_alerts
      selector: [1, 2, 3]
    =id: ztf_caltech

streams/=ztf_public/users:
  - user_id: =viewonlyuser
  - user_id: =fulluser
  - user_id: =groupadmin
  - user_id: =testadmin

streams/=ztf_partnership/users:
  - user_id: =fulluser
  - user_id: =groupadmin
  - user_id: =testadmin

streams/=ztf_caltech/users:
  - user_id: =fulluser
  - user_id: =groupadmin
  - user_id: =testadmin

groups/=program_A/streams:
  - stream_id: =ztf_partnership

groups/=program_B/streams:
  - stream_id: =ztf_public

filters:
  - name: Yellow transients
    group_id: =program_A
    stream_id: =ztf_partnership
    =id: example_filter
  - name: Demo filter
    group_id: =program_B
    stream_id: =ztf_public
    =id: example_filter2

mmadetector:
  - name: LIGO Hanford Observatory
    nickname: H1
    lat: 46.6475
    lon: -119.5986
    fixed_location: true
    type: gravitational-wave
    =id: LHO
  - name: LIGO Livingston Observatory
    nickname: L1
    lat: 30.4986
    lon: -90.7483
    fixed_location: true
    type: gravitational-wave
    =id: LLO
  - name: GEO600
    nickname: G1
    lat: 52.246944
    lon: 9.80833
    fixed_location: true
    type: gravitational-wave
    =id: GEO
  - name: VIRGO
    nickname: V1
    lat: 43.631389
    lon: 10.505
    fixed_location: true
    type: gravitational-wave
    =id: VIRGO
  - name: Kamioka Gravitational Wave Detector
    nickname: K1
    lat: 36.4119
    lon: 137.3058
    fixed_location: true
    type: gravitational-wave
    =id: KAGRA
  - name: IceCube Neutrino Observatory
    nickname: IceCube
    lat: -89.9900
    lon: -63.4532
    fixed_location: true
    type: neutrino
    =id: IceCube
  - name: Fermi Gamma-Ray Burst Monitor
    nickname: FermiGBM
    fixed_location: false
    type: gamma-ray-burst
    =id: FermiGBM
  - name: Neil Gehrels Swift Observatory
    nickname: Swift
    fixed_location: false
    type: gamma-ray-burst
    =id: SwiftGRB

telescope:
  - name: Palomar 1.2m
    nickname: P48
    lat: 33.3580556
    lon: -116.861944
    elevation: 1706
    diameter: 1.26
    robotic: true
    skycam_link: http://bianca.palomar.caltech.edu/images/allsky/AllSkyCurrentImage.JPG
    weather_link: https://www.cleardarksky.com/c/PalomarObkey.html
    =id: P48
  - name: Palomar 1.5m
    nickname: P60
    lat: 33.3633675
    lon: -116.8361345
    elevation: 1870
    diameter: 1.5
    robotic: true
    skycam_link: http://bianca.palomar.caltech.edu/images/allsky/AllSkyCurrentImage.JPG
    weather_link: https://www.cleardarksky.com/c/PalomarObkey.html
    =id: P60
  - name: Nordic Optical Telescope
    nickname: NOT
    lat: 28.7572
    lon: -17.8851
    robotic: true
    elevation: 2000
    diameter: 2.56
    skycam_link: http://catserver.ing.iac.es/weather/archive/concam/concam_labels.png
    =id: NOT
  - diameter: 10.0
    elevation: 4160.0
    lat: 19.8283
    lon: -155.478
    name: Keck II 10m
    nickname: Keck2
    skycam_link: /static/images/kcam_2.jpg
    robotic: false
    =id: Keck2
  - name: Keck I Telescope
    nickname: Keck1
    lat: 19.8283
    lon: -155.478
    elevation: 2000
    diameter: 2.56
    skycam_link: /static/images/kcam_2.jpg
    robotic: false
    =id: Keck1
  - name: Liverpool Telescope
    nickname: LT
    lat: 28.762
    lon: -17.872
    elevation: 2363
    diameter: 2.0
    skycam_link: http://telescope.livjm.ac.uk/data/archive/webfiles/QS/Latest/t_latest_hms.jpg
    robotic: true
    =id: LT
  - diameter: 1.0
    elevation: 2070.0
    lat: 30.68
    lon: -104.0151
    nickname: LCO 1m Network
    name: LCOGT1m
    skycam_link: null
    robotic: true
    =id: LCOGT1m
  - diameter: 2.0
    elevation: 3052.0
    lat: 20.7083
    lon: -156.2571
    nickname: LCO 2m Network
    name: LCOGT2m
    skycam_link: null
    robotic: true
    =id: LCOGT2m
  - diameter: 4.0
    elevation: 2207.0
    lat: -30.169661
    lon: -70.806525
    name: CTIO Victor M. Blanco 4-meter Telescope
    nickname: CTIO-4m
    skycam_link: null
    =id: CTIO-4m
  - diameter: 1.0
    elevation: 1.0
    lat: 1.0
    lon: 1.0
    nickname: Swift
    name: Swift
    skycam_link: null
    fixed_location: false
    =id: Swift
  - diameter: 1.0
    nickname: NICER
    name: Neutron Star Interior Composition Explorer
    skycam_link: null
    fixed_location: false
    =id: NICER
  - diameter: 0.94
    nickname: Gaia
    name: Gaia
    skycam_link: null
    fixed_location: false
    =id: Gaia
  - diameter: 1.8
    elevation: 4215.0
    lat: 19.825
    lon: 204.5317
    name: PAN-STARRS 1.8m
    nickname: PS1
    skycam_link: null
    =id: PS1
  - diameter: 0.3
    elevation: 1283.0
    lat: 37.341033
    lon: -121.642932
    name: Katzman Automatic Imaging Telescope
    nickname: KAIT
    skycam_link: null
    =id: KAIT
  - diameter: 2.1
    elevation: 2096.0
    lat: 31.9599
    lon: -111.5997
    name: Kitt Peak 2.1m Telescope
    nickname: KPNO2m
    skycam_link: null
    =id: KPNO2m
  - diameter: 0.8
    elevation: 1957.0
    lat: 40.0420111
    lon: -1.0161911
    name: Javalambre Auxiliary Survey Telescope
    nickname: JAST
    skycam_link: null
    =id: JAST
  - diameter: 0.5
    elevation: 3055.0
    lat: 20.7204
    lon: -156.1552
    name: Asteroid Terrestrial-impact Last Alert System
    nickname: ATLAS-0.5m
    skycam_link: null
    =id: ATLAS-0p5m
  - diameter: 8.4
    elevation: 2207.0
    lat: -30.1716
    lon: -70.8009
    name: Rubin Observatory Simonyi Survey Telescope
    nickname: Rubin
    skycam_link: null
    =id: Rubin
  - name: GROWTH-India Telescope
    nickname: GIT-0p7m
    lat: 32.77889
    lon: 78.96472
    robotic: true
    elevation: 4500
    diameter: 0.7
    =id: GIT-0p7m
  - name: WINTER Telescope
    nickname: WINTER-1m
    lat: 33.3580556
    lon: -116.861944
    elevation: 1706
    robotic: true
    diameter: 1.0
    =id: WINTER-1m

instrument:
  - name: ZTF
    type: imager
    band: V
    telescope_id: =P48
    filters: ["ztfg", "ztfr", "ztfi"]
    =id: ZTF
    api_classname: ZTFAPI
    api_classname_obsplan: ZTFMMAAPI
    treasuremap_id: 47
    field_data:
      file: ../data/ZTF_Fields.csv
    field_region:
#      file: ../data/ZTF_Region.reg
      file: ../data/ZTF_Square_Region.reg
    sensitivity_data: {'ztfg': {'limiting_magnitude': 20.3, 'magsys': 'ab', 'exposure_time': 30, 'zeropoint': 26.3,}, 'ztfr': {'limiting_magnitude': 20.3, 'magsys': 'ab', 'exposure_time': 30, 'zeropoint': 26.3,}, 'ztfi': {'limiting_magnitude': 19.6, 'magsys': 'ab', 'exposure_time': 30, 'zeropoint': 26.3,}}
  - name: ALFOSC
    type: imaging spectrograph
    band: V
    telescope_id: =NOT
    =id: ALFOSC
  - name: ESI
    type: spectrograph
    band: optical
    =id: ESI
    telescope_id: =Keck2
  - name: LRIS
    type: spectrograph
    band: optical
    =id: LRIS
    telescope_id: =Keck1
  - name: SEDM
    type: imaging spectrograph
    band: V
    telescope_id: =P60
    filters: ["sdssu", "sdssg", "sdssr", "sdssi"]
    api_classname: SEDMAPI
    listener_classname: SEDMListener
    =id: SEDM
  - name: IOO
    type: imager
    band: V
    telescope_id: =LT
    filters: ["sdssu", "sdssg", "sdssr", "sdssi", "sdssz"]
    api_classname: IOOAPI
    =id: IOO
  - name: IOI
    type: imager
    band: H
    telescope_id: =LT
    filters: ["csphs"]
    api_classname: IOIAPI
    =id: IOI
  - name: SPRAT
    type: spectrograph
    telescope_id: =LT
    api_classname: SPRATAPI
    =id: SPRAT
  - band: optical
    name: Sinistro
    telescope_id: =LCOGT1m
    type: imager
    filters: ["sdssu", "sdssg", "sdssr", "sdssi", "sdssz", "desy"]
    api_classname: SINISTROAPI
    =id: SINISTRO
  - band: optical
    name: SPECTRAL
    telescope_id: =LCOGT2m
    type: imager
    filters: ["sdssu", "sdssg", "sdssr", "sdssi", "sdssz", "desy"]
    api_classname: SPECTRALAPI
    =id: SPECTRAL
  - band: optical
    name: FLOYDS
    telescope_id: =LCOGT2m
    type: spectrograph
    api_classname: FLOYDSAPI
    =id: FLOYDS
  - band: optical
    name: MUSCAT
    telescope_id: =LCOGT2m
    type: imager
    filters: ["sdssg", "sdssr", "sdssi", "sdssz"]
    api_classname: MUSCATAPI
    =id: MUSCAT
  - band: optical
    name: DECam
    telescope_id: =CTIO-4m
    type: imager
    filters: ['sdssu', 'desg', 'desr', 'desi', 'desz', 'desy']
    # field_data:
    #   file: ../data/DECam_Fields.csv
    # field_region:
    #   file: ../data/DECam_Region.reg
    sensitivity_data: {'sdssu': {'limiting_magnitude': 21.6, 'magsys': 'ab', 'exposure_time': 30, 'zeropoint': 26.87,}, 'desg': {'limiting_magnitude': 23.3, 'magsys': 'ab', 'exposure_time': 30, 'zeropoint': 28.91,}, 'desr': {'limiting_magnitude': 25.5, 'magsys': 'ab', 'exposure_time': 30, 'zeropoint': 29.06,}, 'desi': {'limiting_magnitude': 22.8, 'magsys': 'ab', 'exposure_time': 30, 'zeropoint': 28.97,}, 'desz': {'limiting_magnitude': 22.1, 'magsys': 'ab', 'exposure_time': 30, 'zeropoint': 28.68,}, 'desy': {'limiting_magnitude': 20.9, 'magsys': 'ab', 'exposure_time': 30, 'zeropoint': 27.57,}}
  - band: optical
    name: UVOTXRT
    api_classname: UVOTXRTAPI
    api_classname_obsplan: UVOTXRTMMAAPI
    =id: UVOTXRT
    telescope_id: =Swift
    type: imager
    filters: ['uvot::b', 'uvot::u', 'uvot::v', 'uvot::uvm2', 'uvot::uvw1', 'uvot::uvw2', 'uvot::white', 'swiftxrt']
    field_region:
      file: ../data/Swift_Region.reg
  - band: X-ray
    name: XTI
    api_classname: NICERAPI
    =id: XTI
    telescope_id: =NICER
    type: imaging spectrograph
    filters: ['nicerxti']
  - band: Optical
    name: Gaia
    =id: Gaia
    telescope_id: =Gaia
    type: imaging spectrograph
    filters: ['gaia::gbp', 'gaia::g', 'gaia::grp', 'gaia::grvs']
  - band: optical
    name: PS1
    telescope_id: =PS1
    type: imager
    api_classname: PS1API
    =id: PS1
    filters: ['ps1::open', 'ps1::g', 'ps1::r', 'ps1::i', 'ps1::z', 'ps1::y', 'ps1::w']
  - band: optical
    name: KAIT
    telescope_id: =KAIT
    type: imager
    filters: ['bessellux', 'sdssg', 'sdssr', 'sdssi', 'sdssz', 'bessellb', 'bessellv', 'bessellr', 'besselli']
    api_classname: KAITAPI
    =id: KAIT
  - name: SEDMv2
    type: imaging spectrograph
    band: V
    telescope_id: =KPNO2m
    filters: ["sdssg", "sdssr", "sdssi", "sdssz"]
    api_classname: SEDMV2API
    api_classname_obsplan: MMAAPI
    =id: SEDMv2
    field_fov_type: rectangle
    field_fov_attributes: [0.08, 0.08]
  - band: optical
    name: T80CAM
    telescope_id: =JAST
    type: imager
    filters: ['sdssg', 'sdssr', 'sdssi', 'sdssz']
    api_classname: SLACKAPI
    =id: T80CAM
  - band: optical
    name: ATLAS
    telescope_id: =ATLAS-0p5m
    type: imager
    =id: ATLAS
    api_classname: ATLASAPI
    filters: ["atlasc", "atlaso"]
  - band: optical
    name: LSST
    telescope_id: =Rubin
    type: imager
    =id: LSST
    api_classname: GENERICAPI
    api_classname_obsplan: MMAAPI
    filters: ["lsstu", "lsstg", "lsstr", "lssti", "lsstz", "lssty"]
    # field_data:
    #   file: ../data/LSST_Fields.csv
    field_fov_type: circle
    field_fov_attributes: 1.75
  - band: optical
    name: GIT
    telescope_id: =GIT-0p7m
    type: imager
    =id: GIT
    api_classname_obsplan: GROWTHINDIAMMAAPI
    filters: ["sdssu", "sdssg", "sdssr", "sdssi", "sdssz"]
    field_fov_type: circle
    field_fov_attributes: 0.38
    # field_data:
    #   file: ../data/GROWTH-India_Fields.csv.bz2
  - band: optical
    name: WINTER
    telescope_id: =WINTER-1m
    type: imager
    =id: WINTER
    api_classname: GENERICAPI
    api_classname_obsplan: MMAAPI
    filters: ["desy", "2massj", "2massh"]
    field_fov_type: rectangle
    field_fov_attributes: [1.2,1]
    # field_data:
    #   file: ../data/WINTER_Fields.csv.bz2

allocation:
  - pi: Michael Coughlin
    proposal_id: SEDM-001
    start_date: "3020-02-12T00:00:00"
    end_date: "3020-07-12T00:00:00"
    hours_allocated: 100
    group_id: =program_A
    instrument_id: =SEDM
    =id: SEDM_allocation
    default_share_group_ids: [=program_A, =program_B]
  - pi: Michael Coughlin
    proposal_id: LT-001
    start_date: "3020-02-12T00:00:00"
    end_date: "3020-07-12T00:00:00"
    hours_allocated: 100
    group_id: =program_A
    instrument_id: =IOO
    _altdata: '{"username": "fritz_bot", "password": "fX5uxZTDy3", "LT_proposalID": "GrowthTest"}'
  - pi: Michael Coughlin
    proposal_id: LT-002
    start_date: "3020-02-12T00:00:00"
    end_date: "3020-07-12T00:00:00"
    hours_allocated: 100
    group_id: =program_A
    instrument_id: =SPRAT
    _altdata: '{"username": "fritz_bot", "password": "fX5uxZTDy3", "LT_proposalID": "GrowthTest"}'
  - pi: Michael Coughlin
    proposal_id: LT-003
    start_date: "3020-02-12T00:00:00"
    end_date: "3020-07-12T00:00:00"
    hours_allocated: 100
    group_id: =program_A
    instrument_id: =IOI
    _altdata: '{"username": "fritz_bot", "password": "fX5uxZTDy3", "LT_proposalID": "GrowthTest"}'
  - pi: Michael Coughlin
    proposal_id: Spectral-001
    start_date: "3020-02-12T00:00:00"
    end_date: "3020-07-12T00:00:00"
    hours_allocated: 100
    group_id: =program_A
    instrument_id: =SPECTRAL
  - pi: Michael Coughlin
    proposal_id: Sinistro-001
    start_date: "3020-02-12T00:00:00"
    end_date: "3020-07-12T00:00:00"
    hours_allocated: 100
    group_id: =program_A
    instrument_id: =SINISTRO
  - pi: Michael Coughlin
    proposal_id: FLOYDS-001
    start_date: "3020-02-12T00:00:00"
    end_date: "3020-07-12T00:00:00"
    hours_allocated: 100
    group_id: =program_A
    instrument_id: =FLOYDS
  - pi: Michael Coughlin
    proposal_id: MUSCAT-001
    start_date: "3020-02-12T00:00:00"
    end_date: "3020-07-12T00:00:00"
    hours_allocated: 100
    group_id: =program_A
    instrument_id: =MUSCAT
  - pi: Michael Coughlin
    proposal_id: ZTF-001
    start_date: "3020-02-12T00:00:00"
    end_date: "3020-07-12T00:00:00"
    hours_allocated: 100
    group_id: =program_A
    instrument_id: =ZTF
    =id: ZTF_allocation
  - pi: Michael Coughlin
    proposal_id: ATLAS-001
    start_date: "3020-02-12T00:00:00"
    end_date: "3020-07-12T00:00:00"
    hours_allocated: 100
    group_id: =program_A
    instrument_id: =ATLAS
  - pi: Michael Coughlin
    proposal_id: PS1-001
    start_date: "3020-02-12T00:00:00"
    end_date: "3020-07-12T00:00:00"
    hours_allocated: 100
    group_id: =program_A
    instrument_id: =PS1
  - pi: Michael Coughlin
    proposal_id: SEDMv2-001
    start_date: "3020-02-12T00:00:00"
    end_date: "3020-07-12T00:00:00"
    hours_allocated: 100
    group_id: =program_A
    instrument_id: =SEDMv2
    =id: SEDMv2_allocation
  - pi: Michael Coughlin
    proposal_id: Swift-001
    start_date: "3020-02-12T00:00:00"
    end_date: "3020-07-12T00:00:00"
    hours_allocated: 100
    group_id: =program_A
    instrument_id: =UVOTXRT
    _altdata: '{"username": "anonymous", "secret": "anonymous", "XRT_UserID": "user@swift.org"}'
  - pi: Michael Coughlin
    proposal_id: NICER-001
    start_date: "3020-02-12T00:00:00"
    end_date: "3020-07-12T00:00:00"
    hours_allocated: 100
    group_id: =program_A
    instrument_id: =XTI
  - pi: Michael Coughlin
    proposal_id: KAIT-001
    start_date: "3020-02-12T00:00:00"
    end_date: "3020-07-12T00:00:00"
    hours_allocated: 100
    group_id: =program_A
    instrument_id: =KAIT
  - pi: Michael Coughlin
    proposal_id: T80CAM-001
    start_date: "3020-02-12T00:00:00"
    end_date: "3020-07-12T00:00:00"
    hours_allocated: 100
    group_id: =program_A
    instrument_id: =T80CAM
  - pi: Michael Coughlin
    proposal_id: LSST-001
    start_date: "3020-02-12T00:00:00"
    end_date: "3020-07-12T00:00:00"
    hours_allocated: 100
    group_id: =program_A
    instrument_id: =LSST
  - pi: Michael Coughlin
    proposal_id: GIT-001
    start_date: "3020-02-12T00:00:00"
    end_date: "3020-07-12T00:00:00"
    hours_allocated: 100
    group_id: =program_A
    instrument_id: =GIT

galaxy_catalog:
  - catalog_name: CLU_mini
    catalog_data:
      file: ../data/CLU_mini.hdf5

candidates:
  - id: ZTF21aaqjmps
    filter_ids:
      - =example_filter
      - =example_filter2
    ra: 202.5050541
    dec: 13.4111859
    redshift: 0.0246
    varstar: false
    passed_at: "2021-03-21 06:27:01.728"
    origin: "ZTF"
    alias: ["SN 2021gvm"]
  - id: ZTF18aabcvnq
    filter_ids:
      - =example_filter
      - =example_filter2
    ra: 172.0534465
    dec: 25.6596908
    varstar: true
    passed_at: "2018-04-25 04:13:26.000"
    origin: "ZTF"
    alias: ["AT 2018cbj"]
  - id: ZTFe028h94k
    filter_ids:
      - =example_filter
    ra: 229.9620403
    dec: 34.8442757
    varstar: true
    altdata:
      simbad:
        class: RRLyr
    passed_at: "2020-10-30 11:13:06.475748"
    alias: ["SN2020abc"]
  - id: ZTFrlh6cyjh
    filter_ids:
      - =example_filter
    ra: 342.4596
    dec: 51.2634
    varstar: true
    altdata:
      simbad:
        class: EB
    passed_at: "2020-10-30 11:23:06.475748"

sources:
  - id: ZTF21aaqjmps
    ra: 202.5050541
    dec: 13.4111859
    group_ids:
      - =public_group_id
      - =program_A
      - =program_B
    origin: "ZTF"
    alias: [ "SN 2021gvm" ]
  - id: ZTF18aabcvnq
    ra: 172.0534465
    dec: 25.6596908
    group_ids:
      - =public_group_id
      - =program_A
      - =program_B
    origin: "ZTF"
    alias: ["AT 2018cbj"]
  - id: ZTFe028h94k
    ra: 229.9620403
    dec: 34.8442757
    group_ids:
      - =public_group_id
      - =program_A
      - =program_B
    alias: ["SN2020abc"]
  - id: ZTFrlh6cyjh
    ra: 342.4596
    dec: 51.2634
    group_ids:
      - =public_group_id
      - =program_A
      - =program_B
  - id: ZTFJ201825+380316
    ra: 304.607916280
    dec: 38.05469
    group_ids:
      - =public_group_id
      - =program_A
      - =program_B
    alias: [""]
  - id: ZTFinGCN
    ra: 229.9620403
    dec: 34.8442757
    group_ids:
      - =public_group_id
      - =program_A
      - =program_B
    redshift: 3
  - id: ZTF20abwysqy
    ra: 6.7856144
    dec: 34.027306
    group_ids:
      - =public_group_id
      - =program_A
      - =program_B
    redshift: 0.7481
  - id: badsource
    ra: 6.7856144
    dec: 34.027306
    group_ids:
      - =public_group_id
      - =program_A
      - =program_B
    redshift: 0.7481
  - id: RedbackMillisecondPulsar
    ra: 33.043637
    dec: 53.36078
    group_ids:
      - =public_group_id
      - =program_A
      - =program_B

sources/ZTF21aaqjmps/comments:
  - obj_id: ZTF21aaqjmps
    text: "Kilroy was here"
  - obj_id: ZTF21aaqjmps
    text: "Birds aren't real"
  - obj_id: ZTF21aaqjmps
    text: "Thanks to Daniel Perley and his team for this spectrum. It was observed 2021-04-03 02:28:20 on LT/SPRAT"

sources/ZTF18aabcvnq/comments:
  - obj_id: ZTF18aabcvnq
    text: "Gosh, stars are cool"
  - obj_id: ZTF18aabcvnq
    text: "You're a star! <3"

sources/ZTF21aaqjmps/annotations:
  - obj_id: ZTF21aaqjmps
    origin: "Program A"
    data:
      numeric_field: 0.11235813
      some_boolean: true
      class: "SNe II"

sources/ZTF18aabcvnq/annotations:
  - obj_id: ZTF18aabcvnq
    origin: "Program b"
    data:
      numeric_field: 0.213471118
      some_boolean: false
      class: "varstar"


sources/ZTFe028h94k/annotations:
  - obj_id: ZTFe028h94k
    origin: "Program B"
    data:
      period: 0.5281475
    group_ids:
      - =program_B
  - obj_id: ZTFe028h94k
    origin: "ZVM"
    data:
      period: 0.5281217208459
    group_ids:
      - =program_B

sources/ZTFrlh6cyjh/annotations:
  - obj_id: ZTFrlh6cyjh
    origin: "ZVM"
    data:
      period: 1.107332
    group_ids:
      - =program_B

taxonomy:
  file: taxonomy_demo.yaml

classification:
  - taxonomy_id: 1
    obj_id: ZTF18aabcvnq
    probability: 0.9
    classification: "Time-domain Source"
  - taxonomy_id: 2
    obj_id: ZTF18aabcvnq
    probability: 0.02
    classification: "variable"

observing_run:
  - pi: Danny Goldstein
    instrument_id: =ESI
    calendar_date: "2020-02-16"
    group_id: =program_A
    observers: "Danny Goldstein, Peter Nugent"
    =id: esi_run
  - pi: Danny Goldstein
    instrument_id: =LRIS
    calendar_date: "2020-06-17"
    group_id: =program_A
    observers: "Danny Goldstein, Peter Nugent"
    =id: lris_run

assignment:
  - obj_id: ZTF21aaqjmps
    run_id: =lris_run
    priority: "2"
    comment: Please get  3x100s
    status: "complete"
  - obj_id: ZTF18aabcvnq
    run_id: =esi_run
    priority: "3"
    comment: Please only take when seeing is below 2"

photometry:
  - obj_id: ZTF21aaqjmps
    instrument_id: =ZTF
    assignment_id: 3
    file: ZTF21aaqjmps_phot.csv
    group_ids:
      - =program_A
      - =program_B
    stream_ids:
      - =ztf_public
      - =ztf_partnership
  - obj_id: ZTF18aabcvnq
    instrument_id: =ZTF
    assignment_id: 3
    file: ZTF18aabcvnq_phot.csv
    group_ids:
      - =program_A
      - =program_B
    stream_ids:
      - =ztf_public
      - =ztf_partnership
  - obj_id: ZTFe028h94k
    instrument_id: =ZTF
    assignment_id: 2
    file: ZTFe028h94k_phot.csv
    group_ids:
      - =program_A
      - =program_B
    stream_ids:
      - =ztf_public
      - =ztf_partnership
  - obj_id: ZTFrlh6cyjh
    instrument_id: =ZTF
    assignment_id: 2
    file: ZTFrlh6cyjh_phot.csv
    group_ids:
      - =program_A
      - =program_B
    stream_ids:
      - =ztf_public
      - =ztf_partnership
  - obj_id: ZTFinGCN
    instrument_id: =ZTF
    assignment_id: 2
    file: ZTFinGCN_phot.csv
    group_ids:
      - =program_A
      - =program_B
    stream_ids:
      - =ztf_public
      - =ztf_partnership
  - obj_id: ZTF20abwysqy
    instrument_id: =ZTF
    assignment_id: 2
    file: ZTF20abwysqy_phot.csv
    group_ids:
      - =program_A
      - =program_B
    stream_ids:
      - =ztf_public
      - =ztf_partnership
  - obj_id: badsource
    instrument_id: =SEDM
    assignment_id: 2
    file: badsource.csv
    group_ids:
      - =program_A

followup_request:
  - obj_id: ZTFrlh6cyjh
    allocation_id: =SEDM_allocation
    payload:
      priority: 5
      observation_type: IFU
      start_date: 3020-09-01
      end_date: 3022-09-01
    =id: request_1
  - obj_id: ZTFe028h94k
    allocation_id: =SEDM_allocation
    payload:
      priority: 5
      observation_type: IFU
      start_date: 3020-09-01
      end_date: 3022-09-01
    =id: request_2
  - obj_id: ZTFe028h94k
    allocation_id: =SEDM_allocation
    payload:
      priority: 5
      observation_type: IFU
      start_date: 3020-09-01
      end_date: 3022-09-01
    =id: request_3

spectrum:
  - obj_id: ZTFrlh6cyjh
    file: spec1.csv
    instrument_id: =ALFOSC
    observed_at: "2019-10-24T05:23:14"
    origin: "demo_data"
    assignment_id: 1
    group_ids:
      - =program_A
      - =program_B
    =id: "spectrum1"
    units: erg/s/cm/cm/AA
    followup_request_id: =request_1
  - obj_id: ZTFe028h94k
    file: spec2.csv
    instrument_id: =ALFOSC
    observed_at: "2019-08-24T06:18:53"
    origin: "demo_data"
    assignment_id: 2
    altdata:
      some_value: 1
      some_other_value: 2
    group_ids:
      - =program_A
      - =program_B
    =id: "spectrum2"
    units: erg/s/cm/cm/AA
    followup_request_id: =request_2
  - obj_id: ZTF21aaqjmps
    file: ZTF21aaqjmps_spec.csv
    instrument_id: =SPRAT
    observed_at: "2021-04-03T02:28:19.921"
    assignment_id: 1
    units: erg/s/cm/cm/AA
    followup_request_id: =request_3

spectra/=spectrum1/annotations:
  - origin: "Kowalski"
    data:
      ACAI_score: 0.98765
      transient_type: "TDE"
    group_ids:
      - =program_A
  - origin: "SEDM"
    data:
      numeric_field: 0.98765
      boolean_field: false
    group_ids:
      - =program_B

spectra/=spectrum2/annotations:
  - origin: "Super Fit"
    data:
      match_prob: 0.8765
      classification: "Type Ia SN"
    group_ids:
      - =program_B

thumbnail:
  - obj_id: ZTF21aaqjmps
    ttype: new
    data:
      file: ../skyportal/tests/data/ZTF21aaqjmps_new.png
  - obj_id: ZTF21aaqjmps
    ttype: ref
    data:
      file: ../skyportal/tests/data/ZTF21aaqjmps_ref.png
  - obj_id: ZTF21aaqjmps
    ttype: sub
    data:
      file: ../skyportal/tests/data/ZTF21aaqjmps_sub.png

  - obj_id: ZTF18aabcvnq
    ttype: new
    data:
      file: ../skyportal/tests/data/ZTF18aabcvnq_new.png
  - obj_id: ZTF18aabcvnq
    ttype: ref
    data:
      file: ../skyportal/tests/data/ZTF18aabcvnq_ref.png
  - obj_id: ZTF18aabcvnq
    ttype: sub
    data:
      file: ../skyportal/tests/data/ZTF18aabcvnq_sub.png
  - obj_id: ZTFe028h94k
    ttype: new
    data:
      file: ./ZTFe028h94k_new.png
  - obj_id: ZTFrlh6cyjh
    ttype: new
    data:
      file: ./ZTFrlh6cyjh_new.png

gcn_event:
#  - xml:
#      file: ../skyportal/tests/data/GW190425_initial.xml
  - xml:
      file: ../skyportal/tests/data/GRB180116A_Fermi_GBM_Gnd_Pos.xml
  - xml:
      file: ./GW190814.xml
  - xml:
      file: ./AMON.xml

gcn_event/1/comments:
  - text: "This is a test comment"
    author_id: testadmin
    created_at: "2022-03-18 16:00:00"

earthquake:
  - xml:
      file: ../skyportal/tests/data/quakeml.xml

shifts:
  - group_id: =program_A
    start_date: "2022-03-18 8:00:00"
    end_date: "2022-03-18 14:00:00"
    name: "the Night Shift"
    shift_admins:
      - =testadmin
    required_users_number: 6
    =id: nightshift

  - group_id: =program_B
    start_date: "2018-01-15 20:00:00"
    end_date: "2018-01-16 20:00:00"
    name: "the GCN Shift"
    shift_admins:
      - =groupadmin
    required_users_number: 4
    =id: gcnshift


shifts/=gcnshift/users:
  - userID: =viewonlyuser
    admin: false
    needs_replacement: true

spatial_catalog:
  - catalog_name: '4FGL-DR2'
    catalog_data:
      file: ./gll_psc_v27.csv

default_observation_plan:
  - allocation_id: =ZTF_allocation
    default_plan_name: "ZTF-Default-Plan"
    payload: {'filter_strategy': 'block', 'schedule_type': 'greedy', 'schedule_strategy': 'tiling', 'galaxy_catalog': 'CLU_mini', 'exposure_time': 300, 'filters': 'g,r,g', 'maximum_airmass': 2, 'integrated_probability': 90, 'minimum_time_difference': 30, 'program_id': 'Partnership', 'subprogram_name': 'GRB', 'galactic_plane': True, 'galactic_latitude': 10}

default_followup_request:
  - allocation_id: =SEDMv2_allocation
    default_followup_name: "SEDMv2-Default-Plan"
    payload: {'priority': 1, 'exposure_time': 300, 'exposure_counts': 1, 'maximum_airmass': 2, 'observation_choices': ['g', 'r'], 'minimum_lunar_distance': 30, 'too': 'Y'}
    source_filter: {'classification': 'microlensing'}


analysis_service:
  - name: "Demo_Analysis"
    display_name: "Demo analysis service display name"
    description: "Description for demo analysis"
    version: "1.0"
    contact_name: "Vera Rubin"
    url: "http://localhost:6801/analysis/demo_analysis"
    authentication_type: "header_token"
    _authinfo: '{"header_token": {"Authorization": "Bearer MY_TOKEN"}}'
    analysis_type: "lightcurve_fitting"
    input_data_types: ["photometry", "redshift", "spectra", "annotations", "classifications", "comments"]
    # `source` is the model kw name defined in SNcosmo (https://sncosmo.readthedocs.io/en/stable/source-list.html)
    optional_analysis_parameters: '{"source": ["nugent-sn2p", "salt3", "v19-1998bw", "mlcs2k2", "nugent-sn2n"], "fix_z": ["True", "False"]}'
    group_ids:
      - =program_A
      - =program_B
    =id: Demo_Analysis
  - name: "NGSF_Analysis"
    display_name: "NGSF analysis"
    description: "Use NGSF to fit spectra"
    version: "1.0"
    contact_name: "Michael Coughlin"
    url: "http://localhost:7001/analysis/ngsf_analysis"
    authentication_type: "header_token"
    _authinfo: '{"header_token": {"Authorization": "Bearer MY_TOKEN"}}'
    analysis_type: "spectrum_fitting"
    input_data_types: ["spectra", "redshift"]
    optional_analysis_parameters: '{"fix_z": ["True", "False"]}'
    group_ids:
      - =program_A
      - =program_B
<<<<<<< HEAD

analysis_service/=Demo_Analysis/default_analysis:
  - default_analysis_parameters: '{"source": "salt3"}'
    group_ids:
      - =program_A
      - =program_B
    source_filter: '{"classifications": [{"name": "Supernova", "probability": 0.9}]}'
    daily_limit: 2
=======
  - name: "Spectral_Cube_Analysis"
    display_name: "Spectral_Cube_Analysis"
    description: "Use PySEDM to get spectra from fits image"
    version: "1.0"
    contact_name: "Michael Coughlin"
    url: "http://localhost:7002/analysis/spectral_cube_analysis"
    authentication_type: "none"
    analysis_type: "spectrum_fitting"
    input_data_types: []
    optional_analysis_parameters: '{"image_data": {"type": "file", "required": "True", "description": "Image data"}, "fluxcal_data": {"type": "file", "description": "Fluxcal data"}, "centroid_X": {"type": "number"}, "centroid_Y": {"type": "number"}, "spaxel_buffer": {"type": "number"}}'
    group_ids:
      - =program_A
      - =program_B
>>>>>>> d2a24257
<|MERGE_RESOLUTION|>--- conflicted
+++ resolved
@@ -1141,16 +1141,6 @@
     group_ids:
       - =program_A
       - =program_B
-<<<<<<< HEAD
-
-analysis_service/=Demo_Analysis/default_analysis:
-  - default_analysis_parameters: '{"source": "salt3"}'
-    group_ids:
-      - =program_A
-      - =program_B
-    source_filter: '{"classifications": [{"name": "Supernova", "probability": 0.9}]}'
-    daily_limit: 2
-=======
   - name: "Spectral_Cube_Analysis"
     display_name: "Spectral_Cube_Analysis"
     description: "Use PySEDM to get spectra from fits image"
@@ -1164,4 +1154,11 @@
     group_ids:
       - =program_A
       - =program_B
->>>>>>> d2a24257
+
+analysis_service/=Demo_Analysis/default_analysis:
+  - default_analysis_parameters: '{"source": "salt3"}'
+    group_ids:
+      - =program_A
+      - =program_B
+    source_filter: '{"classifications": [{"name": "Supernova", "probability": 0.9}]}'
+    daily_limit: 2