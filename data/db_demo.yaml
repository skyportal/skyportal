--- conflicted
+++ resolved
@@ -395,7 +395,6 @@
       - =program_B
     alias: [""]
 
-<<<<<<< HEAD
 comment:
   - obj_id: ZTF21aaqjmps
     text: "Kilroy was here"
@@ -410,110 +409,17 @@
     text: "You're a star! <3"
 annotation:
   - obj_id: ZTF21aaqjmps
-=======
-sources/14gqr_unsaved_copy/comment:
-  - obj_id: 14gqr_unsaved_copy
-    text: "No source at transient location to R>26 in LRIS imaging"
-  - obj_id: 14gqr_unsaved_copy
-    text: "Strong calcium lines have emerged."
-
-sources/14gqr/comment:
-  - obj_id: 14gqr
-    text: "No source at transient location to R>26 in LRIS imaging"
-  - obj_id: 14gqr
-    text: "Strong calcium lines have emerged."
-
-sources/16fil_unsaved_copy/comment:
-  - obj_id: 16fil_unsaved_copy
-    text: "Dogs in the park"
-  - obj_id: 16fil_unsaved_copy
-    text: "Birds are not real"
-
-sources/16fil/comment:
-  - obj_id: 16fil
-    text: "Dogs in the park"
-  - obj_id: 16fil
-    text: "Birds are not real"
-
-sources/14gqr_unsaved_copy/annotation:
-  - obj_id: 14gqr_unsaved_copy
->>>>>>> b45c7f5f
     origin: "Program A"
     data:
       numeric_field: 0.11235813
       some_boolean: true
-<<<<<<< HEAD
       class: "SNe II"
   - obj_id: ZTF18aabcvnq
     origin: "Program b"
-=======
-      some_text: "some text auto-annotation"
-    group_ids:
-      - =program_A
-  - obj_id: 14gqr_unsaved_copy
-    origin: "Program B"
-    data:
-      numeric_field2: 0.321455
-      some_boolean2: false
-      nested_field:
-        comment: "test annotation"
-        flag: true
-    group_ids:
-      - =program_B
-
-sources/14gqr/annotation:
-  - obj_id: 14gqr
-    origin: "Program A"
-    data:
-      numeric_field: 0.123456789
-      some_boolean: true
-      some_text: "some text auto-annotation"
-    group_ids:
-      - =program_A
-  - obj_id: 14gqr
-    origin: "Program B"
-    data:
-      numeric_field2: 0.321455
-      some_boolean2: false
-      nested_field:
-        comment: "test annotation"
-        flag: true
-    group_ids:
-      - =program_B
-  - obj_id: 14gqr
-    origin: "cross_match"
-    data:
-      gaia:
-        Plx: 20
-        Mag_G: 6.5
-        Mag_Bp: 7.6
-        Mag_Rp: 5.1
-        A_G: 0.3
-
-sources/16fil_unsaved_copy/annotation:
-  - obj_id: 16fil_unsaved_copy
-    origin: "Program A"
-    data:
-      numeric_field: 0.98765
-      some_boolean: false
-    group_ids:
-      - =program_A
-
-sources/16fil/annotation:
-  - obj_id: 16fil
-    origin: "Program A"
->>>>>>> b45c7f5f
     data:
       numeric_field: 0.213471118
       some_boolean: false
-<<<<<<< HEAD
       class: "varstar"
-=======
-    group_ids:
-      - =program_A
-
-sources/ZTFe028h94k/annotation:
->>>>>>> b45c7f5f
   - obj_id: ZTFe028h94k
     origin: "Program B"
     data:
