user:
  - username: testadmin
    roles:
      - Super admin
    =id: testadmin
  - username: groupadmin
    roles:
      - Group admin
    =id: groupadmin
  - username: fulluser
    roles:
      - Full user
    =id: fulluser
  - username: viewonlyuser
    roles:
      - View only
    =id: viewonlyuser

streams:
  - name: ZTF Public
    altdata:
      collection: ZTF_alerts
      selector: [1]
    =id: ztf_public
  - name: ZTF Public+Partnership
    altdata:
      collection: ZTF_alerts
      selector: [1, 2]
    =id: ztf_partnership
  - name: ZTF Public+Partnership+Caltech
    altdata:
      collection: ZTF_alerts
      selector: [1, 2, 3]
    =id: ztf_caltech

groups:
  - name: Program A
    group_admins:
      - =testadmin
      - =groupadmin
    =id: program_A
  - name: Program B
    group_admins:
      - =testadmin
      - =groupadmin
    =id: program_B

groups/=program_A/users:
  - userID: =fulluser
    admin: false

groups/=program_B/users:
  - userID: =viewonlyuser
    admin: false
  - userID: =fulluser
    admin: false

streams/=ztf_public/users:
  - user_id: =viewonlyuser
  - user_id: =fulluser
  - user_id: =groupadmin
  - user_id: =testadmin

streams/=ztf_partnership/users:
  - user_id: =fulluser
  - user_id: =groupadmin
  - user_id: =testadmin

streams/=ztf_caltech/users:
  - user_id: =fulluser
  - user_id: =groupadmin
  - user_id: =testadmin

groups/=program_A/streams:
  - stream_id: =ztf_partnership

groups/=program_B/streams:
  - stream_id: =ztf_public

filters:
  - name: Yellow transients
    group_id: =program_A
    stream_id: =ztf_partnership
    =id: example_filter
  - name: Demo filter
    group_id: =program_B
    stream_id: =ztf_public
    =id: example_filter2

telescope:
  - name: Palomar 1.2m
    nickname: P48
    lat: 33.3580556
    lon: -116.861944
    elevation: 1706
    diameter: 1.26
    robotic: true
    skycam_link: http://bianca.palomar.caltech.edu/images/allsky/AllSkyCurrentImage.JPG
    weather_link: https://www.cleardarksky.com/c/PalomarObkey.html
    =id: P48
  - name: Palomar 1.5m
    nickname: P60
    lat: 33.3633675
    lon: -116.8361345
    elevation: 1870
    diameter: 1.5
    robotic: true
    skycam_link: http://bianca.palomar.caltech.edu/images/allsky/AllSkyCurrentImage.JPG
    weather_link: https://www.cleardarksky.com/c/PalomarObkey.html
    =id: P60
  - name: Nordic Optical Telescope
    nickname: NOT
    lat: 28.75
    lon: 17.88
    robotic: true
    elevation: 2000
    diameter: 2.56
    skycam_link: http://catserver.ing.iac.es/weather/archive/concam/concam_labels.png
    =id: NOT
  - diameter: 10.0
    elevation: 4160.0
    lat: 19.8283
    lon: -155.478
    name: Keck II 10m
    nickname: Keck2
    skycam_link: /static/images/kcam_2.jpg
    robotic: false
    =id: Keck2
  - name: Keck I Telescope
    nickname: Keck1
    lat: 19.8283
    lon: -155.478
    elevation: 2000
    diameter: 2.56
    skycam_link: /static/images/kcam_2.jpg
    robotic: false
    =id: Keck1
<<<<<<< HEAD
  - diameter: 1.2
    elevation: 1870.0
    lat: 33.3633675
    lon: -116.8361345
    nickname: Palomar 1.2m Oschin
    name: P48
    skycam_link: http://bianca.palomar.caltech.edu/images/allsky/AllSkyCurrentImage.JPG
    =id: P48
    robotic: true
=======
  - name: Liverpool Telescope
    nickname: LT
    lat: 28.762
    lon: -17.872
    elevation: 2363
    diameter: 2.0
    skycam_link: http://telescope.livjm.ac.uk/data/archive/webfiles/QS/Latest/t_latest_hms.jpg
    robotic: true
    =id: LT
  - diameter: 1.0
    elevation: 2070.0
    lat: 30.68
    lon: -104.0151
    nickname: LCO 1m Network
    name: LCOGT1m
    skycam_link: null
    robotic: true
    =id: LCOGT1m
  - diameter: 2.0
    elevation: 3052.0
    lat: 20.7083
    lon: -156.2571
    nickname: LCO 2m Network
    name: LCOGT2m
    skycam_link: null
    robotic: true
    =id: LCOGT2m
>>>>>>> 26d4056a

instrument:
  - name: ZTF
    type: imager
    band: V
    telescope_id: =P48
    filters: ["ztfg", "ztfr", "ztfi"]
    =id: ZTF
  - name: ALFOSC
    type: imaging spectrograph
    band: V
    telescope_id: =NOT
    =id: ALFOSC
  - name: ESI
    type: spectrograph
    band: optical
    =id: ESI
    telescope_id: =Keck2
  - name: LRIS
    type: spectrograph
    band: optical
    =id: LRIS
    telescope_id: =Keck1
  - name: SEDM
    type: imaging spectrograph
    band: V
    telescope_id: =P60
    filters: ["sdssu", "sdssg", "sdssr", "sdssi"]
    api_classname: SEDMAPI
    =id: SEDM
<<<<<<< HEAD
  - band: optical
    name: ZTF
    telescope_id: =P48
    type: imager
    api_classname: ZTFAPI
    filters: ['ztfg', 'ztfr', 'ztfi']
    =id: ZTF
=======
  - name: IOO
    type: imager
    band: V
    telescope_id: =LT
    filters: ["sdssu", "sdssg", "sdssr", "sdssi", "sdssz"]
    api_classname: IOOAPI
    =id: IOO
  - name: IOI
    type: imager
    band: H
    telescope_id: =LT
    filters: ["csphs"]
    api_classname: IOIAPI
    =id: IOI
  - name: SPRAT
    type: spectrograph
    telescope_id: =LT
    api_classname: SPRATAPI
    =id: SPRAT
  - band: optical
    name: Sinistro
    telescope_id: =LCOGT1m
    type: imager
    filters: ['sdssu', 'sdssg', 'sdssr', 'sdssi', 'sdssz', 'desy']
    api_classname: SINISTROAPI
    =id: SINISTRO
  - band: optical
    name: SPECTRAL
    telescope_id: =LCOGT2m
    type: imager
    filters: ['sdssu', 'sdssg', 'sdssr', 'sdssi', 'sdssz', 'desy']
    api_classname: SPECTRALAPI
    =id: SPECTRAL
  - band: optical
    name: FLOYDS
    telescope_id: =LCOGT2m
    type: spectrograph
    api_classname: FLOYDSAPI
    =id: FLOYDS
  - band: optical
    name: MUSCAT
    telescope_id: =LCOGT2m
    type: imager
    filters: ['sdssg', 'sdssr', 'sdssi', 'sdssz']
    api_classname: MUSCATAPI
    =id: MUSCAT
>>>>>>> 26d4056a

allocation:
  - pi: Michael Coughlin
    proposal_id: SEDM-001
    start_date: "3020-02-12T00:00:00"
    end_date: "3020-07-12T00:00:00"
    hours_allocated: 100
    group_id: =program_A
    instrument_id: =SEDM
  - pi: Michael Coughlin
<<<<<<< HEAD
    proposal_id: ZTF-001
=======
    proposal_id: LT-001
>>>>>>> 26d4056a
    start_date: "3020-02-12T00:00:00"
    end_date: "3020-07-12T00:00:00"
    hours_allocated: 100
    group_id: =program_A
<<<<<<< HEAD
    instrument_id: =ZTF
=======
    instrument_id: =IOO
    _altdata: '{"username": "fritz_bot", "password": "fX5uxZTDy3", "LT_proposalID": "GrowthTest"}'
  - pi: Michael Coughlin
    proposal_id: LT-002
    start_date: "3020-02-12T00:00:00"
    end_date: "3020-07-12T00:00:00"
    hours_allocated: 100
    group_id: =program_A
    instrument_id: =SPRAT
    _altdata: '{"username": "fritz_bot", "password": "fX5uxZTDy3", "LT_proposalID": "GrowthTest"}'
  - pi: Michael Coughlin
    proposal_id: LT-003
    start_date: "3020-02-12T00:00:00"
    end_date: "3020-07-12T00:00:00"
    hours_allocated: 100
    group_id: =program_A
    instrument_id: =IOI
    _altdata: '{"username": "fritz_bot", "password": "fX5uxZTDy3", "LT_proposalID": "GrowthTest"}'
  - pi: Michael Coughlin
    proposal_id: Spectral-001
    start_date: "3020-02-12T00:00:00"
    end_date: "3020-07-12T00:00:00"
    hours_allocated: 100
    group_id: =program_A
    instrument_id: =SPECTRAL
  - pi: Michael Coughlin
    proposal_id: Sinistro-001
    start_date: "3020-02-12T00:00:00"
    end_date: "3020-07-12T00:00:00"
    hours_allocated: 100
    group_id: =program_A
    instrument_id: =SINISTRO
  - pi: Michael Coughlin
    proposal_id: FLOYDS-001
    start_date: "3020-02-12T00:00:00"
    end_date: "3020-07-12T00:00:00"
    hours_allocated: 100
    group_id: =program_A
    instrument_id: =FLOYDS
  - pi: Michael Coughlin
    proposal_id: MUSCAT-001
    start_date: "3020-02-12T00:00:00"
    end_date: "3020-07-12T00:00:00"
    hours_allocated: 100
    group_id: =program_A
    instrument_id: =MUSCAT
>>>>>>> 26d4056a

candidates:
  - id: 14gqr_unsaved_copy
    filter_ids:
      - =example_filter
      - =example_filter2
    ra: 353.36647
    dec: 33.646149
    redshift: 0.063
    varstar: false
    passed_at: "2020-10-30 21:17:06.475748"
  - id: 14gqr
    filter_ids:
      - =example_filter
      - =example_filter2
    ra: 353.36647
    dec: 33.646149
    redshift: 0.063
    varstar: false
    passed_at: "2020-10-30 21:18:06.475748"
  - id: 16fil_unsaved_copy
    filter_ids:
      - =example_filter
    ra: 322.718872
    dec: 27.574113
    redshift: 0.0
    varstar: false
    passed_at: "2020-10-30 21:19:06.475748"
  - id: 16fil
    filter_ids:
      - =example_filter
    ra: 322.718872
    dec: 27.574113
    redshift: 0.0
    varstar: false
    passed_at: "2020-10-30 21:13:06.475748"
  - id: ZTFe028h94k
    filter_ids:
      - =example_filter
    ra: 229.9620403
    dec: 34.8442757
    redshift: 0.0
    varstar: true
    altdata:
      simbad:
        class: RRLyr
    passed_at: "2020-10-30 11:13:06.475748"
  - id: ZTFrlh6cyjh
    filter_ids:
      - =example_filter
    ra: 342.4596
    dec: 51.2634
    redshift: 0.0
    varstar: true
    altdata:
      simbad:
        class: EB
    passed_at: "2020-10-30 11:23:06.475748"

sources:
  - id: 14gqr
    ra: 353.36647
    dec: 33.646149
    group_ids:
      # Adding the public_group_id is a hack until the admin token i
      # allowed to create sources outside of its own groups, as per
      # https://github.com/skyportal/skyportal/issues/619
      - =public_group_id
      - =program_A
      - =program_B
  - id: 16fil
    ra: 322.718872
    dec: 27.574113
    group_ids:
      - =public_group_id
      - =program_A
  - id: ZTFe028h94k
    ra: 229.9620403
    dec: 34.8442757
    group_ids:
      - =public_group_id
      - =program_A
      - =program_B
  - id: ZTFrlh6cyjh
    ra: 342.4596
    dec: 51.2634
    group_ids:
      - =public_group_id
      - =program_A
      - =program_B

comment:
  - obj_id: 14gqr_unsaved_copy
    text: "No source at transient location to R>26 in LRIS imaging"
  - obj_id: 14gqr_unsaved_copy
    text: "Strong calcium lines have emerged."
  - obj_id: 14gqr
    text: "No source at transient location to R>26 in LRIS imaging"
  - obj_id: 14gqr
    text: "Strong calcium lines have emerged."

  - obj_id: 16fil_unsaved_copy
    text: "Dogs in the park"
  - obj_id: 16fil_unsaved_copy
    text: "Birds are not real"
  - obj_id: 16fil
    text: "Dogs in the park"
  - obj_id: 16fil
    text: "Birds are not real"

annotation:
  - obj_id: 14gqr_unsaved_copy
    origin: "Program A"
    data:
      numeric_field: 0.123456789
      some_boolean: true
      some_text: "some text auto-annotation"
    group_ids:
      - =program_A
  - obj_id: 14gqr_unsaved_copy
    origin: "Program B"
    data:
      numeric_field2: 0.321455
      some_boolean2: false
      nested_field:
        comment: "test annotation"
        flag: true
    group_ids:
      - =program_B
  - obj_id: 14gqr
    origin: "Program A"
    data:
      numeric_field: 0.123456789
      some_boolean: true
      some_text: "some text auto-annotation"
    group_ids:
      - =program_A
  - obj_id: 14gqr
    origin: "Program B"
    data:
      numeric_field2: 0.321455
      some_boolean2: false
      nested_field:
        comment: "test annotation"
        flag: true
    group_ids:
      - =program_B
  - obj_id: 14gqr
    origin: "cross_match"
    data:
      gaia:
        Plx: 20
        Mag_G: 6.5
        Mag_Bp: 7.6
        Mag_Rp: 5.1
        A_G: 0.3
  - obj_id: 16fil_unsaved_copy
    origin: "Program A"
    data:
      numeric_field: 0.98765
      some_boolean: false
    group_ids:
      - =program_A
  - obj_id: 16fil
    origin: "Program A"
    data:
      numeric_field: 0.98765
      some_boolean: false
    group_ids:
      - =program_A
  - obj_id: ZTFe028h94k
    origin: "Program B"
    data:
      period: 0.5281475
    group_ids:
      - =program_B
  - obj_id: ZTFe028h94k
    origin: "ZVM"
    data:
      period: 0.5281217208459
    group_ids:
      - =program_B
  - obj_id: ZTFrlh6cyjh
    origin: "ZVM"
    data:
      period: 1.107332
    group_ids:
      - =program_B

taxonomy:
  file: taxonomy_demo.yaml

observing_run:
  - pi: Danny Goldstein
    instrument_id: =ESI
    calendar_date: "2020-02-16"
    group_id: =program_A
    observers: "Danny Goldstein, Peter Nugent"
    =id: esi_run
  - pi: Danny Goldstein
    instrument_id: =LRIS
    calendar_date: "2020-06-17"
    group_id: =program_A
    observers: "Danny Goldstein, Peter Nugent"
    =id: lris_run

assignment:
  - obj_id: 14gqr
    run_id: =lris_run
    priority: "4"
    status: "complete"
    comment: Please get 2x625s
  - obj_id: 16fil
    run_id: =lris_run
    priority: "3"
    status: "complete"
    comment: Please do i-band imaging to 24th mag
  - obj_id: 14gqr
    run_id: =esi_run
    priority: "2"
    comment: Please integrate for 1200s
  - obj_id: 16fil
    run_id: =esi_run
    priority: "2"
    comment: Please take only when seeing is less than 1.5"

photometry:
  - obj_id: 14gqr_unsaved_copy
    instrument_id: =ZTF
    assignment_id: 1
    file: 14gqr_phot.csv
    group_ids:
      - =program_A
      - =program_B
    stream_ids:
      - =ztf_public
      - =ztf_partnership
  - obj_id: 14gqr
    instrument_id: =ZTF
    assignment_id: 1
    file: 14gqr_phot.csv
    group_ids:
      - =program_A
      - =program_B
    stream_ids:
      - =ztf_public
      - =ztf_partnership
  - obj_id: 16fil_unsaved_copy
    instrument_id: =ZTF
    assignment_id: 2
    file: 16fil_phot.csv
    group_ids:
      - =program_A
      - =program_B
    stream_ids:
      - =ztf_public
      - =ztf_partnership
  - obj_id: 16fil
    instrument_id: =ZTF
    assignment_id: 2
    file: 16fil_phot.csv
    group_ids:
      - =program_A
      - =program_B
    stream_ids:
      - =ztf_public
      - =ztf_partnership
  - obj_id: ZTFe028h94k
    instrument_id: =ZTF
    assignment_id: 2
    file: ZTFe028h94k_phot.csv
    group_ids:
      - =program_A
      - =program_B
    stream_ids:
      - =ztf_public
      - =ztf_partnership
  - obj_id: ZTFrlh6cyjh
    instrument_id: =ZTF
    assignment_id: 2
    file: ZTFrlh6cyjh_phot.csv
    group_ids:
      - =program_A
      - =program_B
    stream_ids:
      - =ztf_public
      - =ztf_partnership

spectrum:
  - obj_id: 14gqr_unsaved_copy
    file: spec1.csv
    instrument_id: =ALFOSC
    observed_at: "2019-10-28T00:00:00"
    assignment_id: 1
    group_ids:
      - =program_A
      - =program_B
  - obj_id: 14gqr
    file: spec1.csv
    instrument_id: =ALFOSC
    observed_at: "2019-10-24T05:23:14"
    assignment_id: 1
    group_ids:
      - =program_A
      - =program_B
  - obj_id: 16fil_unsaved_copy
    file: spec2.csv
    instrument_id: =ALFOSC
    observed_at: "2019-08-28T00:00:00"
    assignment_id: 2
    group_ids:
      - =program_A
      - =program_B
  - obj_id: 16fil
    file: spec2.csv
    instrument_id: =ALFOSC
    observed_at: "2019-08-24T06:18:53"
    assignment_id: 2
    group_ids:
      - =program_A
      - =program_B
  - obj_id: 16fil
    file: spec1.csv
    instrument_id: =ALFOSC
    observed_at: "2019-08-19T05:23:14"
    assignment_id: 1
    group_ids:
      - =program_A
      - =program_B

thumbnail:
  - obj_id: 14gqr_unsaved_copy
    ttype: new
    data:
      file: ../skyportal/tests/data/14gqr_new.png
  - obj_id: 14gqr_unsaved_copy
    ttype: ref
    data:
      file: ../skyportal/tests/data/14gqr_ref.png
  - obj_id: 14gqr_unsaved_copy
    ttype: sub
    data:
      file: ../skyportal/tests/data/14gqr_sub.png

  - obj_id: 14gqr
    ttype: new
    data:
      file: ../skyportal/tests/data/14gqr_new.png
  - obj_id: 14gqr
    ttype: ref
    data:
      file: ../skyportal/tests/data/14gqr_ref.png
  - obj_id: 14gqr
    ttype: sub
    data:
      file: ../skyportal/tests/data/14gqr_sub.png

  - obj_id: 16fil_unsaved_copy
    ttype: new
    data:
      file: ../skyportal/tests/data/16fil_new.png
  - obj_id: 16fil_unsaved_copy
    ttype: ref
    data:
      file: ../skyportal/tests/data/16fil_ref.png
  - obj_id: 16fil_unsaved_copy
    ttype: sub
    data:
      file: ../skyportal/tests/data/16fil_sub.png

  - obj_id: 16fil
    ttype: new
    data:
      file: ../skyportal/tests/data/16fil_new.png
  - obj_id: 16fil
    ttype: ref
    data:
      file: ../skyportal/tests/data/16fil_ref.png
  - obj_id: 16fil
    ttype: sub
    data:
      file: ../skyportal/tests/data/16fil_sub.png
  - obj_id: ZTFe028h94k
    ttype: new
    data:
      file: ./ZTFe028h94k_new.png
  - obj_id: ZTFrlh6cyjh
    ttype: new
    data:
      file: ./ZTFrlh6cyjh_new.png<|MERGE_RESOLUTION|>--- conflicted
+++ resolved
@@ -135,7 +135,6 @@
     skycam_link: /static/images/kcam_2.jpg
     robotic: false
     =id: Keck1
-<<<<<<< HEAD
   - diameter: 1.2
     elevation: 1870.0
     lat: 33.3633675
@@ -145,7 +144,6 @@
     skycam_link: http://bianca.palomar.caltech.edu/images/allsky/AllSkyCurrentImage.JPG
     =id: P48
     robotic: true
-=======
   - name: Liverpool Telescope
     nickname: LT
     lat: 28.762
@@ -173,7 +171,7 @@
     skycam_link: null
     robotic: true
     =id: LCOGT2m
->>>>>>> 26d4056a
+
 
 instrument:
   - name: ZTF
@@ -204,7 +202,6 @@
     filters: ["sdssu", "sdssg", "sdssr", "sdssi"]
     api_classname: SEDMAPI
     =id: SEDM
-<<<<<<< HEAD
   - band: optical
     name: ZTF
     telescope_id: =P48
@@ -212,7 +209,6 @@
     api_classname: ZTFAPI
     filters: ['ztfg', 'ztfr', 'ztfi']
     =id: ZTF
-=======
   - name: IOO
     type: imager
     band: V
@@ -259,7 +255,6 @@
     filters: ['sdssg', 'sdssr', 'sdssi', 'sdssz']
     api_classname: MUSCATAPI
     =id: MUSCAT
->>>>>>> 26d4056a
 
 allocation:
   - pi: Michael Coughlin
@@ -270,18 +265,11 @@
     group_id: =program_A
     instrument_id: =SEDM
   - pi: Michael Coughlin
-<<<<<<< HEAD
-    proposal_id: ZTF-001
-=======
     proposal_id: LT-001
->>>>>>> 26d4056a
-    start_date: "3020-02-12T00:00:00"
-    end_date: "3020-07-12T00:00:00"
-    hours_allocated: 100
-    group_id: =program_A
-<<<<<<< HEAD
-    instrument_id: =ZTF
-=======
+    start_date: "3020-02-12T00:00:00"
+    end_date: "3020-07-12T00:00:00"
+    hours_allocated: 100
+    group_id: =program_A
     instrument_id: =IOO
     _altdata: '{"username": "fritz_bot", "password": "fX5uxZTDy3", "LT_proposalID": "GrowthTest"}'
   - pi: Michael Coughlin
@@ -328,7 +316,13 @@
     hours_allocated: 100
     group_id: =program_A
     instrument_id: =MUSCAT
->>>>>>> 26d4056a
+  - pi: Michael Coughlin
+    proposal_id: ZTF-001
+    start_date: "3020-02-12T00:00:00"
+    end_date: "3020-07-12T00:00:00"
+    hours_allocated: 100
+    group_id: =program_A
+    instrument_id: =ZTF
 
 candidates:
   - id: 14gqr_unsaved_copy
