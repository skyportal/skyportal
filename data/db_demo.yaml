user:
  - username: testadmin
    roles:
      - Super admin
    =id: testadmin
  - username: groupadmin
    roles:
      - Group admin
    =id: groupadmin
  - username: fulluser
    roles:
      - Full user
    =id: fulluser
  - username: viewonlyuser
    roles:
      - View only
    =id: viewonlyuser

streams:
  - name: ZTF Public
    altdata:
      collection: ZTF_alerts
      selector: [1]
    =id: ztf_public
  - name: ZTF Public+Partnership
    altdata:
      collection: ZTF_alerts
      selector: [1, 2]
    =id: ztf_partnership
  - name: ZTF Public+Partnership+Caltech
    altdata:
      collection: ZTF_alerts
      selector: [1, 2, 3]
    =id: ztf_caltech

groups:
  - name: Program A
    group_admins:
      - =testadmin
      - =groupadmin
    =id: program_A
  - name: Program B
    group_admins:
      - =testadmin
      - =groupadmin
    =id: program_B

groups/=program_A/users:
  - userID: =fulluser
    admin: false

groups/=program_B/users:
  - userID: =viewonlyuser
    admin: false
  - userID: =fulluser
    admin: false

streams/=ztf_public/users:
  - user_id: =viewonlyuser
  - user_id: =fulluser
  - user_id: =groupadmin
  - user_id: =testadmin

streams/=ztf_partnership/users:
  - user_id: =fulluser
  - user_id: =groupadmin
  - user_id: =testadmin

streams/=ztf_caltech/users:
  - user_id: =fulluser
  - user_id: =groupadmin
  - user_id: =testadmin

groups/=program_A/streams:
  - stream_id: =ztf_partnership

groups/=program_B/streams:
  - stream_id: =ztf_public

filters:
  - name: Yellow transients
    group_id: =program_A
    stream_id: =ztf_partnership
    =id: example_filter
  - name: Demo filter
    group_id: =program_B
    stream_id: =ztf_public
    =id: example_filter2

telescope:
  - name: Palomar 1.2m
    nickname: P48
    lat: 33.3580556
    lon: -116.861944
    elevation: 1706
    diameter: 1.26
    robotic: true
    skycam_link: http://bianca.palomar.caltech.edu/images/allsky/AllSkyCurrentImage.JPG
    weather_link: https://www.cleardarksky.com/c/PalomarObkey.html
    =id: P48
  - name: Palomar 1.5m
    nickname: P60
    lat: 33.3633675
    lon: -116.8361345
    elevation: 1870
    diameter: 1.5
    robotic: true
    skycam_link: http://bianca.palomar.caltech.edu/images/allsky/AllSkyCurrentImage.JPG
    weather_link: https://www.cleardarksky.com/c/PalomarObkey.html
    =id: P60
  - name: Nordic Optical Telescope
    nickname: NOT
    lat: 28.75
    lon: 17.88
    robotic: true
    elevation: 2000
    diameter: 2.56
    skycam_link: http://catserver.ing.iac.es/weather/archive/concam/concam_labels.png
    =id: NOT
  - diameter: 10.0
    elevation: 4160.0
    lat: 19.8283
    lon: -155.478
    name: Keck II 10m
    nickname: Keck2
    skycam_link: /static/images/kcam_2.jpg
    robotic: false
    =id: Keck2
  - name: Keck I Telescope
    nickname: Keck1
    lat: 19.8283
    lon: -155.478
    elevation: 2000
    diameter: 2.56
    skycam_link: /static/images/kcam_2.jpg
    robotic: false
    =id: Keck1
  - name: Liverpool Telescope
    nickname: LT
    lat: 28.762
    lon: -17.872
    elevation: 2363
    diameter: 2.0
    skycam_link: http://telescope.livjm.ac.uk/data/archive/webfiles/QS/Latest/t_latest_hms.jpg
    robotic: true
    =id: LT
  - diameter: 1.0
    elevation: 2070.0
    lat: 30.68
    lon: -104.0151
    nickname: LCO 1m Network
    name: LCOGT1m
    skycam_link: null
    robotic: true
    =id: LCOGT1m
  - diameter: 2.0
    elevation: 3052.0
    lat: 20.7083
    lon: -156.2571
    nickname: LCO 2m Network
    name: LCOGT2m
    skycam_link: null
    robotic: true
    =id: LCOGT2m
  - diameter: 4.0
    elevation: 2207.0
    lat: -30.169661
    lon: -70.806525
    name: CTIO Victor M. Blanco 4-meter Telescope
    nickname: CTIO-4m
    skycam_link: null
    =id: CTIO-4m
<<<<<<< HEAD
  - diameter: 1.0
    elevation: 1.0
    lat: 1.0
    lon: 1.0
    nickname: Swift
    name: Swift
    skycam_link: null
    =id: Swift
=======
  - diameter: 1.8
    elevation: 4215.0
    lat: 204.5317
    lon: 19.825
    name: PAN-STARRS 1.8m
    nickname: PS1
    skycam_link: null
    =id: PS1
>>>>>>> 449eef0e
  - diameter: 0.3
    elevation: 1283.0
    lat: 37.341033
    lon: -121.642932
    name: Katzman Automatic Imaging Telescope
    nickname: KAIT
    skycam_link: null
    =id: KAIT
  - diameter: 2.1
    elevation: 2096.0
    lat: 31.9599
    lon: -111.5997
    name: Kitt Peak 2.1m Telescope
    nickname: KPNO2m
    skycam_link: null
    =id: KPNO2m
  - diameter: 0.8
    elevation: 1957.0
    lat: 40.0420111
    lon: -1.0161911
    name: Javalambre Auxiliary Survey Telescope
    nickname: JAST
    skycam_link: null
    =id: JAST
  - diameter: 0.5
    elevation: 3055.0
    lat: 20.7204
    lon: -156.1552
    name: Asteroid Terrestrial-impact Last Alert System
    nickname: ATLAS-0.5m
    skycam_link: null
    =id: ATLAS-0p5m

instrument:
  - name: ZTF
    type: imager
    band: V
    telescope_id: =P48
    filters: ["ztfg", "ztfr", "ztfi"]
    =id: ZTF
    api_classname: ZTFAPI
    api_classname_obsplan: ZTFMMAAPI
    # field_data:
    #   file: ../data/ZTF_Fields.csv
    # field_region:
    #   file: ../data/ZTF_Region.reg
  - name: ALFOSC
    type: imaging spectrograph
    band: V
    telescope_id: =NOT
    =id: ALFOSC
  - name: ESI
    type: spectrograph
    band: optical
    =id: ESI
    telescope_id: =Keck2
  - name: LRIS
    type: spectrograph
    band: optical
    =id: LRIS
    telescope_id: =Keck1
  - name: SEDM
    type: imaging spectrograph
    band: V
    telescope_id: =P60
    filters: ["sdssu", "sdssg", "sdssr", "sdssi"]
    api_classname: SEDMAPI
    =id: SEDM
  - name: IOO
    type: imager
    band: V
    telescope_id: =LT
    filters: ["sdssu", "sdssg", "sdssr", "sdssi", "sdssz"]
    api_classname: IOOAPI
    =id: IOO
  - name: IOI
    type: imager
    band: H
    telescope_id: =LT
    filters: ["csphs"]
    api_classname: IOIAPI
    =id: IOI
  - name: SPRAT
    type: spectrograph
    telescope_id: =LT
    api_classname: SPRATAPI
    =id: SPRAT
  - band: optical
    name: Sinistro
    telescope_id: =LCOGT1m
    type: imager
    filters: ["sdssu", "sdssg", "sdssr", "sdssi", "sdssz", "desy"]
    api_classname: SINISTROAPI
    =id: SINISTRO
  - band: optical
    name: SPECTRAL
    telescope_id: =LCOGT2m
    type: imager
    filters: ["sdssu", "sdssg", "sdssr", "sdssi", "sdssz", "desy"]
    api_classname: SPECTRALAPI
    =id: SPECTRAL
  - band: optical
    name: FLOYDS
    telescope_id: =LCOGT2m
    type: spectrograph
    api_classname: FLOYDSAPI
    =id: FLOYDS
  - band: optical
    name: MUSCAT
    telescope_id: =LCOGT2m
    type: imager
    filters: ["sdssg", "sdssr", "sdssi", "sdssz"]
    api_classname: MUSCATAPI
    =id: MUSCAT
  - band: optical
    name: DECam
    telescope_id: =CTIO-4m
    type: imager
    filters: ['sdssu', 'desg', 'desr', 'desi', 'desz', 'desy']
    # field_data:
    #   file: ../data/DECam_Fields.csv
    # field_region:
    #   file: ../data/DECam_Region.reg
  - band: optical
<<<<<<< HEAD
    name: UVOTXRT
    api_classname: UVOTXRTAPI
    =id: UVOTXRT
    telescope_id: =Swift
    type: imager
    filters: ['bessellux']
=======
    name: PS1
    telescope_id: =PS1
    type: imager
    api_classname: PS1API
    =id: PS1
    filters: ['ps1::open', 'ps1::g', 'ps1::r', 'ps1::i', 'ps1::z', 'ps1::y', 'ps1::w']
>>>>>>> 449eef0e
  - band: optical
    name: KAIT
    telescope_id: =KAIT
    type: imager
    filters: ['bessellux', 'sdssg', 'sdssr', 'sdssi', 'sdssz', 'bessellb', 'bessellv', 'bessellr', 'besselli']
    api_classname: KAITAPI
    =id: KAIT
  - name: SEDMv2
    type: imaging spectrograph
    band: V
    telescope_id: =KPNO2m
    filters: ["sdssg", "sdssr", "sdssi", "sdssz"]
    api_classname: SEDMV2API
    =id: SEDMv2
  - band: optical
    name: T80CAM
    telescope_id: =JAST
    type: imager
    filters: ['sdssg', 'sdssr', 'sdssi', 'sdssz']
    api_classname: SLACKAPI
    =id: T80CAM
  - band: optical
    name: ATLAS
    telescope_id: =ATLAS-0p5m
    type: imager
    =id: ATLAS
    api_classname: ATLASAPI
    filters: ["atlasc", "atlaso"]

allocation:
  - pi: Michael Coughlin
    proposal_id: SEDM-001
    start_date: "3020-02-12T00:00:00"
    end_date: "3020-07-12T00:00:00"
    hours_allocated: 100
    group_id: =program_A
    instrument_id: =SEDM
  - pi: Michael Coughlin
    proposal_id: LT-001
    start_date: "3020-02-12T00:00:00"
    end_date: "3020-07-12T00:00:00"
    hours_allocated: 100
    group_id: =program_A
    instrument_id: =IOO
    _altdata: '{"username": "fritz_bot", "password": "fX5uxZTDy3", "LT_proposalID": "GrowthTest"}'
  - pi: Michael Coughlin
    proposal_id: LT-002
    start_date: "3020-02-12T00:00:00"
    end_date: "3020-07-12T00:00:00"
    hours_allocated: 100
    group_id: =program_A
    instrument_id: =SPRAT
    _altdata: '{"username": "fritz_bot", "password": "fX5uxZTDy3", "LT_proposalID": "GrowthTest"}'
  - pi: Michael Coughlin
    proposal_id: LT-003
    start_date: "3020-02-12T00:00:00"
    end_date: "3020-07-12T00:00:00"
    hours_allocated: 100
    group_id: =program_A
    instrument_id: =IOI
    _altdata: '{"username": "fritz_bot", "password": "fX5uxZTDy3", "LT_proposalID": "GrowthTest"}'
  - pi: Michael Coughlin
    proposal_id: Spectral-001
    start_date: "3020-02-12T00:00:00"
    end_date: "3020-07-12T00:00:00"
    hours_allocated: 100
    group_id: =program_A
    instrument_id: =SPECTRAL
  - pi: Michael Coughlin
    proposal_id: Sinistro-001
    start_date: "3020-02-12T00:00:00"
    end_date: "3020-07-12T00:00:00"
    hours_allocated: 100
    group_id: =program_A
    instrument_id: =SINISTRO
  - pi: Michael Coughlin
    proposal_id: FLOYDS-001
    start_date: "3020-02-12T00:00:00"
    end_date: "3020-07-12T00:00:00"
    hours_allocated: 100
    group_id: =program_A
    instrument_id: =FLOYDS
  - pi: Michael Coughlin
    proposal_id: MUSCAT-001
    start_date: "3020-02-12T00:00:00"
    end_date: "3020-07-12T00:00:00"
    hours_allocated: 100
    group_id: =program_A
    instrument_id: =MUSCAT
  - pi: Michael Coughlin
    proposal_id: ZTF-001
    start_date: "3020-02-12T00:00:00"
    end_date: "3020-07-12T00:00:00"
    hours_allocated: 100
    group_id: =program_A
    instrument_id: =ZTF
  - pi: Michael Coughlin
    proposal_id: ATLAS-001
    start_date: "3020-02-12T00:00:00"
    end_date: "3020-07-12T00:00:00"
    hours_allocated: 100
    group_id: =program_A
    instrument_id: =ATLAS
  - pi: Michael Coughlin
    proposal_id: PS1-001
    start_date: "3020-02-12T00:00:00"
    end_date: "3020-07-12T00:00:00"
    hours_allocated: 100
    group_id: =program_A
    instrument_id: =PS1
  - pi: Michael Coughlin
    proposal_id: SEDMv2-001
    start_date: "3020-02-12T00:00:00"
    end_date: "3020-07-12T00:00:00"
    hours_allocated: 100
    group_id: =program_A
    instrument_id: =SEDMv2
  - pi: Michael Coughlin
    proposal_id: Swift-001
    start_date: "3020-02-12T00:00:00"
    end_date: "3020-07-12T00:00:00"
    hours_allocated: 100
    group_id: =program_A
    instrument_id: =UVOTXRT
    _altdata: '{"username": "anonymous", "secret": "anonymous"}'
  - pi: Michael Coughlin
    proposal_id: KAIT-001
    start_date: "3020-02-12T00:00:00"
    end_date: "3020-07-12T00:00:00"
    hours_allocated: 100
    group_id: =program_A
    instrument_id: =KAIT
  - pi: Michael Coughlin
    proposal_id: T80CAM-001
    start_date: "3020-02-12T00:00:00"
    end_date: "3020-07-12T00:00:00"
    hours_allocated: 100
    group_id: =program_A
    instrument_id: =T80CAM

candidates:
  - id: ZTF21aaqjmps
    filter_ids:
      - =example_filter
      - =example_filter2
    ra: 202.5050541
    dec: 13.4111859
    redshift: 0.0246
    varstar: false
    passed_at: "2021-03-21 06:27:01.728"
    origin: "ZTF"
    alias: ["SN 2021gvm"]
  - id: ZTF18aabcvnq
    filter_ids:
      - =example_filter
      - =example_filter2
    ra: 172.0534465
    dec: 25.6596908
    varstar: true
    passed_at: "2018-04-25 04:13:26.000"
    origin: "ZTF"
    alias: ["AT 2018cbj"]
  - id: ZTFe028h94k
    filter_ids:
      - =example_filter
    ra: 229.9620403
    dec: 34.8442757
    varstar: true
    altdata:
      simbad:
        class: RRLyr
    passed_at: "2020-10-30 11:13:06.475748"
    alias: ["SN2020abc"]
  - id: ZTFrlh6cyjh
    filter_ids:
      - =example_filter
    ra: 342.4596
    dec: 51.2634
    varstar: true
    altdata:
      simbad:
        class: EB
    passed_at: "2020-10-30 11:23:06.475748"

sources:
  - id: ZTF21aaqjmps
    ra: 202.5050541
    dec: 13.4111859
    group_ids:
      - =public_group_id
      - =program_A
      - =program_B
    origin: "ZTF"
    alias: [ "SN 2021gvm" ]
  - id: ZTF18aabcvnq
    ra: 172.0534465
    dec: 25.6596908
    group_ids:
      - =public_group_id
      - =program_A
      - =program_B
    origin: "ZTF"
    alias: ["AT 2018cbj"]
  - id: ZTFe028h94k
    ra: 229.9620403
    dec: 34.8442757
    group_ids:
      - =public_group_id
      - =program_A
      - =program_B
    alias: ["SN2020abc"]
  - id: ZTFrlh6cyjh
    ra: 342.4596
    dec: 51.2634
    group_ids:
      - =public_group_id
      - =program_A
      - =program_B
  - id: ZTFJ201825+380316
    ra: 304.607916280
    dec: 38.05469
    group_ids:
      - =public_group_id
      - =program_A
      - =program_B
    alias: [""]

sources/ZTF21aaqjmps/comments:
  - obj_id: ZTF21aaqjmps
    text: "Kilroy was here"
  - obj_id: ZTF21aaqjmps
    text: "Birds aren't real"
  - obj_id: ZTF21aaqjmps
    text: "Thanks to Daniel Perley and his team for this spectrum. It was observed 2021-04-03 02:28:20 on LT/SPRAT"

sources/ZTF18aabcvnq/comments:
  - obj_id: ZTF18aabcvnq
    text: "Gosh, stars are cool"
  - obj_id: ZTF18aabcvnq
    text: "You're a star! <3"

sources/ZTF21aaqjmps/annotations:
  - obj_id: ZTF21aaqjmps
    origin: "Program A"
    data:
      numeric_field: 0.11235813
      some_boolean: true
      class: "SNe II"

sources/ZTF18aabcvnq/annotations:
  - obj_id: ZTF18aabcvnq
    origin: "Program b"
    data:
      numeric_field: 0.213471118
      some_boolean: false
      class: "varstar"


sources/ZTFe028h94k/annotations:
  - obj_id: ZTFe028h94k
    origin: "Program B"
    data:
      period: 0.5281475
    group_ids:
      - =program_B
  - obj_id: ZTFe028h94k
    origin: "ZVM"
    data:
      period: 0.5281217208459
    group_ids:
      - =program_B

sources/ZTFrlh6cyjh/annotations:
  - obj_id: ZTFrlh6cyjh
    origin: "ZVM"
    data:
      period: 1.107332
    group_ids:
      - =program_B

taxonomy:
  file: taxonomy_demo.yaml

classification:
  - taxonomy_id: 1
    obj_id: ZTF18aabcvnq
    probability: 0.9
    classification: "Time-domain Source"
  - taxonomy_id: 2
    obj_id: ZTF18aabcvnq
    probability: 0.02
    classification: "variable"

observing_run:
  - pi: Danny Goldstein
    instrument_id: =ESI
    calendar_date: "2020-02-16"
    group_id: =program_A
    observers: "Danny Goldstein, Peter Nugent"
    =id: esi_run
  - pi: Danny Goldstein
    instrument_id: =LRIS
    calendar_date: "2020-06-17"
    group_id: =program_A
    observers: "Danny Goldstein, Peter Nugent"
    =id: lris_run

assignment:
  - obj_id: ZTF21aaqjmps
    run_id: =lris_run
    priority: "2"
    comment: Please get  3x100s
    status: "complete"
  - obj_id: ZTF18aabcvnq
    run_id: =esi_run
    priority: "3"
    comment: Please only take when seeing is below 2"

photometry:
  - obj_id: ZTF21aaqjmps
    instrument_id: =ZTF
    assignment_id: 3
    file: ZTF21aaqjmps_phot.csv
    group_ids:
      - =program_A
      - =program_B
    stream_ids:
      - =ztf_public
      - =ztf_partnership
  - obj_id: ZTF18aabcvnq
    instrument_id: =ZTF
    assignment_id: 3
    file: ZTF18aabcvnq_phot.csv
    group_ids:
      - =program_A
      - =program_B
    stream_ids:
      - =ztf_public
      - =ztf_partnership
  - obj_id: ZTFe028h94k
    instrument_id: =ZTF
    assignment_id: 2
    file: ZTFe028h94k_phot.csv
    group_ids:
      - =program_A
      - =program_B
    stream_ids:
      - =ztf_public
      - =ztf_partnership
  - obj_id: ZTFrlh6cyjh
    instrument_id: =ZTF
    assignment_id: 2
    file: ZTFrlh6cyjh_phot.csv
    group_ids:
      - =program_A
      - =program_B
    stream_ids:
      - =ztf_public
      - =ztf_partnership

spectrum:
  - obj_id: ZTFrlh6cyjh
    file: spec1.csv
    instrument_id: =ALFOSC
    observed_at: "2019-10-24T05:23:14"
    origin: "demo_data"
    assignment_id: 1
    group_ids:
      - =program_A
      - =program_B
    =id: "spectrum1"
  - obj_id: ZTFe028h94k
    file: spec2.csv
    instrument_id: =ALFOSC
    observed_at: "2019-08-24T06:18:53"
    origin: "demo_data"
    assignment_id: 2
    altdata:
      some_value: 1
      some_other_value: 2
    group_ids:
      - =program_A
      - =program_B
    =id: "spectrum2"
  - obj_id: ZTF21aaqjmps
    file: ZTF21aaqjmps_spec.csv
    instrument_id: =SPRAT
    observed_at: "2021-04-03T02:28:19.921"
    assignment_id: 1

spectra/=spectrum1/annotations:
  - origin: "Kowalski"
    data:
      ACAI_score: 0.98765
      transient_type: "TDE"
    group_ids:
      - =program_A
  - origin: "SEDM"
    data:
      numeric_field: 0.98765
      boolean_field: false
    group_ids:
      - =program_B

spectra/=spectrum2/annotations:
  - origin: "Super Fit"
    data:
      match_prob: 0.8765
      classification: "Type Ia SN"
    group_ids:
      - =program_B

thumbnail:
  - obj_id: ZTF21aaqjmps
    ttype: new
    data:
      file: ../skyportal/tests/data/ZTF21aaqjmps_new.png
  - obj_id: ZTF21aaqjmps
    ttype: ref
    data:
      file: ../skyportal/tests/data/ZTF21aaqjmps_ref.png
  - obj_id: ZTF21aaqjmps
    ttype: sub
    data:
      file: ../skyportal/tests/data/ZTF21aaqjmps_sub.png

  - obj_id: ZTF18aabcvnq
    ttype: new
    data:
      file: ../skyportal/tests/data/ZTF18aabcvnq_new.png
  - obj_id: ZTF18aabcvnq
    ttype: ref
    data:
      file: ../skyportal/tests/data/ZTF18aabcvnq_ref.png
  - obj_id: ZTF18aabcvnq
    ttype: sub
    data:
      file: ../skyportal/tests/data/ZTF18aabcvnq_sub.png
  - obj_id: ZTFe028h94k
    ttype: new
    data:
      file: ./ZTFe028h94k_new.png
  - obj_id: ZTFrlh6cyjh
    ttype: new
    data:
      file: ./ZTFrlh6cyjh_new.png

gcn_event:
  - xml:
      file: ../skyportal/tests/data/GW190425_initial.xml
  - xml:
      file: ../skyportal/tests/data/GRB180116A_Fermi_GBM_Gnd_Pos.xml

galaxy_catalog:
  - catalog_name: CLU_mini
    catalog_data:
      file: ../data/CLU_mini.hdf5

shift:
  - group_id: =program_A
    start_date: "2022-02-16 00:00:00"
    end_date: "2020-02-17 12:00:00"
    name: "the Night Shift"<|MERGE_RESOLUTION|>--- conflicted
+++ resolved
@@ -170,7 +170,6 @@
     nickname: CTIO-4m
     skycam_link: null
     =id: CTIO-4m
-<<<<<<< HEAD
   - diameter: 1.0
     elevation: 1.0
     lat: 1.0
@@ -179,7 +178,6 @@
     name: Swift
     skycam_link: null
     =id: Swift
-=======
   - diameter: 1.8
     elevation: 4215.0
     lat: 204.5317
@@ -188,7 +186,6 @@
     nickname: PS1
     skycam_link: null
     =id: PS1
->>>>>>> 449eef0e
   - diameter: 0.3
     elevation: 1283.0
     lat: 37.341033
@@ -313,21 +310,19 @@
     # field_region:
     #   file: ../data/DECam_Region.reg
   - band: optical
-<<<<<<< HEAD
     name: UVOTXRT
     api_classname: UVOTXRTAPI
     =id: UVOTXRT
     telescope_id: =Swift
     type: imager
     filters: ['bessellux']
-=======
+  - band: optical
     name: PS1
     telescope_id: =PS1
     type: imager
     api_classname: PS1API
     =id: PS1
     filters: ['ps1::open', 'ps1::g', 'ps1::r', 'ps1::i', 'ps1::z', 'ps1::y', 'ps1::w']
->>>>>>> 449eef0e
   - band: optical
     name: KAIT
     telescope_id: =KAIT
