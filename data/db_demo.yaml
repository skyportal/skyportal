groups:
  - name: Program A
    =id: program_A
  - name: Program B
    =id: program_B

user:
  - username: testadmin
    roles:
      - Super admin
    first_name: Jada
    last_name: Lilleboe
    =id: testadmin
  - username: groupadmin
    roles:
      - Group admin
    first_name: Theo
    last_name: du Laz
    =id: groupadmin
  - username: fulluser
    roles:
      - Full user
    =id: fulluser
    first_name: Michael
    last_name: Coughlin
  - username: viewonlyuser
    roles:
      - View only
    =id: viewonlyuser
    first_name: Guy
    last_name: Nir

groups/=program_A/users:
  - userID: =testadmin
    admin: true
  - userID: =groupadmin
    admin: true
  - userID: =fulluser
    admin: false

groups/=program_B/users:
  - userID: =testadmin
    admin: true
  - userID: =groupadmin
    admin: true
  - userID: =viewonlyuser
    admin: false
  - userID: =fulluser
    admin: false

streams:
  - name: ZTF Public
    altdata:
      collection: ZTF_alerts
      selector: [1]
    =id: ztf_public
  - name: ZTF Public+Partnership
    altdata:
      collection: ZTF_alerts
      selector: [1, 2]
    =id: ztf_partnership
  - name: ZTF Public+Partnership+Caltech
    altdata:
      collection: ZTF_alerts
      selector: [1, 2, 3]
    =id: ztf_caltech

streams/=ztf_public/users:
  - user_id: =viewonlyuser
  - user_id: =fulluser
  - user_id: =groupadmin
  - user_id: =testadmin

streams/=ztf_partnership/users:
  - user_id: =fulluser
  - user_id: =groupadmin
  - user_id: =testadmin

streams/=ztf_caltech/users:
  - user_id: =fulluser
  - user_id: =groupadmin
  - user_id: =testadmin

groups/=program_A/streams:
  - stream_id: =ztf_partnership

groups/=program_B/streams:
  - stream_id: =ztf_public

filters:
  - name: Yellow transients
    group_id: =program_A
    stream_id: =ztf_partnership
    =id: example_filter
  - name: Demo filter
    group_id: =program_B
    stream_id: =ztf_public
    =id: example_filter2

telescope:
  - name: Palomar 1.2m
    nickname: P48
    lat: 33.3580556
    lon: -116.861944
    elevation: 1706
    diameter: 1.26
    robotic: true
    skycam_link: http://bianca.palomar.caltech.edu/images/allsky/AllSkyCurrentImage.JPG
    weather_link: https://www.cleardarksky.com/c/PalomarObkey.html
    =id: P48
  - name: Palomar 1.5m
    nickname: P60
    lat: 33.3633675
    lon: -116.8361345
    elevation: 1870
    diameter: 1.5
    robotic: true
    skycam_link: http://bianca.palomar.caltech.edu/images/allsky/AllSkyCurrentImage.JPG
    weather_link: https://www.cleardarksky.com/c/PalomarObkey.html
    =id: P60
  - name: Nordic Optical Telescope
    nickname: NOT
    lat: 28.7572
    lon: -17.8851
    robotic: true
    elevation: 2000
    diameter: 2.56
    skycam_link: http://catserver.ing.iac.es/weather/archive/concam/concam_labels.png
    =id: NOT
  - diameter: 10.0
    elevation: 4160.0
    lat: 19.8283
    lon: -155.478
    name: Keck II 10m
    nickname: Keck2
    skycam_link: /static/images/kcam_2.jpg
    robotic: false
    =id: Keck2
  - name: Keck I Telescope
    nickname: Keck1
    lat: 19.8283
    lon: -155.478
    elevation: 2000
    diameter: 2.56
    skycam_link: /static/images/kcam_2.jpg
    robotic: false
    =id: Keck1
  - name: Liverpool Telescope
    nickname: LT
    lat: 28.762
    lon: -17.872
    elevation: 2363
    diameter: 2.0
    skycam_link: http://telescope.livjm.ac.uk/data/archive/webfiles/QS/Latest/t_latest_hms.jpg
    robotic: true
    =id: LT
  - diameter: 1.0
    elevation: 2070.0
    lat: 30.68
    lon: -104.0151
    nickname: LCO 1m Network
    name: LCOGT1m
    skycam_link: null
    robotic: true
    =id: LCOGT1m
  - diameter: 2.0
    elevation: 3052.0
    lat: 20.7083
    lon: -156.2571
    nickname: LCO 2m Network
    name: LCOGT2m
    skycam_link: null
    robotic: true
    =id: LCOGT2m
  - diameter: 4.0
    elevation: 2207.0
    lat: -30.169661
    lon: -70.806525
    name: CTIO Victor M. Blanco 4-meter Telescope
    nickname: CTIO-4m
    skycam_link: null
    =id: CTIO-4m
  - diameter: 1.0
    elevation: 1.0
    lat: 1.0
    lon: 1.0
    nickname: Swift
    name: Swift
    skycam_link: null
    fixed_location: false
    =id: Swift
  - diameter: 1.8
    elevation: 4215.0
    lat: 19.825
    lon: 204.5317
    name: PAN-STARRS 1.8m
    nickname: PS1
    skycam_link: null
    =id: PS1
  - diameter: 0.3
    elevation: 1283.0
    lat: 37.341033
    lon: -121.642932
    name: Katzman Automatic Imaging Telescope
    nickname: KAIT
    skycam_link: null
    =id: KAIT
  - diameter: 2.1
    elevation: 2096.0
    lat: 31.9599
    lon: -111.5997
    name: Kitt Peak 2.1m Telescope
    nickname: KPNO2m
    skycam_link: null
    =id: KPNO2m
  - diameter: 0.8
    elevation: 1957.0
    lat: 40.0420111
    lon: -1.0161911
    name: Javalambre Auxiliary Survey Telescope
    nickname: JAST
    skycam_link: null
    =id: JAST
  - diameter: 0.5
    elevation: 3055.0
    lat: 20.7204
    lon: -156.1552
    name: Asteroid Terrestrial-impact Last Alert System
    nickname: ATLAS-0.5m
    skycam_link: null
    =id: ATLAS-0p5m
  - diameter: 8.4
    elevation: 2207.0
    lat: -30.1716
    lon: -70.8009
    name: Rubin Observatory Simonyi Survey Telescope
    nickname: Rubin
    skycam_link: null
    =id: Rubin

instrument:
  - name: ZTF
    type: imager
    band: V
    telescope_id: =P48
    filters: ["ztfg", "ztfr", "ztfi"]
    =id: ZTF
    api_classname: ZTFAPI
    api_classname_obsplan: ZTFMMAAPI
    treasuremap_id: 47
    # field_data:
    #   file: ../data/ZTF_Fields.csv
    # field_region:
    #   file: ../data/ZTF_Region.reg
    sensitivity_data: {'ztfg': {'limiting_magnitude': 20.3, 'magsys': 'ab', 'exposure_time': 30, 'zeropoint': 26.3,}, 'ztfr': {'limiting_magnitude': 20.3, 'magsys': 'ab', 'exposure_time': 30, 'zeropoint': 26.3,}, 'ztfi': {'limiting_magnitude': 19.6, 'magsys': 'ab', 'exposure_time': 30, 'zeropoint': 26.3,}}
  - name: ALFOSC
    type: imaging spectrograph
    band: V
    telescope_id: =NOT
    =id: ALFOSC
  - name: ESI
    type: spectrograph
    band: optical
    =id: ESI
    telescope_id: =Keck2
  - name: LRIS
    type: spectrograph
    band: optical
    =id: LRIS
    telescope_id: =Keck1
  - name: SEDM
    type: imaging spectrograph
    band: V
    telescope_id: =P60
    filters: ["sdssu", "sdssg", "sdssr", "sdssi"]
    api_classname: SEDMAPI
    =id: SEDM
  - name: IOO
    type: imager
    band: V
    telescope_id: =LT
    filters: ["sdssu", "sdssg", "sdssr", "sdssi", "sdssz"]
    api_classname: IOOAPI
    =id: IOO
  - name: IOI
    type: imager
    band: H
    telescope_id: =LT
    filters: ["csphs"]
    api_classname: IOIAPI
    =id: IOI
  - name: SPRAT
    type: spectrograph
    telescope_id: =LT
    api_classname: SPRATAPI
    =id: SPRAT
  - band: optical
    name: Sinistro
    telescope_id: =LCOGT1m
    type: imager
    filters: ["sdssu", "sdssg", "sdssr", "sdssi", "sdssz", "desy"]
    api_classname: SINISTROAPI
    =id: SINISTRO
  - band: optical
    name: SPECTRAL
    telescope_id: =LCOGT2m
    type: imager
    filters: ["sdssu", "sdssg", "sdssr", "sdssi", "sdssz", "desy"]
    api_classname: SPECTRALAPI
    =id: SPECTRAL
  - band: optical
    name: FLOYDS
    telescope_id: =LCOGT2m
    type: spectrograph
    api_classname: FLOYDSAPI
    =id: FLOYDS
  - band: optical
    name: MUSCAT
    telescope_id: =LCOGT2m
    type: imager
    filters: ["sdssg", "sdssr", "sdssi", "sdssz"]
    api_classname: MUSCATAPI
    =id: MUSCAT
  - band: optical
    name: DECam
    telescope_id: =CTIO-4m
    type: imager
    filters: ['sdssu', 'desg', 'desr', 'desi', 'desz', 'desy']
    # field_data:
    #   file: ../data/DECam_Fields.csv
    # field_region:
    #   file: ../data/DECam_Region.reg
  - band: optical
    name: UVOTXRT
    api_classname: UVOTXRTAPI
    =id: UVOTXRT
    telescope_id: =Swift
    type: imager
    filters: ['bessellux']
  - band: optical
    name: PS1
    telescope_id: =PS1
    type: imager
    api_classname: PS1API
    =id: PS1
    filters: ['ps1::open', 'ps1::g', 'ps1::r', 'ps1::i', 'ps1::z', 'ps1::y', 'ps1::w']
  - band: optical
    name: KAIT
    telescope_id: =KAIT
    type: imager
    filters: ['bessellux', 'sdssg', 'sdssr', 'sdssi', 'sdssz', 'bessellb', 'bessellv', 'bessellr', 'besselli']
    api_classname: KAITAPI
    =id: KAIT
  - name: SEDMv2
    type: imaging spectrograph
    band: V
    telescope_id: =KPNO2m
    filters: ["sdssg", "sdssr", "sdssi", "sdssz"]
    api_classname: SEDMV2API
    api_classname_obsplan: MMAAPI
    =id: SEDMv2
    field_fov_type: rectangle
    field_fov_attributes: [0.08, 0.08]
  - band: optical
    name: T80CAM
    telescope_id: =JAST
    type: imager
    filters: ['sdssg', 'sdssr', 'sdssi', 'sdssz']
    api_classname: SLACKAPI
    =id: T80CAM
  - band: optical
    name: ATLAS
    telescope_id: =ATLAS-0p5m
    type: imager
    =id: ATLAS
    api_classname: ATLASAPI
    filters: ["atlasc", "atlaso"]
  - band: optical
    name: LSST
    telescope_id: =Rubin
    type: imager
    =id: LSST
    api_classname_obsplan: MMAAPI
    filters: ["lsstu", "lsstg", "lsstr", "lssti", "lsstz", "lssty"]
    # field_data:
    #   file: ../data/LSST_Fields.csv
    field_fov_type: circle
    field_fov_attributes: 1.75

allocation:
  - pi: Michael Coughlin
    proposal_id: SEDM-001
    start_date: "3020-02-12T00:00:00"
    end_date: "3020-07-12T00:00:00"
    hours_allocated: 100
    group_id: =program_A
    instrument_id: =SEDM
    =id: SEDM_allocation
    default_share_group_ids: [=program_A, =program_B]
  - pi: Michael Coughlin
    proposal_id: LT-001
    start_date: "3020-02-12T00:00:00"
    end_date: "3020-07-12T00:00:00"
    hours_allocated: 100
    group_id: =program_A
    instrument_id: =IOO
    _altdata: '{"username": "fritz_bot", "password": "fX5uxZTDy3", "LT_proposalID": "GrowthTest"}'
  - pi: Michael Coughlin
    proposal_id: LT-002
    start_date: "3020-02-12T00:00:00"
    end_date: "3020-07-12T00:00:00"
    hours_allocated: 100
    group_id: =program_A
    instrument_id: =SPRAT
    _altdata: '{"username": "fritz_bot", "password": "fX5uxZTDy3", "LT_proposalID": "GrowthTest"}'
  - pi: Michael Coughlin
    proposal_id: LT-003
    start_date: "3020-02-12T00:00:00"
    end_date: "3020-07-12T00:00:00"
    hours_allocated: 100
    group_id: =program_A
    instrument_id: =IOI
    _altdata: '{"username": "fritz_bot", "password": "fX5uxZTDy3", "LT_proposalID": "GrowthTest"}'
  - pi: Michael Coughlin
    proposal_id: Spectral-001
    start_date: "3020-02-12T00:00:00"
    end_date: "3020-07-12T00:00:00"
    hours_allocated: 100
    group_id: =program_A
    instrument_id: =SPECTRAL
  - pi: Michael Coughlin
    proposal_id: Sinistro-001
    start_date: "3020-02-12T00:00:00"
    end_date: "3020-07-12T00:00:00"
    hours_allocated: 100
    group_id: =program_A
    instrument_id: =SINISTRO
  - pi: Michael Coughlin
    proposal_id: FLOYDS-001
    start_date: "3020-02-12T00:00:00"
    end_date: "3020-07-12T00:00:00"
    hours_allocated: 100
    group_id: =program_A
    instrument_id: =FLOYDS
  - pi: Michael Coughlin
    proposal_id: MUSCAT-001
    start_date: "3020-02-12T00:00:00"
    end_date: "3020-07-12T00:00:00"
    hours_allocated: 100
    group_id: =program_A
    instrument_id: =MUSCAT
  - pi: Michael Coughlin
    proposal_id: ZTF-001
    start_date: "3020-02-12T00:00:00"
    end_date: "3020-07-12T00:00:00"
    hours_allocated: 100
    group_id: =program_A
    instrument_id: =ZTF
    =id: ZTF_allocation
  - pi: Michael Coughlin
    proposal_id: ATLAS-001
    start_date: "3020-02-12T00:00:00"
    end_date: "3020-07-12T00:00:00"
    hours_allocated: 100
    group_id: =program_A
    instrument_id: =ATLAS
  - pi: Michael Coughlin
    proposal_id: PS1-001
    start_date: "3020-02-12T00:00:00"
    end_date: "3020-07-12T00:00:00"
    hours_allocated: 100
    group_id: =program_A
    instrument_id: =PS1
  - pi: Michael Coughlin
    proposal_id: SEDMv2-001
    start_date: "3020-02-12T00:00:00"
    end_date: "3020-07-12T00:00:00"
    hours_allocated: 100
    group_id: =program_A
    instrument_id: =SEDMv2
  - pi: Michael Coughlin
    proposal_id: Swift-001
    start_date: "3020-02-12T00:00:00"
    end_date: "3020-07-12T00:00:00"
    hours_allocated: 100
    group_id: =program_A
    instrument_id: =UVOTXRT
    _altdata: '{"username": "anonymous", "secret": "anonymous"}'
  - pi: Michael Coughlin
    proposal_id: KAIT-001
    start_date: "3020-02-12T00:00:00"
    end_date: "3020-07-12T00:00:00"
    hours_allocated: 100
    group_id: =program_A
    instrument_id: =KAIT
  - pi: Michael Coughlin
    proposal_id: T80CAM-001
    start_date: "3020-02-12T00:00:00"
    end_date: "3020-07-12T00:00:00"
    hours_allocated: 100
    group_id: =program_A
    instrument_id: =T80CAM
  - pi: Michael Coughlin
    proposal_id: LSST-001
    start_date: "3020-02-12T00:00:00"
    end_date: "3020-07-12T00:00:00"
    hours_allocated: 100
    group_id: =program_A
    instrument_id: =LSST

galaxy_catalog:
  - catalog_name: CLU_mini
    catalog_data:
      file: ../data/CLU_mini.hdf5

candidates:
  - id: ZTF21aaqjmps
    filter_ids:
      - =example_filter
      - =example_filter2
    ra: 202.5050541
    dec: 13.4111859
    redshift: 0.0246
    varstar: false
    passed_at: "2021-03-21 06:27:01.728"
    origin: "ZTF"
    alias: ["SN 2021gvm"]
  - id: ZTF18aabcvnq
    filter_ids:
      - =example_filter
      - =example_filter2
    ra: 172.0534465
    dec: 25.6596908
    varstar: true
    passed_at: "2018-04-25 04:13:26.000"
    origin: "ZTF"
    alias: ["AT 2018cbj"]
  - id: ZTFe028h94k
    filter_ids:
      - =example_filter
    ra: 229.9620403
    dec: 34.8442757
    varstar: true
    altdata:
      simbad:
        class: RRLyr
    passed_at: "2020-10-30 11:13:06.475748"
    alias: ["SN2020abc"]
  - id: ZTFrlh6cyjh
    filter_ids:
      - =example_filter
    ra: 342.4596
    dec: 51.2634
    varstar: true
    altdata:
      simbad:
        class: EB
    passed_at: "2020-10-30 11:23:06.475748"

sources:
  - id: ZTF21aaqjmps
    ra: 202.5050541
    dec: 13.4111859
    group_ids:
      - =public_group_id
      - =program_A
      - =program_B
    origin: "ZTF"
    alias: [ "SN 2021gvm" ]
  - id: ZTF18aabcvnq
    ra: 172.0534465
    dec: 25.6596908
    group_ids:
      - =public_group_id
      - =program_A
      - =program_B
    origin: "ZTF"
    alias: ["AT 2018cbj"]
  - id: ZTFe028h94k
    ra: 229.9620403
    dec: 34.8442757
    group_ids:
      - =public_group_id
      - =program_A
      - =program_B
    alias: ["SN2020abc"]
  - id: ZTFrlh6cyjh
    ra: 342.4596
    dec: 51.2634
    group_ids:
      - =public_group_id
      - =program_A
      - =program_B
  - id: ZTFJ201825+380316
    ra: 304.607916280
    dec: 38.05469
    group_ids:
      - =public_group_id
      - =program_A
      - =program_B
    alias: [""]
  - id: ZTFinGCN
    ra: 229.9620403
    dec: 34.8442757
    group_ids:
      - =public_group_id
      - =program_A
      - =program_B
    redshift: 3

sources/ZTF21aaqjmps/comments:
  - obj_id: ZTF21aaqjmps
    text: "Kilroy was here"
  - obj_id: ZTF21aaqjmps
    text: "Birds aren't real"
  - obj_id: ZTF21aaqjmps
    text: "Thanks to Daniel Perley and his team for this spectrum. It was observed 2021-04-03 02:28:20 on LT/SPRAT"

sources/ZTF18aabcvnq/comments:
  - obj_id: ZTF18aabcvnq
    text: "Gosh, stars are cool"
  - obj_id: ZTF18aabcvnq
    text: "You're a star! <3"

sources/ZTF21aaqjmps/annotations:
  - obj_id: ZTF21aaqjmps
    origin: "Program A"
    data:
      numeric_field: 0.11235813
      some_boolean: true
      class: "SNe II"

sources/ZTF18aabcvnq/annotations:
  - obj_id: ZTF18aabcvnq
    origin: "Program b"
    data:
      numeric_field: 0.213471118
      some_boolean: false
      class: "varstar"


sources/ZTFe028h94k/annotations:
  - obj_id: ZTFe028h94k
    origin: "Program B"
    data:
      period: 0.5281475
    group_ids:
      - =program_B
  - obj_id: ZTFe028h94k
    origin: "ZVM"
    data:
      period: 0.5281217208459
    group_ids:
      - =program_B

sources/ZTFrlh6cyjh/annotations:
  - obj_id: ZTFrlh6cyjh
    origin: "ZVM"
    data:
      period: 1.107332
    group_ids:
      - =program_B

taxonomy:
  file: taxonomy_demo.yaml

classification:
  - taxonomy_id: 1
    obj_id: ZTF18aabcvnq
    probability: 0.9
    classification: "Time-domain Source"
  - taxonomy_id: 2
    obj_id: ZTF18aabcvnq
    probability: 0.02
    classification: "variable"

observing_run:
  - pi: Danny Goldstein
    instrument_id: =ESI
    calendar_date: "2020-02-16"
    group_id: =program_A
    observers: "Danny Goldstein, Peter Nugent"
    =id: esi_run
  - pi: Danny Goldstein
    instrument_id: =LRIS
    calendar_date: "2020-06-17"
    group_id: =program_A
    observers: "Danny Goldstein, Peter Nugent"
    =id: lris_run

assignment:
  - obj_id: ZTF21aaqjmps
    run_id: =lris_run
    priority: "2"
    comment: Please get  3x100s
    status: "complete"
  - obj_id: ZTF18aabcvnq
    run_id: =esi_run
    priority: "3"
    comment: Please only take when seeing is below 2"

photometry:
  - obj_id: ZTF21aaqjmps
    instrument_id: =ZTF
    assignment_id: 3
    file: ZTF21aaqjmps_phot.csv
    group_ids:
      - =program_A
      - =program_B
    stream_ids:
      - =ztf_public
      - =ztf_partnership
  - obj_id: ZTF18aabcvnq
    instrument_id: =ZTF
    assignment_id: 3
    file: ZTF18aabcvnq_phot.csv
    group_ids:
      - =program_A
      - =program_B
    stream_ids:
      - =ztf_public
      - =ztf_partnership
  - obj_id: ZTFe028h94k
    instrument_id: =ZTF
    assignment_id: 2
    file: ZTFe028h94k_phot.csv
    group_ids:
      - =program_A
      - =program_B
    stream_ids:
      - =ztf_public
      - =ztf_partnership
  - obj_id: ZTFrlh6cyjh
    instrument_id: =ZTF
    assignment_id: 2
    file: ZTFrlh6cyjh_phot.csv
    group_ids:
      - =program_A
      - =program_B
    stream_ids:
      - =ztf_public
      - =ztf_partnership
  - obj_id: ZTFinGCN
    instrument_id: =ZTF
    assignment_id: 2
    file: ZTFinGCN_phot.csv
    group_ids:
      - =program_A
      - =program_B
    stream_ids:
      - =ztf_public
      - =ztf_partnership

followup_request:
  - obj_id: ZTFrlh6cyjh
    allocation_id: =SEDM_allocation
    payload:
      priority: 5
      observation_type: IFU
      start_date: 3020-09-01
      end_date: 3022-09-01
    =id: request_1
  - obj_id: ZTFe028h94k
    allocation_id: =SEDM_allocation
    payload:
      priority: 5
      observation_type: IFU
      start_date: 3020-09-01
      end_date: 3022-09-01
    =id: request_2
  - obj_id: ZTFe028h94k
    allocation_id: =SEDM_allocation
    payload:
      priority: 5
      observation_type: IFU
      start_date: 3020-09-01
      end_date: 3022-09-01
    =id: request_3

spectrum:
  - obj_id: ZTFrlh6cyjh
    file: spec1.csv
    instrument_id: =ALFOSC
    observed_at: "2019-10-24T05:23:14"
    origin: "demo_data"
    assignment_id: 1
    group_ids:
      - =program_A
      - =program_B
    =id: "spectrum1"
    units: erg/s/cm/cm/AA
    followup_request_id: =request_1
  - obj_id: ZTFe028h94k
    file: spec2.csv
    instrument_id: =ALFOSC
    observed_at: "2019-08-24T06:18:53"
    origin: "demo_data"
    assignment_id: 2
    altdata:
      some_value: 1
      some_other_value: 2
    group_ids:
      - =program_A
      - =program_B
    =id: "spectrum2"
    units: erg/s/cm/cm/AA
    followup_request_id: =request_2
  - obj_id: ZTF21aaqjmps
    file: ZTF21aaqjmps_spec.csv
    instrument_id: =SPRAT
    observed_at: "2021-04-03T02:28:19.921"
    assignment_id: 1
    units: erg/s/cm/cm/AA
    followup_request_id: =request_3

spectra/=spectrum1/annotations:
  - origin: "Kowalski"
    data:
      ACAI_score: 0.98765
      transient_type: "TDE"
    group_ids:
      - =program_A
  - origin: "SEDM"
    data:
      numeric_field: 0.98765
      boolean_field: false
    group_ids:
      - =program_B

spectra/=spectrum2/annotations:
  - origin: "Super Fit"
    data:
      match_prob: 0.8765
      classification: "Type Ia SN"
    group_ids:
      - =program_B

thumbnail:
  - obj_id: ZTF21aaqjmps
    ttype: new
    data:
      file: ../skyportal/tests/data/ZTF21aaqjmps_new.png
  - obj_id: ZTF21aaqjmps
    ttype: ref
    data:
      file: ../skyportal/tests/data/ZTF21aaqjmps_ref.png
  - obj_id: ZTF21aaqjmps
    ttype: sub
    data:
      file: ../skyportal/tests/data/ZTF21aaqjmps_sub.png

  - obj_id: ZTF18aabcvnq
    ttype: new
    data:
      file: ../skyportal/tests/data/ZTF18aabcvnq_new.png
  - obj_id: ZTF18aabcvnq
    ttype: ref
    data:
      file: ../skyportal/tests/data/ZTF18aabcvnq_ref.png
  - obj_id: ZTF18aabcvnq
    ttype: sub
    data:
      file: ../skyportal/tests/data/ZTF18aabcvnq_sub.png
  - obj_id: ZTFe028h94k
    ttype: new
    data:
      file: ./ZTFe028h94k_new.png
  - obj_id: ZTFrlh6cyjh
    ttype: new
    data:
      file: ./ZTFrlh6cyjh_new.png

gcn_event:
  - xml:
      file: ../skyportal/tests/data/GW190425_initial.xml
  - xml:
      file: ../skyportal/tests/data/GRB180116A_Fermi_GBM_Gnd_Pos.xml

gcn_event/1/comments:
  - text: "This is a test comment"
    author_id: testadmin
    created_at: "2022-03-18 16:00:00"

shifts:
  - group_id: =program_A
    start_date: "2022-03-18 8:00:00"
    end_date: "2022-03-18 14:00:00"
    name: "the Night Shift"
    shift_admins:
      - =testadmin
    required_users_number: 6
    =id: nightshift

  - group_id: =program_B
    start_date: "2018-01-15 20:00:00"
    end_date: "2018-01-16 20:00:00"
    name: "the GCN Shift"
    shift_admins:
      - =groupadmin
    required_users_number: 4
    =id: gcnshift


shifts/=gcnshift/users:
  - userID: =viewonlyuser
    admin: false
    needs_replacement: true

<<<<<<< HEAD
default_observation_plan:
  - allocation_id: =ZTF_allocation
    payload: {'filter_strategy': 'block', 'schedule_type': 'greedy', 'schedule_strategy': 'tiling', 'galaxy_catalog': 'CLU_mini', 'exposure_time': 300, 'filters': 'g,r,g', 'maximum_airmass': 2, 'integrated_probability': 90, 'minimum_time_difference': 30, 'program_id': 'Partnership', 'subprogram_name': 'GRB'}
=======
analysis_service:
  - name: "Demo_Analysis"
    display_name: "Demo analysis service display name"
    description: "Description for demo analysis"
    version: "1.0"
    contact_name: "Vera Rubin"
    url: "http://localhost:6801/analysis/demo_analysis"
    authentication_type: "header_token"
    _authinfo: '{"header_token": {"Authorization": "Bearer MY_TOKEN"}}'
    analysis_type: "lightcurve_fitting"
    input_data_types: ["photometry", "redshift"]
    group_ids:
      - =program_A
      - =program_B
>>>>>>> 31fe4b44
<|MERGE_RESOLUTION|>--- conflicted
+++ resolved
@@ -906,11 +906,10 @@
     admin: false
     needs_replacement: true
 
-<<<<<<< HEAD
 default_observation_plan:
   - allocation_id: =ZTF_allocation
     payload: {'filter_strategy': 'block', 'schedule_type': 'greedy', 'schedule_strategy': 'tiling', 'galaxy_catalog': 'CLU_mini', 'exposure_time': 300, 'filters': 'g,r,g', 'maximum_airmass': 2, 'integrated_probability': 90, 'minimum_time_difference': 30, 'program_id': 'Partnership', 'subprogram_name': 'GRB'}
-=======
+
 analysis_service:
   - name: "Demo_Analysis"
     display_name: "Demo analysis service display name"
@@ -924,5 +923,4 @@
     input_data_types: ["photometry", "redshift"]
     group_ids:
       - =program_A
-      - =program_B
->>>>>>> 31fe4b44
+      - =program_B