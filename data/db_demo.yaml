--- conflicted
+++ resolved
@@ -317,11 +317,8 @@
     field_data:
       file: ../data/ZTF_Fields.csv
     field_region:
-<<<<<<< HEAD
       file: ../data/ZTF_Region.reg
-=======
-      file: ../data/ZTF_Square_Region.reg
->>>>>>> 7b395bb6
+#      file: ../data/ZTF_Square_Region.reg
     sensitivity_data: {'ztfg': {'limiting_magnitude': 20.3, 'magsys': 'ab', 'exposure_time': 30, 'zeropoint': 26.3,}, 'ztfr': {'limiting_magnitude': 20.3, 'magsys': 'ab', 'exposure_time': 30, 'zeropoint': 26.3,}, 'ztfi': {'limiting_magnitude': 19.6, 'magsys': 'ab', 'exposure_time': 30, 'zeropoint': 26.3,}}
   - name: ALFOSC
     type: imaging spectrograph
