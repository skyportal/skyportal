--- conflicted
+++ resolved
@@ -341,19 +341,16 @@
   type: imager
   # todo: add unfiltered
   filters: []
-<<<<<<< HEAD
 - band: optical
   name: KAIT
   telescope_id: =KAIT
   type: imager
   filters: ['bessellux', 'sdssg', 'sdssr', 'sdssi', 'sdssz', 'bessellb', 'bessellv', 'bessellr', 'besselli']
   api_classname: KAITAPI
-=======
 - name: SEDMv2
   type: imaging spectrograph
   band: V
   telescope_id: =KPNO2m
   filters: ["sdssg", "sdssr", "sdssi", "sdssz"]
   api_classname: SEDMV2API
-  =id: SEDMv2
->>>>>>> 06fdde81
+  =id: SEDMv2