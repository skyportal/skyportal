--- conflicted
+++ resolved
@@ -385,7 +385,64 @@
       code: 201
       message: Created
 - request:
-<<<<<<< HEAD
+    body: null
+    headers:
+      Accept:
+      - '*/*'
+      Accept-Encoding:
+      - gzip, deflate
+      Connection:
+      - keep-alive
+      User-Agent:
+      - python-requests/2.27.0
+    method: GET
+    uri: https://catalogs.mast.stsci.edu/api/v0.1/panstarrs/dr2/mean.csv?ra=229.9620403&dec=34.8442757&radius=0.0002777777777777778&nDetections.gt=1&columns=objID&columns=raMean&columns=decMean&columns=nDetections&columns=gMeanPSFMag&columns=rMeanPSFMag&columns=iMeanPSFMag&columns=zMeanPSFMag&columns=yMeanPSFMag
+  response:
+    body:
+      string: "objID,raMean,decMean,nDetections,gMeanPSFMag,rMeanPSFMag,iMeanPSFMag,zMeanPSFMag,yMeanPSFMag\r\n149812299620603702,229.9620946449489,34.84424324589214,72,14.595100402832031,14.433699607849121,14.470199584960938,14.457300186157227,14.293000221252441\r\n"
+    headers:
+      Access-Control-Allow-Origin:
+      - https://catalogs.mast.stsci.edu
+      Connection:
+      - keep-alive
+      Content-Security-Policy:
+      - 'default-src ''self'' ''unsafe-inline'' ''unsafe-eval'' *.stsci.edu ws://*.stsci.edu
+        wss://*.stsci.edu https://stackpath.bootstrapcdn.com https://cdnjs.cloudflare.com
+        https://code.jquery.com https://ajax.googleapis.com https://cdn.datatables.net
+        https://www.googletagmanager.com https://www.google-analytics.com https://cdn.materialdesignicons.com/
+        https://cdn.jsdelivr.net https://fastapi.tiangolo.com https://cdn.pydata.org
+        https://cdn.bokeh.org https://cdn.datatables.net https://fonts.googleapis.com
+        https://fonts.gstatic.com;font-src ''self'' data: ''self'' ''unsafe-inline''
+        ''unsafe-eval'' *.stsci.edu ws://*.stsci.edu wss://*.stsci.edu https://stackpath.bootstrapcdn.com
+        https://cdnjs.cloudflare.com https://code.jquery.com https://ajax.googleapis.com
+        https://cdn.datatables.net https://www.googletagmanager.com https://www.google-analytics.com
+        https://cdn.materialdesignicons.com/ https://cdn.jsdelivr.net https://fastapi.tiangolo.com
+        https://cdn.pydata.org https://cdn.bokeh.org https://cdn.datatables.net https://fonts.googleapis.com
+        https://fonts.gstatic.com;img-src ''self'' blob: https://cdn.datatables.net
+        https://www.google-analytics.com https://validator.swagger.io data:;frame-src
+        ''self'' blob:'
+      Content-Type:
+      - text/csv; charset=utf-8
+      Date:
+      - Sat, 19 Feb 2022 16:28:17 GMT
+      Server:
+      - nginx/1.20.1
+      Strict-Transport-Security:
+      - max-age=31536000
+      Vary:
+      - Origin
+      X-Content-Type-Options:
+      - nosniff
+      X-Frame-Options:
+      - sameorigin
+      X-Permitted-Cross-Domain-Policies:
+      - master-only
+      X-XSS-Protection:
+      - '1'
+    status:
+      code: 200
+      message: OK
+- request:
     body: '{"graceid": "TEST_EVENT", "api_token": "testtoken",
       "pointings": [{"ra": 16.36364, "dec": -81.85, "band": "g", "instrumentid": "47",
       "status": "planned", "time": "2019-04-25T18:48:23.596", "depth": 0.0, "depth_unit":
@@ -417,17 +474,13 @@
       "time": "2019-04-25T19:53:23.596", "depth": 0.0, "depth_unit": "ab_mag"}, {"ra":
       270.0, "dec": -89.05, "band": "i", "instrumentid": "47", "status": "planned",
       "time": "2019-04-25T19:58:23.596", "depth": 0.0, "depth_unit": "ab_mag"}]}'
-=======
-    body: null
->>>>>>> eaf127c2
-    headers:
-      Accept:
-      - '*/*'
-      Accept-Encoding:
-      - gzip, deflate
-      Connection:
-      - keep-alive
-<<<<<<< HEAD
+    headers:
+      Accept:
+      - '*/*'
+      Accept-Encoding:
+      - gzip, deflate
+      Connection:
+      - keep-alive
       Content-Length:
       - '2480'
       Content-Type:
@@ -471,7 +524,6 @@
         {\"ra\": 180.0, \"dec\": -89.05, \"band\": \"i\", \"instrumentid\": \"47\",
         \"status\": \"planned\", \"time\": \"2019-04-25T19:43:23.596\", \"depth\":
         0.0, \"depth_unit\": \"ab_mag\"}",["Pointing already submitted"]]],"WARNINGS":[],"pointing_ids":[34291,34292,34293]}
-
         '
     headers:
       Connection:
@@ -484,54 +536,6 @@
       - Tue, 22 Feb 2022 20:24:17 GMT
       Server:
       - gunicorn
-=======
-      User-Agent:
-      - python-requests/2.27.0
-    method: GET
-    uri: https://catalogs.mast.stsci.edu/api/v0.1/panstarrs/dr2/mean.csv?ra=229.9620403&dec=34.8442757&radius=0.0002777777777777778&nDetections.gt=1&columns=objID&columns=raMean&columns=decMean&columns=nDetections&columns=gMeanPSFMag&columns=rMeanPSFMag&columns=iMeanPSFMag&columns=zMeanPSFMag&columns=yMeanPSFMag
-  response:
-    body:
-      string: "objID,raMean,decMean,nDetections,gMeanPSFMag,rMeanPSFMag,iMeanPSFMag,zMeanPSFMag,yMeanPSFMag\r\n149812299620603702,229.9620946449489,34.84424324589214,72,14.595100402832031,14.433699607849121,14.470199584960938,14.457300186157227,14.293000221252441\r\n"
-    headers:
-      Access-Control-Allow-Origin:
-      - https://catalogs.mast.stsci.edu
-      Connection:
-      - keep-alive
-      Content-Security-Policy:
-      - 'default-src ''self'' ''unsafe-inline'' ''unsafe-eval'' *.stsci.edu ws://*.stsci.edu
-        wss://*.stsci.edu https://stackpath.bootstrapcdn.com https://cdnjs.cloudflare.com
-        https://code.jquery.com https://ajax.googleapis.com https://cdn.datatables.net
-        https://www.googletagmanager.com https://www.google-analytics.com https://cdn.materialdesignicons.com/
-        https://cdn.jsdelivr.net https://fastapi.tiangolo.com https://cdn.pydata.org
-        https://cdn.bokeh.org https://cdn.datatables.net https://fonts.googleapis.com
-        https://fonts.gstatic.com;font-src ''self'' data: ''self'' ''unsafe-inline''
-        ''unsafe-eval'' *.stsci.edu ws://*.stsci.edu wss://*.stsci.edu https://stackpath.bootstrapcdn.com
-        https://cdnjs.cloudflare.com https://code.jquery.com https://ajax.googleapis.com
-        https://cdn.datatables.net https://www.googletagmanager.com https://www.google-analytics.com
-        https://cdn.materialdesignicons.com/ https://cdn.jsdelivr.net https://fastapi.tiangolo.com
-        https://cdn.pydata.org https://cdn.bokeh.org https://cdn.datatables.net https://fonts.googleapis.com
-        https://fonts.gstatic.com;img-src ''self'' blob: https://cdn.datatables.net
-        https://www.google-analytics.com https://validator.swagger.io data:;frame-src
-        ''self'' blob:'
-      Content-Type:
-      - text/csv; charset=utf-8
-      Date:
-      - Sat, 19 Feb 2022 16:28:17 GMT
-      Server:
-      - nginx/1.20.1
-      Strict-Transport-Security:
-      - max-age=31536000
-      Vary:
-      - Origin
-      X-Content-Type-Options:
-      - nosniff
-      X-Frame-Options:
-      - sameorigin
-      X-Permitted-Cross-Domain-Policies:
-      - master-only
-      X-XSS-Protection:
-      - '1'
->>>>>>> eaf127c2
     status:
       code: 200
       message: OK
