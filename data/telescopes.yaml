--- conflicted
+++ resolved
@@ -503,7 +503,6 @@
   nickname: CNEOST
   skycam_link: null
   =id: CNEOST
-<<<<<<< HEAD
 - diameter: 0.3
   elevation: 1283.0
   lat: 37.341033
@@ -512,7 +511,6 @@
   nickname: KAIT
   skycam_link: null
   =id: KAIT
-=======
 - diameter: 2.1
   elevation: 2096.0
   lat: 31.9599
@@ -520,5 +518,4 @@
   name: Kitt Peak 2.1m Telescope
   nickname: KPNO2m
   skycam_link: null
-  =id: KPNO2m
->>>>>>> 06fdde81
+  =id: KPNO2m