database:
  database: skyportal_test
  user: skyportal
  host: localhost
  port: 5432
  password:

server:
  auth:
    debug_login: True
    google_oauth2_key:
    google_oauth2_secret:

misc:
  photometry_detection_threshold_nsigma: 3.0
  minutes_to_keep_candidate_query_cache: 0.033333 # 2 seconds
  allow_nonadmins_delete_objs: True

twilio:
  # Twilio Sendgrid API configs
  # This needs to be set to a valid, Sendgrid-registered address in config.yaml
  from_email:
  # This needs to be obtained via Sendgrid setup on their site
  sendgrid_api_key:

  # Twilio SMS API configs
  # These values must be valid ones from the Twitter API console
  from_number:
  sms_account_sid:
  sms_auth_token:

invitations:
  enabled: True
  days_until_expiry: 3
  email_subject: "You've been invited to collaborate on SkyPortal"
  email_body_preamble: | # This can include HTML tags
    Welcome to <b>SkyPortal</b>!
    <br />
    Some other text here.

smtp:
  from_email: test@skyportal.com # This is both the email used to authenticate with smtplib and the sender address
  password: password123
  host: localhost # Local test server
  port: 64503 # Local test server

# This value needs to be either "sendgrid" or "smtp" (without quotes)
email_service: smtp

notifications:
  enabled: True

testing: true

services:
  paths:
    - ./baselayer/services
    - ./skyportal/services

test_server:
  port: 64502
  smtp_port: 64503
  # Reset the cache every * days
  refresh_cache_days: 7
  redirects:
    # List of routes listened for by the test server, and the real URLs that
    # requests should be redirected to. Requests will be forwarded by the
    # test server, cached, and responses played back to the API as if it came
    # from the real server.
    /forcedphot/queue/: https://fallingstar-data.com # ATLAS
    /node_agent2/node_agent: http://161.72.57.3:8080 # LT
    /api/requestgroups/: https://observe.lco.global # LCO
    /api/triggers/ztf: http://skipper.caltech.edu:4000 # ZTF
    /cgi-bin/internal/process_kait_ztf_request.py: http://herculesii.astro.berkeley.edu # KAIT
<<<<<<< HEAD
    /api/v0/pointings: http://treasuremap.space
=======
    /toop/submit_json.php: https://www.swift.psu.edu # Swift
    /api/v0.1/panstarrs/dr2/: https://catalogs.mast.stsci.edu # PS1

>>>>>>> eaf127c2
app:
  atlas:
    protocol: http
    host: localhost
    port: 64502
  lt_host: localhost
  lt_port: 64502
  lco_protocol: http
  lco_host: localhost
  lco_port: 64502
  ztf:
    protocol: http
    host: localhost
    port: 64502
  kait:
    protocol: http
    host: localhost
    port: 64502
<<<<<<< HEAD
  treasuremap_endpoint: http://localhost:64502
=======
  swift:
    protocol: http
    host: localhost
    port: 64502
  ps1_endpoint: http://localhost:64502
>>>>>>> eaf127c2
<|MERGE_RESOLUTION|>--- conflicted
+++ resolved
@@ -72,13 +72,10 @@
     /api/requestgroups/: https://observe.lco.global # LCO
     /api/triggers/ztf: http://skipper.caltech.edu:4000 # ZTF
     /cgi-bin/internal/process_kait_ztf_request.py: http://herculesii.astro.berkeley.edu # KAIT
-<<<<<<< HEAD
     /api/v0/pointings: http://treasuremap.space
-=======
     /toop/submit_json.php: https://www.swift.psu.edu # Swift
     /api/v0.1/panstarrs/dr2/: https://catalogs.mast.stsci.edu # PS1
 
->>>>>>> eaf127c2
 app:
   atlas:
     protocol: http
@@ -97,12 +94,9 @@
     protocol: http
     host: localhost
     port: 64502
-<<<<<<< HEAD
   treasuremap_endpoint: http://localhost:64502
-=======
   swift:
     protocol: http
     host: localhost
     port: 64502
-  ps1_endpoint: http://localhost:64502
->>>>>>> eaf127c2
+  ps1_endpoint: http://localhost:64502