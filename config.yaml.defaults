app:
  title: SkyPortal
  logo: /static/images/skyportal_logo.png
  login_message: |
    For more information about the project, see
    <a href="https://github.com/skyportal/skyportal">
      https://github.com/skyportal/skyportal
    </a>

  secret_key: abc01234  # This secret key can be any random string of
                        # characters.
                        #
                        # You should re-generate this for your application
                        # using:
                        #
                        # base64.b64encode(os.urandom(50)).decode('ascii')
  factory: skyportal.app_server.make_app

  # this endpoint does not actually do anything -- it is just for testing
  sedm_endpoint: http://pharos.caltech.edu/add_fritz

  # See https://stackoverflow.com/a/35604855 for syntax
  # These are Javascript component routes
  routes:
    - path: "/"
      component: HomePage
      exact: True
    - path: "/source/:id"
      component: Source
    - path: "/candidate/:id"
      component: Candidate
    - path: "/groups"
      component: Groups
    - path: "/group/:id"
      component: Group
    - path: "/profile"
      component: Profile
    - path: "/candidates"
      component: CandidateList
    - path: "/sources"
      component: SourceList
    - path: "/user/:id"
      component: UserInfo
    - path: "/upload_photometry/:id"
      component: UploadPhotometry
    - path: "/about"
      component: About
    - path: "/run/:id"
      component: RunSummary
    - path: "/share_data/:id"
      component: ShareDataForm
    - path: "/filter/:fid"
      component: Filter
    - path: "/runs"
      component: ObservingRunList
    - path: "/group_sources/:id"
      component: GroupSources
    - path: "/user_management"
      component: UserManagement

  sidebar:
    # See https://material-ui.com/components/material-icons/

    - name: Dashboard
      icon: Home
      url: /

    - name: Sources
      icon: Storage
      url: /sources

    - name: Candidates
      icon: Search
      url: /candidates

    - name: Groups
      icon: GroupWork
      url: /groups

    - name: Observing Runs
      icon: LocalCafe
      url: /runs

    - name: About
      icon: Info
      url: /about

  # See https://github.com/STRML/react-grid-layout for more on the grid package
  homepage_grid:
    # This section describes the grid on which Home Page widgets are laid out.
    #
    # The breakpoints describe screen sizes at which a different set of widget
    # layouts should be used. Note that these breakpoints describe minimum width
    # values, unlike the maximum width bounds used by Material UI breakpoints.
    # For example, a breakpoint of "sm: 650" will match windows with width 650px
    # or greater, until the next highest breakpoint is hit (probably a "md").
    # This is different from Material UI, where a breakpoint of 650 would match
    # window widths that are at most 650px.
    #
    # The cols describe the number of evenly spaced columns that make up the
    # grid at a given breakpoint. For example, on extra-large screens (greater
    # than ${breakpoints.xlg} pixels), the grid will use ${cols.xlg} columns of
    # equal width to describe sizes of widgets based on the layouts provided.
    #
    # Optionally, you may provide a "row_height: {a rem value}" property in
    # this section to change the height of a row on the grid. By default, this
    # value is 9.375rem (150px for the default 16px = 1rem configuration).

    breakpoints:
      xlg: 1400
      lg: 1150
      md: 996
      sm: 650
      xs: 0

    cols:
      xlg: 16
      lg: 12
      md: 10
      sm: 6
      xs: 4

  homepage_widgets:
    # This section describes the specific widgets shown on the Home Page and how
    # they are laid out by default on the grid of the page.
    #
    # The name of section should be the same as the widget's React component.
    #
    # The props property should be a set of properties to be passed on to the
    # underlying React component for the widget. You may run into cases in which
    # you must pass a more complex, dyamic property (perhaps fetched from the
    # application redux store). Since you can not know that in the time of the
    # configuration writing, such properties should be directly coded into the
    # HomePage.jsx.template file (see the GroupList widget for an example)
    #
    # By default, any widget listed here is shown on the Home Page. However, you
    # can give a widget the property "show: false" to turn off rendering of the
    # widget.
    #
    # The resizable property determines whether the user is able to resize the
    # widget after it has been rendered based on default layouts.
    #
    # Finally, the layouts property provides an array of default sizes/locations
    # for each screen width breakpoint for the given widget. Layout arrays are
    # given in the order [x, y, width, height], in units of grid columns/rows.
    # For example, a layout array of [1, 2, 3, 4] will render a widget 3 grid
    # columns in width, 4 grid rows in height, and have its upper-left corner at
    # the column 1 (zero-indexed) and row 2. Note that each row is by default
    # 150px in height. The row height can be altered in the homepage_grid
    # section above (as well as other grid characteristics).
    WeatherWidget:
      resizeable: false
      layouts:
        xlg: [0, 10, 4, 1]
        lg: [0, 10, 4, 1]
        md: [0, 10, 4, 1]
        sm: [0, 10, 4, 1]
        xs: [0, 12, 4, 1]

    SourceCounts:
      props:
        sinceDaysAgo: 7
      resizeable: false
      layouts:
        xlg: [14, 0, 2, 1]
        lg: [10, 0, 2, 1]
        md: [8, 0, 2, 1]
        sm: [4.5, 0, 1.5, 1]
        xs: [0, 0, 4, 1]

    RecentSources:
      resizeable: false
      layouts:
        xlg: [0, 0, 5, 3]
        lg: [0, 0, 4, 3]
        md: [0, 3, 5, 3]
        sm: [0, 3, 3, 3]
        xs: [0, 4, 4, 3]

    NewsFeed:
      resizeable: false
      layouts:
        xlg: [10, 0, 4, 3]
        lg: [7, 0, 3, 3]
        md: [0, 0, 8, 3]
        sm: [0, 0, 4.5, 3]
        xs: [0, 1, 4, 3]

    TopSources:
      resizeable: false
      layouts:
        xlg: [5, 0, 5, 3]
        lg: [4, 3, 3, 3]
        md: [5, 3, 5, 3]
        sm: [3, 3, 3, 3]
        xs: [0, 7, 4, 3]

    GroupList:
      props:
        title: My Groups
      resizeable: false
      layouts:
        xlg: [14, 1, 2, 2]
        lg: [10, 1, 2, 2]
        md: [8, 1, 2, 2]
        sm: [4.5, 1, 1.5, 2]
        xs: [0, 10, 4, 2]

database:
  database: skyportal
  host: localhost
  port: 5432
  user: skyportal
  password:

server:
  # From https://console.developers.google.com/
  #
  # - Create Client ID
  # - Javascript origins: https://localhost:5000
  # - Authorized redirect URLs: http://localhost:5000/complete/google-oauth2/
  #
  # You need to have Google+ API enabled; it takes a few minutes to activate.
  host: localhost
  port: 5000  # This is the public-facing port
  ssl: False  # Must be either True or False
  processes: 1

  auth:
    debug_login: True
    google_oauth2_key:
    google_oauth2_secret:

services:
  dask: False

misc:
  days_to_keep_unsaved_candidates: 7
  public_group_name: "Sitewide Group"
  # Use a named cosmology from `astropy.cosmology.parameters.available` cosmologies
  # or supply the arguments for an `astropy.cosmology.FLRW` cosmological instance.
  # If {"flat": True} then use a subclass of the FLRW, called `FlatLambdaCMD`
  # otherwise use `LambdaCDM`. See `utils.cosmology.py` for the way in which
  # the user-supplied cosmology parameter set constructs the site-wide cosmology.
  cosmology: Planck18_arXiv_v2
  #cosmology: {H0: "65.0", Om0: 0.3, Ode0: 0.7, name: 'skyportal_user_cosmo'}

<<<<<<< HEAD
weather:
  # time in seconds to wait before fetching weather for a given telescope
  refresh_time: 3600.0
  # Get an API key at OpenWeatherMap https://openweathermap.org/price
  # the free tier should be sufficent, as we cache the weather results
  # for each telescope
  openweather_api_key:
=======
external_logging:
    papertrail:
       # get an account at https://papertrailapp.com
       enabled: False
       # change url to the correct subdomain for your account
       # and change the port as well
       url:
       port:
       # which log files, if any do you not want to send over to the 3rd party?
       excluded_log_files: ["log/websocket_server.log"]
>>>>>>> 654c3dfb

cron:
  - interval: 1440
    script: jobs/delete_unsaved_candidates.py
    limit: ["01:00", "02:00"]

twilio:
  # Twilio Sendgrid API configs
  # This needs to be set to a valid, Sendgrid-registered address in config.yaml
  from_email:
  # This needs to be obtained via Sendgrid setup on their site
  sendgrid_api_key:

  # Twilio SMS API configs
  # These values must be valid ones from the Twitter API console
  from_number:
  sms_account_sid:
  sms_auth_token:

invitations:
  enabled: False  # If debug_login=True above, invite tokens won't be used during auth
  days_until_expiry: 3
  email_subject: "You've been invited to collaborate on SkyPortal"
  email_body_preamble: | # This can include HTML tags
    Welcome to <b>SkyPortal</b>!
    <br />
    Some other text here.

notifications:
  enabled: True<|MERGE_RESOLUTION|>--- conflicted
+++ resolved
@@ -245,7 +245,6 @@
   cosmology: Planck18_arXiv_v2
   #cosmology: {H0: "65.0", Om0: 0.3, Ode0: 0.7, name: 'skyportal_user_cosmo'}
 
-<<<<<<< HEAD
 weather:
   # time in seconds to wait before fetching weather for a given telescope
   refresh_time: 3600.0
@@ -253,7 +252,7 @@
   # the free tier should be sufficent, as we cache the weather results
   # for each telescope
   openweather_api_key:
-=======
+
 external_logging:
     papertrail:
        # get an account at https://papertrailapp.com
@@ -264,7 +263,6 @@
        port:
        # which log files, if any do you not want to send over to the 3rd party?
        excluded_log_files: ["log/websocket_server.log"]
->>>>>>> 654c3dfb
 
 cron:
   - interval: 1440
