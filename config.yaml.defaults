app:
  title: SkyPortal
  logos: # Logos to place in the top-left of the header/login page (zero or more)
    - src: /static/images/skyportal_logo_dark.png
      alt_text: Skyportal logo
  login_message: |
    For more information about the project, see
    <a href="https://github.com/skyportal/skyportal">
      https://github.com/skyportal/skyportal
    </a>

  secret_key: abc01234  # This secret key can be any random string of
                        # characters.
                        #
                        # You should re-generate this for your application
                        # using:
                        #
                        # base64.b64encode(os.urandom(50)).decode('ascii')
  factory: skyportal.app_server.make_app

  observation_plan:
    default_filters: ['ztfg', 'ztfr', 'ztfi']

  heasarc_endpoint: https://heasarc.gsfc.nasa.gov

  # this endpoint does not actually do anything -- it is just for testing
  sedm_endpoint: http://minar.caltech.edu/add_fritz
  sedmv2_endpoint:

  lt_host: 161.72.57.3
  lt_port: 8080

  lco_protocol: https
  lco_host: observe.lco.global
  lco_port: 443

  lco_archive_endpoint: https://archive-api.lco.global

  ztf:
    protocol: https
    host: kowalski.caltech.edu
    port: 443

  ztf_forced_endpoint: https://ztfweb.ipac.caltech.edu

  fink_endpoint: https://fink-portal.org

  swift:
    protocol: https
    host: www.swift.psu.edu
    port: 443

  swift_xrt_endpoint: https://www.swift.ac.uk/user_objects

  ps1_endpoint: https://catalogs.mast.stsci.edu/

  atlas:
    protocol: https
    host: fallingstar-data.com
    port:

  kait:
    protocol: http
    host: herculesii.astro.berkeley.edu
    port:

  treasuremap_endpoint: http://treasuremap.space

  tns_endpoint: https://sandbox.wis-tns.org

  # See https://stackoverflow.com/a/35604855 for syntax
  # These are Javascript component routes
  routes:
    - path: "/"
      component: HomePage
      exact: True
    - path: "/source/:id"
      component: Source
    - path: "/favorites"
      component: FavoritesPage
    - path: "/gcn_events/:dateobs"
      component: GcnEventPage
    - path: "/groups"
      component: Groups
    - path: "/group/:id"
      component: Group
    - path: "/profile"
      component: Profile
    - path: "/candidates"
      component: CandidateList
    - path: "/sources"
      component: SourceList
    - path: "/user/:id"
      component: UserInfo
    - path: "/upload_photometry/:id"
      component: UploadPhotometry
    - path: "/about"
      component: About
    - path: "/run/:id"
      component: RunSummary
    - path: "/source/:obj_id/analysis/:analysis_id"
      component: SourceAnalysisPage
    - path: "/manage_data/:id"
      component: ManageDataForm
    - path: "/filter/:fid"
      component: Filter
    - path: "/runs"
      component: ObservingRunPage
    - path: "/allocations"
      component: AllocationPage
    - path: "/allocation/:id"
      component: AllocationSummary
    - path: "/observations"
      component: ObservationPage
    - path: "/galaxies"
      component: GalaxyPage
    - path: "/spatial_catalogs"
      component: SpatialCatalogPage
    - path: "/followup_requests"
      component: FollowupRequestPage
    - path: "/group_sources/:id"
      component: GroupSources
    - path: "/user_management"
      component: UserManagement
    - path: "/upload_spectrum/:id"
      component: UploadSpectrum
    - path: "/observability/:id"
      component: Observability
    - path: "/source/:id/finder"
      component: FindingChart
    - path: "/source/:id/periodogram"
      component: Periodogram
    # - path: "/source/:id/image_analysis"
      # component: ImageAnalysisPage
    - path: "/db_stats"
      component: DBStats
    - path: "/gcn_events"
      component: GcnEvents
    - path: "/telescopes"
      component: TelescopePage
    - path: "/instruments"
      component: InstrumentPage
    - path: "/mmadetectors"
      component: MMADetectorPage
    - path: "/earthquakes"
      component: EarthquakesPage
    - path: "/earthquakes/:event_id"
      component: EarthquakePage
    - path: "/services"
      component: AnalysisServicePage
    - path: "/shifts"
      component: ShiftNoId
    - path: "/shifts/:id"
      component: ShiftWithId
    - path: "/taxonomies"
      component: TaxonomyPage

  sidebar:
    # See https://material-ui.com/components/material-icons/
    - name: main
      subitems:
        - name: Dashboard
          icon: Home
          url: /

        - name: Sources
          icon: Storage
          url: /sources

        - name: Candidates
          icon: Search
          url: /candidates

        - name: Favorites
          icon: Star
          url: /favorites

        - name: Groups
          icon: GroupWork
          url: /groups

        - name: Observing Runs
          icon: LocalCafe
          url: /runs

        - name: GCN Events
          icon: SettingsInputAntenna
          url: /gcn_events

        - name: Followup Requests
          icon: WorkOutlined
          url: /followup_requests

        - name: Shifts
          icon: SubwayRounded
          url: /shifts

        - name: About
          icon: Info
          url: /about

    - name: Other
      subitems:
        - name: Telescopes
          icon: MyLocation
          url: /telescopes

        - name: Instruments
          icon: Wifi
          url: /instruments

        - name: MMADetectors
          icon: Abc
          url: /mmadetectors

        - name: Allocations
          icon: HourglassEmptyOutlined
          url: /allocations

        - name: Observations
          icon: ZoomInOutlined
          url: /observations

        - name: Earthquakes
          icon: PieChart
          url: /earthquakes

        - name: Galaxies
          icon: TornadoOutlined
          url: /galaxies

        - name: Spatial Catalogs
          icon: PhotoSizeSelectLargeOutlined
          url: /spatial_catalogs

        - name: Analysis Services
          icon: SentimentSatisfied
          url: /services

        - name: Taxonomies
          icon: WallpaperOutlined
          url: /taxonomies

    - name: Admin
      permissions: ["Manage users", "System admin"]
      subitems:
        - name: DB Stats
          icon: Assessment
          permissions: ["System admin"]
          url: /db_stats
        - name: User Management
          icon: Group
          permissions: ["Manage users", "System admin"]
          url: /user_management


  # See https://github.com/STRML/react-grid-layout for more on the grid package
  homepage_grid:
    # This section describes the grid on which Home Page widgets are laid out.
    #
    # The breakpoints describe screen sizes at which a different set of widget
    # layouts should be used. Note that these breakpoints describe minimum width
    # values, unlike the maximum width bounds used by Material UI breakpoints.
    # For example, a breakpoint of "sm: 650" will match windows with width 650px
    # or greater, until the next highest breakpoint is hit (probably a "md").
    # This is different from Material UI, where a breakpoint of 650 would match
    # window widths that are at most 650px.
    #
    # The cols describe the number of evenly spaced columns that make up the
    # grid at a given breakpoint. For example, on extra-large screens (greater
    # than ${breakpoints.xlg} pixels), the grid will use ${cols.xlg} columns of
    # equal width to describe sizes of widgets based on the layouts provided.
    #
    # Optionally, you may provide a "row_height: {a rem value}" property in
    # this section to change the height of a row on the grid. By default, this
    # value is 9.375rem (150px for the default 16px = 1rem configuration).

    breakpoints:
      xlg: 1400
      lg: 1150
      md: 996
      sm: 650
      xs: 0

    cols:
      xlg: 16
      lg: 12
      md: 10
      sm: 6
      xs: 4

  homepage_widgets:
    # This section describes the specific widgets shown on the Home Page and how
    # they are laid out by default on the grid of the page.
    #
    # The name of section should be the same as the widget's React component.
    #
    # The props property should be a set of properties to be passed on to the
    # underlying React component for the widget. You may run into cases in which
    # you must pass a more complex, dynamic property (perhaps fetched from the
    # application redux store). Since you can not know that in the time of the
    # configuration writing, such properties should be directly coded into the
    # HomePage.jsx.template file (see the GroupList widget for an example)
    #
    # By default, any widget listed here is shown on the Home Page. However, you
    # can give a widget the property "show: false" to turn off rendering of the
    # widget.
    #
    # The resizable property determines whether the user is able to resize the
    # widget after it has been rendered based on default layouts.
    #
    # Finally, the layouts property provides an array of default sizes/locations
    # for each screen width breakpoint for the given widget. Layout arrays are
    # given in the order [x, y, width, height], in units of grid columns/rows.
    # For example, a layout array of [1, 2, 3, 4] will render a widget 3 grid
    # columns in width, 4 grid rows in height, and have its upper-left corner at
    # the column 1 (zero-indexed) and row 2. Note that each row is by default
    # 150px in height. The row height can be altered in the homepage_grid
    # section above (as well as other grid characteristics).
    WeatherWidget:
      resizeable: true
      minW: 2
      layouts:
        xlg: [0, 3, 5, 2]
        lg: [0, 3, 4, 1]
        md: [0, 6, 5, 2]
        sm: [0, 6, 6, 1]
        xs: [0, 12, 4, 1]

    SourceCounts:
      props:
        sinceDaysAgo: 7
      resizeable: true
      minW: 1.5
      layouts:
        xlg: [14, 0, 2, 1]
        lg: [10, 0, 2, 1]
        md: [8, 0, 2, 1]
        sm: [4.5, 0, 1.5, 1]
        xs: [0, 0, 4, 1]

    RecentSources:
      resizeable: true
      minW: 2
      layouts:
        xlg: [0, 0, 5, 3]
        lg: [0, 0, 4, 3]
        md: [0, 3, 5, 3]
        sm: [0, 3, 3, 3]
        xs: [0, 4, 4, 3]

    NewsFeed:
      resizeable: true
      minW: 2
      layouts:
        xlg: [10, 0, 4, 3]
        lg: [7, 0, 3, 3]
        md: [0, 0, 8, 3]
        sm: [0, 0, 4.5, 3]
        xs: [0, 1, 4, 3]

    TopSources:
      resizeable: true
      minW: 2
      layouts:
        xlg: [5, 0, 5, 3]
        lg: [4, 3, 3, 3]
        md: [5, 3, 5, 3]
        sm: [3, 3, 3, 3]
        xs: [0, 7, 4, 3]

    RecentGcnEvents:
      resizeable: true
      minW: 3
      layouts:
        xlg: [5, 3, 5, 2]
        lg: [4, 3, 5, 2]
        md: [5, 6, 5, 2]
        sm: [0, 7, 6, 2]
        xs: [0, 13, 4, 2]

    GroupList:
      props:
        title: My Groups
      resizeable: true
      minW: 1.5
      layouts:
        xlg: [14, 1, 2, 2]
        lg: [10, 1, 2, 2]
        md: [8, 1, 2, 2]
        sm: [4.5, 1, 1.5, 2]
        xs: [0, 10, 4, 2]

    NewSource:
      resizeable: true
      minW: 3
      layouts:
        xlg: [10, 0, 4, 3]
        lg: [7, 0, 3, 3]
        md: [0, 0, 8, 3]
        sm: [0, 0, 4.5, 3]
        xs: [0, 1, 4, 3]

database:
  database: skyportal
  host: localhost
  port: 5432
  user: skyportal
  password:

server:
  # From https://console.developers.google.com/
  #
  # - Create Client ID
  # - Javascript origins: https://localhost:5000
  # - Authorized redirect URLs: http://localhost:5000/complete/google-oauth2/
  #
  # You need to have Google+ API enabled; it takes a few minutes to activate.
  host: localhost
  port: 5000  # This is the public-facing port

  # Whether the base URL is http or https
  ssl: False

  # According to the Tornado docs at
  # https://www.tornadoweb.org/en/stable/guide/running.html#processes-and-ports:
  #
  # Due to the Python GIL (Global Interpreter Lock), it is necessary
  # to run multiple Python processes to take full advantage of
  # multi-CPU machines. Typically it is best to run one process per
  # CPU.
  processes: 4

  # How many of the above processes should be dedicated to
  # frontend only (i.e., no token authorized API requests)
  dedicated_frontend_processes: 2

  # The max size of a request body in megabytes (M)
  max_body_size: 10

  # Rate limit: number of requests per second (see https://www.nginx.com/blog/rate-limiting-nginx/)
  rate_limit: 5
  # Rate limit burst size (https://www.nginx.com/blog/rate-limiting-nginx/#bursts)
  burst: 10

  # In addition to the local network, specify any IP addresses that are to be
  # exempt from API rate limiting
  whitelisted_ips: []

  # Specify IPs or address ranges (e.g., 130.211.0.0/22) that are associated
  # with upstream load balancing.
  # These trusted addresses are used to uncover the originating IP.
  loadbalancer_ips: []

  auth:
    debug_login: True
    google_oauth2_key:
    google_oauth2_secret:

services:
  dask: False

misc:
  days_to_keep_unsaved_candidates: 7
  minutes_to_keep_candidate_query_cache: 60
  public_group_name: "Sitewide Group"
  # Use a named cosmology from `astropy.cosmology.parameters.available` cosmologies
  # or supply the arguments for an `astropy.cosmology.FLRW` cosmological instance.
  # If {"flat": True} then use a subclass of the FLRW, called `FlatLambdaCMD`
  # otherwise use `LambdaCDM`. See `utils.cosmology.py` for the way in which
  # the user-supplied cosmology parameter set constructs the site-wide cosmology.
  cosmology: Planck18
  #cosmology: {H0: "65.0", Om0: 0.3, Ode0: 0.7, name: 'skyportal_user_cosmo'}

  dustmap: sfd
  dustmap_folder: persistentdata/dustmap

  # The minimum signal-to-noise ratio/ n-sigma for lim mag cacluations to
  # consider a photometry point as a detection
  photometry_detection_threshold_nsigma: 3.0

  # The airmass value below which to track hours for when plotting
  # on an object's observability page
  hours_below_airmass_threshold: 2.9

  allow_nonadmins_delete_objs: False

weather:
  # time in seconds to wait before fetching weather for a given telescope
  refresh_time: 3600.0
  # Get an API key at OpenWeatherMap https://openweathermap.org/price
  # the free tier should be sufficent, as we cache the weather results
  # for each telescope
  openweather_api_key:

external_logging:
  papertrail:
    # get an account at https://papertrailapp.com
    enabled: False
    # change url to the correct subdomain for your account
    # and change the port as well
    url:
    port:
    # which log files, if any do you not want to send over to the 3rd party?
    excluded_log_files: ["log/websocket_server.log"]

cron:
  # - interval: 60
  #  script: jobs/count_unsaved_candidates.py
  # - interval: 1440
  #   script: jobs/delete_unsaved_candidates.py
  #   limit: ["01:00", "02:00"]

twilio:
  # Twilio Sendgrid API configs
  # This needs to be set to a valid, Sendgrid-registered address in config.yaml
  from_email:
  # This needs to be obtained via Sendgrid setup on their site
  sendgrid_api_key:

  # Twilio SMS API configs
  # These values must be valid ones from the Twitter API console
  from_number:
  sms_account_sid:
  sms_auth_token:

smtp:
  from_email:  # This is both the email used to authenticate with smtplib and the sender address
  password:
  host: smtp.gmail.com  # Default Gmail settings; modify as needed
  port: 587  # Default Gmail settings; modify as needed

# This value needs to be either "sendgrid" or "smtp" (without quotes)
email_service:

invitations:
  enabled: False  # If debug_login=True above, invite tokens won't be used during auth
  days_until_expiry: 3
  email_subject: "You've been invited to collaborate on SkyPortal"
  email_body_preamble: | # This can include HTML tags
    Welcome to <b>SkyPortal</b>!
    <br />
    Some other text here.

notifications:
  enabled: True

standard_stars:
  ZTF: data/ztf_standards.csv
  ESO: data/eso_standards.csv

# Parameters for the thumbnail classification function which labels
# images as grayscale or colored. See utils/thumbnail.py for the function.
image_grayscale_params:
  thumb_size: 40
  MSE_cutoff: 22
  adjust_color_bias: True

slack:
  microservice_port: 64100
  expected_url_preamble: "https://hooks.slack.com/"

spectrum_types:
  types:
   - source
   - host
   - host_center
  default: source

cross_match:
  gaia:
    catalog: "gaiaedr3.gaia_source"
    radius: 2.0
    limmag: 20.5
    number: 1


# define the additional passbands that are not in SNCosmo
# (https://sncosmo.readthedocs.io/en/stable/bandpass-list.html)
# the names must be unique. The wavelength array should
# describe the full extent of the bandpass in Angstrom
# and the transmission should be a vector of the same
# length that defines the full Quantum Efficiency at each wavelength.
# must have at least two elements in the arrays
# `wavelength` and `transmission`.
additional_bandpasses:
#  - name: 'atlasc'
#    filterset: 'atlas'
#    wavelength: [4150, 4157, 6556, 6560]
#    transmission: [0, 1, 1, 0]
#    description: "basic ATLAS C filter - tophat transmission"
#  - name: 'atlaso'
#    filterset: 'atlas'
#    wavelength: [5580, 5582, 8249, 8250]
#    transmission: [0, 1, 1, 0]
#    description: "basic ATLAS O filter - tophat transmission"
  - name: 'swiftxrt'
    filterset: 'xrt'
    wavelength: [0.1, 1, 62, 100]
    transmission: [0, 1, 1, 0]
    description: "basic XRT filter - tophat transmission"
  - name: 'nicerxti'
    filterset: 'xti'
    wavelength: [0.1, 1.2, 41, 100]
    transmission: [0, 1, 1, 0]
    description: "basic XTI filter - tophat transmission"

user:
  default_role: 'Full user'
  default_groups: []
  default_acls: []

ports:
  facility_queue: 64510

gcn:
  server: gcn.nasa.gov
  # you can obtain a client_id and client_secret at https://gcn.nasa.gov/quickstart
  # you can set a group_id to remember the last GCN the app ingested from the stream
  client_group_id:
  client_id:
  client_secret:
  notice_types:
    - FERMI_GBM_FLT_POS
    - FERMI_GBM_GND_POS
    - FERMI_GBM_FIN_POS
    - FERMI_GBM_SUBTHRESH
    - SWIFT_BAT_GRB_POS_ACK
    - SWIFT_XRT_POSITION
    # - LVC_PRELIMINARY
    # - LVC_INITIAL
    # - LVC_UPDATE
    # - LVC_RETRACTION
    # - AMON_ICECUBE_COINC
    # - AMON_ICECUBE_HESE
    - ICECUBE_ASTROTRACK_GOLD
    - ICECUBE_ASTROTRACK_BRONZE

  observation_plans:
    - allocation-proposal_id: ZTF-001
      payload:
        filter_strategy: block
        schedule_type: greedy_slew
        schedule_strategy: tiling
        galaxy_catalog: CLU_mini
        exposure_time: 300
        filters: g,r,g
        maximum_airmass: 2
        integrated_probability: 90
        minimum_time_difference: 30
        program_id: Partnership
        subprogram_name: GRB

health_monitor:
  seconds_between_checks: 30.5
  allowed_downtime_seconds: 120
  allowed_times_down: 3
  request_timeout_seconds: 30
  # How long do we give apps after restart to become healthy
  startup_grace_seconds: 30

analysis_services:
  analysis_folder: persistentdata/analysis
  sn_analysis_service:
    port: 6801
  ngsf_analysis_service:
    port: 7001
<<<<<<< HEAD
  spectral_cube_analysis_service:
    port: 7002
=======

comment_folder: persistentdata/comments
>>>>>>> def65150
<|MERGE_RESOLUTION|>--- conflicted
+++ resolved
@@ -665,10 +665,7 @@
     port: 6801
   ngsf_analysis_service:
     port: 7001
-<<<<<<< HEAD
   spectral_cube_analysis_service:
     port: 7002
-=======
-
-comment_folder: persistentdata/comments
->>>>>>> def65150
+
+comment_folder: persistentdata/comments