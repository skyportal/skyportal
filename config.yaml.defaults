--- conflicted
+++ resolved
@@ -102,13 +102,10 @@
       component: TelescopePage
     - path: "/instruments"
       component: InstrumentPage
-<<<<<<< HEAD
+    - path: "/shifts"
+      component: ShiftPage
     - path: "/test_geojson"
       component: GeoJSONPlot
-=======
-    - path: "/shifts"
-      component: ShiftPage
->>>>>>> e990a741
 
   sidebar:
     # See https://material-ui.com/components/material-icons/
