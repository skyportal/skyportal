--- conflicted
+++ resolved
@@ -53,13 +53,10 @@
       component: Filter
     - path: "/runs"
       component: ObservingRunList
-<<<<<<< HEAD
     - path: "/group_sources/:id"
       component: GroupSources
-=======
     - path: "/user_management"
       component: UserManagement
->>>>>>> 6f63c8d4
 
   sidebar:
     # See https://material-ui.com/components/material-icons/
