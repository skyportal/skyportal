--- conflicted
+++ resolved
@@ -711,14 +711,11 @@
 
 comments_folder: persistentdata/comments
 photometric_series_folder: persistentdata/phot_series
-<<<<<<< HEAD
 photometric_series_autodelete: True
-=======
 
 classifications:
   # A few examples that show up in the demo data. You can modify the config on deploy to fill out the colors and types you want.
   {
     "variable": "#3a87ad",
     "Time-domain Source": "#ff0000",
-  }
->>>>>>> 92e49da7
+  }