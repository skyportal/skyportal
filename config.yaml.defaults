--- conflicted
+++ resolved
@@ -643,10 +643,7 @@
   analysis_folder: persistentdata/analysis
   sn_analysis_service:
     port: 6801
-<<<<<<< HEAD
-
-image_analysis: False
-=======
   ngsf_analysis_service:
     port: 7001
->>>>>>> d55d1521
+
+image_analysis: False