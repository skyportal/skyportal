app:
  title: SkyPortal
  logos: # Logos to place in the top-left of the header/login page (zero or more)
    - src: /static/images/skyportal_logo_dark.png
      alt_text: Skyportal logo
  login_message: |
    For more information about the project, see
    <a href="https://github.com/skyportal/skyportal">
      https://github.com/skyportal/skyportal
    </a>

  secret_key: abc01234  # This secret key can be any random string of
                        # characters.
                        #
                        # You should re-generate this for your application
                        # using:
                        #
                        # base64.b64encode(os.urandom(50)).decode('ascii')
  factory: skyportal.app_server.make_app

  observation_plan:
    default_filters: ['ztfg', 'ztfr', 'ztfi']

  # this endpoint does not actually do anything -- it is just for testing
  sedm_endpoint: http://pharos.caltech.edu/add_fritz
  sedmv2_endpoint:

  lt_host: 161.72.57.3
  lt_port: 8080

  lco_protocol: https
  lco_host: observe.lco.global
  lco_port: 443

  ztf:
    protocol: http
    host: skipper.caltech.edu
    port: 4000

  ztf_forced_endpoint: https://ztfweb.ipac.caltech.edu

  swift:
    protocol: https
    host: www.swift.psu.edu
    port: 443

  ps1_endpoint: https://catalogs.mast.stsci.edu/

  atlas:
    protocol: https
    host: fallingstar-data.com

  kait:
    protocol: http
    host: herculesii.astro.berkeley.edu

  treasuremap_endpoint: http://treasuremap.space

  tns_endpoint: https://sandbox.wis-tns.org

  # See https://stackoverflow.com/a/35604855 for syntax
  # These are Javascript component routes
  routes:
    - path: "/"
      component: HomePage
      exact: True
    - path: "/source/:id"
      component: Source
    - path: "/favorites"
      component: FavoritesPage
    - path: "/gcn_events/:dateobs"
      component: GcnEventPage
    - path: "/groups"
      component: Groups
    - path: "/group/:id"
      component: Group
    - path: "/profile"
      component: Profile
    - path: "/candidates"
      component: CandidateList
    - path: "/sources"
      component: SourceList
    - path: "/user/:id"
      component: UserInfo
    - path: "/upload_photometry/:id"
      component: UploadPhotometry
    - path: "/about"
      component: About
    - path: "/run/:id"
      component: RunSummary
    - path: "/manage_data/:id"
      component: ManageDataForm
    - path: "/filter/:fid"
      component: Filter
    - path: "/runs"
      component: ObservingRunPage
    - path: "/allocations"
      component: AllocationPage
    - path: "/observations"
      component: ObservationPage
    - path: "/followup_requests"
      component: FollowupRequestPage
    - path: "/group_sources/:id"
      component: GroupSources
    - path: "/user_management"
      component: UserManagement
    - path: "/upload_spectrum/:id"
      component: UploadSpectrum
    - path: "/observability/:id"
      component: Observability
    - path: "/source/:id/finder"
      component: FindingChart
    - path: "/source/:id/periodogram"
      component: Periodogram
    - path: "/db_stats"
      component: DBStats
    - path: "/gcn_events"
      component: GcnEvents
    - path: "/telescopes"
      component: TelescopePage
    - path: "/instruments"
      component: InstrumentPage
    - path: "/shifts"
      component: ShiftNoId
    - path: "/shifts/:id"
      component: ShiftWithId

  sidebar:
    # See https://material-ui.com/components/material-icons/
    - name: main
      subitems:
        - name: Dashboard
          icon: Home
          url: /

        - name: Sources
          icon: Storage
          url: /sources

        - name: Candidates
          icon: Search
          url: /candidates

        - name: Favorites
          icon: Star
          url: /favorites

        - name: Groups
          icon: GroupWork
          url: /groups

        - name: Observing Runs
          icon: LocalCafe
          url: /runs

        - name: GCN Events
          icon: SettingsInputAntenna
          url: /gcn_events

        - name: Followup Requests
          icon: WorkOutlined
          url: /followup_requests

        - name: Shifts
          icon: SubwayRounded
          url: /shifts

        - name: About
          icon: Info
          url: /about

    - name: Other
      subitems:
        - name: Telescopes
          icon: MyLocation
          url: /telescopes

        - name: Instruments
          icon: Wifi
          url: /instruments

        - name: Allocations
          icon: HourglassEmptyOutlined
          url: /allocations

        - name: Observations
          icon: ZoomInOutlined
          url: /observations

    - name: Admin
      permissions: ["Manage users", "System admin"]
      subitems:
        - name: DB Stats
          icon: Assessment
          permissions: ["System admin"]
          url: /db_stats
        - name: User Management
          icon: Group
          permissions: ["Manage users", "System admin"]
          url: /user_management


  # See https://github.com/STRML/react-grid-layout for more on the grid package
  homepage_grid:
    # This section describes the grid on which Home Page widgets are laid out.
    #
    # The breakpoints describe screen sizes at which a different set of widget
    # layouts should be used. Note that these breakpoints describe minimum width
    # values, unlike the maximum width bounds used by Material UI breakpoints.
    # For example, a breakpoint of "sm: 650" will match windows with width 650px
    # or greater, until the next highest breakpoint is hit (probably a "md").
    # This is different from Material UI, where a breakpoint of 650 would match
    # window widths that are at most 650px.
    #
    # The cols describe the number of evenly spaced columns that make up the
    # grid at a given breakpoint. For example, on extra-large screens (greater
    # than ${breakpoints.xlg} pixels), the grid will use ${cols.xlg} columns of
    # equal width to describe sizes of widgets based on the layouts provided.
    #
    # Optionally, you may provide a "row_height: {a rem value}" property in
    # this section to change the height of a row on the grid. By default, this
    # value is 9.375rem (150px for the default 16px = 1rem configuration).

    breakpoints:
      xlg: 1400
      lg: 1150
      md: 996
      sm: 650
      xs: 0

    cols:
      xlg: 16
      lg: 12
      md: 10
      sm: 6
      xs: 4

  homepage_widgets:
    # This section describes the specific widgets shown on the Home Page and how
    # they are laid out by default on the grid of the page.
    #
    # The name of section should be the same as the widget's React component.
    #
    # The props property should be a set of properties to be passed on to the
    # underlying React component for the widget. You may run into cases in which
    # you must pass a more complex, dynamic property (perhaps fetched from the
    # application redux store). Since you can not know that in the time of the
    # configuration writing, such properties should be directly coded into the
    # HomePage.jsx.template file (see the GroupList widget for an example)
    #
    # By default, any widget listed here is shown on the Home Page. However, you
    # can give a widget the property "show: false" to turn off rendering of the
    # widget.
    #
    # The resizable property determines whether the user is able to resize the
    # widget after it has been rendered based on default layouts.
    #
    # Finally, the layouts property provides an array of default sizes/locations
    # for each screen width breakpoint for the given widget. Layout arrays are
    # given in the order [x, y, width, height], in units of grid columns/rows.
    # For example, a layout array of [1, 2, 3, 4] will render a widget 3 grid
    # columns in width, 4 grid rows in height, and have its upper-left corner at
    # the column 1 (zero-indexed) and row 2. Note that each row is by default
    # 150px in height. The row height can be altered in the homepage_grid
    # section above (as well as other grid characteristics).
    WeatherWidget:
      resizeable: true
      minW: 2
      layouts:
        xlg: [0, 3, 5, 2]
        lg: [0, 3, 4, 1]
        md: [0, 6, 5, 2]
        sm: [0, 6, 6, 1]
        xs: [0, 12, 4, 1]

    SourceCounts:
      props:
        sinceDaysAgo: 7
      resizeable: true
      minW: 1.5
      layouts:
        xlg: [14, 0, 2, 1]
        lg: [10, 0, 2, 1]
        md: [8, 0, 2, 1]
        sm: [4.5, 0, 1.5, 1]
        xs: [0, 0, 4, 1]

    RecentSources:
      resizeable: true
      minW: 2
      layouts:
        xlg: [0, 0, 5, 3]
        lg: [0, 0, 4, 3]
        md: [0, 3, 5, 3]
        sm: [0, 3, 3, 3]
        xs: [0, 4, 4, 3]

    NewsFeed:
      resizeable: true
      minW: 2
      layouts:
        xlg: [10, 0, 4, 3]
        lg: [7, 0, 3, 3]
        md: [0, 0, 8, 3]
        sm: [0, 0, 4.5, 3]
        xs: [0, 1, 4, 3]

    TopSources:
      resizeable: true
      minW: 2
      layouts:
        xlg: [5, 0, 5, 3]
        lg: [4, 3, 3, 3]
        md: [5, 3, 5, 3]
        sm: [3, 3, 3, 3]
        xs: [0, 7, 4, 3]

    RecentGcnEvents:
      resizeable: true
      minW: 3
      layouts:
        xlg: [5, 3, 5, 2]
        lg: [4, 3, 5, 2]
        md: [5, 6, 5, 2]
        sm: [0, 7, 6, 2]
        xs: [0, 13, 4, 2]

    GroupList:
      props:
        title: My Groups
      resizeable: true
      minW: 1.5
      layouts:
        xlg: [14, 1, 2, 2]
        lg: [10, 1, 2, 2]
        md: [8, 1, 2, 2]
        sm: [4.5, 1, 1.5, 2]
        xs: [0, 10, 4, 2]

    NewSource:
      resizeable: true
      minW: 3
      layouts:
        xlg: [10, 0, 4, 3]
        lg: [7, 0, 3, 3]
        md: [0, 0, 8, 3]
        sm: [0, 0, 4.5, 3]
        xs: [0, 1, 4, 3]

database:
  database: skyportal
  host: localhost
  port: 5432
  user: skyportal
  password:

server:
  # From https://console.developers.google.com/
  #
  # - Create Client ID
  # - Javascript origins: https://localhost:5000
  # - Authorized redirect URLs: http://localhost:5000/complete/google-oauth2/
  #
  # You need to have Google+ API enabled; it takes a few minutes to activate.
  host: localhost
  port: 5000  # This is the public-facing port

  # Whether the base URL is http or https
  ssl: False

  # According to the Tornado docs at
  # https://www.tornadoweb.org/en/stable/guide/running.html#processes-and-ports:
  #
  # Due to the Python GIL (Global Interpreter Lock), it is necessary
  # to run multiple Python processes to take full advantage of
  # multi-CPU machines. Typically it is best to run one process per
  # CPU.
  processes: 4

  # How many of the above processes should be dedicated to
  # frontend only (i.e., no token authorized API requests)
  dedicated_frontend_processes: 2

  # Rate limit: number of requests per second (see https://www.nginx.com/blog/rate-limiting-nginx/)
  rate_limit: 5
  # Rate limit burst size (https://www.nginx.com/blog/rate-limiting-nginx/#bursts)
  burst: 10

  # In addition to the local network, specify any IP addresses that are to be
  # exempt from API rate limiting
  whitelisted_ips: []

  # Specify IPs or address ranges (e.g., 130.211.0.0/22) that are associated
  # with upstream load balancing.
  # These trusted addresses are used to uncover the originating IP.
  loadbalancer_ips: []

  auth:
    debug_login: True
    google_oauth2_key:
    google_oauth2_secret:

services:
  dask: False

misc:
  days_to_keep_unsaved_candidates: 7
  minutes_to_keep_candidate_query_cache: 60
  public_group_name: "Sitewide Group"
  # Use a named cosmology from `astropy.cosmology.parameters.available` cosmologies
  # or supply the arguments for an `astropy.cosmology.FLRW` cosmological instance.
  # If {"flat": True} then use a subclass of the FLRW, called `FlatLambdaCMD`
  # otherwise use `LambdaCDM`. See `utils.cosmology.py` for the way in which
  # the user-supplied cosmology parameter set constructs the site-wide cosmology.
  cosmology: Planck18_arXiv_v2
  #cosmology: {H0: "65.0", Om0: 0.3, Ode0: 0.7, name: 'skyportal_user_cosmo'}

  # The minimum signal-to-noise ratio/ n-sigma for lim mag cacluations to
  # consider a photometry point as a detection
  photometry_detection_threshold_nsigma: 3.0

  # The airmass value below which to track hours for when plotting
  # on an object's observability page
  hours_below_airmass_threshold: 2.9

  allow_nonadmins_delete_objs: False

weather:
  # time in seconds to wait before fetching weather for a given telescope
  refresh_time: 3600.0
  # Get an API key at OpenWeatherMap https://openweathermap.org/price
  # the free tier should be sufficent, as we cache the weather results
  # for each telescope
  openweather_api_key:

external_logging:
  papertrail:
    # get an account at https://papertrailapp.com
    enabled: False
    # change url to the correct subdomain for your account
    # and change the port as well
    url:
    port:
    # which log files, if any do you not want to send over to the 3rd party?
    excluded_log_files: ["log/websocket_server.log"]

cron:
  # - interval: 60
  #  script: jobs/count_unsaved_candidates.py
  # - interval: 1440
  #   script: jobs/delete_unsaved_candidates.py
  #   limit: ["01:00", "02:00"]

twilio:
  # Twilio Sendgrid API configs
  # This needs to be set to a valid, Sendgrid-registered address in config.yaml
  from_email:
  # This needs to be obtained via Sendgrid setup on their site
  sendgrid_api_key:

  # Twilio SMS API configs
  # These values must be valid ones from the Twitter API console
  from_number:
  sms_account_sid:
  sms_auth_token:

smtp:
  from_email:  # This is both the email used to authenticate with smtplib and the sender address
  password:
  host: smtp.gmail.com  # Default Gmail settings; modify as needed
  port: 587  # Default Gmail settings; modify as needed

# This value needs to be either "sendgrid" or "smtp" (without quotes)
email_service:

invitations:
  enabled: False  # If debug_login=True above, invite tokens won't be used during auth
  days_until_expiry: 3
  email_subject: "You've been invited to collaborate on SkyPortal"
  email_body_preamble: | # This can include HTML tags
    Welcome to <b>SkyPortal</b>!
    <br />
    Some other text here.

notifications:
  enabled: True

standard_stars:
  ZTF: data/ztf_standards.csv
  ESO: data/eso_standards.csv

# Parameters for the thumbnail classification function which labels
# images as grayscale or colored. See utils/thumbnail.py for the function.
image_grayscale_params:
  thumb_size: 40
  MSE_cutoff: 22
  adjust_color_bias: True

slack:
  microservice_port: 64100
  expected_url_preamble: "https://hooks.slack.com/"

spectrum_types:
  types:
   - source
   - host
   - host_center
  default: source

cross_match:
  gaia:
    catalog: "gaiaedr3.gaia_source"
    radius: 2.0
    limmag: 20.5
    number: 1

# define the additional passbands that are not in SNCosmo
# (https://sncosmo.readthedocs.io/en/stable/bandpass-list.html)
# the names must be unique. The wavelength array should
# describe the full extent of the bandpass in Angstrom
# and the transmission should be a vector of the same
# length that defines the full Quantum Efficiency at each wavelength.
# must have at least two elements in the arrays
# `wavelength` and `transmission`.
# additional_bandpasses:
#  - name: 'atlasc'
#    filterset: 'atlas'
#    wavelength: [4150, 4157, 6556, 6560]
#    transmission: [0, 1, 1, 0]
#    description: "basic ATLAS C filter - tophat transmission"
#  - name: 'atlaso'
#    filterset: 'atlas'
#    wavelength: [5580, 5582, 8249, 8250]
#    transmission: [0, 1, 1, 0]
#    description: "basic ATLAS O filter - tophat transmission"

<<<<<<< HEAD
user:
  default_role: 'Full user'
  default_groups: []
  default_acls: []
=======
ports:
  facility_queue: 64510
>>>>>>> 71409f5d

gcn_notice_types:
  - FERMI_GBM_FLT_POS
  - FERMI_GBM_GND_POS
  - FERMI_GBM_FIN_POS
  - FERMI_GBM_SUBTHRESH
  - LVC_PRELIMINARY
  - LVC_INITIAL
  - LVC_UPDATE
  - LVC_RETRACTION
  - AMON_ICECUBE_COINC
  - AMON_ICECUBE_HESE
  - ICECUBE_ASTROTRACK_GOLD
  - ICECUBE_ASTROTRACK_BRONZE

gcn_observation_plans:
  - {'allocation-proposal_id': 'ZTF-001', 'payload': {'filter_strategy': 'block', 'schedule_type': 'greedy_slew', 'schedule_strategy': 'tiling', 'galaxy_catalog': 'CLU_mini', 'exposure_time': '300', 'filters': 'g,r,g', 'maximum_airmass': 2, 'integrated_probability': 90, 'minimum_time_difference': 30, 'program_id': 'Partnership', 'subprogram_name': 'GRB'}}<|MERGE_RESOLUTION|>--- conflicted
+++ resolved
@@ -534,15 +534,13 @@
 #    transmission: [0, 1, 1, 0]
 #    description: "basic ATLAS O filter - tophat transmission"
 
-<<<<<<< HEAD
 user:
   default_role: 'Full user'
   default_groups: []
   default_acls: []
-=======
+
 ports:
   facility_queue: 64510
->>>>>>> 71409f5d
 
 gcn_notice_types:
   - FERMI_GBM_FLT_POS
