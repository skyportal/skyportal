--- conflicted
+++ resolved
@@ -34,9 +34,8 @@
     host: skipper.caltech.edu
     port: 4000
 
-<<<<<<< HEAD
   ps1_endpoint: https://catalogs.mast.stsci.edu/api/v0.1/panstarrs
-=======
+
   atlas:
     protocol: https
     host: fallingstar-data.com
@@ -44,7 +43,6 @@
   kait:
     protocol: http
     host: herculesii.astro.berkeley.edu
->>>>>>> 78a86d24
 
   # See https://stackoverflow.com/a/35604855 for syntax
   # These are Javascript component routes
