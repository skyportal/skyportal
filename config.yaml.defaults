app:
  title: SkyPortal
  logos: # Logos to place in the top-left of the header/login page (zero or more)
    - src: /static/images/skyportal_logo_dark.png
      alt_text: Skyportal logo
  login_message: |
    For more information about the project, see
    <a href="https://github.com/skyportal/skyportal">
      https://github.com/skyportal/skyportal
    </a>

  secret_key: abc01234  # This secret key can be any random string of
                        # characters.
                        #
                        # You should re-generate this for your application
                        # using:
                        #
                        # base64.b64encode(os.urandom(50)).decode('ascii')
  factory: skyportal.app_server.make_app

  observation_plan:
    default_filters: ['ztfg', 'ztfr', 'ztfi']

  # this endpoint does not actually do anything -- it is just for testing
  sedm_endpoint: http://pharos.caltech.edu/add_fritz
  sedmv2_endpoint:

  lt_host: 161.72.57.3
  lt_port: 8080

  lco_protocol: https
  lco_host: observe.lco.global
  lco_port: 443

  ztf:
    protocol: http
    host: skipper.caltech.edu
    port: 4000

  ztf_forced_endpoint: https://ztfweb.ipac.caltech.edu

  swift:
    protocol: https
    host: www.swift.psu.edu
    port: 443

  ps1_endpoint: https://catalogs.mast.stsci.edu/

  atlas:
    protocol: https
    host: fallingstar-data.com

  kait:
    protocol: http
    host: herculesii.astro.berkeley.edu

  treasuremap_endpoint: http://treasuremap.space

  tns_endpoint: https://sandbox.wis-tns.org

  # See https://stackoverflow.com/a/35604855 for syntax
  # These are Javascript component routes
  routes:
    - path: "/"
      component: HomePage
      exact: True
    - path: "/source/:id"
      component: Source
    - path: "/favorites"
      component: FavoritesPage
    - path: "/gcn_events/:dateobs"
      component: GcnEventPage
    - path: "/groups"
      component: Groups
    - path: "/group/:id"
      component: Group
    - path: "/profile"
      component: Profile
    - path: "/candidates"
      component: CandidateList
    - path: "/sources"
      component: SourceList
    - path: "/user/:id"
      component: UserInfo
    - path: "/upload_photometry/:id"
      component: UploadPhotometry
    - path: "/about"
      component: About
    - path: "/run/:id"
      component: RunSummary
    - path: "/manage_data/:id"
      component: ManageDataForm
    - path: "/filter/:fid"
      component: Filter
    - path: "/runs"
      component: ObservingRunPage
    - path: "/allocations"
      component: AllocationPage
    - path: "/observations"
      component: ObservationPage
    - path: "/followup_requests"
      component: FollowupRequestPage
    - path: "/group_sources/:id"
      component: GroupSources
    - path: "/user_management"
      component: UserManagement
    - path: "/upload_spectrum/:id"
      component: UploadSpectrum
    - path: "/observability/:id"
      component: Observability
    - path: "/source/:id/finder"
      component: FindingChart
    - path: "/source/:id/periodogram"
      component: Periodogram
    - path: "/db_stats"
      component: DBStats
    - path: "/gcn_events"
      component: GcnEvents
    - path: "/telescopes"
      component: TelescopePage
    - path: "/instruments"
      component: InstrumentPage
    - path: "/shifts"
      component: ShiftNoId
    - path: "/shifts/:id"
      component: ShiftWithId

  sidebar:
    # See https://material-ui.com/components/material-icons/
    - name: main
      subitems:
        - name: Dashboard
          icon: Home
          url: /

        - name: Sources
          icon: Storage
          url: /sources

        - name: Candidates
          icon: Search
          url: /candidates

        - name: Favorites
          icon: Star
          url: /favorites

        - name: Groups
          icon: GroupWork
          url: /groups

        - name: Observing Runs
          icon: LocalCafe
          url: /runs

        - name: GCN Events
          icon: SettingsInputAntenna
          url: /gcn_events

        - name: Followup Requests
          icon: WorkOutlined
          url: /followup_requests

        - name: Shifts
          icon: SubwayRounded
          url: /shifts

        - name: About
          icon: Info
          url: /about

    - name: Other
      subitems:
        - name: Telescopes
          icon: MyLocation
          url: /telescopes

        - name: Instruments
          icon: Wifi
          url: /instruments

        - name: Allocations
          icon: HourglassEmptyOutlined
          url: /allocations

        - name: Observations
          icon: ZoomInOutlined
          url: /observations

    - name: Admin
      permissions: ["Manage users", "System admin"]
      subitems:
        - name: DB Stats
          icon: Assessment
          permissions: ["System admin"]
          url: /db_stats
        - name: User Management
          icon: Group
          permissions: ["Manage users", "System admin"]
          url: /user_management


  # See https://github.com/STRML/react-grid-layout for more on the grid package
  homepage_grid:
    # This section describes the grid on which Home Page widgets are laid out.
    #
    # The breakpoints describe screen sizes at which a different set of widget
    # layouts should be used. Note that these breakpoints describe minimum width
    # values, unlike the maximum width bounds used by Material UI breakpoints.
    # For example, a breakpoint of "sm: 650" will match windows with width 650px
    # or greater, until the next highest breakpoint is hit (probably a "md").
    # This is different from Material UI, where a breakpoint of 650 would match
    # window widths that are at most 650px.
    #
    # The cols describe the number of evenly spaced columns that make up the
    # grid at a given breakpoint. For example, on extra-large screens (greater
    # than ${breakpoints.xlg} pixels), the grid will use ${cols.xlg} columns of
    # equal width to describe sizes of widgets based on the layouts provided.
    #
    # Optionally, you may provide a "row_height: {a rem value}" property in
    # this section to change the height of a row on the grid. By default, this
    # value is 9.375rem (150px for the default 16px = 1rem configuration).

    breakpoints:
      xlg: 1400
      lg: 1150
      md: 996
      sm: 650
      xs: 0

    cols:
      xlg: 16
      lg: 12
      md: 10
      sm: 6
      xs: 4

  homepage_widgets:
    # This section describes the specific widgets shown on the Home Page and how
    # they are laid out by default on the grid of the page.
    #
    # The name of section should be the same as the widget's React component.
    #
    # The props property should be a set of properties to be passed on to the
    # underlying React component for the widget. You may run into cases in which
    # you must pass a more complex, dynamic property (perhaps fetched from the
    # application redux store). Since you can not know that in the time of the
    # configuration writing, such properties should be directly coded into the
    # HomePage.jsx.template file (see the GroupList widget for an example)
    #
    # By default, any widget listed here is shown on the Home Page. However, you
    # can give a widget the property "show: false" to turn off rendering of the
    # widget.
    #
    # The resizable property determines whether the user is able to resize the
    # widget after it has been rendered based on default layouts.
    #
    # Finally, the layouts property provides an array of default sizes/locations
    # for each screen width breakpoint for the given widget. Layout arrays are
    # given in the order [x, y, width, height], in units of grid columns/rows.
    # For example, a layout array of [1, 2, 3, 4] will render a widget 3 grid
    # columns in width, 4 grid rows in height, and have its upper-left corner at
    # the column 1 (zero-indexed) and row 2. Note that each row is by default
    # 150px in height. The row height can be altered in the homepage_grid
    # section above (as well as other grid characteristics).
    WeatherWidget:
      resizeable: true
      minW: 2
      layouts:
        xlg: [0, 3, 5, 2]
        lg: [0, 3, 4, 1]
        md: [0, 6, 5, 2]
        sm: [0, 6, 6, 1]
        xs: [0, 12, 4, 1]

    SourceCounts:
      props:
        sinceDaysAgo: 7
      resizeable: true
      minW: 1.5
      layouts:
        xlg: [14, 0, 2, 1]
        lg: [10, 0, 2, 1]
        md: [8, 0, 2, 1]
        sm: [4.5, 0, 1.5, 1]
        xs: [0, 0, 4, 1]

    RecentSources:
      resizeable: true
      minW: 2
      layouts:
        xlg: [0, 0, 5, 3]
        lg: [0, 0, 4, 3]
        md: [0, 3, 5, 3]
        sm: [0, 3, 3, 3]
        xs: [0, 4, 4, 3]

    NewsFeed:
      resizeable: true
      minW: 2
      layouts:
        xlg: [10, 0, 4, 3]
        lg: [7, 0, 3, 3]
        md: [0, 0, 8, 3]
        sm: [0, 0, 4.5, 3]
        xs: [0, 1, 4, 3]

    TopSources:
      resizeable: true
      minW: 2
      layouts:
        xlg: [5, 0, 5, 3]
        lg: [4, 3, 3, 3]
        md: [5, 3, 5, 3]
        sm: [3, 3, 3, 3]
        xs: [0, 7, 4, 3]

    RecentGcnEvents:
      resizeable: true
      minW: 3
      layouts:
        xlg: [5, 3, 5, 2]
        lg: [4, 3, 5, 2]
        md: [5, 6, 5, 2]
        sm: [0, 7, 6, 2]
        xs: [0, 13, 4, 2]

    GroupList:
      props:
        title: My Groups
      resizeable: true
      minW: 1.5
      layouts:
        xlg: [14, 1, 2, 2]
        lg: [10, 1, 2, 2]
        md: [8, 1, 2, 2]
        sm: [4.5, 1, 1.5, 2]
        xs: [0, 10, 4, 2]

    NewSource:
      resizeable: true
      minW: 3
      layouts:
        xlg: [10, 0, 4, 3]
        lg: [7, 0, 3, 3]
        md: [0, 0, 8, 3]
        sm: [0, 0, 4.5, 3]
        xs: [0, 1, 4, 3]

database:
  database: skyportal
  host: localhost
  port: 5432
  user: skyportal
  password:

server:
  # From https://console.developers.google.com/
  #
  # - Create Client ID
  # - Javascript origins: https://localhost:5000
  # - Authorized redirect URLs: http://localhost:5000/complete/google-oauth2/
  #
  # You need to have Google+ API enabled; it takes a few minutes to activate.
  host: localhost
  port: 5000  # This is the public-facing port

  # Whether the base URL is http or https
  ssl: False

  # According to the Tornado docs at
  # https://www.tornadoweb.org/en/stable/guide/running.html#processes-and-ports:
  #
  # Due to the Python GIL (Global Interpreter Lock), it is necessary
  # to run multiple Python processes to take full advantage of
  # multi-CPU machines. Typically it is best to run one process per
  # CPU.
  processes: 4

  # How many of the above processes should be dedicated to
  # frontend only (i.e., no token authorized API requests)
  dedicated_frontend_processes: 2

  # Rate limit: number of requests per second (see https://www.nginx.com/blog/rate-limiting-nginx/)
  rate_limit: 5
  # Rate limit burst size (https://www.nginx.com/blog/rate-limiting-nginx/#bursts)
  burst: 10

  # In addition to the local network, specify any IP addresses that are to be
  # exempt from API rate limiting
  whitelisted_ips: []

  # Specify IPs or address ranges (e.g., 130.211.0.0/22) that are associated
  # with upstream load balancing.
  # These trusted addresses are used to uncover the originating IP.
  loadbalancer_ips: []

  auth:
    debug_login: True
    google_oauth2_key:
    google_oauth2_secret:

services:
  dask: False

misc:
  days_to_keep_unsaved_candidates: 7
  minutes_to_keep_candidate_query_cache: 60
  public_group_name: "Sitewide Group"
  # Use a named cosmology from `astropy.cosmology.parameters.available` cosmologies
  # or supply the arguments for an `astropy.cosmology.FLRW` cosmological instance.
  # If {"flat": True} then use a subclass of the FLRW, called `FlatLambdaCMD`
  # otherwise use `LambdaCDM`. See `utils.cosmology.py` for the way in which
  # the user-supplied cosmology parameter set constructs the site-wide cosmology.
  cosmology: Planck18_arXiv_v2
  #cosmology: {H0: "65.0", Om0: 0.3, Ode0: 0.7, name: 'skyportal_user_cosmo'}

  # The minimum signal-to-noise ratio/ n-sigma for lim mag cacluations to
  # consider a photometry point as a detection
  photometry_detection_threshold_nsigma: 3.0

  # The airmass value below which to track hours for when plotting
  # on an object's observability page
  hours_below_airmass_threshold: 2.9

  allow_nonadmins_delete_objs: False

weather:
  # time in seconds to wait before fetching weather for a given telescope
  refresh_time: 3600.0
  # Get an API key at OpenWeatherMap https://openweathermap.org/price
  # the free tier should be sufficent, as we cache the weather results
  # for each telescope
  openweather_api_key:

external_logging:
  papertrail:
    # get an account at https://papertrailapp.com
    enabled: False
    # change url to the correct subdomain for your account
    # and change the port as well
    url:
    port:
    # which log files, if any do you not want to send over to the 3rd party?
    excluded_log_files: ["log/websocket_server.log"]

cron:
  # - interval: 60
  #  script: jobs/count_unsaved_candidates.py
  # - interval: 1440
  #   script: jobs/delete_unsaved_candidates.py
  #   limit: ["01:00", "02:00"]

twilio:
  # Twilio Sendgrid API configs
  # This needs to be set to a valid, Sendgrid-registered address in config.yaml
  from_email:
  # This needs to be obtained via Sendgrid setup on their site
  sendgrid_api_key:

  # Twilio SMS API configs
  # These values must be valid ones from the Twitter API console
  from_number:
  sms_account_sid:
  sms_auth_token:

smtp:
  from_email:  # This is both the email used to authenticate with smtplib and the sender address
  password:
  host: smtp.gmail.com  # Default Gmail settings; modify as needed
  port: 587  # Default Gmail settings; modify as needed

# This value needs to be either "sendgrid" or "smtp" (without quotes)
email_service:

invitations:
  enabled: False  # If debug_login=True above, invite tokens won't be used during auth
  days_until_expiry: 3
  email_subject: "You've been invited to collaborate on SkyPortal"
  email_body_preamble: | # This can include HTML tags
    Welcome to <b>SkyPortal</b>!
    <br />
    Some other text here.

notifications:
  enabled: True

standard_stars:
  ZTF: data/ztf_standards.csv
  ESO: data/eso_standards.csv

# Parameters for the thumbnail classification function which labels
# images as grayscale or colored. See utils/thumbnail.py for the function.
image_grayscale_params:
  thumb_size: 40
  MSE_cutoff: 22
  adjust_color_bias: True

slack:
  microservice_port: 64100
  expected_url_preamble: "https://hooks.slack.com/"

spectrum_types:
  types:
   - source
   - host
   - host_center
  default: source

cross_match:
  gaia:
    catalog: "gaiaedr3.gaia_source"
    radius: 2.0
    limmag: 20.5
    number: 1

# define the additional passbands that are not in SNCosmo
# (https://sncosmo.readthedocs.io/en/stable/bandpass-list.html)
# the names must be unique. The wavelength array should
# describe the full extent of the bandpass in Angstrom
# and the transmission should be a vector of the same
# length that defines the full Quantum Efficiency at each wavelength.
# must have at least two elements in the arrays
# `wavelength` and `transmission`.
# additional_bandpasses:
#  - name: 'atlasc'
#    filterset: 'atlas'
#    wavelength: [4150, 4157, 6556, 6560]
#    transmission: [0, 1, 1, 0]
#    description: "basic ATLAS C filter - tophat transmission"
#  - name: 'atlaso'
#    filterset: 'atlas'
#    wavelength: [5580, 5582, 8249, 8250]
#    transmission: [0, 1, 1, 0]
#    description: "basic ATLAS O filter - tophat transmission"

<<<<<<< HEAD
user:
  default_role: 'Full user'
  default_groups: ['Grandma']
  default_acls: ['Manage shifts']
=======
gcn_notice_types:
  - FERMI_GBM_FLT_POS
  - FERMI_GBM_GND_POS
  - FERMI_GBM_FIN_POS
  - FERMI_GBM_SUBTHRESH
  - LVC_PRELIMINARY
  - LVC_INITIAL
  - LVC_UPDATE
  - LVC_RETRACTION
  - AMON_ICECUBE_COINC
  - AMON_ICECUBE_HESE
  - ICECUBE_ASTROTRACK_GOLD
  - ICECUBE_ASTROTRACK_BRONZE
>>>>>>> 465e1be9
<|MERGE_RESOLUTION|>--- conflicted
+++ resolved
@@ -534,12 +534,11 @@
 #    transmission: [0, 1, 1, 0]
 #    description: "basic ATLAS O filter - tophat transmission"
 
-<<<<<<< HEAD
 user:
   default_role: 'Full user'
   default_groups: ['Grandma']
   default_acls: ['Manage shifts']
-=======
+
 gcn_notice_types:
   - FERMI_GBM_FLT_POS
   - FERMI_GBM_GND_POS
@@ -552,5 +551,4 @@
   - AMON_ICECUBE_COINC
   - AMON_ICECUBE_HESE
   - ICECUBE_ASTROTRACK_GOLD
-  - ICECUBE_ASTROTRACK_BRONZE
->>>>>>> 465e1be9
+  - ICECUBE_ASTROTRACK_BRONZE