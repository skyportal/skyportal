--- conflicted
+++ resolved
@@ -10,11 +10,7 @@
 
 jobs:
   test:
-<<<<<<< HEAD
-    if: github.event_name == 'push' || contains(github.event.issue.labels.*.name, 'docker')
-=======
     if: github.event_name == 'push' || contains(github.event.pull_request.labels.*.name, 'docker')
->>>>>>> d7d50463
     name: Test Docker build
     runs-on: ubuntu-latest
     timeout-minutes: 30
