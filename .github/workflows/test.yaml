name: Test SkyPortal

on:
  push:
    branches:
      - master
  pull_request:

jobs:
  test:
    name: Test SkyPortal
    runs-on: ubuntu-latest
<<<<<<< HEAD
    timeout-minutes: 60
=======
    timeout-minutes: 90
>>>>>>> d00f5893

    services:
      postgres:
        image: postgres
        env:
          POSTGRES_USER: skyportal
          POSTGRES_PASSWORD: anything
        ports:
          - 5432:5432
        # needed because the postgres container does not provide a
        # healthcheck
        options: >-
          --health-cmd pg_isready
          --health-interval 10s
          --health-timeout 5s
          --health-retries 5

    steps:
      - uses: actions/setup-python@v1
        with:
          python-version: "3.7"

      - uses: actions/cache@v2
        with:
          path: |
            ~/.cache
            ~/.local
            ~/.npm
          key: ${{ runner.os }}-${{ hashFiles('**/lockfiles') }}

      - name: Checkout
        uses: actions/checkout@v2
        with:
          fetch-depth: 0
          submodules: true

      - name: Write SkyPortal configs
        run: |
          cat << EOF > config.yaml
            database:
              database: skyportal
              host: localhost
              port: 5432
              user: skyportal
              password: anything
          EOF

          cat << EOF > test_config.yaml
            database:
              database: skyportal_test
              user: skyportal
              host: localhost
              port: 5432
              password: anything

            server:
              auth:
                debug_login: True
          EOF

      - name: Install system dependencies
        run: |
          curl -sL https://deb.nodesource.com/setup_14.x | sudo -E bash -

          sudo apt install -y wget nodejs unzip firefox nginx

          pip install --upgrade pip
          pip install wheel numpy

          export NPM_PACKAGES="${HOME}/.npm-packages"
          export PATH=${NPM_PACKAGES}/bin:$PATH
          export NODE_PATH="$NPM_PACKAGES/lib/node_modules:$NODE_PATH"

          sudo npm -g install npm@next

          which python; python --version
          echo npm $(npm --version)
          echo node $(node --version)
          nginx -v
          firefox --version

      - name: Install SkyPortal dependencies
        run: |
          export PYTHONPATH=$PYTHONPATH:$(pwd)
          make dependencies

      - name: Formatting and linting checks
        if: github.ref != 'refs/heads/master'
        run: |
          pip install pre-commit
          pre-commit run --from-ref ${{ github.event.pull_request.base.sha }} --to-ref ${{ github.event.pull_request.head.sha }}

      - name: Initialize SkyPortal
        run: |
          # Usually, we create databases on the local machine, so
          # `createdb` just works out of the box.  However, when doing
          # this on a server, as in our case, we need to specify extra
          # options.
          #
          # db_init should not complain if the databases exist already
          #
          echo "localhost:5432:*:skyportal:anything" > ~/.pgpass
          chmod 600 ~/.pgpass

          createdb -h localhost -U skyportal skyportal_test
          psql -U skyportal -h localhost -c "GRANT ALL PRIVILEGES ON DATABASE skyportal_test TO skyportal;" skyportal_test

          make db_init

          pip list --format=columns
          npm ls --depth 0

      - name: Install Geckodriver / Selenium
        run: |
          GECKO_VER=0.27.0
          CACHED_DOWNLOAD_DIR=~/.local/downloads
          FILENAME=geckodriver-v${GECKO_VER}-linux64.tar.gz

          if [[ ! -f ${CACHED_DOWNLOAD_DIR=}/${FILENAME} ]]; then
            wget https://github.com/mozilla/geckodriver/releases/download/v${GECKO_VER}/${FILENAME} --directory-prefix=${CACHED_DOWNLOAD_DIR} --no-clobber
          fi
          sudo tar -xzf ${CACHED_DOWNLOAD_DIR}/geckodriver-v${GECKO_VER}-linux64.tar.gz -C /usr/local/bin
          geckodriver --version
          pip install --upgrade selenium
          python -c "import selenium; print(f'Selenium {selenium.__version__}')"

      - name: Test loading demo data
        run: |
          make run &
          sleep 5 && make load_demo_data
          kill %1

      - name: Run test suite
        run: |
          make test_headless

      - name: Upload logs
        uses: actions/upload-artifact@v2
        if: ${{ always() }}
        with:
          name: logs
          path: log

      - name: Upload test post-mortem reports
        uses: actions/upload-artifact@v2
        if: ${{ always() }}
        with:
          name: test-results
          path: test-results

      - name: Upload test post-mortem webdriver console logs
        uses: actions/upload-artifact@v2
        if: ${{ always() }}
        with:
          name: webdriver-console
          path: webdriver-console<|MERGE_RESOLUTION|>--- conflicted
+++ resolved
@@ -10,11 +10,7 @@
   test:
     name: Test SkyPortal
     runs-on: ubuntu-latest
-<<<<<<< HEAD
-    timeout-minutes: 60
-=======
     timeout-minutes: 90
->>>>>>> d00f5893
 
     services:
       postgres:
