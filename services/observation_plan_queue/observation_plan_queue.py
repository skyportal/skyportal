--- conflicted
+++ resolved
@@ -37,13 +37,9 @@
         if len(queue) == 0:
             time.sleep(1)
             continue
-<<<<<<< HEAD
-
-        plans, survey_efficiencies, combine_plans, user_id = queue[0]
+
+        plans, survey_efficiencies, combine_plans, default_plan, user_id = queue[0]
         plan_ids = []
-=======
-        plans, survey_efficiencies, combine_plans, default_plan, user_id = queue.pop(0)
->>>>>>> 384da9b8
 
         with DBSession() as session:
             try:
