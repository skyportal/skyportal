import itertools
import time

import arrow
import sqlalchemy as sa

from baselayer.app.env import load_env
from baselayer.app.models import init_db
from baselayer.log import make_log
from skyportal.handlers.api.observation_plan import post_survey_efficiency_analysis
from skyportal.models import (
    ThreadSession,
    DefaultObservationPlanRequest,
    EventObservationPlan,
    ObservationPlanRequest,
)
from skyportal.utils.services import check_loaded

env, cfg = load_env()
log = make_log('observation_plan_queue')

init_db(**cfg['database'])


<<<<<<< HEAD
class ObservationPlanQueue:
    def prioritize_requests(self, requests):
        try:
            if (
                len(requests) == 1
            ):  # if there is only one plan in the queue, no need to prioritize
                return 0

            telescopeAllocationLookup = {}
            allocationByPlanLookup = {}
=======
def prioritize_requests(requests):
    try:
        if (
            len(requests) == 1
        ):  # if there is only one plan in the queue, no need to prioritize
            return 0
>>>>>>> 35252162

        telescopeAllocationLookup = {}
        allocationByPlanLookup = {}

        # we create 2 lookups to avoid repeating some operations like getting the morning and evening for a telescope
        for ii, plan_requests in enumerate(requests):
            for plan in plan_requests:
                allocation_id = plan.allocation_id
                if ii not in allocationByPlanLookup.keys():
                    allocationByPlanLookup[ii] = [
                        {
                            "allocation_id": allocation_id,
                            "start_date": plan.payload.get("start_date", None),
                        }
                    ]
                else:
                    allocationByPlanLookup[ii].append(
                        {
                            "allocation_id": allocation_id,
                            "start_date": plan.payload.get("start_date", None),
                        }
                    )
                if allocation_id not in telescopeAllocationLookup:
                    telescopeAllocationLookup[
                        allocation_id
                    ] = plan.allocation.instrument.telescope.current_time

        # now we loop over the plans. For plans with multiple plans we pick the allocation with the earliest start date and morning time
        # at the same time, we pick the plan to prioritize
        plan_with_priority = None
        for plan_id, allocationsAndStartDate in allocationByPlanLookup.items():
            if plan_with_priority is None:
                plan_with_priority = {
                    "plan_id": plan_id,
                    "morning": telescopeAllocationLookup[
                        allocationsAndStartDate[0]["allocation_id"]
                    ]["morning"],
                    "start_date": allocationsAndStartDate[0]["start_date"],
                }
            earliest = None
            for allocationAndStartDate in allocationsAndStartDate:
                # find the plan
                if earliest is None:
                    earliest = allocationAndStartDate
                    continue
                if (
                    telescopeAllocationLookup[allocationAndStartDate["allocation_id"]][
                        "morning"
                    ]
                    is False
                ):
                    continue
                start_date = allocationAndStartDate["start_date"]
                if start_date is None:
                    continue
                start_date = arrow.get(start_date).datetime
                if (
                    start_date
                    > telescopeAllocationLookup[
                        allocationAndStartDate["allocation_id"]
                    ]["morning"].datetime
                ):
                    continue
                if (
                    telescopeAllocationLookup[earliest["allocation_id"]]["morning"]
                    is False
                ):
                    earliest = allocationAndStartDate
                    continue
                if (
                    telescopeAllocationLookup[allocationAndStartDate["allocation_id"]][
                        "morning"
                    ].datetime
                    < telescopeAllocationLookup[earliest["allocation_id"]][
                        "morning"
                    ].datetime
                ):
                    earliest = plan.allocation
                    continue
            allocationByPlanLookup[plan_id] = [earliest]

            # check if that plan is more urgent than the current plan_with_priority
            if telescopeAllocationLookup[earliest["allocation_id"]]["morning"] is None:
                continue
            if plan_with_priority["morning"] is None:
                plan_with_priority = {
                    "plan_id": plan_id,
                    "morning": telescopeAllocationLookup[earliest["allocation_id"]][
                        "morning"
                    ],
                    "start_date": earliest["start_date"],
                }
                continue
            if (
                telescopeAllocationLookup[earliest["allocation_id"]]["morning"]
                <= plan_with_priority["morning"]
                and earliest["start_date"] < plan_with_priority["start_date"]
            ):
                plan_with_priority = {
                    "plan_id": plan_id,
                    "morning": telescopeAllocationLookup[earliest["allocation_id"]][
                        "morning"
                    ],
                    "start_date": earliest["start_date"],
                }
                continue

<<<<<<< HEAD
    def service(self):
        log("Starting observation plan queue.")
        while True:
            with ThreadSession() as session:
                try:
                    stmt = sa.select(ObservationPlanRequest).where(
                        ObservationPlanRequest.status == "pending submission",
                        ObservationPlanRequest.created_at
                        > arrow.utcnow().shift(days=-1).datetime,
                        # we only want to process plans that have been created in the last 24 hours
                    )
                    single_requests = session.execute(stmt).scalars().unique().all()
=======
        return plan_with_priority["plan_id"]
    except Exception as e:
        log(f"Error occured prioritizing the observation plan queue: {e}")
        return 0
>>>>>>> 35252162


@check_loaded(logger=log)
def service(*args, **kwargs):
    log("Starting observation plan queue.")
    while True:
        with DBSession() as session:
            try:
                stmt = sa.select(ObservationPlanRequest).where(
                    ObservationPlanRequest.status == "pending submission",
                    ObservationPlanRequest.created_at
                    > arrow.utcnow().shift(days=-1).datetime,
                    # we only want to process plans that have been created in the last 24 hours
                )
                single_requests = session.execute(stmt).scalars().unique().all()

                # requests is a list. We want to group that list of plans to be a list of list,
                # we group based on the plans 'combined_id' which is a unique uuid for a group of plans
                # plans that are not grouped simply don't have one
                combined_requests = [
                    request
                    for request in single_requests
                    if request.combined_id is not None
                ]
                requests = [
                    list(group)
                    for _, group in itertools.groupby(
                        combined_requests, lambda x: x.combined_id
                    )
                ] + [
                    [request]
                    for request in single_requests
                    if request.combined_id is None
                ]

                if len(requests) == 0:
                    time.sleep(2)
                    continue

                log(f"Prioritizing {len(requests)} observation plan requests...")

                index = prioritize_requests(requests)

                plan_requests = requests[index]
                plan_ids = []
                if len(plan_requests) == 1:
                    plan_request = plan_requests[0]
                    try:
                        plan_id = (
                            plan_request.allocation.instrument.api_class_obsplan.submit(
                                plan_request.id, asynchronous=False
                            )
                        )
                        plan_ids.append(plan_id)
                    except Exception as e:
                        plan_request.status = 'failed to process'
                        log(f'Error processing observation plan: {e.args[0]}')
                        session.commit()
                        time.sleep(2)
                        continue
                    plan_request.status = 'complete'
                    session.commit()

                else:
                    try:
                        plan_ids = plan_requests[
                            0
                        ].allocation.instrument.api_class_obsplan.submit_multiple(
                            plan_requests, asynchronous=False
                        )
                    except Exception as e:
                        for plan_request in plan_requests:
                            plan_request.status = 'failed to process'
                        log(
                            f'Error processing combined plans: {[plan_request.id for plan_request in plan_requests]}: {str(e)}'
                        )
                        session.commit()
                        time.sleep(2)
                        continue

                    for plan_request in plan_requests:
                        plan_request.status = 'complete'
                    session.commit()

                log(f"Generated plans: {plan_ids}")
                for id in plan_ids:
                    try:
                        plan = session.scalars(
                            sa.select(EventObservationPlan).where(
                                EventObservationPlan.id == int(id)
                            )
                        ).first()
                        default = plan.observation_plan_request.payload.get(
                            'default', None
                        )
                        if default is not None:
                            defaultobsplanrequest = session.scalars(
                                sa.select(DefaultObservationPlanRequest).where(
                                    DefaultObservationPlanRequest.id == int(default)
                                )
                            ).first()
                            if defaultobsplanrequest is not None:
                                for (
                                    default_survey_efficiency
                                ) in defaultobsplanrequest.default_survey_efficiencies:
                                    post_survey_efficiency_analysis(
                                        default_survey_efficiency.to_dict(),
                                        plan.id,
                                        1,
                                        session,
                                        asynchronous=False,
                                    )
                    except Exception as e:
                        log(
                            f"Error occured processing default survey efficiency for plan {id}: {e}"
                        )
                        session.rollback()
                        time.sleep(2)

            except Exception as e:
                log(f"Error occured processing the observation plan queue: {e}")
                session.rollback()
                time.sleep(2)


if __name__ == "__main__":
    try:
        service()
    except Exception as e:
        log(f"Error starting observation plan queue: {str(e)}")
        raise e<|MERGE_RESOLUTION|>--- conflicted
+++ resolved
@@ -22,25 +22,12 @@
 init_db(**cfg['database'])
 
 
-<<<<<<< HEAD
-class ObservationPlanQueue:
-    def prioritize_requests(self, requests):
-        try:
-            if (
-                len(requests) == 1
-            ):  # if there is only one plan in the queue, no need to prioritize
-                return 0
-
-            telescopeAllocationLookup = {}
-            allocationByPlanLookup = {}
-=======
 def prioritize_requests(requests):
     try:
         if (
             len(requests) == 1
         ):  # if there is only one plan in the queue, no need to prioritize
             return 0
->>>>>>> 35252162
 
         telescopeAllocationLookup = {}
         allocationByPlanLookup = {}
@@ -148,32 +135,17 @@
                 }
                 continue
 
-<<<<<<< HEAD
-    def service(self):
-        log("Starting observation plan queue.")
-        while True:
-            with ThreadSession() as session:
-                try:
-                    stmt = sa.select(ObservationPlanRequest).where(
-                        ObservationPlanRequest.status == "pending submission",
-                        ObservationPlanRequest.created_at
-                        > arrow.utcnow().shift(days=-1).datetime,
-                        # we only want to process plans that have been created in the last 24 hours
-                    )
-                    single_requests = session.execute(stmt).scalars().unique().all()
-=======
         return plan_with_priority["plan_id"]
     except Exception as e:
         log(f"Error occured prioritizing the observation plan queue: {e}")
         return 0
->>>>>>> 35252162
 
 
 @check_loaded(logger=log)
 def service(*args, **kwargs):
     log("Starting observation plan queue.")
     while True:
-        with DBSession() as session:
+        with ThreadSession() as session:
             try:
                 stmt = sa.select(ObservationPlanRequest).where(
                     ObservationPlanRequest.status == "pending submission",
