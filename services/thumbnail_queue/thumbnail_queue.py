--- conflicted
+++ resolved
@@ -53,21 +53,14 @@
 @check_loaded(logger=log)
 def service(*args, **kwargs):
     while True:
-<<<<<<< HEAD
-        with ThreadSession() as session:
-            try:
-                if len(queue) == 0:
-                    time.sleep(1)
-=======
         try:
             internal_key = None
-            with DBSession() as session:
+            with ThreadSession() as session:
                 try:
                     obj = fetch_obj(session)
                 except Exception as e:
                     log(f"Error fetching object with missing thumbnails: {str(e)}")
                     time.sleep(5)
->>>>>>> 35252162
                     continue
 
                 if obj is None:
