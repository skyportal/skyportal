--- conflicted
+++ resolved
@@ -12,12 +12,8 @@
     get_alerts_by_position,
     post_alert,
 )
-<<<<<<< HEAD
 from skyportal.models import ThreadSession, Listing, Telescope, User
-=======
-from skyportal.models import DBSession, Listing, Telescope, User
 from skyportal.utils.services import check_loaded
->>>>>>> 35252162
 
 env, cfg = load_env()
 
