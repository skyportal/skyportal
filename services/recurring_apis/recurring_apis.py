import json
import time
from datetime import datetime, timedelta, timezone

from astropy.time import Time

from baselayer.app.env import load_env
from baselayer.app.models import init_db
from baselayer.log import make_log
<<<<<<< HEAD
from skyportal.models import DBSession, RecurringAPI, User, UserNotification
=======
from skyportal.models import (
    DBSession,
    RecurringAPI,
    User,
    UserNotification,
)
>>>>>>> fab8192e
from skyportal.tests import api
from skyportal.utils.services import HOST, check_loaded

env, cfg = load_env()

init_db(**cfg["database"])

log = make_log("recurring_apis")

MAX_RETRIES = 10


def perform_api_calls():
    sleep_time = 60
    now = datetime.now(timezone.utc).replace(tzinfo=None)
    with DBSession() as session:
        try:
            user = session.query(User).where(User.id == 1).first()
            recurring_apis = session.scalars(
                RecurringAPI.select(user).where(
                    RecurringAPI.next_call <= now, RecurringAPI.active.is_(True)
                )
            ).all()
        except Exception as e:
            log(e)
            return

        for recurring_api in recurring_apis:
            token = recurring_api.owner.tokens[0].id
            if isinstance(recurring_api.payload, str):
                data = json.loads(recurring_api.payload)
            elif isinstance(recurring_api.payload, dict):
                data = recurring_api.payload
            else:
                raise Exception("payload must be dictionary or string")

            if recurring_api.method.upper() == "POST":
                response_status, data = api(
                    recurring_api.method.upper(),
                    recurring_api.endpoint,
                    token=token,
                    host=HOST,
                    data=data,
                )
            elif recurring_api.method.upper() == "GET":
                response_status, data = api(
                    recurring_api.method.upper(),
                    recurring_api.endpoint,
                    token=token,
                    host=HOST,
                    params=data,
                )
            else:
                log("Unable to execute recurring API calls that are not GET or POST")
                continue

            while True:
                recurring_api.next_call += timedelta(days=recurring_api.call_delay)
                if recurring_api.next_call > Time(now, format="datetime"):
                    break

            if response_status == 200:
                recurring_api.number_of_retries = MAX_RETRIES
                text_to_send = f"Successfully called recurring API {recurring_api.id}"
            else:
                recurring_api.number_of_retries = recurring_api.number_of_retries - 1
                if recurring_api.number_of_retries == 0:
                    recurring_api.active = False
                    text_to_send = f"Failed call to recurring API {recurring_api.id}: {str(data)}; Maximum Retries exceeded, deactivating service."
                else:
                    text_to_send = f"Failed call to recurring API {recurring_api.id}: {str(data)}; will try again {recurring_api.next_call}, remaining calls before deactivation: {recurring_api.number_of_retries}."

            log(text_to_send)
            session.add(recurring_api)
            session.add(
                UserNotification(
                    user=recurring_api.owner,
                    text=text_to_send,
                    notification_type="Recurring API",
                )
            )
            session.commit()

        next_recurring_api = session.scalars(
            RecurringAPI.select(user)
            .where(
                RecurringAPI.next_call > now,
                RecurringAPI.next_call <= now + timedelta(seconds=sleep_time),
                RecurringAPI.active.is_(True),
            )
            .order_by(RecurringAPI.next_call)
            .limit(1)
        ).first()
        if next_recurring_api is not None:
            dt = (
                next_recurring_api.next_call
                - datetime.now(timezone.utc).replace(tzinfo=None)
            ).total_seconds()
            if dt < 0:
                dt = 0
            elif dt < sleep_time:
                sleep_time = dt

    if sleep_time > 0:
        time.sleep(sleep_time)


@check_loaded(logger=log)
def service(*args, **kwargs):
    while True:
        try:
            perform_api_calls()
        except Exception as e:
            log(e)


if __name__ == "__main__":
    service()<|MERGE_RESOLUTION|>--- conflicted
+++ resolved
@@ -7,16 +7,12 @@
 from baselayer.app.env import load_env
 from baselayer.app.models import init_db
 from baselayer.log import make_log
-<<<<<<< HEAD
-from skyportal.models import DBSession, RecurringAPI, User, UserNotification
-=======
 from skyportal.models import (
     DBSession,
     RecurringAPI,
     User,
     UserNotification,
 )
->>>>>>> fab8192e
 from skyportal.tests import api
 from skyportal.utils.services import HOST, check_loaded
 
