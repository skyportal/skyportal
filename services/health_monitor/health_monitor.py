--- conflicted
+++ resolved
@@ -30,12 +30,8 @@
 def migrated():
     try:
         r = requests.get(
-<<<<<<< HEAD
             f'http://{cfg["hosts.migration_manager"]}:{cfg["ports.migration_manager"]}',
-            timeout=10,
-=======
-            f'http://localhost:{cfg["ports.migration_manager"]}', timeout=30
->>>>>>> 566972c2
+            timeout=30,
         )
         data = r.json()
         return data["migrated"]
