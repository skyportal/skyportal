--- conflicted
+++ resolved
@@ -52,10 +52,6 @@
 
 # persistent data (e.g. analysis, localizations, comment attachements, etc.)
 persistentdata/
-<<<<<<< HEAD
-# dbdata
-dbdata/
-=======
 
 # python virtual environments
 skyportal_env/
@@ -66,5 +62,4 @@
 dists/
 
 # postgres persistent volume
-data/dbdata/
->>>>>>> d7d50463
+data/dbdata/