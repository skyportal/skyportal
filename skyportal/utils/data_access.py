--- conflicted
+++ resolved
@@ -2,10 +2,7 @@
 
 from baselayer.log import make_log
 from .asynchronous import run_async
-<<<<<<< HEAD
-=======
 from ..utils.tns import TNS_INSTRUMENT_IDS
->>>>>>> 208b71e7
 from ..models import (
     Obj,
     Source,
@@ -15,15 +12,6 @@
     Photometry,
     StreamPhotometry,
     PublicRelease,
-<<<<<<< HEAD
-    ExternalPublishingBotGroupAutoPublisher,
-    ExternalPublishingSubmission,
-    ExternalPublishingBotGroup,
-    ExternalPublishingBot,
-    Thumbnail,
-    InstrumentExternalPublishingBot,
-    StreamExternalPublishingBot,
-=======
     SharingServiceGroupAutoPublisher,
     SharingServiceSubmission,
     SharingServiceGroup,
@@ -31,38 +19,11 @@
     Thumbnail,
     InstrumentSharingService,
     StreamSharingService,
->>>>>>> 208b71e7
 )
 from .parse import get_list_typed, is_null
 
 log = make_log("publishable_access")
 
-<<<<<<< HEAD
-EXTERNAL_PUBLISHING_INSTRUMENT_IDS = {
-    "alfosc": 41,
-    "asas-sn": 195,
-    "atlas": [153, 159, 160, 255, 256, 167],
-    "decam": 172,
-    "efosc2": 30,
-    "gaia": 163,
-    "goodman": 136,
-    "goto": [218, 264, 265, 266],
-    "ps1": [98, 154, 155, 257],
-    "sedm": [149, 225],
-    "sprat": 156,
-    "ztf": 196,
-}
-
-PHOTOMETRY_OPTIONS = {
-    "first_and_last_detections": bool,
-    "auto_publish_allow_archival": bool,
-}
-
-
-def check_access_to_external_publishing_bot(session, user, external_publishing_bot_id):
-    """Check if the user has access to the external_publishing_bot.
-    Returns the publishing bot object if the user has access, otherwise raises ValueError.
-=======
 SHARING_INSTRUMENT_IDS = TNS_INSTRUMENT_IDS
 
 PHOTOMETRY_OPTIONS = {
@@ -74,7 +35,6 @@
 def check_access_to_sharing_service(session, user, sharing_service_id):
     """Check if the user has access to the sharing_service.
     Returns the sharing service object if the user has access, otherwise raises ValueError.
->>>>>>> 208b71e7
 
     Parameters
     ----------
@@ -82,32 +42,6 @@
         Database session, which contains the user or token
     user : `baselayer.app.models.User`
         The user to check access for
-<<<<<<< HEAD
-    external_publishing_bot_id : int
-        The ID of the external_publishing_bot to check access for
-
-    Returns
-    -------
-    external_publishing_bot : `ExternalPublishingBot`
-        The ExternalPublishingBot object if the user has access, otherwise raises ValueError
-    """
-    external_publishing_bot = session.scalar(
-        ExternalPublishingBot.select(user).where(
-            ExternalPublishingBot.id == external_publishing_bot_id
-        )
-    )
-    if external_publishing_bot is None:
-        raise ValueError(
-            f"No publishing bot with ID {external_publishing_bot_id}, or inaccessible"
-        )
-    return external_publishing_bot
-
-
-def is_existing_submission_request(
-    session, obj, external_publishing_bot_id, service, is_bot=False
-):
-    """Check if there is an existing submission request for the given object and bot and external service.
-=======
     sharing_service_id : int
         The ID of the sharing_service to check access for
 
@@ -130,44 +64,24 @@
     session, obj, sharing_service_id, service, is_bot=False
 ):
     """Check if there is an existing submission request for the given object and sharing service and external service.
->>>>>>> 208b71e7
     session: SQLAlchemy
         session
     obj: Obj
         object to check
-<<<<<<< HEAD
-    external_publishing_bot_id: int
-        ID of the external publishing bot
-=======
     sharing_service_id: int
         ID of the sharing service
->>>>>>> 208b71e7
     service: str
         Name of the external service to check (TNS or Hermes)
     is_bot: bool
         If True, checks for bot-specific submissions; otherwise, checks for all submissions.
 
     Returns:
-<<<<<<< HEAD
-        ExternalPublishingSubmission or None:
-=======
         SharingServiceSubmission or None:
->>>>>>> 208b71e7
             The existing submission request if found, None otherwise.
     """
     if service not in ["TNS", "Hermes"]:
         raise ValueError("Invalid service name. Must be 'TNS' or 'Hermes'.")
     if service == "TNS":
-<<<<<<< HEAD
-        service_status = ExternalPublishingSubmission.tns_status
-    else:
-        service_status = ExternalPublishingSubmission.hermes_status
-
-    stmt = ExternalPublishingSubmission.select(session.user_or_token).where(
-        ExternalPublishingSubmission.obj_id == obj.id,
-        ExternalPublishingSubmission.external_publishing_bot_id
-        == external_publishing_bot_id,
-=======
         service_status = SharingServiceSubmission.tns_status
     else:
         service_status = SharingServiceSubmission.hermes_status
@@ -175,7 +89,6 @@
     stmt = SharingServiceSubmission.select(session.user_or_token).where(
         SharingServiceSubmission.obj_id == obj.id,
         SharingServiceSubmission.sharing_service_id == sharing_service_id,
->>>>>>> 208b71e7
         sa.or_(
             service_status == "pending",
             service_status == "processing",
@@ -184,11 +97,7 @@
         ),
     )
     if is_bot:
-<<<<<<< HEAD
-        stmt = stmt.where(ExternalPublishingBotGroup.auto_publish_allow_bots.is_(True))
-=======
         stmt = stmt.where(SharingServiceGroup.auto_sharing_allow_bots.is_(True))
->>>>>>> 208b71e7
     return session.scalars(stmt).first()
 
 
@@ -197,11 +106,7 @@
 ):
     """
     Retrieve the list of instruments from the database and
-<<<<<<< HEAD
-    check that they are valid and supported for external publishing.
-=======
     check that they are valid and supported for sharing.
->>>>>>> 208b71e7
 
     Parameters
     ----------
@@ -217,11 +122,7 @@
     Returns
     -------
     instruments : list of `~skyportal.models.Instrument` or None
-<<<<<<< HEAD
-        The list of instruments that are valid and supported for external publishing.
-=======
         The list of instruments that are valid and supported for sharing.
->>>>>>> 208b71e7
     """
     if instrument_ids:
         instrument_ids = get_list_typed(
@@ -240,30 +141,18 @@
         if len(instruments) != len(instrument_ids):
             raise ValueError(f"One or more instruments not found: {instrument_ids}")
         for instrument in instruments:
-<<<<<<< HEAD
-            if instrument.name.lower() not in EXTERNAL_PUBLISHING_INSTRUMENT_IDS:
-                raise ValueError(
-                    f"Instrument {instrument.name} not supported for external publishing"
-=======
             if instrument.name.lower() not in SHARING_INSTRUMENT_IDS:
                 raise ValueError(
                     f"Instrument {instrument.name} not supported for sharing"
->>>>>>> 208b71e7
                 )
         return instruments
     else:
         return None
 
 
-<<<<<<< HEAD
-def filter_accessible_instrument_ids(session, user, instrument_ids, publishing_bot):
-    """
-    Filter the instrument IDs based on the publishing bot and the user access.
-=======
 def filter_accessible_instrument_ids(session, user, instrument_ids, sharing_service):
     """
     Filter the instrument IDs based on the sharing service and the user access.
->>>>>>> 208b71e7
 
     Parameters
     ----------
@@ -273,42 +162,12 @@
         The user to check access for.
     instrument_ids : list of str or list of int
         The list of instrument IDs to filter.
-<<<<<<< HEAD
-    publishing_bot : `~skyportal.models.ExternalPublishingBot`
-        The publishing bot to submit with.
-=======
     sharing_service : `~skyportal.models.SharingService`
         The sharing service to submit with.
->>>>>>> 208b71e7
 
     Returns
     -------
     instrument_ids : list of int
-<<<<<<< HEAD
-        The instrument IDs publishable and accessible to the publishing bot and the user.
-    """
-    # get the list of instrument IDs that the publishing bot has access to
-    bot_instrument_ids = session.scalars(
-        sa.select(InstrumentExternalPublishingBot.instrument_id).where(
-            InstrumentExternalPublishingBot.external_publishing_bot_id
-            == publishing_bot.id
-        )
-    ).all()
-    if not bot_instrument_ids:
-        raise ValueError(
-            f"Must specify instruments on the publishing bot '{publishing_bot.id}' before submitting source."
-        )
-    # if instrument_ids are not specified, we use the publishing bot list of instruments
-    if not instrument_ids:
-        instrument_ids = bot_instrument_ids
-
-    instruments = process_instrument_ids(
-        session, user, instrument_ids, bot_instrument_ids
-    )
-    if not instruments:
-        raise ValueError(
-            f"None of the instruments specified for the submission request are accessible to publishing bot '{publishing_bot.id}'."
-=======
         The instrument IDs publishable and accessible to the sharing service and the user.
     """
     # get the list of instrument IDs that the sharing service has access to
@@ -331,7 +190,6 @@
     if not instruments:
         raise ValueError(
             f"None of the instruments specified for the submission request are accessible to sharing service '{sharing_service.id}'."
->>>>>>> 208b71e7
         )
 
     return [instrument.id for instrument in instruments]
@@ -378,17 +236,10 @@
 
 
 def filter_accessible_stream_ids(
-<<<<<<< HEAD
-    session, user, stream_ids, publishing_bot, auto_submission=False
-):
-    """
-    Filter the stream IDs based on the publishing bot and the user access.
-=======
     session, user, stream_ids, sharing_service, auto_submission=False
 ):
     """
     Filter the stream IDs based on the sharing service and the user access.
->>>>>>> 208b71e7
 
     Parameters
     ----------
@@ -398,45 +249,20 @@
         The list of stream IDs to filter.
     user : `~skyportal.models.User`
         The user to check access for.
-<<<<<<< HEAD
-    publishing_bot : `~skyportal.models.ExternalPublishingBot`
-        The publishing bot to submit with.
-=======
     sharing_service : `~skyportal.models.SharingService`
         The sharing service to submit with.
->>>>>>> 208b71e7
     auto_submission : bool, optional
         Whether the submission is an auto-submission, by default False
 
     Returns
     -------
     stream_ids : list of int or None
-<<<<<<< HEAD
-        The stream IDs accessible to the publishing bot and the user or None.
-=======
         The stream IDs accessible to the sharing service and the user or None.
->>>>>>> 208b71e7
     """
     # specifying streams to use being optional, we return None if no streams are specified
     if not auto_submission and not stream_ids:
         return None
 
-<<<<<<< HEAD
-    bot_stream_ids = session.scalars(
-        sa.select(StreamExternalPublishingBot.stream_id).where(
-            StreamExternalPublishingBot.external_publishing_bot_id == publishing_bot.id
-        )
-    ).all()
-    # if it is auto_submission we use the publishing bot list of stream
-    if auto_submission:
-        if not bot_stream_ids:
-            raise ValueError(
-                f"Must specify streams for Publishing Bot {publishing_bot.id} when auto-submitting source."
-            )
-        stream_ids = bot_stream_ids
-
-    streams = process_stream_ids(session, user, stream_ids, bot_stream_ids)
-=======
     accessible_stream_ids = session.scalars(
         sa.select(StreamSharingService.stream_id).where(
             StreamSharingService.sharing_service_id == sharing_service.id
@@ -451,7 +277,6 @@
         stream_ids = accessible_stream_ids
 
     streams = process_stream_ids(session, user, stream_ids, accessible_stream_ids)
->>>>>>> 208b71e7
     return [stream.id for stream in streams]
 
 
@@ -577,11 +402,7 @@
 def get_publishable_source_and_photometry(
     session,
     user,
-<<<<<<< HEAD
-    publishing_bot_id,
-=======
     sharing_service_id,
->>>>>>> 208b71e7
     obj_id,
     instrument_ids,
     stream_ids,
@@ -596,13 +417,8 @@
         Database session
     user : User
         The user trying to publish the data
-<<<<<<< HEAD
-    publishing_bot_id : int
-        The ID of the publishing bot to use for restricting the data
-=======
     sharing_service_id : int
         The ID of the sharing services to use for restricting the data
->>>>>>> 208b71e7
     obj_id : str
         Object ID
     instrument_ids : list of str
@@ -627,18 +443,6 @@
     if not obj:
         raise ValueError(f"Object {obj_id} not found")
 
-<<<<<<< HEAD
-    publishing_bot = check_access_to_external_publishing_bot(
-        session, user, publishing_bot_id
-    )
-
-    # Filter publishing bot groups the user has access to
-    user_accessible_group_ids = [group.id for group in user.accessible_groups]
-    valid_bot_groups = [
-        bot_group
-        for bot_group in publishing_bot.groups
-        if bot_group.group_id in user_accessible_group_ids
-=======
     sharing_service = check_access_to_sharing_service(session, user, sharing_service_id)
 
     # Filter sharing service groups the user has access to
@@ -647,33 +451,11 @@
         group
         for group in sharing_service.groups
         if group.group_id in user_accessible_group_ids
->>>>>>> 208b71e7
     ]
 
     # if auto_submission, check if the group has auto-publish enabled for TNS or Hermes
     # and if the user is an auto-publisher for that group
     if is_auto_submission:
-<<<<<<< HEAD
-        valid_bot_groups = [
-            g
-            for g in valid_bot_groups
-            if g.auto_publish_to_tns or g.auto_publish_to_hermes
-        ]
-        if not valid_bot_groups:
-            raise ValueError(
-                f"No group with publishing bot {publishing_bot_id} set to auto-publish."
-            )
-
-        # we filter out the groups that this user is not an auto-publisher for
-        valid_bot_groups = [
-            group
-            for group in valid_bot_groups
-            if session.scalar(
-                sa.select(ExternalPublishingBotGroupAutoPublisher).where(
-                    ExternalPublishingBotGroupAutoPublisher.external_publishing_bot_group_id
-                    == group.id,
-                    ExternalPublishingBotGroupAutoPublisher.group_user_id.in_(
-=======
         valid_groups = [
             group
             for group in valid_groups
@@ -693,7 +475,6 @@
                     SharingServiceGroupAutoPublisher.sharing_service_group_id
                     == group.id,
                     SharingServiceGroupAutoPublisher.group_user_id.in_(
->>>>>>> 208b71e7
                         sa.select(GroupUser.id).where(
                             GroupUser.user_id == user.id,
                             GroupUser.group_id == group.group_id,
@@ -702,32 +483,13 @@
                 )
             )
         ]
-<<<<<<< HEAD
-        if not valid_bot_groups:
-            raise ValueError(
-                f"User {user.id} is not an auto-publisher for any group with publishing bot {publishing_bot_id}."
-=======
         if not valid_groups:
             raise ValueError(
                 f"User {user.id} is not an auto-publisher for any group with sharing services {sharing_service_id}."
->>>>>>> 208b71e7
             )
 
         # if the user is a bot, filter out the groups that are not set to auto-publish with bots
         if user.is_bot:
-<<<<<<< HEAD
-            valid_bot_groups = [
-                g for g in valid_bot_groups if g.auto_publish_allow_bots
-            ]
-
-            if not valid_bot_groups:
-                raise ValueError(
-                    f"No group with publishing bot {publishing_bot_id} set to auto-publish with bot users."
-                )
-
-    photometry_options = validate_photometry_options(
-        photometry_options, publishing_bot.photometry_options
-=======
             valid_groups = [
                 group for group in valid_groups if group.auto_sharing_allow_bots
             ]
@@ -739,7 +501,6 @@
 
     photometry_options = validate_photometry_options(
         photometry_options, sharing_service.photometry_options
->>>>>>> 208b71e7
     )
 
     source = session.scalar(
@@ -747,26 +508,12 @@
         .where(
             Source.obj_id == obj_id,
             Source.active.is_(True),
-<<<<<<< HEAD
-            Source.group_id.in_([group.group_id for group in valid_bot_groups]),
-=======
             Source.group_id.in_([group.group_id for group in valid_groups]),
->>>>>>> 208b71e7
         )
         .order_by(Source.saved_at.asc())
     )
     if source is None:
         raise ValueError(
-<<<<<<< HEAD
-            f"Source {obj_id} not saved to any group with publishing bot {publishing_bot_id}."
-        )
-
-    instrument_ids = filter_accessible_instrument_ids(
-        session, user, instrument_ids, publishing_bot
-    )
-    stream_ids = filter_accessible_stream_ids(
-        session, user, stream_ids, publishing_bot, auto_submission=is_auto_submission
-=======
             f"Source {obj_id} not saved to any group with sharing services {sharing_service_id}."
         )
 
@@ -775,7 +522,6 @@
     )
     stream_ids = filter_accessible_stream_ids(
         session, user, stream_ids, sharing_service, auto_submission=is_auto_submission
->>>>>>> 208b71e7
     )
 
     photometry = get_photometry_by_instruments_stream_and_options(
@@ -805,21 +551,6 @@
     if tns in publish_to or hermes in publish_to:
         # Check if group auto publish is enabled to TNS or Hermes and a user is auto publisher
         stmt = (
-<<<<<<< HEAD
-            ExternalPublishingBotGroup.select(saver)
-            .join(
-                ExternalPublishingBotGroupAutoPublisher,
-                ExternalPublishingBotGroup.id
-                == ExternalPublishingBotGroupAutoPublisher.external_publishing_bot_group_id,
-            )
-            .where(
-                ExternalPublishingBotGroup.group_id == group_id,
-                sa.or_(
-                    ExternalPublishingBotGroup.auto_publish_to_tns,
-                    ExternalPublishingBotGroup.auto_publish_to_hermes,
-                ),
-                ExternalPublishingBotGroupAutoPublisher.group_user_id.in_(
-=======
             SharingServiceGroup.select(saver)
             .join(
                 SharingServiceGroupAutoPublisher,
@@ -833,7 +564,6 @@
                     SharingServiceGroup.auto_share_to_hermes,
                 ),
                 SharingServiceGroupAutoPublisher.group_user_id.in_(
->>>>>>> 208b71e7
                     sa.select(GroupUser.id).where(
                         GroupUser.user_id == saver.id,
                         GroupUser.group_id == group_id,
@@ -842,25 +572,6 @@
             )
         )
         if saver.is_bot:
-<<<<<<< HEAD
-            stmt = stmt.where(
-                ExternalPublishingBotGroup.auto_publish_allow_bots.is_(True)
-            )
-        bot_groups_with_auto_publisher = session.scalars(stmt).all()
-        if bot_groups_with_auto_publisher:
-            services = {}
-            # Determine which services (TNS, Hermes) can be auto-published and the corresponding bot id
-            for bot_group in bot_groups_with_auto_publisher:
-                bot = bot_group.external_publishing_bot
-                if (
-                    not services.get(tns)
-                    and tns in publish_to
-                    and bot.enable_publish_to_tns
-                    and bot_group.auto_publish_to_tns
-                    and not is_existing_submission_request(session, obj, bot.id, tns)
-                ):
-                    services[tns] = bot.id
-=======
             stmt = stmt.where(SharingServiceGroup.auto_sharing_allow_bots.is_(True))
         groups_with_auto_publisher = session.scalars(stmt).all()
         if groups_with_auto_publisher:
@@ -879,36 +590,11 @@
                     )
                 ):
                     external_services[tns] = sharing_service.id
->>>>>>> 208b71e7
                     publish_to.remove(
                         tns
                     )  # Remove TNS from publish_to to avoid duplicate processing
 
                 if (
-<<<<<<< HEAD
-                    not services.get(hermes)
-                    and hermes in publish_to
-                    and bot.enable_publish_to_hermes
-                    and bot_group.auto_publish_to_hermes
-                    and not is_existing_submission_request(session, obj, bot.id, hermes)
-                ):
-                    services[hermes] = bot.id
-                    publish_to.remove(
-                        hermes
-                    )  # Remove Hermes from publish_to to avoid duplicate processing
-                if len(services) == 2:
-                    break
-
-            if services:
-                # Merge if same bot is used for both
-                if services.get(tns) == services.get(hermes):
-                    services = {f"{tns}/{hermes}": services[tns]}
-
-                # Create submission requests
-                for service_name, bot_id in services.items():
-                    submission_request = ExternalPublishingSubmission(
-                        external_publishing_bot_id=bot_id,
-=======
                     not external_services.get(hermes)
                     and hermes in publish_to
                     and sharing_service.enable_sharing_with_hermes
@@ -933,7 +619,6 @@
                 for service_name, sharing_service_id in external_services.items():
                     submission_request = SharingServiceSubmission(
                         sharing_service_id=sharing_service_id,
->>>>>>> 208b71e7
                         obj_id=obj.id,
                         user_id=saver.id,
                         auto_submission=True,
@@ -945,19 +630,11 @@
                     session.add(submission_request)
                     session.commit()
                     log(
-<<<<<<< HEAD
-                        f"Added ExternalPublishingSubmission for obj_id {obj.id}, group {group_id}, bot_id {bot_id}, user_id {saver.id}, services {service_name}"
-                    )
-            else:
-                log(
-                    "No auto-publishing bots associated with this group are selected to auto publish to TNS or Hermes."
-=======
                         f"Added SharingServiceSubmission for obj_id {obj.id}, group {group_id}, sharing_service_id {sharing_service_id}, user_id {saver.id}, services {service_name}"
                     )
             else:
                 log(
                     "No auto-sharing services associated with this group are selected to auto publish to TNS or Hermes."
->>>>>>> 208b71e7
                 )
 
     if "Public page" in publish_to:
