--- conflicted
+++ resolved
@@ -9,13 +9,10 @@
 import sqlalchemy as sa
 from sqlalchemy.ext.declarative import declared_attr
 from sqlalchemy.orm import relationship
-<<<<<<< HEAD
 from sqlalchemy import event
+from sqlalchemy.orm import deferred
 from pathlib import Path
 import re
-=======
-from sqlalchemy.orm import deferred
->>>>>>> 30c5f13b
 
 from baselayer.app.env import load_env
 from baselayer.log import make_log
