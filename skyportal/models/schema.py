--- conflicted
+++ resolved
@@ -894,8 +894,6 @@
         metadata={'description': 'Observation data dictionary list'}
     )
 
-
-<<<<<<< HEAD
 class ObservationExternalAPIHandlerPost(_Schema):
 
     start_date = fields.Field(
@@ -909,7 +907,8 @@
     allocation_id = fields.Integer(
         required=True,
         metadata={'description': "Followup request allocation ID."},
-=======
+
+      
 class ObservationASCIIFileHandlerPost(_Schema):
     instrumentID = fields.String(
         required=True,
@@ -917,7 +916,6 @@
     )
     observationData = fields.Field(
         metadata={'description': 'Observation data Ascii string'}
->>>>>>> b67f6044
     )
 
 
