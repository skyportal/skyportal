--- conflicted
+++ resolved
@@ -882,27 +882,15 @@
 
 
 class ObservationHandlerPost(_Schema):
-<<<<<<< HEAD
-    telescope_name = fields.String(
+    telescopeName = fields.String(
         required=True,
         metadata={"description": ('The telescope name associated with the fields')},
     )
-    instrument_name = fields.String(
+    instrumentName = fields.String(
         required=True,
         metadata={"description": ('The instrument name associated with the fields')},
     )
-    observation_data = fields.Field(
-=======
-    telescopeName = fields.String(
-        required=True,
-        metadata={"description": ('The telescope name associated with the fields')},
-    )
-    instrumentName = fields.String(
-        required=True,
-        metadata={"description": ('The instrument name associated with the fields')},
-    )
     observationData = fields.Field(
->>>>>>> f03306e3
         metadata={'description': 'Observation data dictionary list'}
     )
 
