# This module acts as a placeholder for generated schema.  After
# `setup_schema` is run from `models`, each table will have an
# associated schema here.  E.g., `models.Dog` will be matched by `schema.Dog`.


# From
# https://marshmallow-sqlalchemy.readthedocs.io/en/latest/recipes.html#automatically-generating-schemas-for-sqlalchemy-models

from marshmallow_sqlalchemy import (
    ModelConversionError as _ModelConversionError,
    ModelSchema as _ModelSchema,
)

from marshmallow import (
    Schema as _Schema,
    fields,
    validate,
    post_load,
    pre_dump,
    ValidationError,
)
from marshmallow_enum import EnumField


from baselayer.app.models import Base as _Base, DBSession as _DBSession
from baselayer.app.env import load_env
from skyportal.enum_types import (
    ALLOWED_SPECTRUM_TYPES,
    default_spectrum_type,
    py_allowed_bandpasses,
    py_allowed_magsystems,
    py_followup_priorities,
    ALLOWED_BANDPASSES,
    ALLOWED_MAGSYSTEMS,
    force_render_enum_markdown,
)

from astropy.table import Table
import operator

import sys
import inspect
import numpy as np
from enum import Enum

_, cfg = load_env()
# The default lim mag n-sigma to consider a photometry point as a detection
PHOT_DETECTION_THRESHOLD = cfg["misc.photometry_detection_threshold_nsigma"]


def validate_fluxerr(fluxerr):
    if isinstance(fluxerr, (float, int, str)):
        return float(fluxerr) >= 0
    return all([float(el) >= 0 for el in fluxerr])


class ApispecEnumField(EnumField):
    """See https://github.com/justanr/marshmallow_enum/issues/24#issue-335162592"""

    def __init__(self, enum, *args, **kwargs):
        super().__init__(enum, *args, **kwargs)
        self.metadata['enum'] = [e.name for e in enum]


class Response(_Schema):
    status = ApispecEnumField(Enum('status', ['error', 'success']), required=True)
    message = fields.String()
    data = fields.Dict()


class Error(Response):
    status = ApispecEnumField(Enum('status', ['error']), required=True)


class newsFeedPrefs(_Schema):
    numItems = fields.String()


class UserPreferences(_Schema):
    newsFeed = fields.Nested(newsFeedPrefs)


class UpdateUserPreferencesRequestJSON(_Schema):
    preferences = fields.Nested(UserPreferences)


def success(schema_name, base_schema=None):
    schema_fields = {
        'status': ApispecEnumField(Enum('status', ['success']), required=True),
        'message': fields.String(),
    }

    if base_schema is not None:
        if isinstance(base_schema, list):
            schema_fields['data'] = fields.List(
                fields.Nested(base_schema[0]),
            )
        else:
            schema_fields['data'] = fields.Nested(base_schema)

    return type(schema_name, (_Schema,), schema_fields)


def setup_schema():
    """For each model, install a marshmallow schema generator as
    `model.__schema__()`, and add an entry to the `schema`
    module.

    """
<<<<<<< HEAD
=======
    # for class_ in _Base._decl_class_registry.values():
>>>>>>> a51c7c63
    for mapper in _Base.registry.mappers:
        class_ = mapper.class_
        if hasattr(class_, '__tablename__'):
            if class_.__name__.endswith('Schema'):
                raise _ModelConversionError(
                    "For safety, setup_schema can not be used when a"
                    "Model class ends with 'Schema'"
                )

            def add_schema(schema_class_name, exclude=[], add_to_model=False):
                """Add schema to module namespace, and, optionally, to model object.

                Parameters
                ----------
                schema_class_name : str
                    Name of schema.
                exclude : list of str, optional
                    List of model attributes to exclude from schema. Defaults to `[]`.
                add_to_model : bool, optional
                    Boolean indicating whether to install this schema generator
                    on the model as `model.__schema__`. Defaults to `False`.
                """
                schema_class_meta = type(
                    f'{schema_class_name}_meta',
                    (),
                    {
                        'model': class_,
                        'sqla_session': _DBSession,
                        'ordered': True,
                        'exclude': [],
                        'include_fk': True,
                        'include_relationships': False,
                    },
                )
                for exclude_attr in exclude:
                    if (
                        hasattr(class_, exclude_attr)
                        and getattr(class_, exclude_attr) is not None
                    ):
                        schema_class_meta.exclude.append(exclude_attr)

                schema_class = type(
                    schema_class_name, (_ModelSchema,), {'Meta': schema_class_meta}
                )

                if add_to_model:
                    setattr(class_, '__schema__', schema_class)

                setattr(sys.modules[__name__], schema_class_name, schema_class())

            schema_class_name = class_.__name__
            add_schema(
                schema_class_name,
                exclude=['healpix', 'created_at', 'modified'],
                add_to_model=True,
            )
            add_schema(
                f'{schema_class_name}NoID',
                exclude=[
                    'created_at',
                    'id',
                    'modified',
                    'owner_id',
                    'last_modified_by_id',
                    'healpix',
                ],
            )
            if schema_class_name == "Obj":
                add_schema(
                    f'{schema_class_name}Post',
                    exclude=[
                        'created_at',
                        'redshift_history',
                        'modified',
                        'internal_key',
                    ],
                )


class PhotBaseFlexible(object):
    """This is the base class for two classes that are used for rendering the
    input data to `PhotometryHandler.post` in redoc. These classes are only
    used for generating documentation and not for validation, serialization,
    or deserialization."""

    mjd = fields.Field(
        metadata={
            'description': (
                'MJD of the observation(s). Can be a given as a '
                'scalar or a 1D list. If a scalar, will be '
                'broadcast to all values given as lists. '
                'Null values not allowed.'
            ),
        },
        required=True,
    )

    filter = fields.Field(
        required=True,
        metadata={
            'description': (
                'The bandpass of the observation(s). '
                'Can be given as a scalar or a 1D list. '
                'If a scalar, will be broadcast to all values '
                'given as lists. Null values not allowed. Allowed values: '
                f'{force_render_enum_markdown(ALLOWED_BANDPASSES)}'
            )
        },
    )

    obj_id = fields.Field(
        metadata={
            'description': (
                'ID of the `Obj`(s) to which the '
                'photometry will be attached. '
                'Can be given as a scalar or a 1D list. '
                'If a scalar, will be broadcast to all values '
                'given as lists. Null values are not allowed.'
            )
        },
        required=True,
    )

    instrument_id = fields.Field(
        metadata={
            'description': (
                'ID of the `Instrument`(s) with which the '
                'photometry was acquired. '
                'Can be given as a scalar or a 1D list. '
                'If a scalar, will be broadcast to all values '
                'given as lists. Null values are not allowed.'
            ),
        },
        required=True,
    )

    assignment_id = fields.Integer(
        metadata={
            'description': 'ID of the classical assignment which generated the photometry'
        },
        required=False,
        missing=None,
    )

    ra = fields.Field(
        metadata={
            'description': (
                'ICRS Right Ascension of the centroid '
                'of the photometric aperture [deg]. '
                'Can be given as a scalar or a 1D list. '
                'If a scalar, will be broadcast to all values '
                'given as lists. Null values allowed.'
            )
        },
        required=False,
        missing=None,
    )

    dec = fields.Field(
        metadata={
            'description': (
                'ICRS Declination of the centroid '
                'of the photometric aperture [deg]. '
                'Can be given as a scalar or a 1D list. '
                'If a scalar, will be broadcast to all values '
                'given as lists. Null values allowed.'
            )
        },
        required=False,
        missing=None,
    )

    ra_unc = fields.Field(
        metadata={
            'description': 'Uncertainty on RA [arcsec]. '
            'Can be given as a scalar or a 1D list. '
            'If a scalar, will be broadcast to all values '
            'given as lists. Null values allowed.'
        },
        required=False,
        missing=None,
    )

    dec_unc = fields.Field(
        metadata={
            'description': 'Uncertainty on dec [arcsec]. '
            'Can be given as a scalar or a 1D list. '
            'If a scalar, will be broadcast to all values '
            'given as lists. Null values allowed.'
        },
        required=False,
        missing=None,
    )

    origin = fields.Field(
        metadata={
            'description': "Provenance of the Photometry. If a record is "
            "already present with identical origin, only the "
            "groups or streams list will be updated (other data assumed "
            "identical). Defaults to None."
        },
        missing=None,
    )

    group_ids = fields.Field(
        metadata={
            "description": "List of group IDs to which photometry points will be visible. "
            "If 'all', will be shared with site-wide public group (visible to all users "
            "who can view associated source)."
        },
        required=False,
        missing=[],
    )

    stream_ids = fields.Field(
        metadata={
            'description': "List of stream IDs to which photometry points will be visible."
        },
        required=False,
        missing=[],
    )

    altdata = fields.Field(
        metadata={
            "description": (
                "Misc. alternative metadata stored in JSON "
                "format, e.g. `{'calibration': {'source': 'ps1',"
                "'color_term': 0.012}, 'photometry_method': 'allstar', "
                "'method_reference': 'Masci et al. (2015)'}`. Can be a list of "
                "dicts or a single dict which will be broadcast to all values."
            )
        },
        missing=None,
        default=None,
        required=False,
    )


class PhotFluxFlexible(_Schema, PhotBaseFlexible):
    """This is one of two classes used for rendering the
    input data to `PhotometryHandler.post` in redoc. These classes are only
    used for generating documentation and not for validation, serialization,
    or deserialization."""

    required_keys = [
        'magsys',
        'mjd',
        'filter',
        'obj_id',
        'instrument_id',
        'fluxerr',
        'zp',
    ]

    magsys = fields.Field(
        required=True,
        metadata={
            'description': (
                'The magnitude system to which the flux, flux error, '
                'and the zeropoint are tied. '
                'Can be given as a scalar or a 1D list. '
                'If a scalar, will be broadcast to all values '
                'given as lists. Null values not allowed. Allowed values: '
                f'{force_render_enum_markdown(ALLOWED_MAGSYSTEMS)}'
            ),
        },
    )

    flux = fields.Field(
        metadata={
            'description': (
                'Flux of the observation(s) in counts. '
                'Can be given as a scalar or a 1D list. '
                'If a scalar, will be broadcast to all values '
                'given as lists. Null values allowed, to accommodate,'
                'e.g., upper limits from ZTF1, where flux is not provided '
                'for non-detections. For a given photometry '
                'point, if `flux` is null, `fluxerr` is '
                'used to derive a n-sigma limiting magnitude '
                '(where n is configurable; 3.0 by default) '
                'when the photometry point is requested in '
                'magnitude space from the Photomety GET api.'
            ),
        },
        required=False,
        missing=None,
    )

    fluxerr = fields.Field(
        metadata={
            'description': 'Gaussian error on the flux in counts. '
            'Can be given as a scalar or a 1D list. '
            'If a scalar, will be broadcast to all values '
            'given as lists. Null values not allowed.'
        },
        required=True,
        validate=validate_fluxerr,
    )

    zp = fields.Field(
        metadata={
            'description': 'Magnitude zeropoint, given by `zp` in the '
            'equation `m = -2.5 log10(flux) + zp`. '
            '`m` is the magnitude of the object in the '
            'magnitude system `magsys`. '
            'Can be given as a scalar or a 1D list. '
            'Null values not allowed.'
        },
        required=True,
    )


class PhotMagFlexible(_Schema, PhotBaseFlexible):
    """This is one of two classes used for rendering the
    input data to `PhotometryHandler.post` in redoc. These classes are only
    used for generating documentation and not for validation, serialization,
    or deserialization."""

    required_keys = [
        'magsys',
        'limiting_mag',
        'mjd',
        'filter',
        'obj_id',
        'instrument_id',
    ]

    magsys = fields.Field(
        required=True,
        metadata={
            'description': 'The magnitude system to which the magnitude, '
            'magnitude error, and limiting magnitude are tied. '
            'Can be given as a scalar or a 1D list. '
            'If a scalar, will be broadcast to all values '
            'given as lists. Null values not allowed. Allowed values: '
            f'{force_render_enum_markdown(ALLOWED_MAGSYSTEMS)}'
        },
    )

    mag = fields.Field(
        metadata={
            'description': 'Magnitude of the observation in the '
            'magnitude system `magsys`. '
            'Can be given as a scalar or a 1D list. '
            'If a scalar, will be broadcast to all values '
            'given as lists. Null values allowed for non-detections. '
            'If `mag` is null, the corresponding '
            '`magerr` must also be null.'
        },
        required=False,
        missing=None,
    )

    magerr = fields.Field(
        metadata={
            'description': 'Magnitude of the observation in the '
            'magnitude system `magsys`. '
            'Can be given as a scalar or a 1D list. '
            'If a scalar, will be broadcast to all values '
            'given as lists. Null values allowed for non-detections. '
            'If `magerr` is null, the corresponding `mag` '
            'must also be null.'
        },
        required=False,
        missing=None,
    )

    limiting_mag = fields.Field(
        metadata={
            'description': 'Limiting magnitude of the image '
            'in the magnitude system `magsys`. '
            'Can be given as a scalar or a 1D list. '
            'If a scalar, will be broadcast to all values '
            'given as lists. Null values not allowed.'
        },
        required=True,
    )

    limiting_mag_nsigma = fields.Field(
        metadata={
            'description': 'Number of standard deviations '
            'above the background that the limiting '
            'magnitudes correspond to. Null values '
            f'not allowed. Default = {PHOT_DETECTION_THRESHOLD}.'
        },
        required=False,
        missing=PHOT_DETECTION_THRESHOLD,
    )


class PhotBase(object):
    """This is the base class of two classes that are used for deserializing
    and validating the postprocessed input data of `PhotometryHandler.post`
    and `PhotometryHandler.put` and for generating the API docs of
    PhotometryHandler.get`.
    """

    mjd = fields.Number(
        metadata={'description': 'MJD of the observation.'}, required=True
    )
    magsys = ApispecEnumField(
        py_allowed_magsystems,
        required=True,
        metadata={
            'description': 'The magnitude system to which the '
            'flux and the zeropoint are tied.'
        },
    )
    filter = ApispecEnumField(
        py_allowed_bandpasses,
        required=True,
        metadata={'description': 'The bandpass of the observation.'},
    )

    obj_id = fields.String(
        metadata={
            'description': 'ID of the Object to which the '
            'photometry will be attached.'
        },
        required=True,
    )

    instrument_id = fields.Integer(
        metadata={
            'description': 'ID of the instrument with which'
            ' the observation was carried '
            'out.'
        },
        required=True,
    )

    assignment_id = fields.Integer(
        metadata={
            'description': 'ID of the classical assignment which generated the photometry'
        },
        required=False,
        missing=None,
    )

    origin = fields.Field(
        metadata={
            'description': (
                "Provenance of the Photometry. If a record is "
                "already present with identical origin, only the "
                "groups or streams list will be updated (other data assumed "
                "identical). Defaults to None."
            )
        },
        missing=None,
    )

    ra = fields.Number(
        metadata={
            "description": (
                'ICRS Right Ascension of the centroid '
                'of the photometric aperture [deg].'
            )
        },
        missing=None,
        default=None,
    )
    dec = fields.Number(
        metadata={
            'description': 'ICRS Declination of the centroid '
            'of the photometric aperture [deg].'
        },
        missing=None,
        default=None,
    )

    ra_unc = fields.Number(
        metadata={'description': 'Uncertainty on RA [arcsec].'},
        missing=None,
        default=None,
    )

    dec_unc = fields.Number(
        metadata={'description': 'Uncertainty on dec [arcsec].'},
        missing=None,
        default=None,
    )

    alert_id = fields.Integer(
        metadata={
            'description': (
                "Corresponding alert ID. If a record is "
                "already present with identical alert ID, only the "
                "groups list will be updated (other alert data assumed "
                "identical). Defaults to None."
            )
        },
        missing=None,
        default=None,
    )

    altdata = fields.Dict(
        metadata={
            "description": (
                "Misc. alternative metadata stored in JSON "
                "format, e.g. `{'calibration': {'source': 'ps1',"
                "'color_term': 0.012}, 'photometry_method': 'allstar', "
                "'method_reference': 'Masci et al. (2015)'}`"
            )
        },
        missing=None,
        default=None,
    )

    @post_load
    def enum_to_string(self, data, **kwargs):
        # convert enumified data back to strings
        data['filter'] = data['filter'].name
        data['magsys'] = data['magsys'].name
        return data


class PhotometryFlux(_Schema, PhotBase):
    """This is one of two classes that are used for deserializing
    and validating the postprocessed input data of `PhotometryHandler.post`
    and `PhotometryHandler.put` and for generating the API docs of
    PhotometryHandler.get`.
    """

    flux = fields.Number(
        metadata={
            'description': 'Flux of the observation in counts. '
            'Can be null to accommodate upper '
            'limits from ZTF1, where no flux is measured '
            'for non-detections. If flux is null, '
            'the flux error is used to derive a '
            'limiting magnitude.'
        },
        required=False,
        missing=None,
        default=None,
    )

    fluxerr = fields.Number(
        metadata={'description': 'Gaussian error on the flux in counts.'}, required=True
    )

    zp = fields.Number(
        metadata={
            'description': 'Magnitude zeropoint, given by `ZP` in the '
            'equation m = -2.5 log10(flux) + `ZP`. '
            'm is the magnitude of the object in the '
            'magnitude system `magsys`.'
        },
        required=True,
    )

    @post_load
    def parse_flux(self, data, **kwargs):
        """Return a `Photometry` object from a `PhotometryFlux` marshmallow
        schema.

        Parameters
        ----------
        data : dict
            The instance of the PhotometryFlux schema to convert to Photometry.

        Returns
        -------
        Photometry
            The Photometry object generated from the PhotometryFlux object.
        """

        from skyportal.models import Instrument, Obj, PHOT_SYS, PHOT_ZP, Photometry
        from sncosmo.photdata import PhotometricData

        # get the instrument
        instrument = Instrument.query.get(data['instrument_id'])
        if not instrument:
            raise ValidationError(f'Invalid instrument ID: {data["instrument_id"]}')

        # get the object
        obj = Obj.query.get(data['obj_id'])  # TODO : implement permissions checking
        if not obj:
            raise ValidationError(f'Invalid object ID: {data["obj_id"]}')

        if data["filter"] not in instrument.filters:
            raise ValidationError(
                f"Instrument {instrument.name} has no filter " f"{data['filter']}."
            )

        # convert flux to microJanskies.
        table = Table([data])
        if data['flux'] is None:
            # this needs to be non-null for the conversion step
            # will be replaced later with null
            table['flux'] = 0.0

        # conversion happens here
        photdata = PhotometricData(table).normalized(zp=PHOT_ZP, zpsys=PHOT_SYS)

        # replace with null if needed
        final_flux = None if data['flux'] is None else photdata.flux[0]

        p = Photometry(
            obj_id=data['obj_id'],
            mjd=data['mjd'],
            flux=final_flux,
            fluxerr=photdata.fluxerr[0],
            instrument_id=data['instrument_id'],
            assignment_id=data['assignment_id'],
            filter=data['filter'],
            ra=data['ra'],
            dec=data['dec'],
            ra_unc=data['ra_unc'],
            dec_unc=data['dec_unc'],
        )
        if 'alert_id' in data and data['alert_id'] is not None:
            p.alert_id = data['alert_id']
        return p


class PhotometryMag(_Schema, PhotBase):
    """This is one of  two classes that are used for deserializing
    and validating the postprocessed input data of `PhotometryHandler.post`
    and `PhotometryHandler.put` and for generating the API docs of
    `PhotometryHandler.get`.
    """

    mag = fields.Number(
        metadata={
            'description': 'Magnitude of the observation in the '
            'magnitude system `magsys`. Can be null '
            'in the case of a non-detection.'
        },
        required=False,
        missing=None,
        default=None,
    )
    magerr = fields.Number(
        metadata={
            'description': 'Magnitude error of the observation in '
            'the magnitude system `magsys`. Can be '
            'null in the case of a non-detection.'
        },
        required=False,
        missing=None,
        default=None,
    )
    limiting_mag = fields.Number(
        metadata={
            'description': 'Limiting magnitude of the image '
            'in the magnitude system `magsys`.'
        },
        required=True,
    )

    @post_load
    def parse_mag(self, data, **kwargs):
        """Return a `Photometry` object from a `PhotometryMag` marshmallow
        schema.

        Parameters
        ----------
        data : dict
            The instance of the PhotometryMag schema to convert to Photometry.

        Returns
        -------
        Photometry
            The Photometry object generated from the PhotometryMag dict.
        """

        from skyportal.models import Instrument, Obj, PHOT_SYS, PHOT_ZP, Photometry
        from sncosmo.photdata import PhotometricData

        # check that mag and magerr are both null or both not null, not a mix
        ok = any(
            [
                all([op(field, None) for field in [data['mag'], data['magerr']]])
                for op in [operator.is_, operator.is_not]
            ]
        )

        if not ok:
            raise ValidationError(
                f'Error parsing packet "{data}": mag '
                f'and magerr must both be null, or both be '
                f'not null.'
            )

        # get the instrument
        instrument = Instrument.query.get(data['instrument_id'])
        if not instrument:
            raise ValidationError(f'Invalid instrument ID: {data["instrument_id"]}')

        # get the object
        obj = Obj.query.get(data['obj_id'])  # TODO: implement permissions checking
        if not obj:
            raise ValidationError(f'Invalid object ID: {data["obj_id"]}')

        if data["filter"] not in instrument.filters:
            raise ValidationError(
                f"Instrument {instrument.name} has no filter " f"{data['filter']}."
            )

        # determine if this is a limit or a measurement
        hasmag = data['mag'] is not None

        if hasmag:
            flux = 10 ** (-0.4 * (data['mag'] - PHOT_ZP))
            fluxerr = data['magerr'] / (2.5 / np.log(10)) * flux
        else:
            nsigflux = 10 ** (-0.4 * (data['limiting_mag'] - PHOT_ZP))
            flux = None
            fluxerr = nsigflux / PHOT_DETECTION_THRESHOLD

        # convert flux to microJanskies.
        table = Table(
            [
                {
                    'flux': flux,
                    'fluxerr': fluxerr,
                    'magsys': data['magsys'],
                    'zp': PHOT_ZP,
                    'filter': data['filter'],
                    'mjd': data['mjd'],
                }
            ]
        )
        if flux is None:
            # this needs to be non-null for the conversion step
            # will be replaced later with null
            table['flux'] = 0.0

        # conversion happens here
        photdata = PhotometricData(table).normalized(zp=PHOT_ZP, zpsys=PHOT_SYS)

        # replace with null if needed
        final_flux = None if flux is None else photdata.flux[0]

        p = Photometry(
            obj_id=data['obj_id'],
            mjd=data['mjd'],
            flux=final_flux,
            fluxerr=photdata.fluxerr[0],
            instrument_id=data['instrument_id'],
            assignment_id=data['assignment_id'],
            filter=data['filter'],
            ra=data['ra'],
            dec=data['dec'],
            ra_unc=data['ra_unc'],
            dec_unc=data['dec_unc'],
        )
        if 'alert_id' in data and data['alert_id'] is not None:
            p.alert_id = data['alert_id']
        return p


class AssignmentSchema(_Schema):
    # For generating API docs and extremely basic validation

    run_id = fields.Integer(required=True)
    obj_id = fields.String(
        required=True, metadata={'description': 'The ID of the object to observe.'}
    )
    priority = ApispecEnumField(
        py_followup_priorities,
        required=True,
        metadata={
            "description": ('Priority of the request, ' '(lowest = 1, highest = 5).')
        },
    )
    status = fields.String(metadata={'description': 'The status of the request'})
    comment = fields.String(
        metadata={'description': 'An optional comment describing the request.'}
    )


class ObservingRunPost(_Schema):
    instrument_id = fields.Integer(
        required=True,
        metadata={
            "description": ('The ID of the instrument to be ' 'used in this run.')
        },
    )

    # name of the PI
    pi = fields.String(metadata={'description': 'The PI of the observing run.'})
    observers = fields.String(metadata={'description': 'The names of the observers'})
    group_id = fields.Integer(
        metadata={'description': 'The ID of the group this run is associated with.'}
    )
    calendar_date = fields.Date(
        metadata={"description": 'The local calendar date of the run.'}, required=True
    )


class GcnHandlerPut(_Schema):
    xml = fields.String(metadata={'description': 'VOEvent XML content.'})


class GcnEventHandlerGet(_Schema):
    tags = fields.List(fields.Field(), metadata={'description': 'Event tags'})
    dateobs = fields.Field(metadata={'description': 'UTC event timestamp'})
    localizations = fields.List(
        fields.Field(), metadata={'description': 'Healpix localizations'}
    )
    notices = fields.List(
        fields.Field(), metadata={'description': 'VOEvent XML notices'}
    )
    lightcurve = fields.String(metadata={'description': 'URL for light curve'})


class LocalizationHandlerGet(_Schema):
    localization_name = fields.String(metadata={'description': 'Localization name'})
    dateobs = fields.String(metadata={'description': 'UTC event timestamp'})
    flat_2d = fields.List(
        fields.Float, metadata={'description': 'Flattened 2D healpix map'}
    )
    contour = fields.Field(metadata={'description': 'GeoJSON contours of healpix map'})


class GcnEventViewsHandlerGet(_Schema):
    tags = fields.List(fields.Field(), metadata={'description': 'Event list'})


class FollowupRequestPost(_Schema):

    obj_id = fields.String(
        required=True,
        metadata={'description': "ID of the target Obj."},
    )

    payload = fields.Field(
        required=False, metadata={'description': "Content of the followup request."}
    )

    status = fields.String(
        missing="pending submission",
        metadata={'description': "The status of the request."},
        required=False,
    )

    allocation_id = fields.Integer(
        required=True,
        metadata={'description': "Followup request allocation ID."},
    )

    target_group_ids = fields.List(
        fields.Integer,
        required=False,
        metadata={
            'description': (
                'IDs of groups to share the results of the f' 'ollowup request with.'
            )
        },
    )


class ObservingRunGet(ObservingRunPost):
    owner_id = fields.Integer(
        metadata={'description': 'The User ID of the owner of this run.'}
    )
    ephemeris = fields.Field(metadata={'description': 'Observing run ephemeris data.'})
    id = fields.Integer(metadata={'description': 'Unique identifier for the run.'})

    @pre_dump
    def serialize(self, data, **kwargs):
        data.ephemeris = data.instrument.telescope.ephemeris(data.calendar_noon)
        return data


class ObservingRunGetWithAssignments(ObservingRunGet):
    assignments = fields.List(fields.Field())
    instrument = fields.Field()


class PhotometryRangeQuery(_Schema):
    instrument_ids = fields.List(
        fields.Integer,
        metadata={
            'description': (
                "IDs of the instruments to query "
                "for photometry from. If `None`, "
                "queries all instruments."
            )
        },
        required=False,
        missing=None,
        default=None,
    )

    min_date = fields.DateTime(
        required=False,
        metadata={
            'description': (
                'Query for photometry taken after '
                'this UT `DateTime`. For an '
                'open-ended interval use `None`.'
            )
        },
        missing=None,
        default=None,
    )

    max_date = fields.DateTime(
        required=False,
        metadata={
            'description': (
                'Query for photometry taken before '
                'this UT `DateTime`. For an '
                'open-ended interval use `None`.'
            )
        },
        missing=None,
        default=None,
    )


class SpectrumAsciiFileParseJSON(_Schema):

    wave_column = fields.Integer(
        missing=0,
        metadata={
            'description': (
                "The 0-based index of the ASCII column corresponding "
                "to the wavelength values of the spectrum (default 0)."
            )
        },
    )
    flux_column = fields.Integer(
        missing=1,
        metadata={
            'description': (
                "The 0-based index of the ASCII column corresponding to "
                "the flux values of the spectrum (default 1)."
            )
        },
    )
    fluxerr_column = fields.Integer(
        missing=None,
        metadata={
            'description': (
                "The 0-based index of the ASCII column corresponding to the flux "
                "error values of the spectrum (default None). If a column for errors "
                "is provided, set to the corresponding 0-based column number, "
                "otherwise, it will be ignored."
            )
        },
    )

    ascii = fields.String(
        metadata={
            'description': """The content of the ASCII file to be parsed.

The file can optionally contain a header which will be parsed and stored.

The lines that make up the ASCII header must appear at the beginning of the \
file and all be formatted the same way within a single file. They can be \
formatted in one of two ways.

```
1) # KEY: VALUE
2) # KEY = VALUE / COMMENT
```

`astropy.io.ascii.read` is used to load the table into Python memory. An \
attempt is made to parse the header first using method 1, then method 2.

Example of format 1:

```
# XTENSION: IMAGE
# BITPIX: -32
# NAXIS: 2
# NAXIS1: 433
# NAXIS2: 1
# RA: 230.14
```

Example of format 2:

```
# FILTER  = 'clear   '           / Filter
# EXPTIME =              600.003 / Total exposure time (sec); avg. of R&B
# OBJECT  = 'ZTF20abpuxna'       / User-specified object name
# TARGNAME= 'ZTF20abpuxna_S1'    / Target name (from starlist)
# DICHNAME= '560     '           / Dichroic
# GRISNAME= '400/3400'           / Blue grism
# GRANAME = '400/8500'           / Red grating
# WAVELEN =        7829.41406250 / Red specified central wavelength
# BLUFILT = 'clear   '           / Blue filter
# REDFILT = 'Clear   '           / Red filter
# SLITNAME= 'long_1.0'           / Slitmask
# INSTRUME= 'LRIS+LRISBLUE'      / Camera
# TELESCOP= 'Keck I  '           / Telescope name
# BLUDET  = 'LRISB   '           / LRIS blue detector
# REDDET  = 'LRISR3  '           / LRIS red detector
# OBSERVER= 'Andreoni Anand De'  / Observer name
# REDUCER = '        '           / Name of reducer
# LPIPEVER= '2020.06 '           / LPipe version number
# HOSTNAME= 'gayatri '           / LPipe host computer name
# IDLVER  = '8.1     '           / IDL version number
# DATE    = '2020-09-15T09:47:10' / UT end of last exposure
```

The data must be at least 2 column ascii (wavelength, flux). If flux errors are \
provided in an additional column, the column must be specified in the call. \
If more than 2 columns are given, by default the first two are interpreted as \
(wavelength, flux). The column indices of each of these arguments can be controlled \
by passing the integer column index to the POST JSON.

Examples of valid data sections:

Many-column ASCII:

```
   10295.736  2.62912e-16  1.67798e-15  2.24407e-17    4084    75.956  5.48188e+15  0
   10296.924  2.96887e-16  1.57197e-15  2.21469e-17    4085    75.959  5.42569e+15  0
   10298.112  3.20429e-16  1.45017e-15  2.16863e-17    4086    75.962  5.36988e+15  0
   10299.301  3.33367e-16  1.06116e-15  1.94187e-17    4087    75.965  5.31392e+15  0
   10300.489  3.09943e-16  6.99539e-16  1.67183e-17    4088    75.968  5.25836e+15  0
   10301.678  3.48273e-16  5.56194e-16  1.59555e-17    4089    75.972  5.20314e+15  0
   10302.866  3.48102e-16  5.28483e-16  1.58033e-17    4090    75.975  5.15146e+15  0
   10304.055  3.78640e-16  6.00997e-16  1.67462e-17    4091    75.978  5.10058e+15  0
   10305.243  4.28820e-16  7.18759e-16  1.81534e-17    4092    75.981  5.05032e+15  0
   10306.432  4.13152e-16  7.54203e-16  1.83965e-17    4093    75.984  5.00097e+15  0
```

3-column ASCII:

```
8993.2 1.148e-16 7.919e-34
9018.7 1.068e-16 6.588e-34
9044.3 1.056e-16 5.660e-34
9069.9 9.763e-17 5.593e-34
9095.4 1.048e-16 8.374e-34
9121.0 1.026e-16 8.736e-34
9146.6 8.472e-17 9.505e-34
9172.1 9.323e-17 7.592e-34
9197.7 1.050e-16 7.863e-34
9223.3 8.701e-17 7.135e-34
```

2-column ASCII:

```
      10045.1    0.0217740
      10046.3    0.0182158
      10047.4    0.0204764
      10048.6    0.0231833
      10049.8    0.0207157
      10051.0    0.0185226
      10052.2    0.0200072
      10053.4    0.0205159
      10054.5    0.0199460
      10055.7    0.0210533
```


2-column ASCII:
```
7911.60 1.045683
7920.80 1.046414
7930.00 1.235362
7939.20 0.783466
7948.40 1.116153
7957.60 1.375844
7966.80 1.029127
7976.00 1.019637
7985.20 0.732859
7994.40 1.236514
```

"""
        },
        required=True,
    )


class SpectrumAsciiFilePostJSON(SpectrumAsciiFileParseJSON):
    obj_id = fields.String(
        metadata={'description': 'The ID of the object that the spectrum is of.'},
        required=True,
    )

    instrument_id = fields.Integer(
        metadata={'description': 'The ID of the instrument that took the spectrum.'},
        required=True,
    )

    type = fields.String(
        validate=validate.OneOf(ALLOWED_SPECTRUM_TYPES),
        required=False,
        metadata={
            'by_value': True,
            'description': f'''Type of spectrum. One of: {', '.join(f"'{t}'" for t in ALLOWED_SPECTRUM_TYPES)}.
                    Defaults to 'f{default_spectrum_type}'.''',
        },
    )

    label = fields.String(
        metadata={
            'description': 'User defined label to be placed in plot legends, '
            'instead of the default <instrument>-<date taken>.'
        },
        required=False,
    )

    observed_at = fields.DateTime(
        metadata={'description': 'The ISO UTC time the spectrum was taken.'},
        required=True,
    )

    group_ids = fields.List(
        fields.Integer,
        metadata={'description': "The IDs of the groups to share this spectrum with."},
    )

    filename = fields.String(
        metadata={'description': "The original filename (for bookkeeping purposes)."},
        required=True,
    )
    reduced_by = fields.List(
        fields.Integer,
        metadata={
            'description': "IDs of the Users who reduced this Spectrum, or to use as points of contact given an external reducer."
        },
        missing=[],
    )

    external_reducer = fields.String(
        metadata={'description': "Free text provided as an external reducer"},
        required=False,
        missing=None,
    )

    observed_by = fields.List(
        fields.Integer,
        metadata={
            'description': "IDs of the Users who observed this Spectrum, or to use as points of contact given an external observer."
        },
        missing=[],
    )

    external_observer = fields.String(
        metadata={'description': "Free text provided as an external observer"},
        required=False,
        missing=None,
    )

    followup_request_id = fields.Integer(
        required=False,
        metadata={
            'description': (
                'ID of the Followup request that generated this spectrum, ' 'if any.'
            )
        },
    )

    assignment_id = fields.Integer(
        required=False,
        metadata={
            'description': (
                'ID of the classical assignment that generated this spectrum, '
                'if any.'
            )
        },
    )


class SpectrumPost(_Schema):

    wavelengths = fields.List(
        fields.Float,
        required=True,
        metadata={'description': "Wavelengths of the spectrum [Angstrom]."},
    )

    fluxes = fields.List(
        fields.Float,
        required=True,
        metadata={'description': "Flux of the Spectrum [F_lambda, arbitrary units]."},
    )

    errors = fields.List(
        fields.Float,
        metadata={
            'description': "Errors on the fluxes of the spectrum [F_lambda, same units as `fluxes`.]"
        },
    )

    obj_id = fields.String(
        required=True,
        metadata={'description': "ID of this Spectrum's Obj."},
    )

    observed_at = fields.DateTime(
        metadata={'description': 'The ISO UTC time the spectrum was taken.'},
        required=True,
    )

    reduced_by = fields.List(
        fields.Integer,
        metadata={
            'description': "IDs of the Users who reduced this Spectrum, or to use as points of contact given an external reducer."
        },
        missing=[],
    )

    external_reducer = fields.String(
        metadata={'description': "Free text provided as an external reducer"},
        required=False,
        missing=None,
    )

    observed_by = fields.List(
        fields.Integer,
        metadata={
            'description': "IDs of the Users who observed this Spectrum, or to use as points of contact given an external observer."
        },
        missing=[],
    )

    external_observer = fields.String(
        metadata={'description': "Free text provided as an external observer"},
        required=False,
        missing=None,
    )

    origin = fields.String(
        required=False, metadata={'description': "Origin of the spectrum."}
    )

    type = fields.String(
        validate=validate.OneOf(ALLOWED_SPECTRUM_TYPES),
        required=False,
        metadata={
            "description": f'''Type of spectrum. One of: {''.join(f"'{t}'" for t in ALLOWED_SPECTRUM_TYPES)}.
                         Defaults to 'f{default_spectrum_type}'.'''
        },
    )

    label = fields.String(
        required=False,
        metadata={
            'description': "User defined label (can be used to replace default instrument/date labeling on plot legends)."
        },
    )

    instrument_id = fields.Integer(
        required=True,
        metadata={'description': "ID of the Instrument that acquired the Spectrum."},
    )

    group_ids = fields.Field(
        missing=[],
        metadata={
            'description': 'IDs of the Groups to share this spectrum with. Set to "all"'
            ' to make this spectrum visible to all users.'
        },
    )

    followup_request_id = fields.Integer(
        required=False,
        metadata={
            'description': 'ID of the Followup request that generated this spectrum, '
            'if any.'
        },
    )

    assignment_id = fields.Integer(
        required=False,
        metadata={
            'description': 'ID of the classical assignment that generated this spectrum, '
            'if any.'
        },
    )

    altdata = fields.Field(
        metadata={'description': 'Miscellaneous alternative metadata.'}
    )


class GroupIDList(_Schema):

    group_ids = fields.List(fields.Integer, required=True)


class GalaxyHandlerPost(_Schema):
    catalog_name = fields.String(metadata={"description": 'Galaxy catalog name.'})
    catalog_data = fields.List(
        fields.Field(), metadata={"description": 'Galaxy catalog data'}
    )


def register_components(spec):
    print('Registering schemas with APISpec')

    schemas = inspect.getmembers(
        sys.modules[__name__], lambda m: isinstance(m, _Schema)
    )

    for (name, schema) in schemas:
        spec.components.schema(name, schema=schema)

        single = 'Single' + name
        arrayOf = 'ArrayOf' + name + 's'
        spec.components.schema(single, schema=success(single, schema))
        spec.components.schema(arrayOf, schema=success(arrayOf, [schema]))


# Replace schemas by instantiated versions
# These are picked up in `setup_schema` for the registry
Response = Response()
Error = Error()
Success = success('Success')
SinglePhotometryFlux = success('SinglePhotometryFlux', PhotometryFlux)
SinglePhotometryMag = success('SinglePhotometryMag', PhotometryMag)
PhotometryFlux = PhotometryFlux()
PhotometryMag = PhotometryMag()
PhotMagFlexible = PhotMagFlexible()
PhotFluxFlexible = PhotFluxFlexible()
ObservingRunPost = ObservingRunPost()
ObservingRunGet = ObservingRunGet()
AssignmentSchema = AssignmentSchema()
ObservingRunGetWithAssignments = ObservingRunGetWithAssignments()
PhotometryRangeQuery = PhotometryRangeQuery()
SpectrumAsciiFilePostJSON = SpectrumAsciiFilePostJSON()
FollowupRequestPost = FollowupRequestPost()
SpectrumAsciiFileParseJSON = SpectrumAsciiFileParseJSON()
SpectrumPost = SpectrumPost()
GroupIDList = GroupIDList()<|MERGE_RESOLUTION|>--- conflicted
+++ resolved
@@ -107,10 +107,6 @@
     module.
 
     """
-<<<<<<< HEAD
-=======
-    # for class_ in _Base._decl_class_registry.values():
->>>>>>> a51c7c63
     for mapper in _Base.registry.mappers:
         class_ = mapper.class_
         if hasattr(class_, '__tablename__'):
