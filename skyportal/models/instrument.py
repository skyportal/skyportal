--- conflicted
+++ resolved
@@ -132,16 +132,10 @@
         doc="treasuremap.space API ID for this instrument",
     )
 
-<<<<<<< HEAD
     region = deferred(
         sa.Column(
             sa.String, nullable=True, doc="Instrument astropy.regions representation."
         )
-=======
-    region = sa.Column(
-        sa.String, nullable=True, doc="Instrument astropy.regions representation."
->>>>>>> 4b7f95a7
-    )
 
     @property
     def does_spectroscopy(self):
