--- conflicted
+++ resolved
@@ -270,14 +270,10 @@
         sa.String,
         doc="Minor planet center name.",
     )
-<<<<<<< HEAD
-
     gcn_crossmatch = sa.Column(
         sa.ARRAY(sa.String),
         doc="List of GCN event dateobs for crossmatched events.",
     )
-
-=======
     tns_name = sa.Column(
         sa.String,
         doc="Transient Name Server name.",
@@ -287,7 +283,6 @@
         nullable=True,
         doc="TNS info in JSON format",
     )
->>>>>>> 6fa0f253
     score = sa.Column(sa.Float, nullable=True, doc="Machine learning score.")
 
     origin = sa.Column(sa.String, nullable=True, doc="Origin of the object.")
