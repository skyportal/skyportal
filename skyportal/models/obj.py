__all__ = ["Obj"]

import os
import re
import uuid

import astroplan
import conesearch_alchemy
import dustmaps.sfd
import healpix_alchemy
import numpy as np
import requests
import sqlalchemy as sa
from astropy import coordinates as ap_coord
from astropy import units as u
from dustmaps.config import config
from sqlalchemy import event
from sqlalchemy.dialects.postgresql import JSONB
from sqlalchemy.orm import relationship

from baselayer.app.env import load_env
from baselayer.app.models import (
    Base,
    CustomUserAccessControl,
    DBSession,
    public,
    restricted,
)
from baselayer.log import make_log

from .candidate import Candidate
from .cosmo import cosmo
from .photometric_series import PhotometricSeries
from .photometry import Photometry
from .spectrum import Spectrum
from .thumbnail import Thumbnail

_, cfg = load_env()
log = make_log("models.obj")

# The minimum signal-to-noise ratio to consider a photometry point as a detection
PHOT_DETECTION_THRESHOLD = cfg["misc.photometry_detection_threshold_nsigma"]

PS1_CUTOUT_TIMEOUT = 15  # seconds

# download dustmap if required
config["data_dir"] = cfg["misc.dustmap_folder"]
required_files = ["sfd/SFD_dust_4096_ngp.fits", "sfd/SFD_dust_4096_sgp.fits"]
if any(
    not os.path.isfile(os.path.join(config["data_dir"], required_file))
    for required_file in required_files
):
    try:
        dustmaps.sfd.fetch()
    except requests.exceptions.HTTPError:
        pass


def delete_obj_if_all_data_owned(cls, user_or_token):
    from .source import Source

    allow_nonadmins = cfg["misc.allow_nonadmins_delete_objs"]

    deletable_photometry = Photometry.query_records_accessible_by(
        user_or_token, mode="delete"
    ).subquery()
    nondeletable_photometry = (
        DBSession()
        .query(Photometry.obj_id)
        .join(
            deletable_photometry,
            deletable_photometry.c.id == Photometry.id,
            isouter=True,
        )
        .filter(deletable_photometry.c.id.is_(None))
        .distinct(Photometry.obj_id)
        .subquery()
    )

    deletable_photometric_series = PhotometricSeries.query_records_accessible_by(
        user_or_token, mode="delete"
    ).subquery()
    nondeletable_photometric_series = (
        DBSession()
        .query(PhotometricSeries.obj_id)
        .join(
            deletable_photometric_series,
            deletable_photometric_series.c.id == PhotometricSeries.id,
            isouter=True,
        )
        .filter(deletable_photometric_series.c.id.is_(None))
        .distinct(PhotometricSeries.obj_id)
        .subquery()
    )

    deletable_spectra = Spectrum.query_records_accessible_by(
        user_or_token, mode="delete"
    ).subquery()
    nondeletable_spectra = (
        DBSession()
        .query(Spectrum.obj_id)
        .join(
            deletable_spectra,
            deletable_spectra.c.id == Spectrum.id,
            isouter=True,
        )
        .filter(deletable_spectra.c.id.is_(None))
        .distinct(Spectrum.obj_id)
        .subquery()
    )

    deletable_candidates = Candidate.query_records_accessible_by(
        user_or_token, mode="delete"
    ).subquery()
    nondeletable_candidates = (
        DBSession()
        .query(Candidate.obj_id)
        .join(
            deletable_candidates,
            deletable_candidates.c.id == Candidate.id,
            isouter=True,
        )
        .filter(deletable_candidates.c.id.is_(None))
        .distinct(Candidate.obj_id)
        .subquery()
    )

    deletable_sources = Source.query_records_accessible_by(
        user_or_token, mode="delete"
    ).subquery()
    nondeletable_sources = (
        DBSession()
        .query(Source.obj_id)
        .join(
            deletable_sources,
            deletable_sources.c.id == Source.id,
            isouter=True,
        )
        .filter(deletable_sources.c.id.is_(None))
        .distinct(Source.obj_id)
        .subquery()
    )

    return (
        DBSession()
        .query(cls)
        .join(
            nondeletable_photometry,
            nondeletable_photometry.c.obj_id == cls.id,
            isouter=True,
        )
        .filter(nondeletable_photometry.c.obj_id.is_(None))
        .join(
            nondeletable_photometric_series,
            nondeletable_photometric_series.c.obj_id == cls.id,
            isouter=True,
        )
        .filter(nondeletable_photometric_series.c.obj_id.is_(None))
        .join(
            nondeletable_spectra,
            nondeletable_spectra.c.obj_id == cls.id,
            isouter=True,
        )
        .filter(nondeletable_spectra.c.obj_id.is_(None))
        .join(
            nondeletable_candidates,
            nondeletable_candidates.c.obj_id == cls.id,
            isouter=True,
        )
        .filter(nondeletable_candidates.c.obj_id.is_(None))
        .join(
            nondeletable_sources,
            nondeletable_sources.c.obj_id == cls.id,
            isouter=True,
        )
        .filter(nondeletable_sources.c.obj_id.is_(None))
        .filter(sa.literal(allow_nonadmins))
    )


class Obj(Base, conesearch_alchemy.Point):
    """A record of an astronomical Object and its metadata, such as position,
    positional uncertainties, name, and redshift."""

    update = public
    delete = restricted | CustomUserAccessControl(delete_obj_if_all_data_owned)

    id = sa.Column(sa.String, primary_key=True, doc="Name of the object.")
    # TODO should this column type be decimal? fixed-precision numeric

    ra_dis = sa.Column(sa.Float, doc="J2000 Right Ascension at discovery time [deg].")
    dec_dis = sa.Column(sa.Float, doc="J2000 Declination at discovery time [deg].")

    ra_err = sa.Column(
        sa.Float,
        nullable=True,
        doc="Error on J2000 Right Ascension at discovery time [deg].",
    )
    dec_err = sa.Column(
        sa.Float,
        nullable=True,
        doc="Error on J2000 Declination at discovery time [deg].",
    )

    offset = sa.Column(
        sa.Float, default=0.0, doc="Offset from nearest static object [arcsec]."
    )
<<<<<<< HEAD
    t0 = sa.Column(sa.Float, nullable=True, index=True, doc="Reference time.")
=======
    t0 = sa.Column(sa.Float, nullable=True, doc="Reference time.")
>>>>>>> 930568ed
    redshift = sa.Column(sa.Float, nullable=True, index=True, doc="Redshift.")
    redshift_error = sa.Column(sa.Float, nullable=True, doc="Redshift error.")
    redshift_origin = sa.Column(sa.String, nullable=True, doc="Redshift source.")
    redshift_history = sa.Column(
        JSONB,
        nullable=True,
        doc="Record of who set which redshift values and when.",
    )
    host = relationship(
        "Galaxy",
        back_populates="objects",
        doc="The Galaxy associated with this source.",
        foreign_keys="Obj.host_id",
    )
    host_id = sa.Column(
        sa.ForeignKey("galaxys.id", ondelete="CASCADE"),
        nullable=True,
        index=True,
        doc="The ID of the Galaxy to which this Obj is associated.",
    )
    summary = sa.Column(sa.String, nullable=True, doc="Summary of the obj.")
    summary_history = sa.Column(
        JSONB,
        nullable=True,
        doc="Record of the summaries generated and written about this obj",
    )
    # Contains all external metadata, e.g. simbad, pan-starrs, tns, gaia
    altdata = sa.Column(
        JSONB,
        nullable=True,
        doc="Misc. alternative metadata stored in JSON format, e.g. "
        "`{'gaia': {'info': {'Teff': 5780}}}`",
    )

    dist_nearest_source = sa.Column(
        sa.Float, nullable=True, doc="Distance to the nearest Obj [arcsec]."
    )
    mag_nearest_source = sa.Column(
        sa.Float, nullable=True, doc="Magnitude of the nearest Obj [AB]."
    )
    e_mag_nearest_source = sa.Column(
        sa.Float, nullable=True, doc="Error on magnitude of the nearest Obj [mag]."
    )

    transient = sa.Column(
        sa.Boolean,
        default=False,
        doc="Boolean indicating whether the object is an astrophysical transient.",
    )
    varstar = sa.Column(
        sa.Boolean,
        default=False,
        doc="Boolean indicating whether the object is a variable star.",
    )
    is_roid = sa.Column(
        sa.Boolean,
        default=False,
        doc="Boolean indicating whether the object is a moving object.",
    )
    mpc_name = sa.Column(
        sa.String,
        doc="Minor planet center name.",
    )
    gcn_crossmatch = sa.Column(
        sa.ARRAY(sa.String),
        doc="List of GCN event dateobs for crossmatched events.",
    )
    tns_name = sa.Column(
        sa.String,
        doc="Transient Name Server name.",
        index=True,
    )
    tns_info = sa.Column(
        JSONB,
        nullable=True,
        doc="TNS info in JSON format",
    )
    score = sa.Column(sa.Float, nullable=True, doc="Machine learning score.")

    origin = sa.Column(sa.String, nullable=True, doc="Origin of the object.")
    alias = sa.Column(
        sa.ARRAY(sa.String), nullable=True, doc="Alternative names for this object."
    )

    healpix = sa.Column(healpix_alchemy.Point, index=True)

    internal_key = sa.Column(
        sa.String,
        nullable=False,
        default=lambda: str(uuid.uuid4()),
        doc="Internal key used for secure websocket messaging.",
    )

    comments = relationship(
        "Comment",
        back_populates="obj",
        cascade="save-update, merge, refresh-expire, expunge, delete",
        passive_deletes=True,
        order_by="Comment.created_at",
        doc="Comments posted about the object.",
    )

    reminders = relationship(
        "Reminder",
        back_populates="obj",
        cascade="save-update, merge, refresh-expire, expunge, delete",
        passive_deletes=True,
        order_by="Reminder.created_at",
        doc="Reminders about the object.",
    )

    comments_on_spectra = relationship(
        "CommentOnSpectrum",
        back_populates="obj",
        cascade="save-update, merge, refresh-expire, expunge, delete",
        passive_deletes=True,
        order_by="CommentOnSpectrum.created_at",
        doc="Comments posted about spectra belonging to the object.",
    )

    reminders_on_spectra = relationship(
        "ReminderOnSpectrum",
        back_populates="obj",
        cascade="save-update, merge, refresh-expire, expunge, delete",
        passive_deletes=True,
        order_by="ReminderOnSpectrum.created_at",
        doc="Reminders about spectra belonging to the object.",
    )

    annotations = relationship(
        "Annotation",
        back_populates="obj",
        cascade="save-update, merge, refresh-expire, expunge",
        passive_deletes=True,
        order_by="Annotation.created_at",
        doc="Auto-annotations posted about the object.",
    )

    annotations_on_spectra = relationship(
        "AnnotationOnSpectrum",
        back_populates="obj",
        cascade="save-update, merge, refresh-expire, expunge, delete",
        passive_deletes=True,
        order_by="AnnotationOnSpectrum.created_at",
        doc="Auto-annotations posted about a spectrum belonging to the object.",
    )

    annotations_on_photometry = relationship(
        "AnnotationOnPhotometry",
        back_populates="obj",
        cascade="save-update, merge, refresh-expire, expunge, delete",
        passive_deletes=True,
        order_by="AnnotationOnPhotometry.created_at",
        doc="Auto-annotations posted about photometry belonging to the object.",
    )

    classifications = relationship(
        "Classification",
        back_populates="obj",
        cascade="save-update, merge, refresh-expire, expunge, delete-orphan, delete",
        passive_deletes=True,
        order_by="Classification.created_at",
        doc="Classifications of the object.",
    )

    photometry = relationship(
        "Photometry",
        back_populates="obj",
        cascade="save-update, merge, refresh-expire, expunge, delete",
        single_parent=True,
        passive_deletes=True,
        order_by="Photometry.mjd",
        doc="Photometry of the object.",
    )

    photstats = relationship(
        "PhotStat",
        back_populates="obj",
        cascade="save-update, merge, refresh-expire, expunge, delete",
        single_parent=True,
        passive_deletes=True,
        doc="Photometry statistics associated with the object.",
    )

    detect_photometry_count = sa.Column(
        sa.Integer,
        nullable=True,
        doc="How many times the object was detected above :math:`S/N = phot_detection_threshold (3.0 by default)`.",
    )

    photometric_series = relationship(
        "PhotometricSeries",
        back_populates="obj",
        cascade="save-update, merge, refresh-expire, expunge, delete",
        single_parent=True,
        passive_deletes=True,
        order_by="PhotometricSeries.mjd_first",
        doc="Photometric series associated with the object.",
    )

    spectra = relationship(
        "Spectrum",
        back_populates="obj",
        cascade="save-update, merge, refresh-expire, expunge, delete",
        single_parent=True,
        passive_deletes=True,
        order_by="Spectrum.observed_at",
        doc="Spectra of the object.",
    )
    thumbnails = relationship(
        "Thumbnail",
        back_populates="obj",
        cascade="save-update, merge, refresh-expire, expunge",
        passive_deletes=True,
        doc="Thumbnails of the object.",
    )

    followup_requests = relationship(
        "FollowupRequest",
        back_populates="obj",
        cascade="delete",
        passive_deletes=True,
        doc="Robotic follow-up requests of the object.",
    )
    assignments = relationship(
        "ClassicalAssignment",
        back_populates="obj",
        cascade="delete",
        passive_deletes=True,
        doc="Assignments of the object to classical observing runs.",
    )

    obj_notifications = relationship(
        "SourceNotification",
        back_populates="source",
        cascade="delete",
        passive_deletes=True,
        doc="Notifications regarding the object sent out by users",
    )

    obj_analyses = relationship(
        "ObjAnalysis",
        back_populates="obj",
        cascade="save-update, merge, refresh-expire, expunge",
        passive_deletes=True,
        doc="Analyses assocated with this obj.",
    )

    sources_in_gcns = relationship(
        "SourcesConfirmedInGCN",
        back_populates="obj",
        passive_deletes=True,
        doc="Sources in a localization.",
    )

    tns_submissions = relationship(
        "TNSRobotSubmission",
        back_populates="obj",
        passive_deletes=True,
        doc="TNS auto-submissions associated with this obj.",
    )

    def add_linked_thumbnails(self, thumbnails, session=None):
        """Determine the URLs of the SDSS, Legacy Survey DR9, and
        thumbnails of the object,
        insert them into the Thumbnails table, and link them to the object."""
        if session is None:
            session = DBSession()

        # first we create and commit the thumbnails that don't require any request
        # to external services to get their URLs
        # that way we don't end up committing nothing if one of the external requests
        # fails for some reason, and we provide the user with as many thumbnails as
        # possible, as quickly as possible
        if "sdss" in thumbnails:
            session.add(Thumbnail(obj=self, public_url=self.sdss_url, type="sdss"))
        if "ls" in thumbnails:
            session.add(
                Thumbnail(obj=self, public_url=self.legacysurvey_dr9_url, type="ls")
            )
        session.commit()

        # now we create the thumbnails that require external requests
        if "ps1" in thumbnails:
            url = self.panstarrs_url
            session.add(Thumbnail(obj=self, public_url=url, type="ps1"))
            session.commit()

    @property
    def sdss_url(self):
        """Construct URL for public Sloan Digital Sky Survey (SDSS) cutout, using DR18."""
        return (
            f"https://skyserver.sdss.org/dr18/SkyServerWS/ImgCutout/getjpeg"
            "?TaskName=SkyServer.Chart.List"
            f"&ra={self.ra}&dec={self.dec}&scale=0.3&width=200&height=200"
            f"&opt=G&query=&Grid=on"
        )

    @property
    def legacysurvey_dr9_url(self):
        """Construct URL for public Legacy Survey DR9 cutout."""
        return (
            f"https://www.legacysurvey.org/viewer/jpeg-cutout?ra={self.ra}"
            f"&dec={self.dec}&size=200&layer=ls-dr9&pixscale=0.262&bands=grz"
        )

    @property
    def panstarrs_url(self):
        """Construct URL for public PanSTARRS-1 (PS1) cutout.

        The cutout service doesn't allow directly querying for an image; the
        best we can do is request a page that contains a link to the image we
        want (in this case a combination of the g/r/i filters).

        If this page does not return without PS1_CUTOUT_TIMEOUT seconds then
        we assume that the image is not available and return None.
        """
        ps_query_url = (
            f"http://ps1images.stsci.edu/cgi-bin/ps1cutouts"
            f"?pos={self.ra}+{self.dec}&filter=color&filter=g"
            f"&filter=r&filter=i&filetypes=stack&size=250"
        )
        cutout_url = "/static/images/currently_unavailable.png"
        try:
            response = requests.get(ps_query_url, timeout=PS1_CUTOUT_TIMEOUT)
            response.raise_for_status()
            content = response.content.decode()
            no_stamps = re.search("No PS1 3PI images were found", content)
            if no_stamps:
                cutout_url = "/static/images/outside_survey.png"
            match = re.search('src="//ps1images.stsci.edu.*?"', content)
            if match:
                cutout_url = match.group().replace('src="', "https:").replace('"', "")
        except requests.exceptions.HTTPError as http_err:
            log(f"HTTPError getting thumbnail for {self.id}: {http_err}")
        except requests.exceptions.Timeout as timeout_err:
            log(f"Timeout in getting thumbnail for {self.id}: {timeout_err}")
        except requests.exceptions.ChunkedEncodingError as chunk_err:
            log(
                f"Chunked encoding error in getting thumbnail for {self.id}: {chunk_err}"
            )
        except requests.exceptions.RequestException as other_err:
            log(f"Unexpected error in getting thumbnail for {self.id}: {other_err}")
        except Exception as e:
            log(f"Unexpected error in getting thumbnail for {self.id}: {e}")
        finally:
            return cutout_url

    @property
    def target(self):
        """Representation of the RA and Dec of this Obj as an
        astroplan.FixedTarget."""
        coord = ap_coord.SkyCoord(self.ra, self.dec, unit="deg")
        return astroplan.FixedTarget(name=self.id, coord=coord)

    @property
    def gal_lat_deg(self):
        """Get the galactic latitute of this object"""
        coord = ap_coord.SkyCoord(self.ra, self.dec, unit="deg")
        return coord.galactic.b.deg

    @property
    def gal_lon_deg(self):
        """Get the galactic longitude of this object"""
        coord = ap_coord.SkyCoord(self.ra, self.dec, unit="deg")
        return coord.galactic.l.deg

    @property
    def luminosity_distance(self):
        """
        The luminosity distance in Mpc, using either DM or distance data
        in the altdata fields or using the cosmology/redshift. Specifically
        the user can add `dm` (mag), `parallax` (arcsec), `dist_kpc`,
        `dist_Mpc`, `dist_pc` or `dist_cm` to `altdata` and
        those will be picked up (in that order) as the distance
        rather than the redshift.

        Return None if the redshift puts the source not within the Hubble flow
        """

        # there may be a non-redshift based measurement of distance
        # for nearby sources
        if isinstance(self.altdata, dict):
            if self.altdata.get("dm") is not None:
                # see eq (24) of https://ned.ipac.caltech.edu/level5/Hogg/Hogg7.html
                return (
                    (10 ** (float(self.altdata.get("dm")) / 5.0)) * 1e-5 * u.Mpc
                ).value
            if self.altdata.get("parallax") is not None:
                if float(self.altdata.get("parallax")) > 0:
                    # assume parallax in arcsec
                    return (1e-6 * u.Mpc / float(self.altdata.get("parallax"))).value

            if self.altdata.get("dist_kpc") is not None:
                return (float(self.altdata.get("dist_kpc")) * 1e-3 * u.Mpc).value
            if self.altdata.get("dist_Mpc") is not None:
                return (float(self.altdata.get("dist_Mpc")) * u.Mpc).value
            if self.altdata.get("dist_pc") is not None:
                return (float(self.altdata.get("dist_pc")) * 1e-6 * u.Mpc).value
            if self.altdata.get("dist_cm") is not None:
                return (float(self.altdata.get("dist_cm")) * u.Mpc / 3.085e18).value

        if self.redshift:
            if self.redshift * 2.99e5 * u.km / u.s < 350 * u.km / u.s:
                # stubbornly refuse to give a distance if the source
                # is not in the Hubble flow
                # cf. https://www.aanda.org/articles/aa/full/2003/05/aa3077/aa3077.html
                # within ~5 Mpc (cz ~ 350 km/s) a given galaxy velocity
                # can be between between ~0-500 km/s
                return None
            return (cosmo.luminosity_distance(self.redshift)).to(u.Mpc).value
        return None

    @property
    def dm(self):
        """Distance modulus to the object"""
        dl = self.luminosity_distance
        if dl:
            return 5.0 * np.log10((dl * u.Mpc) / (10 * u.pc)).value
        return None

    @property
    def angular_diameter_distance(self):
        dl = self.luminosity_distance
        if dl:
            if self.redshift and self.redshift * 2.99e5 * u.km / u.s > 350 * u.km / u.s:
                # see eq (20) of https://ned.ipac.caltech.edu/level5/Hogg/Hogg7.html
                return dl / (1 + self.redshift) ** 2
            return dl
        return None

    @property
    def host_offset(self):
        host = self.host
        if host:
            obj_coord = ap_coord.SkyCoord(self.ra, self.dec, unit="deg")
            host_coord = ap_coord.SkyCoord(host.ra, host.dec, unit="deg")
            sep = obj_coord.separation(host_coord)

            return sep
        return None

    @property
    def host_distance(self):
        host = self.host
        if host:
            if host.redshift is not None:
                host_distance = cosmo.luminosity_distance(host.redshift).to(u.Mpc)
            else:
                host_distance = host.distmpc * u.Mpc

            if self.redshift:
                obj_coord = ap_coord.SkyCoord(
                    self.ra * u.deg,
                    self.dec * u.deg,
                    distance=cosmo.luminosity_distance(self.redshift).to(u.Mpc),
                )
            else:
                obj_coord = ap_coord.SkyCoord(
                    self.ra * u.deg, self.dec * u.deg, distance=host_distance
                )
            host_coord = ap_coord.SkyCoord(
                host.ra * u.deg, host.dec * u.deg, distance=host_distance
            )
            sep = obj_coord.separation_3d(host_coord)
            return sep
        return None

    def airmass(self, telescope, time, below_horizon=np.inf):
        """Return the airmass of the object at a given time. Uses the Pickering
        (2002) interpolation of the Rayleigh (molecular atmosphere) airmass.

        The Pickering interpolation tends toward 38.7494 as the altitude
        approaches zero.

        Parameters
        ----------
        telescope : `skyportal.models.Telescope`
            The telescope to use for the airmass calculation
        time : `astropy.time.Time` or list of astropy.time.Time`
            The time or times at which to calculate the airmass
        below_horizon : scalar, Numeric
            Airmass value to assign when an object is below the horizon.
            An object is "below the horizon" when its altitude is less than
            zero degrees.

        Returns
        -------
        airmass : ndarray
           The airmass of the Obj at the requested times
        """

        output_shape = time.shape
        time = np.atleast_1d(time)
        altitude = self.altitude(telescope, time).to("degree").value
        above = altitude > 0

        # use Pickering (2002) interpolation to calculate the airmass
        # The Pickering interpolation tends toward 38.7494 as the altitude
        # approaches zero.
        sinarg = np.zeros_like(altitude)
        airmass = np.ones_like(altitude) * np.inf
        sinarg[above] = altitude[above] + 244 / (165 + 47 * altitude[above] ** 1.1)
        airmass[above] = 1.0 / np.sin(np.deg2rad(sinarg[above]))

        # set objects below the horizon to an airmass of infinity
        airmass[~above] = below_horizon
        airmass = airmass.reshape(output_shape)

        return airmass

    def altitude(self, telescope, time):
        """Return the altitude of the object at a given time.

        Parameters
        ----------
        telescope : `skyportal.models.Telescope`
            The telescope to use for the altitude calculation

        time : `astropy.time.Time`
            The time or times at which to calculate the altitude

        Returns
        -------
        alt : `astropy.coordinates.AltAz`
           The altitude of the Obj at the requested times
        """

        return telescope.observer.altaz(time, self.target).alt

    @property
    def ebv(self):
        """E(B-V) extinction for the object"""

        coord = ap_coord.SkyCoord(self.ra, self.dec, unit="deg")
        try:
            return float(dustmaps.sfd.SFDQuery()(coord))
        except Exception:
            return None


Obj.candidates = relationship(
    Candidate,
    back_populates="obj",
    cascade="delete",
    passive_deletes=True,
    doc="Instances in which this Obj passed a group's filter.",
)

# See source.py for Obj.sources relationship
# It had to be defined there to prevent a circular import.


@event.listens_for(Obj, "before_delete")
def delete_obj_thumbnails_from_disk(mapper, connection, target):
    for thumb in target.thumbnails:
        if thumb.file_uri is not None:
            try:
                os.remove(thumb.file_uri)
            except (FileNotFoundError, OSError) as e:
                log(f"Error deleting thumbnail file {thumb.file_uri}: {e}")<|MERGE_RESOLUTION|>--- conflicted
+++ resolved
@@ -205,11 +205,7 @@
     offset = sa.Column(
         sa.Float, default=0.0, doc="Offset from nearest static object [arcsec]."
     )
-<<<<<<< HEAD
-    t0 = sa.Column(sa.Float, nullable=True, index=True, doc="Reference time.")
-=======
     t0 = sa.Column(sa.Float, nullable=True, doc="Reference time.")
->>>>>>> 930568ed
     redshift = sa.Column(sa.Float, nullable=True, index=True, doc="Redshift.")
     redshift_error = sa.Column(sa.Float, nullable=True, doc="Redshift error.")
     redshift_origin = sa.Column(sa.String, nullable=True, doc="Redshift source.")
