--- conflicted
+++ resolved
@@ -461,19 +461,11 @@
         doc="Sources in a localization.",
     )
 
-<<<<<<< HEAD
-    external_publishing_submissions = relationship(
-        "ExternalPublishingSubmission",
-        back_populates="obj",
-        passive_deletes=True,
-        doc="External publishing auto-submissions associated with this obj.",
-=======
     sharing_service_submissions = relationship(
         "SharingServiceSubmission",
         back_populates="obj",
         passive_deletes=True,
         doc="Sharing submissions associated with this obj.",
->>>>>>> 2e1fc6a0
     )
 
     def add_linked_thumbnails(self, thumbnails, session=None):
