__all__ = ['Obj']

import uuid
import requests
import re
import os

import sqlalchemy as sa
from sqlalchemy import event
from sqlalchemy.orm import relationship
from sqlalchemy.dialects.postgresql import JSONB

from astropy import coordinates as ap_coord
from astropy import units as u
import astroplan
import conesearch_alchemy
import healpix_alchemy
import numpy as np
import dustmaps.sfd
from dustmaps.config import config

from baselayer.app.env import load_env
from baselayer.app.models import (
    Base,
    ThreadSession,
    public,
    restricted,
    CustomUserAccessControl,
)
from baselayer.log import make_log

from .photometry import Photometry
from .photometric_series import PhotometricSeries
from .spectrum import Spectrum
from .candidate import Candidate
from .thumbnail import Thumbnail
from .cosmo import cosmo

_, cfg = load_env()
log = make_log('models.obj')

# The minimum signal-to-noise ratio to consider a photometry point as a detection
PHOT_DETECTION_THRESHOLD = cfg["misc.photometry_detection_threshold_nsigma"]

PS1_CUTOUT_TIMEOUT = 15  # seconds

# download dustmap if required
config['data_dir'] = cfg['misc.dustmap_folder']
required_files = ['sfd/SFD_dust_4096_ngp.fits', 'sfd/SFD_dust_4096_sgp.fits']
if any(
    [
        not os.path.isfile(os.path.join(config['data_dir'], required_file))
        for required_file in required_files
    ]
):
    try:
        dustmaps.sfd.fetch()
    except requests.exceptions.HTTPError:
        pass


def delete_obj_if_all_data_owned(cls, user_or_token):
    from .source import Source

    allow_nonadmins = cfg["misc.allow_nonadmins_delete_objs"]

    deletable_photometry = Photometry.query_records_accessible_by(
        user_or_token, mode="delete"
    ).subquery()
    nondeletable_photometry = (
        ThreadSession()
        .query(Photometry.obj_id)
        .join(
            deletable_photometry,
            deletable_photometry.c.id == Photometry.id,
            isouter=True,
        )
        .filter(deletable_photometry.c.id.is_(None))
        .distinct(Photometry.obj_id)
        .subquery()
    )

    deletable_photometric_series = PhotometricSeries.query_records_accessible_by(
        user_or_token, mode="delete"
    ).subquery()
    nondeletable_photometric_series = (
        ThreadSession()
        .query(PhotometricSeries.obj_id)
        .join(
            deletable_photometric_series,
            deletable_photometric_series.c.id == PhotometricSeries.id,
            isouter=True,
        )
        .filter(deletable_photometric_series.c.id.is_(None))
        .distinct(PhotometricSeries.obj_id)
        .subquery()
    )

    deletable_spectra = Spectrum.query_records_accessible_by(
        user_or_token, mode="delete"
    ).subquery()
    nondeletable_spectra = (
        ThreadSession()
        .query(Spectrum.obj_id)
        .join(
            deletable_spectra,
            deletable_spectra.c.id == Spectrum.id,
            isouter=True,
        )
        .filter(deletable_spectra.c.id.is_(None))
        .distinct(Spectrum.obj_id)
        .subquery()
    )

    deletable_candidates = Candidate.query_records_accessible_by(
        user_or_token, mode="delete"
    ).subquery()
    nondeletable_candidates = (
        ThreadSession()
        .query(Candidate.obj_id)
        .join(
            deletable_candidates,
            deletable_candidates.c.id == Candidate.id,
            isouter=True,
        )
        .filter(deletable_candidates.c.id.is_(None))
        .distinct(Candidate.obj_id)
        .subquery()
    )

    deletable_sources = Source.query_records_accessible_by(
        user_or_token, mode="delete"
    ).subquery()
    nondeletable_sources = (
        ThreadSession()
        .query(Source.obj_id)
        .join(
            deletable_sources,
            deletable_sources.c.id == Source.id,
            isouter=True,
        )
        .filter(deletable_sources.c.id.is_(None))
        .distinct(Source.obj_id)
        .subquery()
    )

    return (
        ThreadSession()
        .query(cls)
        .join(
            nondeletable_photometry,
            nondeletable_photometry.c.obj_id == cls.id,
            isouter=True,
        )
        .filter(nondeletable_photometry.c.obj_id.is_(None))
        .join(
            nondeletable_photometric_series,
            nondeletable_photometric_series.c.obj_id == cls.id,
            isouter=True,
        )
        .filter(nondeletable_photometric_series.c.obj_id.is_(None))
        .join(
            nondeletable_spectra,
            nondeletable_spectra.c.obj_id == cls.id,
            isouter=True,
        )
        .filter(nondeletable_spectra.c.obj_id.is_(None))
        .join(
            nondeletable_candidates,
            nondeletable_candidates.c.obj_id == cls.id,
            isouter=True,
        )
        .filter(nondeletable_candidates.c.obj_id.is_(None))
        .join(
            nondeletable_sources,
            nondeletable_sources.c.obj_id == cls.id,
            isouter=True,
        )
        .filter(nondeletable_sources.c.obj_id.is_(None))
        .filter(sa.literal(allow_nonadmins))
    )


class Obj(Base, conesearch_alchemy.Point):
    """A record of an astronomical Object and its metadata, such as position,
    positional uncertainties, name, and redshift."""

    update = public
    delete = restricted | CustomUserAccessControl(delete_obj_if_all_data_owned)

    id = sa.Column(sa.String, primary_key=True, doc="Name of the object.")
    # TODO should this column type be decimal? fixed-precision numeric

    ra_dis = sa.Column(sa.Float, doc="J2000 Right Ascension at discovery time [deg].")
    dec_dis = sa.Column(sa.Float, doc="J2000 Declination at discovery time [deg].")

    ra_err = sa.Column(
        sa.Float,
        nullable=True,
        doc="Error on J2000 Right Ascension at discovery time [deg].",
    )
    dec_err = sa.Column(
        sa.Float,
        nullable=True,
        doc="Error on J2000 Declination at discovery time [deg].",
    )

    offset = sa.Column(
        sa.Float, default=0.0, doc="Offset from nearest static object [arcsec]."
    )
    redshift = sa.Column(sa.Float, nullable=True, index=True, doc="Redshift.")
    redshift_error = sa.Column(sa.Float, nullable=True, doc="Redshift error.")
    redshift_origin = sa.Column(sa.String, nullable=True, doc="Redshift source.")
    redshift_history = sa.Column(
        JSONB,
        nullable=True,
        doc="Record of who set which redshift values and when.",
    )
    host = relationship(
        'Galaxy',
        back_populates='objects',
        doc="The Galaxy associated with this source.",
        foreign_keys="Obj.host_id",
    )
    host_id = sa.Column(
        sa.ForeignKey('galaxys.id', ondelete='CASCADE'),
        nullable=True,
        index=True,
        doc="The ID of the Galaxy to which this Obj is associated.",
    )
    summary = sa.Column(sa.String, nullable=True, doc="Summary of the obj.")
    summary_history = sa.Column(
        JSONB,
        nullable=True,
        doc="Record of the summaries generated and written about this obj",
    )
    # Contains all external metadata, e.g. simbad, pan-starrs, tns, gaia
    altdata = sa.Column(
        JSONB,
        nullable=True,
        doc="Misc. alternative metadata stored in JSON format, e.g. "
        "`{'gaia': {'info': {'Teff': 5780}}}`",
    )

    dist_nearest_source = sa.Column(
        sa.Float, nullable=True, doc="Distance to the nearest Obj [arcsec]."
    )
    mag_nearest_source = sa.Column(
        sa.Float, nullable=True, doc="Magnitude of the nearest Obj [AB]."
    )
    e_mag_nearest_source = sa.Column(
        sa.Float, nullable=True, doc="Error on magnitude of the nearest Obj [mag]."
    )

    transient = sa.Column(
        sa.Boolean,
        default=False,
        doc="Boolean indicating whether the object is an astrophysical transient.",
    )
    varstar = sa.Column(
        sa.Boolean,
        default=False,
        doc="Boolean indicating whether the object is a variable star.",
    )
    is_roid = sa.Column(
        sa.Boolean,
        default=False,
        doc="Boolean indicating whether the object is a moving object.",
    )
    mpc_name = sa.Column(
        sa.String,
        doc="Minor planet center name.",
    )
    gcn_crossmatch = sa.Column(
        sa.ARRAY(sa.String),
        doc="List of GCN event dateobs for crossmatched events.",
    )
    tns_name = sa.Column(
        sa.String,
        doc="Transient Name Server name.",
    )
    tns_info = sa.Column(
        JSONB,
        nullable=True,
        doc="TNS info in JSON format",
    )
    score = sa.Column(sa.Float, nullable=True, doc="Machine learning score.")

    origin = sa.Column(sa.String, nullable=True, doc="Origin of the object.")
    alias = sa.Column(
        sa.ARRAY(sa.String), nullable=True, doc="Alternative names for this object."
    )

    healpix = sa.Column(healpix_alchemy.Point, index=True)

    internal_key = sa.Column(
        sa.String,
        nullable=False,
        default=lambda: str(uuid.uuid4()),
        doc="Internal key used for secure websocket messaging.",
    )

    comments = relationship(
        'Comment',
        back_populates='obj',
        cascade='save-update, merge, refresh-expire, expunge, delete',
        passive_deletes=True,
        order_by="Comment.created_at",
        doc="Comments posted about the object.",
    )

    reminders = relationship(
        'Reminder',
        back_populates='obj',
        cascade='save-update, merge, refresh-expire, expunge, delete',
        passive_deletes=True,
        order_by="Reminder.created_at",
        doc="Reminders about the object.",
    )

    comments_on_spectra = relationship(
        'CommentOnSpectrum',
        back_populates='obj',
        cascade='save-update, merge, refresh-expire, expunge, delete',
        passive_deletes=True,
        order_by="CommentOnSpectrum.created_at",
        doc="Comments posted about spectra belonging to the object.",
    )

    reminders_on_spectra = relationship(
        'ReminderOnSpectrum',
        back_populates='obj',
        cascade='save-update, merge, refresh-expire, expunge, delete',
        passive_deletes=True,
        order_by="ReminderOnSpectrum.created_at",
        doc="Reminders about spectra belonging to the object.",
    )

    annotations = relationship(
        'Annotation',
        back_populates='obj',
        cascade='save-update, merge, refresh-expire, expunge',
        passive_deletes=True,
        order_by="Annotation.created_at",
        doc="Auto-annotations posted about the object.",
    )

    annotations_on_spectra = relationship(
        'AnnotationOnSpectrum',
        back_populates='obj',
        cascade='save-update, merge, refresh-expire, expunge, delete',
        passive_deletes=True,
        order_by="AnnotationOnSpectrum.created_at",
        doc="Auto-annotations posted about a spectrum belonging to the object.",
    )

    annotations_on_photometry = relationship(
        'AnnotationOnPhotometry',
        back_populates='obj',
        cascade='save-update, merge, refresh-expire, expunge, delete',
        passive_deletes=True,
        order_by="AnnotationOnPhotometry.created_at",
        doc="Auto-annotations posted about photometry belonging to the object.",
    )

    classifications = relationship(
        'Classification',
        back_populates='obj',
        cascade='save-update, merge, refresh-expire, expunge, delete-orphan, delete',
        passive_deletes=True,
        order_by="Classification.created_at",
        doc="Classifications of the object.",
    )

    photometry = relationship(
        'Photometry',
        back_populates='obj',
        cascade='save-update, merge, refresh-expire, expunge, delete',
        single_parent=True,
        passive_deletes=True,
        order_by="Photometry.mjd",
        doc="Photometry of the object.",
    )

    photstats = relationship(
        'PhotStat',
        back_populates='obj',
        cascade='save-update, merge, refresh-expire, expunge, delete',
        single_parent=True,
        passive_deletes=True,
        doc="Photometry statistics associated with the object.",
    )

    detect_photometry_count = sa.Column(
        sa.Integer,
        nullable=True,
        doc="How many times the object was detected above :math:`S/N = phot_detection_threshold (3.0 by default)`.",
    )

    photometric_series = relationship(
        'PhotometricSeries',
        back_populates='obj',
        cascade='save-update, merge, refresh-expire, expunge, delete',
        single_parent=True,
        passive_deletes=True,
        order_by="PhotometricSeries.mjd_first",
        doc="Photometric series associated with the object.",
    )

    spectra = relationship(
        'Spectrum',
        back_populates='obj',
        cascade='save-update, merge, refresh-expire, expunge, delete',
        single_parent=True,
        passive_deletes=True,
        order_by="Spectrum.observed_at",
        doc="Spectra of the object.",
    )
    thumbnails = relationship(
        'Thumbnail',
        back_populates='obj',
        cascade='save-update, merge, refresh-expire, expunge',
        passive_deletes=True,
        doc="Thumbnails of the object.",
    )

    followup_requests = relationship(
        'FollowupRequest',
        back_populates='obj',
        cascade='delete',
        passive_deletes=True,
        doc="Robotic follow-up requests of the object.",
    )
    assignments = relationship(
        'ClassicalAssignment',
        back_populates='obj',
        cascade='delete',
        passive_deletes=True,
        doc="Assignments of the object to classical observing runs.",
    )

    obj_notifications = relationship(
        "SourceNotification",
        back_populates="source",
        cascade='delete',
        passive_deletes=True,
        doc="Notifications regarding the object sent out by users",
    )

    obj_analyses = relationship(
        'ObjAnalysis',
        back_populates='obj',
        cascade='save-update, merge, refresh-expire, expunge',
        passive_deletes=True,
        doc="Analyses assocated with this obj.",
    )

    sources_in_gcns = relationship(
        "SourcesConfirmedInGCN",
        back_populates="obj",
        passive_deletes=True,
        doc="Sources in a localization.",
    )

    def add_linked_thumbnails(self, thumbnails, session=None):
        """Determine the URLs of the SDSS, Legacy Survey DR9, and
        thumbnails of the object,
        insert them into the Thumbnails table, and link them to the object."""
        if session is None:
<<<<<<< HEAD
            session = ThreadSession()
=======
            session = DBSession()

        # first we create and commit the thumbnails that don't require any request
        # to external services to get their URLs
        # that way we don't end up committing nothing if one of the external requests
        # fails for some reason, and we provide the user with as many thumbnails as
        # possible, as quickly as possible
>>>>>>> 35252162
        if "sdss" in thumbnails:
            session.add(Thumbnail(obj=self, public_url=self.sdss_url, type='sdss'))
        if "ls" in thumbnails:
            session.add(
                Thumbnail(obj=self, public_url=self.legacysurvey_dr9_url, type='ls')
            )
<<<<<<< HEAD
        if "ps1" in thumbnails:
            session.add(Thumbnail(obj=self, public_url=self.panstarrs_url, type="ps1"))

        session.commit()
=======
        session.commit()

        # now we create the thumbnails that require external requests
        if "ps1" in thumbnails:
            url = self.panstarrs_url
            session.add(Thumbnail(obj=self, public_url=url, type="ps1"))
            session.commit()
>>>>>>> 35252162

    @property
    def sdss_url(self):
        """Construct URL for public Sloan Digital Sky Survey (SDSS) cutout."""
        return (
            f"https://skyserver.sdss.org/dr12/SkyserverWS/ImgCutout/getjpeg"
            f"?ra={self.ra}&dec={self.dec}&scale=0.3&width=200&height=200"
            f"&opt=G&query=&Grid=on"
        )

    @property
    def legacysurvey_dr9_url(self):
        """Construct URL for public Legacy Survey DR9 cutout."""
        return (
            f"https://www.legacysurvey.org/viewer/jpeg-cutout?ra={self.ra}"
            f"&dec={self.dec}&size=200&layer=ls-dr9&pixscale=0.262&bands=grz"
        )

    @property
    def panstarrs_url(self):
        """Construct URL for public PanSTARRS-1 (PS1) cutout.

        The cutout service doesn't allow directly querying for an image; the
        best we can do is request a page that contains a link to the image we
        want (in this case a combination of the g/r/i filters).

        If this page does not return without PS1_CUTOUT_TIMEOUT seconds then
        we assume that the image is not available and return None.
        """
        ps_query_url = (
            f"https://ps1images.stsci.edu/cgi-bin/ps1cutouts"
            f"?pos={self.ra}+{self.dec}&filter=color&filter=g"
            f"&filter=r&filter=i&filetypes=stack&size=250"
        )
        cutout_url = "/static/images/currently_unavailable.png"
        try:
            response = requests.get(ps_query_url, timeout=PS1_CUTOUT_TIMEOUT)
            response.raise_for_status()
            content = response.content.decode()
            no_stamps = re.search("No PS1 3PI images were found", content)
            if no_stamps:
                cutout_url = "/static/images/outside_survey.png"
            match = re.search('src="//ps1images.stsci.edu.*?"', content)
            if match:
                cutout_url = match.group().replace('src="', 'https:').replace('"', '')
        except requests.exceptions.HTTPError as http_err:
            log(f"HTTPError getting thumbnail for {self.id}: {http_err}")
        except requests.exceptions.Timeout as timeout_err:
            log(f"Timeout in getting thumbnail for {self.id}: {timeout_err}")
        except requests.exceptions.ChunkedEncodingError as chunk_err:
            log(
                f"Chunked encoding error in getting thumbnail for {self.id}: {chunk_err}"
            )
        except requests.exceptions.RequestException as other_err:
            log(f"Unexpected error in getting thumbnail for {self.id}: {other_err}")
        except Exception as e:
            log(f"Unexpected error in getting thumbnail for {self.id}: {e}")
        finally:
            return cutout_url

    @property
    def target(self):
        """Representation of the RA and Dec of this Obj as an
        astroplan.FixedTarget."""
        coord = ap_coord.SkyCoord(self.ra, self.dec, unit='deg')
        return astroplan.FixedTarget(name=self.id, coord=coord)

    @property
    def gal_lat_deg(self):
        """Get the galactic latitute of this object"""
        coord = ap_coord.SkyCoord(self.ra, self.dec, unit="deg")
        return coord.galactic.b.deg

    @property
    def gal_lon_deg(self):
        """Get the galactic longitude of this object"""
        coord = ap_coord.SkyCoord(self.ra, self.dec, unit="deg")
        return coord.galactic.l.deg

    @property
    def luminosity_distance(self):
        """
        The luminosity distance in Mpc, using either DM or distance data
        in the altdata fields or using the cosmology/redshift. Specifically
        the user can add `dm` (mag), `parallax` (arcsec), `dist_kpc`,
        `dist_Mpc`, `dist_pc` or `dist_cm` to `altdata` and
        those will be picked up (in that order) as the distance
        rather than the redshift.

        Return None if the redshift puts the source not within the Hubble flow
        """

        # there may be a non-redshift based measurement of distance
        # for nearby sources
        if isinstance(self.altdata, dict):
            if self.altdata.get("dm") is not None:
                # see eq (24) of https://ned.ipac.caltech.edu/level5/Hogg/Hogg7.html
                return (
                    (10 ** (float(self.altdata.get("dm")) / 5.0)) * 1e-5 * u.Mpc
                ).value
            if self.altdata.get("parallax") is not None:
                if float(self.altdata.get("parallax")) > 0:
                    # assume parallax in arcsec
                    return (1e-6 * u.Mpc / float(self.altdata.get("parallax"))).value

            if self.altdata.get("dist_kpc") is not None:
                return (float(self.altdata.get("dist_kpc")) * 1e-3 * u.Mpc).value
            if self.altdata.get("dist_Mpc") is not None:
                return (float(self.altdata.get("dist_Mpc")) * u.Mpc).value
            if self.altdata.get("dist_pc") is not None:
                return (float(self.altdata.get("dist_pc")) * 1e-6 * u.Mpc).value
            if self.altdata.get("dist_cm") is not None:
                return (float(self.altdata.get("dist_cm")) * u.Mpc / 3.085e18).value

        if self.redshift:
            if self.redshift * 2.99e5 * u.km / u.s < 350 * u.km / u.s:
                # stubbornly refuse to give a distance if the source
                # is not in the Hubble flow
                # cf. https://www.aanda.org/articles/aa/full/2003/05/aa3077/aa3077.html
                # within ~5 Mpc (cz ~ 350 km/s) a given galaxy velocty
                # can be between between ~0-500 km/s
                return None
            return (cosmo.luminosity_distance(self.redshift)).to(u.Mpc).value
        return None

    @property
    def dm(self):
        """Distance modulus to the object"""
        dl = self.luminosity_distance
        if dl:
            return 5.0 * np.log10((dl * u.Mpc) / (10 * u.pc)).value
        return None

    @property
    def angular_diameter_distance(self):
        dl = self.luminosity_distance
        if dl:
            if self.redshift and self.redshift * 2.99e5 * u.km / u.s > 350 * u.km / u.s:
                # see eq (20) of https://ned.ipac.caltech.edu/level5/Hogg/Hogg7.html
                return dl / (1 + self.redshift) ** 2
            return dl
        return None

    @property
    def host_offset(self):
        host = self.host
        if host:
            obj_coord = ap_coord.SkyCoord(self.ra, self.dec, unit='deg')
            host_coord = ap_coord.SkyCoord(host.ra, host.dec, unit='deg')
            sep = obj_coord.separation(host_coord)

            return sep
        return None

    @property
    def host_distance(self):
        host = self.host
        if host:
            if host.redshift is not None:
                host_distance = cosmo.luminosity_distance(host.redshift).to(u.Mpc)
            else:
                host_distance = host.distmpc * u.Mpc

            if self.redshift:
                obj_coord = ap_coord.SkyCoord(
                    self.ra * u.deg,
                    self.dec * u.deg,
                    distance=cosmo.luminosity_distance(self.redshift).to(u.Mpc),
                )
            else:
                obj_coord = ap_coord.SkyCoord(
                    self.ra * u.deg, self.dec * u.deg, distance=host_distance
                )
            host_coord = ap_coord.SkyCoord(
                host.ra * u.deg, host.dec * u.deg, distance=host_distance
            )
            sep = obj_coord.separation_3d(host_coord)
            return sep
        return None

    def airmass(self, telescope, time, below_horizon=np.inf):
        """Return the airmass of the object at a given time. Uses the Pickering
        (2002) interpolation of the Rayleigh (molecular atmosphere) airmass.

        The Pickering interpolation tends toward 38.7494 as the altitude
        approaches zero.

        Parameters
        ----------
        telescope : `skyportal.models.Telescope`
            The telescope to use for the airmass calculation
        time : `astropy.time.Time` or list of astropy.time.Time`
            The time or times at which to calculate the airmass
        below_horizon : scalar, Numeric
            Airmass value to assign when an object is below the horizon.
            An object is "below the horizon" when its altitude is less than
            zero degrees.

        Returns
        -------
        airmass : ndarray
           The airmass of the Obj at the requested times
        """

        output_shape = time.shape
        time = np.atleast_1d(time)
        altitude = self.altitude(telescope, time).to('degree').value
        above = altitude > 0

        # use Pickering (2002) interpolation to calculate the airmass
        # The Pickering interpolation tends toward 38.7494 as the altitude
        # approaches zero.
        sinarg = np.zeros_like(altitude)
        airmass = np.ones_like(altitude) * np.inf
        sinarg[above] = altitude[above] + 244 / (165 + 47 * altitude[above] ** 1.1)
        airmass[above] = 1.0 / np.sin(np.deg2rad(sinarg[above]))

        # set objects below the horizon to an airmass of infinity
        airmass[~above] = below_horizon
        airmass = airmass.reshape(output_shape)

        return airmass

    def altitude(self, telescope, time):
        """Return the altitude of the object at a given time.

        Parameters
        ----------
        telescope : `skyportal.models.Telescope`
            The telescope to use for the altitude calculation

        time : `astropy.time.Time`
            The time or times at which to calculate the altitude

        Returns
        -------
        alt : `astropy.coordinates.AltAz`
           The altitude of the Obj at the requested times
        """

        return telescope.observer.altaz(time, self.target).alt

    @property
    def ebv(self):
        """E(B-V) extinction for the object"""

        coord = ap_coord.SkyCoord(self.ra, self.dec, unit='deg')
        try:
            return float(dustmaps.sfd.SFDQuery()(coord))
        except Exception:
            return None


Obj.candidates = relationship(
    Candidate,
    back_populates='obj',
    cascade='delete',
    passive_deletes=True,
    doc="Instances in which this Obj passed a group's filter.",
)

# See source.py for Obj.sources relationship
# It had to be defined there to prevent a circular import.


@event.listens_for(Obj, 'before_delete')
def delete_obj_thumbnails_from_disk(mapper, connection, target):
    for thumb in target.thumbnails:
        if thumb.file_uri is not None:
            try:
                os.remove(thumb.file_uri)
            except (FileNotFoundError, OSError) as e:
                log(f"Error deleting thumbnail file {thumb.file_uri}: {e}")<|MERGE_RESOLUTION|>--- conflicted
+++ resolved
@@ -467,29 +467,19 @@
         thumbnails of the object,
         insert them into the Thumbnails table, and link them to the object."""
         if session is None:
-<<<<<<< HEAD
             session = ThreadSession()
-=======
-            session = DBSession()
 
         # first we create and commit the thumbnails that don't require any request
         # to external services to get their URLs
         # that way we don't end up committing nothing if one of the external requests
         # fails for some reason, and we provide the user with as many thumbnails as
         # possible, as quickly as possible
->>>>>>> 35252162
         if "sdss" in thumbnails:
             session.add(Thumbnail(obj=self, public_url=self.sdss_url, type='sdss'))
         if "ls" in thumbnails:
             session.add(
                 Thumbnail(obj=self, public_url=self.legacysurvey_dr9_url, type='ls')
             )
-<<<<<<< HEAD
-        if "ps1" in thumbnails:
-            session.add(Thumbnail(obj=self, public_url=self.panstarrs_url, type="ps1"))
-
-        session.commit()
-=======
         session.commit()
 
         # now we create the thumbnails that require external requests
@@ -497,7 +487,6 @@
             url = self.panstarrs_url
             session.add(Thumbnail(obj=self, public_url=url, type="ps1"))
             session.commit()
->>>>>>> 35252162
 
     @property
     def sdss_url(self):
