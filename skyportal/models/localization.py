--- conflicted
+++ resolved
@@ -205,13 +205,6 @@
 
     healpix = sa.Column(healpix_alchemy.Tile, primary_key=True, index=True)
 
-<<<<<<< HEAD
-    healpix_alchemy.constants.PIXEL_AREA
-
-    @property
-    def area(self):
-        return self.PIXEL_AREA
-=======
 
 class LocalizationProperty(Base):
     """Store properties for localizations."""
@@ -268,5 +261,4 @@
         doc='localization ID',
     )
 
-    text = sa.Column(sa.Unicode, nullable=False, index=True)
->>>>>>> 7b395bb6
+    text = sa.Column(sa.Unicode, nullable=False, index=True)