__all__ = [
    'Localization',
    'LocalizationTag',
    'LocalizationProperty',
    'LocalizationTile',
]

<<<<<<< HEAD
import datetime
=======
import sqlalchemy as sa
from sqlalchemy.orm import relationship, deferred
from sqlalchemy.dialects.postgresql import JSONB
from sqlalchemy.ext.hybrid import hybrid_property
from sqlalchemy import event
>>>>>>> 4b63f278

import dustmaps.sfd
import healpix_alchemy
import healpy
import ligo.skymap.bayestar as ligo_bayestar
import ligo.skymap.postprocess
import numpy as np
import sqlalchemy as sa
from astropy.table import Table
from dateutil.relativedelta import relativedelta
from dustmaps.config import config
from sqlalchemy import event
from sqlalchemy.dialects.postgresql import JSONB
from sqlalchemy.ext.declarative import DeclarativeMeta
from sqlalchemy.ext.hybrid import hybrid_property
from sqlalchemy.orm import deferred, relationship
from sqlalchemy.sql.ddl import DDL

from baselayer.app.env import load_env
<<<<<<< HEAD
from baselayer.app.models import AccessibleIfUserMatches, Base
=======
from baselayer.log import make_log

from ..utils.files import save_file_data, delete_file_data
>>>>>>> 4b63f278

_, cfg = load_env()
config['data_dir'] = cfg['misc.dustmap_folder']

log = make_log('models/localizations')


class PartitionByMeta(DeclarativeMeta):
    def __new__(cls, clsname, bases, attrs, *, partition_by, partition_type):
        @classmethod
        def get_partition_name(cls_, suffix):
            return f'{cls_.__tablename__}_{suffix}'

        @classmethod
        def create_partition(
            cls_, suffix, partition_stmt, subpartition_by=None, subpartition_type=None
        ):
            if suffix not in cls_.partitions:

                partition = PartitionByMeta(
                    f'{clsname}{suffix}',
                    bases,
                    {'__tablename__': cls_.get_partition_name(suffix)},
                    partition_type=subpartition_type,
                    partition_by=subpartition_by,
                )

                partition.__table__.add_is_dependent_on(cls_.__table__)
                event.listen(
                    partition.__table__,
                    'after_create',
                    DDL(
                        f"""
                        ALTER TABLE {cls_.__tablename__}
                        ATTACH PARTITION {partition.__tablename__}
                        {partition_stmt};
                        """
                    ),
                )

                cls_.partitions[suffix] = partition

            return cls_.partitions[suffix]

        if partition_by is not None:
            attrs.update(
                {
                    '__table_args__': attrs.get('__table_args__', ())
                    + (
                        dict(
                            postgresql_partition_by=f'{partition_type.upper()}({partition_by})'
                        ),
                    ),
                    'partitions': {},
                    'partitioned_by': partition_by,
                    'get_partition_name': get_partition_name,
                    'create_partition': create_partition,
                }
            )

        return super().__new__(cls, clsname, bases, attrs)


class Localization(Base):
    """Localization information, including the localization ID, event ID, right
    ascension, declination, error radius (if applicable), and the healpix
    map. The healpix map is a multi-order healpix skymap, and this
    representation of the skymap has many tiles (in the
    LocalizationTile table). Healpix decomposes the sky into a set of equal
    area tiles each with a unique index, convenient for decomposing
    the sphere into subdivisions."""

    update = delete = AccessibleIfUserMatches('sent_by')

    sent_by_id = sa.Column(
        sa.ForeignKey('users.id', ondelete='CASCADE'),
        nullable=False,
        index=True,
        doc="The ID of the User who created this Localization.",
    )

    sent_by = relationship(
        "User",
        foreign_keys=sent_by_id,
        back_populates="localizations",
        doc="The user that saved this Localization",
    )

    nside = 512
    # HEALPix resolution used for flat (non-multiresolution) operations.

    dateobs = sa.Column(
        sa.ForeignKey('gcnevents.dateobs', ondelete="CASCADE"),
        nullable=False,
        index=True,
        doc='UTC event timestamp',
    )

    localization_name = sa.Column(sa.String, doc='Localization name', index=True)

    uniq = deferred(
        sa.Column(
            sa.ARRAY(sa.BigInteger),
            nullable=False,
            doc='Multiresolution HEALPix UNIQ pixel index array',
        )
    )

    probdensity = deferred(
        sa.Column(
            sa.ARRAY(sa.Float),
            nullable=False,
            doc='Multiresolution HEALPix probability density array',
        )
    )

    distmu = deferred(
        sa.Column(sa.ARRAY(sa.Float), doc='Multiresolution HEALPix distance mu array')
    )

    distsigma = deferred(
        sa.Column(
            sa.ARRAY(sa.Float), doc='Multiresolution HEALPix distance sigma array'
        )
    )

    distnorm = deferred(
        sa.Column(
            sa.ARRAY(sa.Float),
            doc='Multiresolution HEALPix distance normalization array',
        )
    )

    contour = deferred(sa.Column(JSONB, doc='GeoJSON contours'))

    _localization_path = sa.Column(
        sa.String,
        nullable=True,
        doc='file path where the data of the localization is saved.',
    )

    observationplan_requests = relationship(
        'ObservationPlanRequest',
        back_populates='localization',
        cascade='delete',
        passive_deletes=True,
        doc="Observation plan requests of the localization.",
    )

    survey_efficiency_analyses = relationship(
        'SurveyEfficiencyForObservations',
        back_populates='localization',
        cascade='delete',
        passive_deletes=True,
        doc="Survey efficiency analyses of the event.",
    )

    properties = relationship(
        'LocalizationProperty',
        cascade='save-update, merge, refresh-expire, expunge, delete',
        passive_deletes=True,
        order_by="LocalizationProperty.created_at",
        doc="Properties associated with this Localization.",
    )

    tags = relationship(
        'LocalizationTag',
        cascade='save-update, merge, refresh-expire, expunge, delete',
        passive_deletes=True,
        order_by="LocalizationTag.created_at",
        doc="Tags associated with this Localization.",
    )

    notice_id = sa.Column(
        sa.ForeignKey('gcnnotices.id', ondelete='CASCADE'),
        nullable=True,
        doc="The ID of the Notice that this Localization is associated with, if any.",
    )

    @hybrid_property
    def is_3d(self):
        return (
            self.distmu is not None
            and self.distsigma is not None
            and self.distnorm is not None
        )

    @is_3d.expression
    def is_3d(cls):
        return sa.and_(
            cls.distmu.isnot(None),
            cls.distsigma.isnot(None),
            cls.distnorm.isnot(None),
        )

    @property
    def table_2d(self):
        """Get multiresolution HEALPix dataset, probability density only."""
        return Table(
            [np.asarray(self.uniq, dtype=np.int64), self.probdensity],
            names=['UNIQ', 'PROBDENSITY'],
        )

    @property
    def table(self):
        """Get multiresolution HEALPix dataset, probability density and
        distance."""
        if self.is_3d:
            return Table(
                [
                    np.asarray(self.uniq, dtype=np.int64),
                    self.probdensity,
                    self.distmu,
                    self.distsigma,
                    self.distnorm,
                ],
                names=['UNIQ', 'PROBDENSITY', 'DISTMU', 'DISTSIGMA', 'DISTNORM'],
            )
        else:
            return self.table_2d

    @property
    def flat_2d(self):
        """Get flat resolution HEALPix dataset, probability density only."""
        order = healpy.nside2order(Localization.nside)
        result = ligo_bayestar.rasterize(self.table_2d, order)['PROB']
        return healpy.reorder(result, 'NESTED', 'RING')

    @property
    def flat(self):
        """Get flat resolution HEALPix dataset, probability density and
        distance."""
        if self.is_3d:
            order = healpy.nside2order(Localization.nside)
            t = ligo_bayestar.rasterize(self.table, order)
            result = t['PROB'], t['DISTMU'], t['DISTSIGMA'], t['DISTNORM']
            return healpy.reorder(result, 'NESTED', 'RING')
        else:
            return (self.flat_2d,)

    @property
    def center(self):
        """Get information about the center of the localization."""

        prob = self.flat_2d
        coord = ligo.skymap.postprocess.posterior_max(prob)

        center_info = {}
        center_info["ra"] = coord.ra.deg
        center_info["dec"] = coord.dec.deg
        center_info["gal_lat"] = coord.galactic.b.deg
        center_info["gal_lon"] = coord.galactic.l.deg

        try:
            ebv = float(dustmaps.sfd.SFDQuery()(coord))
        except Exception:
            ebv = None
        center_info["ebv"] = ebv

        return center_info

    def get_localization_path(self):
        """
        Get the path to the localization's data.
        """
        return self._localization_path

    def save_data(self, filename, file_data):
        """
        Save the localization's data to disk.
        """

        # there's a default value but it is best to provide a full path in the config
        root_folder = cfg.get('localizations_folder', 'localizations_data')

        full_path = save_file_data(root_folder, str(self.id), filename, file_data)

        # persist the filename
        self._localization_path = full_path

    def delete_data(self):
        """
        Delete the localizations's data from disk.
        """

        try:
            delete_file_data(self._localization_path)

            # reset the filename
            self._localization_path = None
        except Exception:
            log(
                f"Failed to delete localization ID {self.id} file {self._localization_path}"
            )


class LocalizationTileMixin:
    """This is a single tile within a skymap (as in the Localization table).
    Each tile has an associated healpix id and probability density."""

    localization_id = sa.Column(
        sa.ForeignKey('localizations.id', ondelete="CASCADE"),
        primary_key=True,
        index=True,
        doc='localization ID',
    )

    probdensity = sa.Column(
        sa.Float,
        nullable=False,
        index=True,
        doc="Probability density for the tile",
    )

    dateobs = sa.Column(
        sa.DateTime,
        nullable=False,
        primary_key=True,
        doc="Date of observation for the Localization to which this tile belongs",
    )

    healpix = sa.Column(healpix_alchemy.Tile, primary_key=True, index=True)


class LocalizationTile(
    LocalizationTileMixin,
    Base,
    metaclass=PartitionByMeta,
    partition_by='dateobs',
    partition_type='RANGE',
):
    __tablename__ = 'localizationtiles'
    __table_args__ = (
        sa.Index(
            'localizationtile_id_healpix_dateobs_index',
            'id',
            'healpix',
            'dateobs',
            unique=True,
        ),
    )


# create default partition that will contain all data out of range (older than 2023-04-01, and newer than 2025-04-01)
LocalizationTile.create_partition("def", partition_stmt="DEFAULT")

# create partitions from 2023-04-01 to 2025-04-01
for year in range(2023, 2025):
    for month in range(1 if year != 2023 else 4, 13 if year != 2015 else 5):
        date = datetime.date(year, month, 1)
        LocalizationTile.create_partition(
            date.strftime("%Y_%m"),
            partition_stmt="FOR VALUES FROM ('{}') TO ('{}')".format(
                date.strftime("%Y-%m-%d"),
                (date + relativedelta(months=1)).strftime("%Y-%m-%d"),
            ),
        )


class LocalizationProperty(Base):
    """Store properties for localizations."""

    update = delete = AccessibleIfUserMatches('sent_by')

    sent_by_id = sa.Column(
        sa.ForeignKey('users.id', ondelete='CASCADE'),
        nullable=False,
        index=True,
        doc="The ID of the User who created this LocalizationProperty.",
    )

    sent_by = relationship(
        "User",
        foreign_keys=sent_by_id,
        back_populates="localizationproperties",
        doc="The user that saved this LocalizationProperty",
    )

    localization_id = sa.Column(
        sa.ForeignKey('localizations.id', ondelete="CASCADE"),
        primary_key=True,
        index=True,
        doc='localization ID',
    )

    data = sa.Column(JSONB, doc="Localization properties in JSON format.", index=True)


class LocalizationTag(Base):
    """Store qualitative tags for localizations."""

    update = delete = AccessibleIfUserMatches('sent_by')

    sent_by_id = sa.Column(
        sa.ForeignKey('users.id', ondelete='CASCADE'),
        nullable=False,
        index=True,
        doc="The ID of the User who created this LocalizationTag.",
    )

    sent_by = relationship(
        "User",
        foreign_keys=sent_by_id,
        back_populates="localizationtags",
        doc="The user that saved this LocalizationTag",
    )

    localization_id = sa.Column(
        sa.ForeignKey('localizations.id', ondelete="CASCADE"),
        primary_key=True,
        index=True,
        doc='localization ID',
    )

    text = sa.Column(sa.Unicode, nullable=False, index=True)


@event.listens_for(Localization, 'after_delete')
def delete_localization_data_from_disk(mapper, connection, target):
    log(f'Deleting localization data for localization id={target.id}')
    target.delete_data()<|MERGE_RESOLUTION|>--- conflicted
+++ resolved
@@ -5,15 +5,7 @@
     'LocalizationTile',
 ]
 
-<<<<<<< HEAD
 import datetime
-=======
-import sqlalchemy as sa
-from sqlalchemy.orm import relationship, deferred
-from sqlalchemy.dialects.postgresql import JSONB
-from sqlalchemy.ext.hybrid import hybrid_property
-from sqlalchemy import event
->>>>>>> 4b63f278
 
 import dustmaps.sfd
 import healpix_alchemy
@@ -33,13 +25,10 @@
 from sqlalchemy.sql.ddl import DDL
 
 from baselayer.app.env import load_env
-<<<<<<< HEAD
 from baselayer.app.models import AccessibleIfUserMatches, Base
-=======
 from baselayer.log import make_log
 
 from ..utils.files import save_file_data, delete_file_data
->>>>>>> 4b63f278
 
 _, cfg = load_env()
 config['data_dir'] = cfg['misc.dustmap_folder']
