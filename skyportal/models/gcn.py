__all__ = ['GcnNotice', 'GcnTag', 'GcnEvent']

import sqlalchemy as sa
from sqlalchemy.orm import relationship
from sqlalchemy.orm import deferred
from sqlalchemy.ext.hybrid import hybrid_property

import gcn
import lxml

from baselayer.app.models import Base, DBSession, AccessibleIfUserMatches


class GcnNotice(Base):
    """Records of ingested GCN notices"""

    update = delete = AccessibleIfUserMatches('sent_by')

    sent_by_id = sa.Column(
        sa.ForeignKey('users.id', ondelete='CASCADE'),
        nullable=False,
        index=True,
        doc="The ID of the User who created this GcnNotice.",
    )

    sent_by = relationship(
        "User",
        foreign_keys=sent_by_id,
        back_populates="gcnnotices",
        doc="The user that saved this GcnNotice",
    )

    ivorn = sa.Column(
        sa.String, unique=True, index=True, doc='Unique identifier of VOEvent'
    )

    notice_type = sa.Column(
        sa.Enum(gcn.NoticeType),
        nullable=False,
        doc='GCN Notice type',
    )

    stream = sa.Column(
        sa.String, nullable=False, doc='Event stream or mission (i.e., "Fermi")'
    )

    date = sa.Column(sa.DateTime, nullable=False, doc='UTC message timestamp')

    dateobs = sa.Column(
        sa.ForeignKey('gcnevents.dateobs', ondelete="CASCADE"),
        nullable=False,
        doc='UTC event timestamp',
    )

    content = deferred(
        sa.Column(sa.LargeBinary, nullable=False, doc='Raw VOEvent content')
    )

    def _get_property(self, property_name, value=None):
        root = lxml.etree.fromstring(self.content)
        path = ".//Param[@name='{}']".format(property_name)
        elem = root.find(path)
        value = float(elem.attrib.get('value', '')) * 100
        return value

    @property
    def has_ns(self):
        return self._get_property(property_name="HasNS")

    @property
    def has_remnant(self):
        return self._get_property(property_name="HasRemnant")

    @property
    def far(self):
        return self._get_property(property_name="FAR")

    @property
    def bns(self):
        return self._get_property(property_name="BNS")

    @property
    def nsbh(self):
        return self._get_property(property_name="NSBH")

    @property
    def bbh(self):
        return self._get_property(property_name="BBH")

    @property
    def mass_gap(self):
        return self._get_property(property_name="MassGap")

    @property
    def noise(self):
        return self._get_property(property_name="Terrestrial")


class GcnTag(Base):
    """Store qualitative tags for events."""

    update = delete = AccessibleIfUserMatches('sent_by')

    sent_by_id = sa.Column(
        sa.ForeignKey('users.id', ondelete='CASCADE'),
        nullable=False,
        index=True,
        doc="The ID of the User who created this GcnTag.",
    )

    sent_by = relationship(
        "User",
        foreign_keys=sent_by_id,
        back_populates="gcntags",
        doc="The user that saved this GcnTag",
    )

    dateobs = sa.Column(
        sa.ForeignKey('gcnevents.dateobs', ondelete="CASCADE"),
        nullable=False,
        index=True,
    )

    text = sa.Column(sa.Unicode, nullable=False)


class GcnEvent(Base):
    """Event information, including an event ID, mission, and time of the event."""

    update = delete = AccessibleIfUserMatches('sent_by')

    sent_by_id = sa.Column(
        sa.ForeignKey('users.id', ondelete='CASCADE'),
        nullable=False,
        index=True,
        doc="The ID of the User who created this GcnEvent.",
    )

    sent_by = relationship(
        "User",
        foreign_keys=sent_by_id,
        back_populates="gcnevents",
        doc="The user that saved this GcnEvent",
    )

    dateobs = sa.Column(sa.DateTime, doc='Event time', unique=True, nullable=False)

    gcn_notices = relationship("GcnNotice", order_by=GcnNotice.date)

    _tags = relationship(
        "GcnTag",
        order_by=(
            sa.func.lower(GcnTag.text).notin_({'fermi', 'swift', 'amon', 'lvc'}),
            sa.func.lower(GcnTag.text).notin_({'long', 'short'}),
            sa.func.lower(GcnTag.text).notin_({'grb', 'gw', 'transient'}),
        ),
    )

    localizations = relationship("Localization")

<<<<<<< HEAD
    observationplan_requests = relationship(
        'ObservationPlanRequest',
        back_populates='gcnevent',
        cascade='delete',
        passive_deletes=True,
        doc="Observation plan requests of the event.",
=======
    comments = relationship(
        'CommentOnGCN',
        back_populates='gcn',
        cascade='save-update, merge, refresh-expire, expunge, delete',
        passive_deletes=True,
        order_by="CommentOnGCN.created_at",
        doc="Comments posted about this GCN event.",
>>>>>>> 50ed7a2c
    )

    @hybrid_property
    def tags(self):
        """List of tags."""
        return [tag.text for tag in self._tags]

    @tags.expression
    def tags(cls):
        """List of tags."""
        return (
            DBSession()
            .query(GcnTag.text)
            .filter(GcnTag.dateobs == cls.dateobs)
            .subquery()
        )

    @hybrid_property
    def retracted(self):
        """Check if event is retracted."""
        return 'retracted' in self.tags

    @retracted.expression
    def retracted(cls):
        """Check if event is retracted."""
        return sa.literal('retracted').in_(cls.tags)

    @property
    def lightcurve(self):
        """GRB lightcurve URL."""
        try:
            notice = self.gcn_notices[0]
        except IndexError:
            return None
        root = lxml.etree.fromstring(notice.content)
        elem = root.find(".//Param[@name='LightCurve_URL']")
        if elem is None:
            return None
        else:
            try:
                return elem.attrib.get('value', '').replace('http://', 'https://')
            except Exception:
                return None

    @property
    def gracesa(self):
        """Event page URL."""
        try:
            notice = self.gcn_notices[0]
        except IndexError:
            return None
        root = lxml.etree.fromstring(notice.content)
        elem = root.find(".//Param[@name='EventPage']")
        if elem is None:
            return None
        else:
            try:
                return elem.attrib.get('value', '')
            except Exception:
                return None

    @property
    def ned_gwf(self):
        """NED URL."""
        return "https://ned.ipac.caltech.edu/gwf/events"

    @property
    def HasNS(self):
        """Checking if GW event contains NS."""
        notice = self.gcn_notices[0]
        root = lxml.etree.fromstring(notice.content)
        elem = root.find(".//Param[@name='HasNS']")
        if elem is None:
            return None
        else:
            try:
                return 'HasNS: ' + elem.attrib.get('value', '')
            except Exception:
                return None

    @property
    def HasRemnant(self):
        """Checking if GW event has remnant matter."""
        notice = self.gcn_notices[0]
        root = lxml.etree.fromstring(notice.content)
        elem = root.find(".//Param[@name='HasRemnant']")
        if elem is None:
            return None
        else:
            try:
                return 'HasRemnant: ' + elem.attrib.get('value', '')
            except Exception:
                return None

    @property
    def FAR(self):
        """Returning event false alarm rate."""
        notice = self.gcn_notices[0]
        root = lxml.etree.fromstring(notice.content)
        elem = root.find(".//Param[@name='FAR']")
        if elem is None:
            return None
        else:
            try:
                return 'FAR: ' + elem.attrib.get('value', '')
            except Exception:
                return None<|MERGE_RESOLUTION|>--- conflicted
+++ resolved
@@ -158,14 +158,14 @@
 
     localizations = relationship("Localization")
 
-<<<<<<< HEAD
     observationplan_requests = relationship(
         'ObservationPlanRequest',
         back_populates='gcnevent',
         cascade='delete',
         passive_deletes=True,
         doc="Observation plan requests of the event.",
-=======
+    )
+      
     comments = relationship(
         'CommentOnGCN',
         back_populates='gcn',
@@ -173,7 +173,6 @@
         passive_deletes=True,
         order_by="CommentOnGCN.created_at",
         doc="Comments posted about this GCN event.",
->>>>>>> 50ed7a2c
     )
 
     @hybrid_property
