--- conflicted
+++ resolved
@@ -165,11 +165,7 @@
         passive_deletes=True,
         doc="Observation plan requests of the event.",
     )
-<<<<<<< HEAD
-      
-=======
-
->>>>>>> 4d9c7330
+
     comments = relationship(
         'CommentOnGCN',
         back_populates='gcn',
