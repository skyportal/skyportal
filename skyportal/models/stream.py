__all__ = [
    "Stream",
    "StreamUser",
    "StreamPhotometry",
    "StreamPhotometricSeries",
    "StreamInvitation",
<<<<<<< HEAD
    "StreamExternalPublishingBot",
=======
    "StreamSharingService",
>>>>>>> 2e1fc6a0
]

import sqlalchemy as sa
from sqlalchemy.dialects.postgresql import JSONB
from sqlalchemy.orm import relationship

from baselayer.app.models import (
    AccessibleIfUserMatches,
    Base,
    CustomUserAccessControl,
    DBSession,
    User,
    join_model,
    restricted,
)

from .external_publishing import ExternalPublishingBot
from .group import Group, accessible_by_stream_members
from .invitation import Invitation
from .photometric_series import PhotometricSeries
from .photometry import Photometry
<<<<<<< HEAD
=======
from .sharing_service import SharingService
>>>>>>> 2e1fc6a0


class Stream(Base):
    """A data stream producing alerts that can be programmatically filtered
    using a Filter."""

    read = AccessibleIfUserMatches("users")
    create = update = delete = restricted

    name = sa.Column(sa.String, unique=True, nullable=False, doc="Stream name.")
    altdata = sa.Column(
        JSONB,
        nullable=True,
        doc="Misc. metadata stored in JSON format, e.g. "
        "`{'collection': 'ZTF_alerts', selector: [1, 2]}`",
    )

    groups = relationship(
        "Group",
        secondary="group_streams",
        back_populates="streams",
        passive_deletes=True,
        doc="The Groups with access to this Stream.",
    )
    users = relationship(
        "User",
        secondary="stream_users",
        back_populates="streams",
        passive_deletes=True,
        doc="The users with access to this stream.",
    )
    filters = relationship(
        "Filter",
        back_populates="stream",
        passive_deletes=True,
        doc="The filters with access to this stream.",
    )
    photometry = relationship(
        "Photometry",
        secondary="stream_photometry",
        back_populates="streams",
        cascade="save-update, merge, refresh-expire, expunge",
        passive_deletes=True,
        doc="The photometry associated with this stream.",
    )

    photometric_series = relationship(
        "PhotometricSeries",
        secondary="stream_photometric_series",
        back_populates="streams",
        cascade="save-update, merge, refresh-expire, expunge",
        passive_deletes=True,
        doc="Photometric series associated with this stream.",
    )

<<<<<<< HEAD
    external_publishing_bots = relationship(
        "ExternalPublishingBot",
        secondary="stream_external_publishing_bots",
        back_populates="streams",
        cascade="save-update, merge, refresh-expire, expunge",
        passive_deletes=True,
        doc="External publishing bots associated with this stream, used for auto-publishing.",
=======
    sharing_services = relationship(
        "SharingService",
        secondary="stream_sharingservices",
        back_populates="streams",
        cascade="save-update, merge, refresh-expire, expunge",
        passive_deletes=True,
        doc="Sharing services associated with this stream",
>>>>>>> 2e1fc6a0
    )


def stream_delete_logic(cls, user_or_token):
    """Can only delete a stream from a user if none of the user's groups
    require that stream for membership.
    """
    from .group_joins import GroupStream

    return (
        DBSession()
        .query(cls)
        .filter(sa.literal(user_or_token.is_admin))
        .join(User, cls.user)
        .outerjoin(Group, User.groups)
        .outerjoin(
            GroupStream,
            sa.and_(
                GroupStream.group_id == Group.id,
                GroupStream.stream_id == cls.stream_id,
            ),
        )
        .group_by(cls.id)
        # no OR here because Users will always be a member of at least one
        # group -- their single user group.
        .having(sa.func.bool_and(GroupStream.stream_id.is_(None)))
    )


StreamUser = join_model("stream_users", Stream, User)
StreamUser.__doc__ = "Join table mapping Streams to Users."
StreamUser.create = restricted
# only system admins can modify user stream permissions
# only system admins can modify user stream permissions
StreamUser.delete = CustomUserAccessControl(stream_delete_logic)

StreamPhotometry = join_model("stream_photometry", Stream, Photometry)
StreamPhotometry.__doc__ = "Join table mapping Streams to Photometry."
StreamPhotometry.create = accessible_by_stream_members

StreamPhotometricSeries = join_model(
    "stream_photometric_series", Stream, PhotometricSeries
)
StreamPhotometricSeries.__doc__ = "Join table mapping Streams to PhotometricSeries."
StreamPhotometricSeries.create = accessible_by_stream_members

StreamInvitation = join_model("stream_invitations", Stream, Invitation)

<<<<<<< HEAD
StreamExternalPublishingBot = join_model(
    "stream_external_publishing_bots", Stream, ExternalPublishingBot
)
StreamExternalPublishingBot.__doc__ = (
    "Join table mapping Streams to ExternalPublishingBots."
)
StreamExternalPublishingBot.create = accessible_by_stream_members
=======
StreamSharingService = join_model(
    "stream_sharingservices", Stream, SharingService, column_2="sharing_service_id"
)
StreamSharingService.__doc__ = "Join table mapping Streams to SharingServices."
StreamSharingService.create = accessible_by_stream_members
>>>>>>> 2e1fc6a0
<|MERGE_RESOLUTION|>--- conflicted
+++ resolved
@@ -4,11 +4,7 @@
     "StreamPhotometry",
     "StreamPhotometricSeries",
     "StreamInvitation",
-<<<<<<< HEAD
-    "StreamExternalPublishingBot",
-=======
     "StreamSharingService",
->>>>>>> 2e1fc6a0
 ]
 
 import sqlalchemy as sa
@@ -25,15 +21,11 @@
     restricted,
 )
 
-from .external_publishing import ExternalPublishingBot
 from .group import Group, accessible_by_stream_members
 from .invitation import Invitation
 from .photometric_series import PhotometricSeries
 from .photometry import Photometry
-<<<<<<< HEAD
-=======
 from .sharing_service import SharingService
->>>>>>> 2e1fc6a0
 
 
 class Stream(Base):
@@ -89,15 +81,6 @@
         doc="Photometric series associated with this stream.",
     )
 
-<<<<<<< HEAD
-    external_publishing_bots = relationship(
-        "ExternalPublishingBot",
-        secondary="stream_external_publishing_bots",
-        back_populates="streams",
-        cascade="save-update, merge, refresh-expire, expunge",
-        passive_deletes=True,
-        doc="External publishing bots associated with this stream, used for auto-publishing.",
-=======
     sharing_services = relationship(
         "SharingService",
         secondary="stream_sharingservices",
@@ -105,7 +88,6 @@
         cascade="save-update, merge, refresh-expire, expunge",
         passive_deletes=True,
         doc="Sharing services associated with this stream",
->>>>>>> 2e1fc6a0
     )
 
 
@@ -154,18 +136,8 @@
 
 StreamInvitation = join_model("stream_invitations", Stream, Invitation)
 
-<<<<<<< HEAD
-StreamExternalPublishingBot = join_model(
-    "stream_external_publishing_bots", Stream, ExternalPublishingBot
-)
-StreamExternalPublishingBot.__doc__ = (
-    "Join table mapping Streams to ExternalPublishingBots."
-)
-StreamExternalPublishingBot.create = accessible_by_stream_members
-=======
 StreamSharingService = join_model(
     "stream_sharingservices", Stream, SharingService, column_2="sharing_service_id"
 )
 StreamSharingService.__doc__ = "Join table mapping Streams to SharingServices."
-StreamSharingService.create = accessible_by_stream_members
->>>>>>> 2e1fc6a0
+StreamSharingService.create = accessible_by_stream_members