# Baselayer models
from baselayer.app.models import *

# SkyPortal models
from .allocation import *
from .analysis import *
from .annotation import *
from .assignment import *
from .candidate import *
from .classification import *
from .comment import *
from .facility_transaction import *
from .filter import *
from .followup_request import *
from .galaxy import *
from .gcn import *
from .group import *
from .group_joins import *
from .instrument import *
from .invitation import *
from .listing import *
from .localization import *
from .obj import *
from .observation import *
from .observation_plan import *
from .observing_run import *
from .photometry import *
<<<<<<< HEAD
from .reminder import *
=======
from .phot_stat import *
>>>>>>> ab7725de
from .shift import *
from .source import *
from .source_view import *
from .source_notification import *
from .spectrum import *
from .stream import *
from .taxonomy import *
from .telescope import *
from .tns import *
from .thumbnail import *
from .user_notification import *
from .user_token import *
from .weather import *

# Cosmology
from .cosmo import cosmo

# Generated schema
from .schema import setup_schema

schema.setup_schema()<|MERGE_RESOLUTION|>--- conflicted
+++ resolved
@@ -25,11 +25,8 @@
 from .observation_plan import *
 from .observing_run import *
 from .photometry import *
-<<<<<<< HEAD
+from .phot_stat import *
 from .reminder import *
-=======
-from .phot_stat import *
->>>>>>> ab7725de
 from .shift import *
 from .source import *
 from .source_view import *
