--- conflicted
+++ resolved
@@ -69,14 +69,11 @@
     accessible_by_group_admins & GroupComment.read
 )
 
-<<<<<<< HEAD
-
 GroupReminder = join_model("group_reminders", Group, Reminder)
 GroupReminder.__doc__ = "Join table mapping Groups to Reminders."
 GroupReminder.delete = GroupReminder.update = (
     accessible_by_group_admins & GroupReminder.read
 )
-=======
 GroupSurveyEfficiencyForObservationPlan = join_model(
     "group_survey_efficiency_for_observation_plan",
     Group,
@@ -98,7 +95,6 @@
 GroupSurveyEfficiencyForObservations.delete = (
     GroupSurveyEfficiencyForObservations.update
 ) = (accessible_by_group_admins & GroupSurveyEfficiencyForObservations.read)
->>>>>>> f933ddd4
 
 GroupAnnotation = join_model("group_annotations", Group, Annotation)
 GroupAnnotation.__doc__ = "Join table mapping Groups to Annotation."
