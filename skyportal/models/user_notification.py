__all__ = ['UserNotification']

import json

import sqlalchemy as sa
from sqlalchemy.orm import relationship
from sqlalchemy import event
import arrow
import requests

from baselayer.app.models import DBSession, Base, User, AccessibleIfUserMatches
from baselayer.app.env import load_env
from baselayer.app.flow import Flow
from baselayer.log import make_log

from ..app_utils import get_app_base_url
from .allocation import Allocation
from .classification import Classification
from .gcn import GcnNotice
from .localization import Localization
from .spectrum import Spectrum
from .comment import Comment
from .listing import Listing
from .facility_transaction import FacilityTransaction
from ..email_utils import send_email
from twilio.rest import Client as TwilioClient
import gcn
from sqlalchemy import or_

from skyportal.models import Shift, ShiftUser

_, cfg = load_env()

log = make_log('notifications')

account_sid = cfg["twilio.sms_account_sid"]
auth_token = cfg["twilio.sms_auth_token"]
from_number = cfg["twilio.from_number"]
client = None
if account_sid and auth_token and from_number:
    client = TwilioClient(account_sid, auth_token)

email = False
if cfg["email_service"] == "sendgrid" or cfg["email_service"] == "smtp":
    email = True


class UserNotification(Base):

    read = update = delete = AccessibleIfUserMatches('user')

    user_id = sa.Column(
        sa.ForeignKey("users.id", ondelete="CASCADE"),
        nullable=False,
        index=True,
        doc="ID of the associated User",
    )
    user = relationship(
        "User",
        back_populates="notifications",
        doc="The associated User",
    )
    text = sa.Column(
        sa.String(),
        nullable=False,
        doc="The notification text to display",
    )

    notification_type = sa.Column(
        sa.String(), nullable=True, doc="Type of notification"
    )

    viewed = sa.Column(
        sa.Boolean,
        nullable=False,
        default=False,
        index=True,
        doc="Boolean indicating whether notification has been viewed.",
    )

    url = sa.Column(
        sa.String(),
        nullable=True,
        doc="URL to which to direct upon click, if relevant",
    )


def notification_resource_type(target):
    if not target.notification_type:
        return None
    if "favorite_sources" not in target.notification_type:
        return target.notification_type
    elif "favorite_sources" in target.notification_type:
        return "favorite_sources"


def user_preferences(target, notification_setting, resource_type):
    if not resource_type:
        return
    if not target.user:
        return

    if not target.user.preferences:
        return

    if notification_setting == "email":
        if not email:
            return
        if not target.user.contact_email:
            return
    elif notification_setting == "sms":
        if client is None:
            return
        if not target.user.contact_phone:
            return
    elif notification_setting == "slack":
        if not target.user.preferences.get('slack_integration'):
            return
        if not target.user.preferences['slack_integration'].get("active"):
            return
        if (
            not target.user.preferences['slack_integration']
            .get("url", "")
            .startswith(cfg.get("slack.expected_url_preamble", "https"))
        ):
            return

    prefs = target.user.preferences.get('notifications')
    if not prefs:
        return
    else:
        if resource_type in [
            'sources',
            'favorite_sources',
            'gcn_events',
            'facility_transactions',
            'mention',
        ]:
            if not prefs.get(resource_type, False):
                return
            if not prefs[resource_type].get(notification_setting, False):
                return
            if not prefs[resource_type][notification_setting].get("active", False):
                return
        return prefs


@event.listens_for(UserNotification, 'after_insert')
def send_slack_notification(mapper, connection, target):

<<<<<<< HEAD
    resource_type = notification_resource_type(target)
    notifications_prefs = user_preferences(target, "slack", resource_type)
    if not notifications_prefs:
=======
    if not integration_url.startswith(cfg["slack.expected_url_preamble"], "https"):
>>>>>>> 891d6ff3
        return
    integration_url = target.user.preferences['slack_integration'].get('url')

    slack_microservice_url = f'http://127.0.0.1:{cfg["slack.microservice_port"]}'

    app_url = get_app_base_url()
    data = json.dumps(
        {"url": integration_url, "text": f'{target.text} ({app_url}{target.url})'}
    )
    try:
        requests.post(
            slack_microservice_url,
            data=data,
            headers={'Content-Type': 'application/json'},
        )
    except Exception as e:
        log(f"Error sending slack notification: {e}")


@event.listens_for(UserNotification, 'after_insert')
def send_email_notification(mapper, connection, target):
    resource_type = notification_resource_type(target)
    prefs = user_preferences(target, "email", resource_type)
    if not prefs:
        return

    subject = None
    body = None

    if resource_type == "sources":
        subject = f"{cfg['app.title']} - New followed classification on a source"
        body = f'{target.text} ({get_app_base_url()}{target.url})'

    elif resource_type == "gcn_events":
        subject = f"{cfg['app.title']} - New GCN Event with followed notice type"
        body = f'{target.text} ({get_app_base_url()}{target.url})'

    elif resource_type == "facility_transactions":
        subject = f"{cfg['app.title']} - New facility transaction"
        body = f'{target.text} ({get_app_base_url()}{target.url})'

    elif resource_type == "favorite_sources":
        if target.notification_type == "favorite_sources_new_classification":
            subject = f"{cfg['app.title']} - New classification on a favorite source"
            body = f'{target.text} ({get_app_base_url()}{target.url})'
        elif target.notification_type == "favorite_sources_new_spectrum":
            subject = f"{cfg['app.title']} - New spectrum on a favorite source"
            body = f'{target.text} ({get_app_base_url()}{target.url})'
        elif target.notification_type == "favorite_sources_new_comment":
            subject = f"{cfg['app.title']} - New comment on a favorite source"
            body = f'{target.text} ({get_app_base_url()}{target.url})'

    elif resource_type == "mention":
        subject = f"{cfg['app.title']} - User mentioned you in a comment"
        body = f'{target.text} ({get_app_base_url()}{target.url})'

    if subject and body and target.user.contact_email:
        try:
            send_email(
                recipients=[target.user.contact_email],
                subject=subject,
                body=body,
            )
        except Exception as e:
            log(f"Error sending email notification: {e}")


@event.listens_for(UserNotification, 'after_insert')
def send_sms_notification(mapper, connection, target):
    resource_type = notification_resource_type(target)
    prefs = user_preferences(target, "sms", resource_type)
    if not prefs:
        return

    sending = False
    if prefs[resource_type]['sms'].get("on_shift", False):
        current_shift = (
            Shift.query.join(ShiftUser)
            .filter(ShiftUser.user_id == target.user.id)
            .filter(Shift.start_date <= arrow.utcnow().datetime)
            .filter(Shift.end_date >= arrow.utcnow().datetime)
            .first()
        )
        if current_shift is not None:
            sending = True
    else:
        timeslot = prefs[resource_type]['sms'].get("time_slot", [])
        if len(timeslot) > 0:
            current_time = arrow.utcnow().datetime
            if timeslot[0] < timeslot[1]:
                if (
                    current_time.hour >= timeslot[0]
                    and current_time.hour <= timeslot[1]
                ):
                    sending = True
            else:
                if current_time.hour <= timeslot[0] or current_time.hour >= timeslot[1]:
                    sending = True
    if sending:
        try:
            client.messages.create(
                body=f"{cfg['app.title']} - {target.text}",
                from_=from_number,
                to=target.user.contact_phone.e164,
            )
        except Exception as e:
            log(f"Error sending sms notification: {e}")


@event.listens_for(Classification, 'after_insert')
@event.listens_for(Spectrum, 'after_insert')
@event.listens_for(Comment, 'after_insert')
@event.listens_for(GcnNotice, 'after_insert')
@event.listens_for(FacilityTransaction, 'after_insert')
def add_user_notifications(mapper, connection, target):
    # Add front-end user notifications
    @event.listens_for(DBSession(), "after_flush", once=True)
    def receive_after_flush(session, context):
        is_facility_transaction = target.__class__.__name__ == "FacilityTransaction"
        is_gcnevent = target.__class__.__name__ == "GcnNotice"
        is_classification = target.__class__.__name__ == "Classification"
        is_spectra = target.__class__.__name__ == "Spectrum"
        is_comment = target.__class__.__name__ == "Comment"

        if is_gcnevent:
            users = User.query.filter(
                User.preferences["notifications"]["gcn_events"]["active"]
                .astext.cast(sa.Boolean)
                .is_(True)
            ).all()
        elif is_facility_transaction:
            users = User.query.filter(
                User.preferences["notifications"]["facility_transactions"]["active"]
                .astext.cast(sa.Boolean)
                .is_(True)
            ).all()
        else:
            if is_classification:
                users = User.query.filter(
                    or_(
                        User.preferences["notifications"]["sources"]["active"]
                        .astext.cast(sa.Boolean)
                        .is_(True),
                        User.preferences["notifications"]["favorite_sources"]["active"]
                        .astext.cast(sa.Boolean)
                        .is_(True),
                    )
                ).all()
            elif is_spectra:
                users = User.query.filter(
                    User.preferences["notifications"]["favorite_sources"]["active"]
                    .astext.cast(sa.Boolean)
                    .is_(True)
                ).all()
            elif is_comment:
                users = User.query.filter(
                    User.preferences["notifications"]["favorite_sources"]["active"]
                    .astext.cast(sa.Boolean)
                    .is_(True)
                ).all()
            else:
                users = []

        ws_flow = Flow()
        for user in users:
            # Only notify users who have read access to the new record in question
            if (
                target.__class__.get_if_accessible_by(target.id, user) is not None
                and "notifications" in user.preferences
            ):
                if is_gcnevent:
                    if (
                        "gcn_notice_types"
                        in user.preferences['notifications']["gcn_events"].keys()
                    ):
                        if (
                            gcn.NoticeType(target.notice_type).name
                            in user.preferences['notifications']['gcn_events'][
                                'gcn_notice_types'
                            ]
                        ):
                            session.add(
                                UserNotification(
                                    user=user,
                                    text=f"New GcnEvent *{target.dateobs}* with Notice Type *{gcn.NoticeType(target.notice_type).name}*",
                                    notification_type="gcn_events",
                                    url=f"/gcn_events/{str(target.dateobs).replace(' ','T')}",
                                )
                            )
                elif is_facility_transaction:
                    if "observation_plan_request" in target.to_dict():
                        allocation_id = target.observation_plan_request.allocation_id
                        allocation = session.query(Allocation).get(allocation_id)
                        instrument = allocation.instrument
                        localization_id = (
                            target.observation_plan_request.localization_id
                        )
                        localization = session.query(Localization).get(localization_id)
                        session.add(
                            UserNotification(
                                user=user,
                                text=f"New Observation Plan submission for GcnEvent *{localization.dateobs}* by *{instrument.name}*",
                                notification_type="facility_transactions",
                                url=f"/gcn_events/{str(localization.dateobs).replace(' ','T')}",
                            )
                        )
                    elif "followup_request" in target.to_dict():
                        allocation_id = target.followup_request.allocation_id
                        allocation = session.query(Allocation).get(allocation_id)
                        instrument = allocation.instrument
                        session.add(
                            UserNotification(
                                user=user,
                                text=f"New Follow-up submission for object *{target.followup_request.obj_id}* by *{instrument.name}*",
                                notification_type="facility_transactions",
                                url=f"/source/{target.followup_request.obj_id}",
                            )
                        )
                else:
                    favorite_sources = (
                        Listing.query.filter(Listing.list_name == "favorites")
                        .filter(Listing.obj_id == target.obj_id)
                        .distinct(Listing.user_id)
                        .all()
                    )

                    if is_classification:
                        if (
                            len(favorite_sources) > 0
                            and "favorite_sources"
                            in user.preferences['notifications'].keys()
                            and any(
                                target.obj_id == source.obj_id
                                for source in favorite_sources
                            )
                        ):
                            session.add(
                                UserNotification(
                                    user=user,
                                    text=f"New classification on favorite source *{target.obj_id}*",
                                    notification_type="favorite_sources_new_classification",
                                    url=f"/source/{target.obj_id}",
                                )
                            )
                        elif "sources" in user.preferences['notifications'].keys():
                            if (
                                "classifications"
                                in user.preferences['notifications']['sources'].keys()
                            ):
                                if (
                                    target.classification
                                    in user.preferences['notifications']['sources'][
                                        'classifications'
                                    ]
                                ):
                                    session.add(
                                        UserNotification(
                                            user=user,
                                            text=f"New classification *{target.classification}* for source *{target.obj_id}*",
                                            notification_type="sources",
                                            url=f"/sources/{target.obj_id}",
                                        )
                                    )
                    elif is_spectra:
                        if (
                            len(favorite_sources) > 0
                            and "favorite_sources"
                            in user.preferences["notifications"].keys()
                        ):
                            if any(
                                target.obj_id == source.obj_id
                                for source in favorite_sources
                            ):
                                session.add(
                                    UserNotification(
                                        user=user,
                                        text=f"New spectrum on favorite source *{target.obj_id}*",
                                        notification_type="favorite_sources_new_spectra",
                                        url=f"/source/{target.obj_id}",
                                    )
                                )
                    elif is_comment:
                        if (
                            len(favorite_sources) > 0
                            and "favorite_sources"
                            in user.preferences["notifications"].keys()
                        ):
                            if any(
                                target.obj_id == source.obj_id
                                for source in favorite_sources
                            ):
                                session.add(
                                    UserNotification(
                                        user=user,
                                        text=f"New comment on favorite source *{target.obj_id}*",
                                        notification_type="favorite_sources_new_comment",
                                        url=f"/source/{target.obj_id}",
                                    )
                                )
                ws_flow.push(user.id, "skyportal/FETCH_NOTIFICATIONS")<|MERGE_RESOLUTION|>--- conflicted
+++ resolved
@@ -121,7 +121,7 @@
         if (
             not target.user.preferences['slack_integration']
             .get("url", "")
-            .startswith(cfg.get("slack.expected_url_preamble", "https"))
+            .startswith(cfg["slack.expected_url_preamble"], "https")
         ):
             return
 
@@ -147,14 +147,9 @@
 
 @event.listens_for(UserNotification, 'after_insert')
 def send_slack_notification(mapper, connection, target):
-
-<<<<<<< HEAD
     resource_type = notification_resource_type(target)
     notifications_prefs = user_preferences(target, "slack", resource_type)
     if not notifications_prefs:
-=======
-    if not integration_url.startswith(cfg["slack.expected_url_preamble"], "https"):
->>>>>>> 891d6ff3
         return
     integration_url = target.user.preferences['slack_integration'].get('url')
 
