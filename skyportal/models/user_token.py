# Customizations of baselayer User and Token models

import sqlalchemy as sa
from sqlalchemy.orm import relationship
from sqlalchemy import event, inspect

from slugify import slugify

from baselayer.app.models import (
    join_model,
    DBSession,
    User,
    Token,
    public,
    UserAccessControl,
    CustomUserAccessControl,
)

from .group import Group, GroupUser
from .followup_request import FollowupRequest
from .observation_plan import DefaultObservationPlanRequest, ObservationPlanRequest
from .stream import Stream
from .invitation import Invitation


def basic_user_display_info(user):
    return {
        field: getattr(user, field)
        for field in ('username', 'first_name', 'last_name', 'gravatar_url')
    }


def user_to_dict(self):
    return {
        field: getattr(self, field)
        for field in User.__table__.columns.keys()
        if field != "preferences"
    }


def user_update_delete_logic(cls, user_or_token):
    """A user can update or delete themselves, and a super admin can delete
    or update any user."""

    if user_or_token.is_admin:
        return public.query_accessible_rows(cls, user_or_token)

    # non admin users can only update or delete themselves
    user_id = UserAccessControl.user_id_from_user_or_token(user_or_token)

    return DBSession().query(cls).filter(cls.id == user_id)


@property
def user_or_token_accessible_groups(self):
    """Return the list of Groups a User or Token has access to. For non-admin
    Users or Token owners, this corresponds to the Groups they are a member of.
    For System Admins, this corresponds to all Groups."""
    if "System admin" in self.permissions:
        return Group.query.all()
    return self.groups


@property
def user_or_token_accessible_streams(self):
    """Return the list of Streams a User or Token has access to."""
    if "System admin" in self.permissions:
        return Stream.query.all()
    if isinstance(self, Token):
        return self.created_by.streams
    return self.streams


@property
def get_single_user_group(self):
    group = (
        DBSession()
        .scalars(
            sa.select(Group)
            .join(GroupUser)
            .where(Group.single_user_group.is_(True), GroupUser.user_id == self.id)
        )
        .first()
    )
    return group


User.to_dict = user_to_dict
User.accessible_groups = user_or_token_accessible_groups
User.accessible_streams = user_or_token_accessible_streams
User.single_user_group = get_single_user_group

User.streams = relationship(
    'Stream',
    secondary='stream_users',
    back_populates='users',
    passive_deletes=True,
    doc="The Streams this User has access to.",
)
User.groups = relationship(
    'Group',
    secondary='group_users',
    back_populates='users',
    passive_deletes=True,
    lazy='selectin',
    doc="The Groups this User is a member of.",
)
User.shifts = relationship(
    'Shift',
    secondary='shift_users',
    back_populates='users',
    passive_deletes=True,
    doc="The Shifts this User is a member of.",
)
User.comments = relationship(
    "Comment",
    back_populates="author",
    foreign_keys="Comment.author_id",
    cascade="delete",
    passive_deletes=True,
)
User.reminders = relationship(
    "Reminder",
    back_populates="user",
    foreign_keys="Reminder.user_id",
    cascade="delete",
    passive_deletes=True,
)
User.annotations = relationship(
    "Annotation",
    back_populates="author",
    foreign_keys="Annotation.author_id",
    cascade="delete",
    passive_deletes=True,
)
User.photometry = relationship(
    'Photometry',
    doc='Photometry uploaded by this User.',
    back_populates='owner',
    passive_deletes=True,
    foreign_keys="Photometry.owner_id",
)
User.photometric_series = relationship(
    'PhotometricSeries',
    doc='PhotometricSeries uploaded by this User.',
    back_populates='owner',
    passive_deletes=True,
    foreign_keys="PhotometricSeries.owner_id",
)
User.spectra = relationship(
    'Spectrum',
    doc='Spectra uploaded by this User.',
    back_populates='owner',
)
User.mmadetector_spectra = relationship(
    'MMADetectorSpectrum',
    doc='MMADetectorSpectra uploaded by this User.',
    back_populates='owner',
)
User.comments_on_spectra = relationship(
    "CommentOnSpectrum",
    back_populates="author",
    foreign_keys="CommentOnSpectrum.author_id",
    cascade="delete",
    passive_deletes=True,
)
User.reminders_on_spectra = relationship(
    "ReminderOnSpectrum",
    back_populates="user",
    foreign_keys="ReminderOnSpectrum.user_id",
    cascade="delete",
    passive_deletes=True,
)
User.annotations_on_spectra = relationship(
    "AnnotationOnSpectrum",
    back_populates="author",
    foreign_keys="AnnotationOnSpectrum.author_id",
    cascade="delete",
    passive_deletes=True,
)
User.comments_on_gcns = relationship(
    "CommentOnGCN",
    back_populates="author",
    foreign_keys="CommentOnGCN.author_id",
    cascade="delete",
    passive_deletes=True,
)
User.reminders_on_gcns = relationship(
    "ReminderOnGCN",
    back_populates="user",
    foreign_keys="ReminderOnGCN.user_id",
    cascade="delete",
    passive_deletes=True,
)
User.comments_on_earthquakes = relationship(
    "CommentOnEarthquake",
    back_populates="author",
    foreign_keys="CommentOnEarthquake.author_id",
    cascade="delete",
    passive_deletes=True,
)
User.reminders_on_earthquakes = relationship(
    "ReminderOnEarthquake",
    back_populates="user",
    foreign_keys="ReminderOnEarthquake.user_id",
    cascade="delete",
    passive_deletes=True,
)
User.default_observationplan_requests = relationship(
    'DefaultObservationPlanRequest',
    back_populates='requester',
    passive_deletes=True,
    doc="The default observation plan requests this User has made.",
    foreign_keys=[DefaultObservationPlanRequest.requester_id],
)
User.comments_on_shifts = relationship(
    "CommentOnShift",
    back_populates="author",
    foreign_keys="CommentOnShift.author_id",
    cascade="delete",
    passive_deletes=True,
)
User.reminders_on_shifts = relationship(
    "ReminderOnShift",
    back_populates="user",
    foreign_keys="ReminderOnShift.user_id",
    cascade="delete",
    passive_deletes=True,
)
User.followup_requests = relationship(
    'FollowupRequest',
    back_populates='requester',
    passive_deletes=True,
    doc="The follow-up requests this User has made.",
    foreign_keys=[FollowupRequest.requester_id],
)
User.observationplan_requests = relationship(
    'ObservationPlanRequest',
    back_populates='requester',
    passive_deletes=True,
    doc="The observation plan requests this User has made.",
    foreign_keys=[ObservationPlanRequest.requester_id],
)
User.survey_efficiency_for_observations = relationship(
    'SurveyEfficiencyForObservations',
    back_populates='requester',
    passive_deletes=True,
    cascade="delete",
    doc="The survey efficiency analyses on Observations this User has made.",
    foreign_keys="SurveyEfficiencyForObservations.requester_id",
)
User.survey_efficiency_for_observation_plan = relationship(
    'SurveyEfficiencyForObservationPlan',
    back_populates='requester',
    passive_deletes=True,
    doc="The survey efficiency analyses on ObservationPlans this User has made.",
    foreign_keys="SurveyEfficiencyForObservationPlan.requester_id",
)
User.transactions = relationship(
    'FacilityTransaction',
    back_populates='initiator',
    doc="The FacilityTransactions initiated by this User.",
    foreign_keys="FacilityTransaction.initiator_id",
)
User.transaction_requests = relationship(
    'FacilityTransactionRequest',
    back_populates='initiator',
    doc="The FacilityTransactionRequests initiated by this User.",
    foreign_keys="FacilityTransactionRequest.initiator_id",
)
User.assignments = relationship(
    'ClassicalAssignment',
    back_populates='requester',
    passive_deletes=True,
    doc="Objs the User has assigned to ObservingRuns.",
    foreign_keys="ClassicalAssignment.requester_id",
)
User.gcnevents = relationship(
    'GcnEvent',
    back_populates='sent_by',
    passive_deletes=True,
    doc='The gcnevents saved by this user',
)
User.gcnnotices = relationship(
    'GcnNotice',
    back_populates='sent_by',
    passive_deletes=True,
    doc='The GcnNotices saved by this user',
)
User.gcntags = relationship(
    'GcnTag',
    back_populates='sent_by',
    passive_deletes=True,
    doc='The gcntags saved by this user',
)
<<<<<<< HEAD
User.gcnproperties = relationship(
    'GcnProperty',
    back_populates='sent_by',
    passive_deletes=True,
    doc='The gcnproperties saved by this user',
=======
User.earthquakeevents = relationship(
    'EarthquakeEvent',
    back_populates='sent_by',
    passive_deletes=True,
    doc='The EarthquakeEvents saved by this user',
)
User.earthquakenotices = relationship(
    'EarthquakeNotice',
    back_populates='sent_by',
    passive_deletes=True,
    doc='The EarthquakeNotices saved by this user',
>>>>>>> 9b6a34e5
)
User.listings = relationship(
    'Listing',
    back_populates='user',
    passive_deletes=True,
    doc='The listings saved by this user',
)
User.localizations = relationship(
    'Localization',
    back_populates='sent_by',
    passive_deletes=True,
    doc='The localizations saved by this user',
)
User.notifications = relationship(
    "UserNotification",
    back_populates="user",
    passive_deletes=True,
    doc="Notifications to be displayed on front-end associated with User",
)
User.observing_runs = relationship(
    'ObservingRun',
    cascade='save-update, merge, refresh-expire, expunge',
    passive_deletes=True,
    doc="Observing Runs this User has created.",
    foreign_keys="ObservingRun.owner_id",
)
User.source_notifications = relationship(
    'SourceNotification',
    back_populates='sent_by',
    doc="Source notifications the User has sent out.",
    foreign_keys="SourceNotification.sent_by_id",
)
User.sources = relationship(
    'Obj',
    backref='users',
    secondary='join(Group, sources).join(group_users)',
    primaryjoin='group_users.c.user_id == users.c.id',
    doc='The Sources accessible to this User.',
    viewonly=True,
)

User.update = User.delete = CustomUserAccessControl(user_update_delete_logic)


@event.listens_for(User, 'after_insert')
def create_single_user_group(mapper, connection, target):

    # Create single-user group
    @event.listens_for(inspect(target).session, "after_flush", once=True)
    def receive_after_flush(session, context):
        session.add(
            Group(name=slugify(target.username), users=[target], single_user_group=True)
        )


@event.listens_for(User, 'before_delete')
def delete_single_user_group(mapper, connection, target):
    single_user_group = target.single_user_group

    # Delete single-user group
    @event.listens_for(inspect(target).session, "after_flush_postexec", once=True)
    def receive_after_flush(session, context):
        if single_user_group:
            # must assign to a new variable to allow
            # the one from the outer scope (that makes the closure)
            # to be known by the inner scope (this function)
            # also, must merge the single_user_group as it is
            # usually generated by a different session
            new_single_user_group = session.merge(single_user_group)
            session.delete(new_single_user_group)


@event.listens_for(User, 'after_update')
def update_single_user_group(mapper, connection, target):

    # Update single user group name if needed
    @event.listens_for(DBSession(), "after_flush_postexec", once=True)
    def receive_after_flush(session, context):
        single_user_group = target.single_user_group
        single_user_group.name = slugify(target.username)
        DBSession().merge(single_user_group)


@property
def isadmin(self):
    return "System admin" in self.permissions


User.is_system_admin = isadmin

UserInvitation = join_model("user_invitations", User, Invitation, overlaps='invited_by')


@property
def token_groups(self):
    """The groups the Token owner is a member of."""
    return self.created_by.groups


Token.groups = token_groups
Token.accessible_groups = user_or_token_accessible_groups
Token.accessible_streams = user_or_token_accessible_streams
Token.is_system_admin = isadmin<|MERGE_RESOLUTION|>--- conflicted
+++ resolved
@@ -293,13 +293,11 @@
     passive_deletes=True,
     doc='The gcntags saved by this user',
 )
-<<<<<<< HEAD
 User.gcnproperties = relationship(
     'GcnProperty',
     back_populates='sent_by',
     passive_deletes=True,
     doc='The gcnproperties saved by this user',
-=======
 User.earthquakeevents = relationship(
     'EarthquakeEvent',
     back_populates='sent_by',
@@ -311,7 +309,6 @@
     back_populates='sent_by',
     passive_deletes=True,
     doc='The EarthquakeNotices saved by this user',
->>>>>>> 9b6a34e5
 )
 User.listings = relationship(
     'Listing',
