import functools
import re
from datetime import datetime

import astropy.units as u
import numpy as np
import requests
from astroplan.moon import moon_phase_angle
from astropy.time import Time

from baselayer.app.env import load_env
from baselayer.app.flow import Flow
from baselayer.log import make_log

from ..utils import http
from . import FollowUpAPI

env, cfg = load_env()

log = make_log("facility_apis/tarot")

station_dict = {
    "Tarot_Calern": {
        "url_to_request": 1,
        "endpoint": "calern_endpoint",
    },
    "Tarot_Chili": {
        "url_to_request": 2,
        "endpoint": "chili_endpoint",
    },
    "Tarot_Reunion": {
        "url_to_request": 8,
        "endpoint": "reunion_endpoint",
    },
}

<<<<<<< HEAD
=======

def catch_timeout_and_no_endpoint(func):
    @functools.wraps(func)
    def wrapper(*args, **kwargs):
        try:
            return func(*args, **kwargs)
        except requests.exceptions.Timeout:
            raise ValueError("Unable to reach the TAROT server")
        except KeyError as e:
            if "endpoint" in str(e):
                raise ValueError("TAROT endpoint is missing from configuration")

    return wrapper

>>>>>>> 61c78097

def create_observation_string(request):
    """Create the observation string to send to TAROT.

    Parameters
    ----------
    request: skyportal.models.FollowupRequest
        The request information to send to TAROT.
    """

    for param in [
        "station_name",
        "date",
        "exposure_time",
        "exposure_counts",
        "observation_choices",
    ]:
        if param not in request.payload:
            raise ValueError(f"Parameter {param} required.")

    if any(
        obs_filter not in ["g", "r", "i", "NoFilter"]
        for obs_filter in request.payload["observation_choices"]
    ):
        raise ValueError(
            f"Filter configuration {request.payload['observation_choices']} unknown."
        )

    if request.payload["station_name"] not in [
        "Tarot_Calern",
        "Tarot_Chili",
        "Tarot_Reunion",
    ]:
        raise ValueError(
            "observation_type must be Tarot_Calern, Tarot_Chili, Tarot_Reunion"
        )

    if (
        request.payload["exposure_time"] < 0
        and not request.payload["exposure_time"] == -1
    ):
        raise ValueError("exposure_time must be positive or -1.")

    filters = {
        "NoFilter": 0,
        "g": 13,
        "r": 14,
        "i": 15,
    }
    tt = Time(request.payload["date"], format="isot")
    observations = []

    if request.payload["exposure_time"] == -1:
        photstats = request.obj.photstats
        if len(photstats) == 0:
            raise ValueError("No photometry to base exposure time calculation on")
        photstats = photstats[0]
        last_detected_mag = photstats.last_detected_mag

        if last_detected_mag is None:
            raise ValueError("No detections to base exposure time calculation on")

        phase_angle = np.rad2deg(moon_phase_angle(tt).value)

        sequence = {}
        if last_detected_mag <= 17.0:
            if phase_angle > 60:
                sequence = {
                    "Tarot_Calern": {
                        "r": [15, 120],
                        "g": [0, 0],
                        "i": [0, 0],
                        "NoFilter": [6, 120],
                    },
                    "Tarot_Chili": {
                        "r": [15, 120],
                        "g": [0, 0],
                        "i": [0, 0],
                        "NoFilter": [6, 120],
                    },
                    "Tarot_Reunion": {"NoFilter": [12, 120]},
                }
            else:
                sequence = {
                    "Tarot_Calern": {
                        "r": [8, 120],
                        "g": [0, 0],
                        "i": [8, 120],
                        "NoFilter": [4, 120],
                    },
                    "Tarot_Chili": {
                        "r": [8, 120],
                        "g": [0, 0],
                        "i": [8, 120],
                        "NoFilter": [4, 120],
                    },
                    "Tarot_Reunion": {"NoFilter": [8, 120]},
                }
        elif 17.0 < last_detected_mag < 19.0:
            if phase_angle > 60:
                sequence = {
                    "Tarot_Calern": {
                        "r": [22, 120],
                        "g": [0, 0],
                        "i": [0, 0],
                        "NoFilter": [15, 120],
                    },
                    "Tarot_Chili": {
                        "r": [22, 120],
                        "g": [0, 0],
                        "i": [0, 0],
                        "NoFilter": [15, 120],
                    },
                    "Tarot_Reunion": {"NoFilter": [18, 120]},
                }
            else:
                sequence = {
                    "Tarot_Calern": {
                        "r": [8, 200],
                        "g": [0, 0],
                        "i": [8, 200],
                        "NoFilter": [6, 120],
                    },
                    "Tarot_Chili": {
                        "r": [8, 200],
                        "g": [0, 0],
                        "i": [8, 200],
                        "NoFilter": [6, 120],
                    },
                    "Tarot_Reunion": {"NoFilter": [12, 200]},
                }
        elif last_detected_mag >= 19.0:
            if phase_angle > 60:
                sequence = {
                    "Tarot_Calern": {
                        "r": [0, 0],
                        "g": [0, 0],
                        "i": [0, 0],
                        "NoFilter": [15, 200],
                    },
                    "Tarot_Chili": {
                        "r": [0, 0],
                        "g": [0, 0],
                        "i": [0, 0],
                        "NoFilter": [0, 0],
                    },
                    "Tarot_Reunion": {"NoFilter": [0, 0]},
                }
            else:
                sequence = {
                    "Tarot_Calern": {
                        "r": [12, 200],
                        "g": [0, 0],
                        "i": [12, 200],
                        "NoFilter": [12, 120],
                    },
                    "Tarot_Chili": {
                        "r": [12, 200],
                        "g": [0, 0],
                        "i": [0, 0],
                        "NoFilter": [12, 120],
                    },
                    "Tarot_Reunion": {"NoFilter": [18, 200]},
                }

        seq = sequence.get(request.payload["station_name"], None)
        if seq is None:
            raise ValueError("Default sequence not available for this telescope")

        observations = []
        for default_filter in seq:
            exp_count, exposure_time = seq[default_filter]
            observations.extend(
                [f"{exposure_time} {filters[default_filter]}"] * exp_count
            )

    else:
        for obs_filter in request.payload["observation_choices"]:
            observations.append(
                f"{request.payload['exposure_time']} {filters[obs_filter]}"
            )
        observations = sum([observations] * request.payload["exposure_counts"], [])

    total_time = 0.0
    observation_string = ""
    number_of_strings, remainder = np.divmod(len(observations), 6)
    for ii in range(number_of_strings + 1):
        obs_filler = []
        if ii == number_of_strings and remainder != 0:
            obs_filler = ["0 0"] * (6 - int(remainder) - 1) + ["0 0 "]

        obs = observations[ii * 6 : (ii + 1) * 6]

        ttline = tt + (total_time * u.s)

        if obs:
            observation_string += f'"{request.obj.id}" {request.obj.ra} {request.obj.dec} {ttline.isot} 0.004180983 0.00 {" ".join(obs)} {" ".join(obs_filler)}{request.payload["priority"]} {request.payload["station_name"]}\n\r'

        if ii != number_of_strings:
            total_time += sum(45 + int(o.split(" ")[0]) for o in obs)

    return observation_string


def login_to_tarot(request, session, altdata):
    """Login to TAROT and return the hash user.

    Parameters
    ----------
    request: skyportal.models.FollowupRequest
        The request to send to TAROT.
    session: sqlalchemy.Session
        The database session.
    altdata: dict
        The altdata dictionary with credentials and request id.

    Returns
    -------
    hash_user: str
        The hash user for the session.
    """
    from ..models import FacilityTransaction

    data = {
        "login": altdata["username"],
        "pass": altdata["password"],
        "Submit": "Entry",
    }

    login_response = requests.post(
        f"{cfg['app.tarot_endpoint']}/manage/manage/login.php",
        data=data,
        auth=(altdata["browser_username"], altdata["browser_password"]),
        timeout=5.0,
    )

    if login_response.status_code == 200 and "hashuser" in login_response.text:
        hash_user = login_response.text.split("hashuser=")[1][:20]
        if hash_user is not None and len(hash_user) == 20:
            return hash_user

    transaction = FacilityTransaction(
        request=http.serialize_requests_request(login_response.request),
        response=http.serialize_requests_response(login_response),
        followup_request=request,
        initiator_id=request.last_modified_by_id,
    )
    session.add(transaction)
    raise ValueError(f"Error trying to login to TAROT")


class TAROTAPI(FollowUpAPI):
    """SkyPortal interface to the TAROT"""

    @staticmethod
    @catch_timeout_and_no_endpoint
    def submit(request, session, **kwargs):
        """Submit a follow-up request to TAROT.
        For TAROT, this means adding a new scene to a request already created.
        One scene is created for each group of 6 or less exposure_count * filter.

        Parameters
        ----------
        request: skyportal.models.FollowupRequest
            The request to submit.
        session: sqlalchemy.Session
            Database session for this transaction
        """
        from ..models import FacilityTransaction

        if cfg["app.tarot_endpoint"] is None:
            raise ValueError("TAROT endpoint not configured")

        altdata = request.allocation.altdata
        if not altdata:
            raise ValueError("Missing allocation information.")

        hash_user = login_to_tarot(request, session, altdata)

        observation_string = create_observation_string(request)

        # Create one or more new scene in a request using an observation string
        payload = {
            "type": "defaultshort",
            "mod": "new",
            "idreq": altdata["request_id"],
            "idscene": "0",
            "hashuser": hash_user,
            "check[type]": "IM",
            "data": observation_string,
            "Submit": "Ok for quick depot",
        }

        response = requests.post(
            f"{cfg['app.tarot_endpoint']}/manage/manage/depot/depot-defaultshort.res.php?hashuser={hash_user}&idreq={altdata['request_id']}",
            data=payload,
            auth=(altdata["browser_username"], altdata["browser_password"]),
            timeout=5.0,
        )

        if "New Scene Inserted" not in response.text:
            error_response = f"rejected: status code = {response.status_code}. "
            if response.status_code == 200:
                error_response += "Scene not Inserted" + (
                    " - Hashuser not valid" if "secu_erreur" in response.text else ""
                )
            request.status = error_response
        else:
            request.status = "submitted: use retrieve to check status"

        transaction = FacilityTransaction(
            request=http.serialize_requests_request(response.request),
            response=http.serialize_requests_response(response),
            followup_request=request,
            initiator_id=request.last_modified_by_id,
        )

        session.add(transaction)
        session.commit()

        try:
            flow = Flow()
            if kwargs.get("refresh_source", False):
                flow.push(
                    "*",
                    "skyportal/REFRESH_SOURCE",
                    payload={"obj_key": request.obj.internal_key},
                )
            if kwargs.get("refresh_requests", False):
                flow.push(
                    request.last_modified_by_id, "skyportal/REFRESH_FOLLOWUP_REQUESTS"
                )
        except Exception as e:
            log(f"Failed to send notification: {str(e)}")

    @staticmethod
    @catch_timeout_and_no_endpoint
    def get(request, session, **kwargs):
        """Get the status of a follow-up request from TAROT.

        Parameters
        ----------
        request: skyportal.models.FollowupRequest
            The request to get the status for.
        session: sqlalchemy.Session
            Database session for this transaction
        """
        from ..models import FacilityTransaction

        if cfg["app.tarot_endpoint"] is None:
            raise ValueError("TAROT endpoint not configured")

        altdata = request.allocation.altdata
        if not altdata:
            raise ValueError("Missing allocation information.")

        insert_scene_ids = re.findall(
            r"insert_id\s*=\s*(\d+)",
            request.transactions[-1].response["content"],
        )

        response = requests.get(
            f"{cfg['app.tarot_endpoint']}/rejected{station_dict[request.payload['station_name']]['url_to_request']}.txt",
            auth=(altdata["browser_username"], altdata["browser_password"]),
            timeout=5.0,
        )

        if response.status_code != 200:
            raise ValueError("Error trying to get the status of the request")

        # If request exposure_count * nb_filter > 6, multiple scenes are created
        # But we only check the status of the first scene
        scene_id = insert_scene_ids[0]
        manager_scene_id = f"{str(scene_id)[0]}_{str(scene_id)[1:]}"
        pattern = (
            rf"\b\d*{re.escape(manager_scene_id)}\d*\b.*?{request.obj.id}.*?\((\d+)\)"
        )
        match = re.search(pattern, response.text)

        # To check the request status, an identifier is retrieved from each scene on TAROT manager,
        # Each identifier corresponds to a different status, as shown below:
        status_dict = {
            "1": "rejected: date is before the current/upcoming night.",
            "2": "submitted: planned for a future night.",
            "3": "rejected: never visible within the specified range.",
            "4": "rejected: over quota.",
            "5": "submitted: planified.",
            "6": "submitted: planified over.",
        }

        new_request_status = None
        nb_observation = None
        if (
            match is not None
            and match.group(1) is not None
            and status_dict.get(match.group(1), "rejected: not planified")
            not in request.status
        ):
            new_request_status = status_dict.get(
                match.group(1), "rejected: not planified"
            )

        if "rejected" not in (new_request_status or request.status):
            # check if the scene has been observed
<<<<<<< HEAD
            try:
                station_endpoint = cfg[
                    f"app.{station_dict[request.payload['station_name']]['endpoint']}"
                ]

                response = requests.get(f"{station_endpoint}/klotz/")
=======
            station_endpoint = cfg[
                f"app.{station_dict[request.payload['station_name']]['endpoint']}"
            ]
            if station_endpoint:
                response = requests.get(f"{station_endpoint}/klotz/", timeout=5.0)
>>>>>>> 61c78097

                if response.status_code != 200:
                    raise ValueError("Error trying to get the observation log")

                scene_id = insert_scene_ids[0]
                manager_scene_id = f"{str(scene_id)[0]}_{str(scene_id)[1:]}"
                if manager_scene_id in response.text:
                    nb_observation = response.text.count(manager_scene_id)
                    new_request_status = f"complete"
<<<<<<< HEAD
            except:
=======
            else:
>>>>>>> 61c78097
                flow = Flow()
                flow.push(
                    request.last_modified_by_id,
                    "baselayer/SHOW_NOTIFICATION",
                    payload={
<<<<<<< HEAD
                        "note": f"{request.payload['station_name']} endpoint not configured to verify observation",
=======
                        "note": f"No url provided for endpoint {request.payload['station_name']}.",
>>>>>>> 61c78097
                        "type": "error",
                    },
                )

        if new_request_status is None:
            return

        request.status = new_request_status

        transaction = FacilityTransaction(
            request=http.serialize_requests_request(response.request),
            response=http.serialize_requests_response(response),
            followup_request=request,
            initiator_id=request.last_modified_by_id,
        )
        session.add(transaction)
        session.commit()

        try:
            flow = Flow()
            if kwargs.get("refresh_source", False):
                flow.push(
                    "*",
                    "skyportal/REFRESH_SOURCE",
                    payload={"obj_key": request.obj.internal_key},
                )
            if kwargs.get("refresh_requests", False):
                flow.push(
                    request.last_modified_by_id, "skyportal/REFRESH_FOLLOWUP_REQUESTS"
                )
            if "complete" in request.status and nb_observation:
                flow.push(
                    request.last_modified_by_id,
                    "baselayer/SHOW_NOTIFICATION",
                    payload={
                        "note": f"TAROT have been observed {nb_observation} times",
                        "type": "info",
                    },
                )
        except Exception as e:
            log(f"Failed to send notification: {str(e)}")

    @staticmethod
    @catch_timeout_and_no_endpoint
    def delete(request, session, **kwargs):
        """Delete a follow-up request from TAROT queue.

        Parameters
        ----------
        request: skyportal.models.FollowupRequest
            The request to delete from the queue and the SkyPortal database.
        session: sqlalchemy.Session
            Database session for this transaction
        """

        from ..models import FacilityTransaction, FollowupRequest

        last_modified_by_id = request.last_modified_by_id
        obj_internal_key = request.obj.internal_key

        is_error_on_delete = None

        # this happens for failed submissions, just go ahead and delete
        if len(request.transactions) == 0:
            session.query(FollowupRequest).filter(
                FollowupRequest.id == request.id
            ).delete()
            session.commit()
        else:
            if cfg["app.tarot_endpoint"] is None:
                raise ValueError("TAROT endpoint not configured")

            altdata = request.allocation.altdata
            if not altdata:
                raise ValueError("Missing allocation information.")

            hash_user = login_to_tarot(request, session, altdata)

            insert_scene_ids = re.findall(
                r"insert_id\s*=\s*(\d+)",
                request.transactions[-1].response["content"],
            )

            data = {"check[]": insert_scene_ids, "remove": "Remove Scenes"}

            response = requests.post(
                f"{cfg['app.tarot_endpoint']}/manage/manage/liste_scene.php?hashuser={hash_user}&idreq={altdata['request_id']}",
                data=data,
                auth=(altdata["browser_username"], altdata["browser_password"]),
                timeout=5.0,
            )

            if response.status_code != 200:
                is_error_on_delete = response.content
            else:
                for scene_id in insert_scene_ids:
                    if f"Scene '{scene_id}' removed" not in response.text:
                        is_error_on_delete = response.content
                        break

            request.status = (
                "deleted"
                if is_error_on_delete is None
                else f"rejected: deletion failed - {is_error_on_delete}"
            )

            transaction = FacilityTransaction(
                request=http.serialize_requests_request(response.request),
                response=http.serialize_requests_response(response),
                followup_request=request,
                initiator_id=request.last_modified_by_id,
            )

            session.add(transaction)
            session.commit()

        try:
            flow = Flow()
            if kwargs.get("refresh_source", False):
                flow.push(
                    "*",
                    "skyportal/REFRESH_SOURCE",
                    payload={"obj_key": obj_internal_key},
                )
            if kwargs.get("refresh_requests", False):
                flow.push(
                    last_modified_by_id,
                    "skyportal/REFRESH_FOLLOWUP_REQUESTS",
                )
        except Exception as e:
            log(f"Failed to send notification: {str(e)}")

    form_json_schema = {
        "type": "object",
        "properties": {
            "station_name": {
                "type": "string",
                "enum": [
                    "Tarot_Calern",
                    "Tarot_Chili",
                    "Tarot_Reunion",
                ],
                "default": "Tarot_Calern",
            },
            "date": {
                "type": "string",
                "default": datetime.utcnow().isoformat(),
                "title": "Date (UT)",
            },
            "priority": {
                "type": "number",
                "default": 0,
                "minimum": -5.0,
                "maximum": 5.0,
                "title": "Priority (-5 - 5)",
            },
            "exposure_time": {
                "title": "Exposure Time [s] (use -1 if want defaults)",
                "type": "number",
                "default": 300.0,
            },
            "exposure_counts": {
                "title": "Exposure Counts",
                "type": "number",
                "default": 1,
            },
        },
        "required": [
            "station_name",
            "date",
            "exposure_time",
            "exposure_counts",
            "observation_choices",
        ],
        "dependencies": {
            "station_name": {
                "oneOf": [
                    {
                        "properties": {
                            "station_name": {
                                "enum": [
                                    "Tarot_Calern",
                                    "Tarot_Chili",
                                ],
                            },
                            "observation_choices": {
                                "type": "array",
                                "title": "Desired Observations",
                                "items": {
                                    "type": "string",
                                    "enum": ["g", "r", "i", "NoFilter"],
                                },
                                "uniqueItems": True,
                                "minItems": 1,
                            },
                        },
                    },
                    {
                        "properties": {
                            "station_name": {
                                "enum": ["Tarot_Reunion"],
                            },
                            "observation_choices": {
                                "type": "array",
                                "title": "Desired Observations",
                                "items": {
                                    "type": "string",
                                    "enum": ["NoFilter"],
                                },
                                "uniqueItems": True,
                                "minItems": 1,
                            },
                        },
                    },
                ],
            },
        },
    }

    form_json_schema_altdata = {
        "type": "object",
        "properties": {
            "request_id": {
                "type": "string",
                "title": "Request ID to add scene",
            },
            "browser_username": {
                "type": "string",
                "title": "Browser Username",
            },
            "browser_password": {
                "type": "string",
                "title": "Browser Password",
            },
            "username": {
                "type": "string",
                "title": "Username",
            },
            "password": {
                "type": "string",
                "title": "Password",
            },
        },
        "required": [
            "browser_username",
            "browser_password",
            "username",
            "password",
            "request_id",
        ],
    }

    ui_json_schema = {"observation_choices": {"ui:widget": "checkboxes"}}<|MERGE_RESOLUTION|>--- conflicted
+++ resolved
@@ -34,8 +34,6 @@
     },
 }
 
-<<<<<<< HEAD
-=======
 
 def catch_timeout_and_no_endpoint(func):
     @functools.wraps(func)
@@ -50,7 +48,6 @@
 
     return wrapper
 
->>>>>>> 61c78097
 
 def create_observation_string(request):
     """Create the observation string to send to TAROT.
@@ -455,20 +452,11 @@
 
         if "rejected" not in (new_request_status or request.status):
             # check if the scene has been observed
-<<<<<<< HEAD
-            try:
-                station_endpoint = cfg[
-                    f"app.{station_dict[request.payload['station_name']]['endpoint']}"
-                ]
-
-                response = requests.get(f"{station_endpoint}/klotz/")
-=======
             station_endpoint = cfg[
                 f"app.{station_dict[request.payload['station_name']]['endpoint']}"
             ]
             if station_endpoint:
                 response = requests.get(f"{station_endpoint}/klotz/", timeout=5.0)
->>>>>>> 61c78097
 
                 if response.status_code != 200:
                     raise ValueError("Error trying to get the observation log")
@@ -478,21 +466,13 @@
                 if manager_scene_id in response.text:
                     nb_observation = response.text.count(manager_scene_id)
                     new_request_status = f"complete"
-<<<<<<< HEAD
-            except:
-=======
             else:
->>>>>>> 61c78097
                 flow = Flow()
                 flow.push(
                     request.last_modified_by_id,
                     "baselayer/SHOW_NOTIFICATION",
                     payload={
-<<<<<<< HEAD
-                        "note": f"{request.payload['station_name']} endpoint not configured to verify observation",
-=======
                         "note": f"No url provided for endpoint {request.payload['station_name']}.",
->>>>>>> 61c78097
                         "type": "error",
                     },
                 )
