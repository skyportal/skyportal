--- conflicted
+++ resolved
@@ -23,11 +23,8 @@
 from baselayer.app.flow import Flow
 from baselayer.app.env import load_env
 
-<<<<<<< HEAD
 from ..utils.cache import Cache, array_to_bytes
-=======
 from ..email_utils import send_email
->>>>>>> b4a4753b
 from . import FollowUpAPI
 
 log = make_log('api/observation_plan')
@@ -36,7 +33,9 @@
 cache_dir = "cache/localization_instrument_queries"
 cache = Cache(
     cache_dir=cache_dir,
-    max_age=cfg["misc.minutes_to_keep_localization_instrument_query_cache"] * 60,
+    max_items=cfg.get("misc.max_items_in_localization_instrument_query_cache", 100),
+    max_age=cfg.get("misc.minutes_to_keep_localization_instrument_query_cache", 24 * 60)
+    * 60,
 )
 
 SLACK_URL = f"{cfg['slack.expected_url_preamble']}/services"
@@ -640,32 +639,20 @@
             field_ids = {}
             if use_skyportal_fields is True:
                 for request in requests:
-<<<<<<< HEAD
-                    query_id = (
-                        f"{str(request.localization.id)}_{str(request.instrument.id)}"
-=======
-                    field_tiles_query = sa.select(InstrumentField.field_id).where(
-                        localizationtilescls.localization_id == request.localization.id,
-                        localizationtilescls.probdensity >= min_probdensity,
-                        InstrumentFieldTile.instrument_id == request.instrument.id,
-                        InstrumentFieldTile.instrument_field_id == InstrumentField.id,
-                        InstrumentFieldTile.healpix.overlaps(
-                            localizationtilescls.healpix
-                        ),
->>>>>>> b4a4753b
-                    )
+                    query_id = f"{str(request.localization.id)}_{str(request.instrument.id)}_{str(int(request.payload['integrated_probability'])/100.0)}"
                     cache_filename = cache[query_id]
                     if cache_filename is not None:
-                        field_tiles = np.load(cache_filename)
+                        field_tiles = np.load(cache_filename).tolist()
                     else:
                         field_tiles_query = sa.select(InstrumentField.field_id).where(
-                            LocalizationTile.localization_id == request.localization.id,
-                            LocalizationTile.probdensity >= min_probdensity,
+                            localizationtilescls.localization_id
+                            == request.localization.id,
+                            localizationtilescls.probdensity >= min_probdensity,
                             InstrumentFieldTile.instrument_id == request.instrument.id,
                             InstrumentFieldTile.instrument_field_id
                             == InstrumentField.id,
                             InstrumentFieldTile.healpix.overlaps(
-                                LocalizationTile.healpix
+                                localizationtilescls.healpix
                             ),
                         )
                         field_tiles = session.scalars(field_tiles_query).unique().all()
