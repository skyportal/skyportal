--- conflicted
+++ resolved
@@ -500,9 +500,23 @@
         localizationtile_partition_name = (
             f'{partition_key.year}_{partition_key.month:02d}'
         )
-        localizationtilescls = LocalizationTile.partitions[
-            localizationtile_partition_name
-        ]
+        localizationtilescls = LocalizationTile.partitions.get(
+            localizationtile_partition_name, None
+        )
+        if localizationtilescls is None:
+            localizationtilescls = LocalizationTile
+        else:
+            # check that there is actually a localizationTile with the given localization_id in the partition
+            # if not, use the default partition
+            if not (
+                DBSession()
+                .query(localizationtilescls)
+                .filter(localizationtilescls.localization_id == request.localization.id)
+                .first()
+            ):
+                localizationtilescls = LocalizationTile
+
+        print(f'Using partition {localizationtilescls} for localization tiles')
 
         params['is3D'] = request.localization.is_3d
 
@@ -588,30 +602,19 @@
 
         elif params["tilesType"] == "moc":
             field_ids = {}
-<<<<<<< HEAD
-            for request in requests:
-                field_tiles_query = sa.select(InstrumentField.field_id).where(
-                    localizationtilescls.localization_id == request.localization.id,
-                    localizationtilescls.probdensity >= min_probdensity,
-                    InstrumentFieldTile.instrument_id == request.instrument.id,
-                    InstrumentFieldTile.instrument_field_id == InstrumentField.id,
-                    InstrumentFieldTile.healpix.overlaps(localizationtilescls.healpix),
-                )
-                field_tiles = session.scalars(field_tiles_query).unique().all()
-                field_ids[request.instrument.name] = field_tiles
-=======
             if use_skyportal_fields is True:
                 for request in requests:
                     field_tiles_query = sa.select(InstrumentField.field_id).where(
-                        LocalizationTile.localization_id == request.localization.id,
-                        LocalizationTile.probdensity >= min_probdensity,
+                        localizationtilescls.localization_id == request.localization.id,
+                        localizationtilescls.probdensity >= min_probdensity,
                         InstrumentFieldTile.instrument_id == request.instrument.id,
                         InstrumentFieldTile.instrument_field_id == InstrumentField.id,
-                        InstrumentFieldTile.healpix.overlaps(LocalizationTile.healpix),
+                        InstrumentFieldTile.healpix.overlaps(
+                            localizationtilescls.healpix
+                        ),
                     )
                     field_tiles = session.scalars(field_tiles_query).unique().all()
                     field_ids[request.instrument.name] = field_tiles
->>>>>>> 4b63f278
 
         end = time.time()
         log(f"Queries took {end - start} seconds")
