--- conflicted
+++ resolved
@@ -5,11 +5,7 @@
 from .sedmv2 import SEDMV2API
 from .lt import IOOAPI, IOIAPI, SPRATAPI
 from .lco import SINISTROAPI, SPECTRALAPI, FLOYDSAPI, MUSCATAPI
-<<<<<<< HEAD
+from .observation_plan import MMAAPI
 from .ps1 import PS1API
-from .ztf import ZTFAPI
-=======
-from .observation_plan import MMAAPI
 from .slack import SLACKAPI
-from .ztf import ZTFAPI, ZTFMMAAPI
->>>>>>> 78a86d24
+from .ztf import ZTFAPI, ZTFMMAAPI