--- conflicted
+++ resolved
@@ -183,11 +183,7 @@
     allowed_analysis_types,
     allowed_analysis_input_types,
     allowed_external_authentication_types,
-<<<<<<< HEAD
+    allowed_webbook_status_types,
 ]
 
-GCN_NOTICE_TYPES = tuple(cfg.get('gcn_notice_types', []))
-=======
-    allowed_webbook_status_types,
-]
->>>>>>> 891d6ff3
+GCN_NOTICE_TYPES = tuple(cfg.get('gcn_notice_types', []))