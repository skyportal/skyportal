--- conflicted
+++ resolved
@@ -13,11 +13,7 @@
 from sqlalchemy.ext.hybrid import hybrid_property
 from sqlalchemy_utils import ArrowType, URLType
 
-<<<<<<< HEAD
-from astropy.time import Time
-=======
 import healpix_alchemy as ha
->>>>>>> 7a9399f3
 
 from baselayer.app.env import load_env
 from baselayer.app.models import (init_db, join_model, Base, DBSession, ACL,
@@ -35,8 +31,6 @@
 # All DB fluxes are stored in microJy (AB).
 PHOT_ZP = 23.9
 PHOT_SYS = 'ab'
-
-env, cfg = load_env()
 
 
 def is_owned_by(self, user_or_token):
@@ -158,17 +152,10 @@
                             order_by="Comment.created_at")
 
     classifications = relationship(
-<<<<<<< HEAD
-                            'Classification', back_populates='obj',
-                            cascade='save-update, merge, refresh-expire, expunge',
-                            passive_deletes=True,
-                            order_by="Classification.created_at")
-=======
         'Classification', back_populates='obj',
         cascade='save-update, merge, refresh-expire, expunge',
         passive_deletes=True,
         order_by="Classification.created_at")
->>>>>>> 7a9399f3
 
     photometry = relationship('Photometry', back_populates='obj',
                               cascade='save-update, merge, refresh-expire, expunge',
@@ -449,18 +436,11 @@
                           )
 
     classifications = relationship(
-<<<<<<< HEAD
-                            'Classification', back_populates='taxonomy',
-                            cascade='save-update, merge, refresh-expire, expunge',
-                            passive_deletes=True,
-                            order_by="Classification.created_at")
-=======
         'Classification', back_populates='taxonomy',
         cascade='save-update, merge, refresh-expire, expunge',
         passive_deletes=True,
         order_by="Classification.created_at")
 
->>>>>>> 7a9399f3
 
 GroupTaxonomy = join_model("group_taxonomy", Group, Taxonomy)
 
@@ -523,11 +503,7 @@
 GroupClassifications = join_model("group_classifications", Group, Classification)
 
 
-<<<<<<< HEAD
-class Photometry(Base):
-=======
 class Photometry(Base, ha.Point):
->>>>>>> 7a9399f3
     __tablename__ = 'photometry'
     mjd = sa.Column(sa.Float, nullable=False, doc='MJD of the observation.')
     flux = sa.Column(sa.Float,
