import uuid
import re
from datetime import datetime, timezone
import arrow
from astropy import units as u
from astropy import time as ap_time
import astroplan
import numpy as np
import sqlalchemy as sa
from sqlalchemy import cast, event
from sqlalchemy.dialects.postgresql import ARRAY
from sqlalchemy.dialects import postgresql as psql
from sqlalchemy.orm import relationship
from sqlalchemy.dialects.postgresql import JSONB
from sqlalchemy.ext.hybrid import hybrid_property
from sqlalchemy_utils import URLType, EmailType
from sendgrid import SendGridAPIClient
from sendgrid.helpers.mail import Mail

from astropy import coordinates as ap_coord
import healpix_alchemy as ha
import timezonefinder

from baselayer.app.models import (  # noqa
    init_db,
    join_model,
    Base,
    DBSession,
    ACL,
    Role,
    User,
    Token,
)
from baselayer.app.custom_exceptions import AccessError
from baselayer.app.env import load_env


from . import schema
from .enum_types import (
    allowed_bandpasses,
    thumbnail_types,
    instrument_types,
    followup_priorities,
    api_classnames,
    followup_http_request_origins,
)

from skyportal import facility_apis

# In the AB system, a brightness of 23.9 mag corresponds to 1 microJy.
# All DB fluxes are stored in microJy (AB).
PHOT_ZP = 23.9
PHOT_SYS = 'ab'


def is_owned_by(self, user_or_token):
    """Generic ownership logic for any `skyportal` ORM model.

    Models with complicated ownership logic should implement their own method
    instead of adding too many additional conditions here.
    """
    if hasattr(self, 'tokens'):
        return user_or_token in self.tokens
    if hasattr(self, 'groups'):
        return bool(set(self.groups) & set(user_or_token.accessible_groups))
    if hasattr(self, 'group'):
        return self.group in user_or_token.accessible_groups
    if hasattr(self, 'users'):
        if hasattr(user_or_token, 'created_by'):
            if user_or_token.created_by in self.users:
                return True
        return user_or_token in self.users

    raise NotImplementedError(f"{type(self).__name__} object has no owner")


Base.is_owned_by = is_owned_by


class NumpyArray(sa.types.TypeDecorator):
    """SQLAlchemy representation of a NumPy array."""

    impl = psql.ARRAY(sa.Float)

    def process_result_value(self, value, dialect):
        return np.array(value)


class Group(Base):
    """A user group. `Group`s controls `User` access to `Filter`s and serve as
    targets for data sharing requests. `Photometry` and `Spectra` shared with
    a `Group` will be visible to all its members. `Group`s maintain specific
    `Stream` permissions. In order for a `User` to join a `Group`, the `User`
    must have access to all of the `Group`'s data `Stream`s.
    """

    name = sa.Column(sa.String, unique=True, nullable=False, doc='Name of the group.')

    streams = relationship(
        'Stream',
        secondary='group_streams',
        back_populates='groups',
        passive_deletes=True,
        doc='Stream access required for a User to become a member of the Group.',
    )
    filters = relationship(
        "Filter",
        back_populates="group",
        passive_deletes=True,
        doc='All filters (not just active) associated with a group.',
    )

    users = relationship(
        'User',
        secondary='group_users',
        back_populates='groups',
        passive_deletes=True,
        doc='The members of this group.',
    )

    group_users = relationship(
        'GroupUser',
        back_populates='group',
        cascade='save-update, merge, refresh-expire, expunge',
        passive_deletes=True,
        doc='Elements of a join table mapping Users to Groups.',
    )

    observing_runs = relationship(
        'ObservingRun',
        back_populates='group',
        doc='The observing runs associated with this group.',
    )
    photometry = relationship(
        "Photometry",
        secondary="group_photometry",
        back_populates="groups",
        cascade="save-update, merge, refresh-expire, expunge",
        passive_deletes=True,
        doc='The photometry visible to this group.',
    )

    spectra = relationship(
        "Spectrum",
        secondary="group_spectra",
        back_populates="groups",
        cascade="save-update, merge, refresh-expire, expunge",
        passive_deletes=True,
        doc='The spectra visible to this group.',
    )
    single_user_group = sa.Column(
        sa.Boolean,
        default=False,
        doc='Flag indicating whether this group '
        'is a singleton group for one user only.',
    )
    allocations = relationship(
        'Allocation',
        back_populates="group",
        cascade="save-update, merge, refresh-expire, expunge",
        passive_deletes=True,
        doc="Allocations made to this group.",
    )


GroupUser = join_model('group_users', Group, User)
GroupUser.__doc__ = "Join table mapping `Group`s to `User`s."

GroupUser.admin = sa.Column(
    sa.Boolean,
    nullable=False,
    default=False,
    doc="Boolean flag indicating whether the User is an admin of the group.",
)


class Stream(Base):
    """A data stream producing alerts that can be programmatically filtered using a Filter."""

    name = sa.Column(sa.String, unique=True, nullable=False, doc="Stream name.")
    altdata = sa.Column(
        JSONB,
        nullable=True,
        doc="Misc. metadata stored in JSON format, e.g. "
        "`{'collection': 'ZTF_alerts', selector: [1, 2]}`",
    )

    groups = relationship(
        'Group',
        secondary='group_streams',
        back_populates='streams',
        passive_deletes=True,
        doc="The Groups with access to this Stream.",
    )
    users = relationship(
        'User',
        secondary='stream_users',
        back_populates='streams',
        passive_deletes=True,
        doc="The users with access to this stream.",
    )
    filters = relationship(
        'Filter',
        back_populates='stream',
        passive_deletes=True,
        doc="The filters with access to this stream.",
    )


GroupStream = join_model('group_streams', Group, Stream)
GroupStream.__doc__ = "Join table mapping Groups to Streams."


StreamUser = join_model('stream_users', Stream, User)
StreamUser.__doc__ = "Join table mapping Streams to Users."


User.groups = relationship(
    'Group',
    secondary='group_users',
    back_populates='users',
    passive_deletes=True,
    doc="The Groups this User is a member of.",
)


User.streams = relationship(
    'Stream',
    secondary='stream_users',
    back_populates='users',
    passive_deletes=True,
    doc="The Streams this User has access to.",
)


@property
def user_or_token_accessible_groups(self):
    """Return the list of Groups a User or Token has access to. For non-admin
    Users or Token owners, this corresponds to the Groups they are a member of.
    For System Admins, this corresponds to all Groups."""
    if "System admin" in [acl.id for acl in self.acls]:
        return Group.query.all()
    return self.groups


User.accessible_groups = user_or_token_accessible_groups
Token.accessible_groups = user_or_token_accessible_groups


@property
def token_groups(self):
    """The groups the Token owner is a member of."""
    return self.created_by.groups


Token.groups = token_groups


class Obj(Base, ha.Point):
    """A record of an astronomical Object and its metadata, such as position,
    positional uncertainties, name, and redshift. Permissioning rules,
    such as group ownership, user visibility, etc., are managed by other
    entities, namely Source and Candidate."""

    id = sa.Column(sa.String, primary_key=True, doc="Name of the object.")
    # TODO should this column type be decimal? fixed-precison numeric

    ra_dis = sa.Column(sa.Float, doc="J2000 Right Ascension at discovery time [deg].")
    dec_dis = sa.Column(sa.Float, doc="J2000 Declination at discovery time [deg].")

    ra_err = sa.Column(
        sa.Float,
        nullable=True,
        doc="Error on J2000 Right Ascension at discovery time [deg].",
    )
    dec_err = sa.Column(
        sa.Float,
        nullable=True,
        doc="Error on J2000 Declination at discovery time [deg].",
    )

    offset = sa.Column(
        sa.Float, default=0.0, doc="Offset from nearest static object [arcsec]."
    )
    redshift = sa.Column(sa.Float, nullable=True, doc="Redshift.")

    # Contains all external metadata, e.g. simbad, pan-starrs, tns, gaia
    altdata = sa.Column(
        JSONB,
        nullable=True,
        doc="Misc. alternative metadata stored in JSON format, e.g. "
        "`{'gaia': {'info': {'Teff': 5780}}}`",
    )

    dist_nearest_source = sa.Column(
        sa.Float, nullable=True, doc="Distance to the nearest Obj [arcsec]."
    )
    mag_nearest_source = sa.Column(
        sa.Float, nullable=True, doc="Magnitude of the nearest Obj [AB]."
    )
    e_mag_nearest_source = sa.Column(
        sa.Float, nullable=True, doc="Error on magnitude of the nearest Obj [mag]."
    )

    transient = sa.Column(
        sa.Boolean,
        default=False,
        doc="Boolean indicating whether the object is an astrophysical transient.",
    )
    varstar = sa.Column(
        sa.Boolean,
        default=False,
        doc="Boolean indicating whether the object is a variable star.",
    )
    is_roid = sa.Column(
        sa.Boolean,
        default=False,
        doc="Boolean indicating whether the object is a moving object.",
    )

    score = sa.Column(sa.Float, nullable=True, doc="Machine learning score.")

    origin = sa.Column(sa.String, nullable=True, doc="Origin of the object.")

    comments = relationship(
        'Comment',
        back_populates='obj',
        cascade='save-update, merge, refresh-expire, expunge',
        passive_deletes=True,
        order_by="Comment.created_at",
        doc="Comments posted about the object.",
    )

    classifications = relationship(
        'Classification',
        back_populates='obj',
        cascade='save-update, merge, refresh-expire, expunge',
        passive_deletes=True,
        order_by="Classification.created_at",
        doc="Classifications of the object.",
    )

    photometry = relationship(
        'Photometry',
        back_populates='obj',
        cascade='save-update, merge, refresh-expire, expunge',
        single_parent=True,
        passive_deletes=True,
        order_by="Photometry.mjd",
        doc="Photometry of the object.",
    )

    detect_photometry_count = sa.Column(
        sa.Integer,
        nullable=True,
        doc="How many times the object was detected above :math:`S/N = 5`.",
    )

    spectra = relationship(
        'Spectrum',
        back_populates='obj',
        cascade='save-update, merge, refresh-expire, expunge',
        single_parent=True,
        passive_deletes=True,
        order_by="Spectrum.observed_at",
        doc="Spectra of the object.",
    )
    thumbnails = relationship(
        'Thumbnail',
        back_populates='obj',
        secondary='photometry',
        cascade='save-update, merge, refresh-expire, expunge',
        passive_deletes=True,
        doc="Thumbnails of the object.",
    )

    followup_requests = relationship(
        'FollowupRequest',
        back_populates='obj',
        doc="Robotic follow-up requests of the object.",
    )
    assignments = relationship(
        'ClassicalAssignment',
        back_populates='obj',
        doc="Assignments of the object to classical observing runs.",
    )

    @hybrid_property
    def last_detected(self):
        """UTC ISO date at which the object was last detected above a S/N of 5."""
        detections = [phot.iso for phot in self.photometry if phot.snr and phot.snr > 5]
        return max(detections) if detections else None

    @last_detected.expression
    def last_detected(cls):
        """UTC ISO date at which the object was last detected above a S/N of 5."""
        return (
            sa.select([sa.func.max(Photometry.iso)])
            .where(Photometry.obj_id == cls.id)
            .where(Photometry.snr > 5.0)
            .group_by(Photometry.obj_id)
            .label('last_detected')
        )

    def add_linked_thumbnails(self):
        """Determine the URLs of the SDSS and DESI DR8 thumbnails of the object,
        insert them into the Thumbnails table, and link them to the object."""
        sdss_thumb = Thumbnail(
            photometry=self.photometry[0], public_url=self.sdss_url, type='sdss'
        )
        dr8_thumb = Thumbnail(
            photometry=self.photometry[0], public_url=self.desi_dr8_url, type='dr8'
        )
        DBSession().add_all([sdss_thumb, dr8_thumb])
        DBSession().commit()

    @property
    def sdss_url(self):
        """Construct URL for public Sloan Digital Sky Survey (SDSS) cutout."""
        return (
            f"http://skyserver.sdss.org/dr12/SkyserverWS/ImgCutout/getjpeg"
            f"?ra={self.ra}&dec={self.dec}&scale=0.3&width=200&height=200"
            f"&opt=G&query=&Grid=on"
        )

    @property
    def desi_dr8_url(self):
        """Construct URL for public DESI DR8 cutout."""
        return (
            f"http://legacysurvey.org/viewer/jpeg-cutout?ra={self.ra}"
            f"&dec={self.dec}&size=200&layer=dr8&pixscale=0.262&bands=grz"
        )

    @property
    def target(self):
        """Representation of the RA and Dec of this Obj as an
        astroplan.FixedTarget."""
        coord = ap_coord.SkyCoord(self.ra, self.dec, unit='deg')
        return astroplan.FixedTarget(name=self.id, coord=coord)

    @property
    def gal_lat_deg(self):
        """Get the galactic latitute of this object"""
        coord = ap_coord.SkyCoord(self.ra, self.dec, unit="deg")
        return coord.galactic.b.deg

    @property
    def gal_lon_deg(self):
        """Get the galactic longitude of this object"""
        coord = ap_coord.SkyCoord(self.ra, self.dec, unit="deg")
        return coord.galactic.l.deg

    def airmass(self, telescope, time, below_horizon=np.inf):
        """Return the airmass of the object at a given time. Uses the Pickering
        (2002) interpolation of the Rayleigh (molecular atmosphere) airmass.

        The Pickering interpolation tends toward 38.7494 as the altitude
        approaches zero.

        Parameters
        ----------
        telescope : `skyportal.models.Telescope`
            The telescope to use for the airmass calculation
        time : `astropy.time.Time` or list of astropy.time.Time`
            The time or times at which to calculate the airmass
        below_horizon : scalar, Numeric
            Airmass value to assign when an object is below the horizon.
            An object is "below the horizon" when its altitude is less than
            zero degrees.

        Returns
        -------
        airmass : ndarray
           The airmass of the Obj at the requested times
        """

        output_shape = np.shape(time)
        time = np.atleast_1d(time)
        altitude = self.altitude(telescope, time).to('degree').value
        above = altitude > 0

        # use Pickering (2002) interpolation to calculate the airmass
        # The Pickering interpolation tends toward 38.7494 as the altitude
        # approaches zero.
        sinarg = np.zeros_like(altitude)
        airmass = np.ones_like(altitude) * np.inf
        sinarg[above] = altitude[above] + 244 / (165 + 47 * altitude[above] ** 1.1)
        airmass[above] = 1.0 / np.sin(np.deg2rad(sinarg[above]))

        # set objects below the horizon to an airmass of infinity
        airmass[~above] = below_horizon
        airmass = airmass.reshape(output_shape)

        return airmass

    def altitude(self, telescope, time):
        """Return the altitude of the object at a given time.

        Parameters
        ----------
        telescope : `skyportal.models.Telescope`
            The telescope to use for the altitude calculation

        time : `astropy.time.Time`
            The time or times at which to calculate the altitude

        Returns
        -------
        alt : `astropy.coordinates.AltAz`
           The altitude of the Obj at the requested times
        """

        return telescope.observer.altaz(time, self.target).alt


class Filter(Base):
    """An alert filter that operates on a Stream. A Filter is associated
    with exactly one Group, and a Group may have multiple operational Filters.
    """

    name = sa.Column(sa.String, nullable=False, unique=False, doc="Filter name.")
    stream_id = sa.Column(
        sa.ForeignKey("streams.id", ondelete="CASCADE"),
        nullable=False,
        index=True,
        doc="ID of the Filter's Stream.",
    )
    stream = relationship(
        "Stream",
        foreign_keys=[stream_id],
        back_populates="filters",
        doc="The Filter's Stream.",
    )
    group_id = sa.Column(
        sa.ForeignKey("groups.id", ondelete="CASCADE"),
        nullable=False,
        index=True,
        doc="ID of the Filter's Group.",
    )
    group = relationship(
        "Group",
        foreign_keys=[group_id],
        back_populates="filters",
        doc="The Filter's Group.",
    )


Candidate = join_model("candidates", Filter, Obj)
Candidate.__doc__ = (
    "An Obj that passed a Filter, becoming scannable on the " "Filter's scanning page."
)
Candidate.passed_at = sa.Column(
    sa.DateTime, nullable=True, doc="ISO UTC time when the Candidate passed the Filter."
)

Candidate.passing_alert_id = sa.Column(
    sa.BigInteger, doc="ID of the Stream alert that passed the Filter."
)


def get_candidate_if_owned_by(obj_id, user_or_token, options=[]):
    """Return an Obj from the database if the Obj is a Candidate in at least
    one of the requesting User or Token owner's accessible Groups. If the Obj is not a
    Candidate in one of the User or Token owner's accessible Groups, raise an AccessError.
    If the Obj does not exist, return `None`.

    Parameters
    ----------
    obj_id : integer or string
       Primary key of the Obj.
    user_or_token : `baselayer.app.models.User` or `baselayer.app.models.Token`
       The requesting `User` or `Token` object.
    options : list of `sqlalchemy.orm.MapperOption`s
       Options that wil be passed to `options()` in the loader query.

    Returns
    -------
    obj : `skyportal.models.Obj`
       The requested Obj.
    """

    if Candidate.query.filter(Candidate.obj_id == obj_id).first() is None:
        return None
    user_group_ids = [g.id for g in user_or_token.accessible_groups]
    c = (
        Candidate.query.filter(Candidate.obj_id == obj_id)
        .filter(
            Candidate.filter_id.in_(
                DBSession.query(Filter.id).filter(Filter.group_id.in_(user_group_ids))
            )
        )
        .options(options)
        .first()
    )
    if c is None:
        raise AccessError("Insufficient permissions.")
    return c.obj


def candidate_is_owned_by(self, user_or_token):
    """Return a boolean indicating whether the Candidate passed the Filter
    of any of a User or Token owner's accessible Groups.


    Parameters
    ----------
    user_or_token : `baselayer.app.models.User` or `baselayer.app.models.Token`
       The requesting `User` or `Token` object.

    Returns
    -------
    owned : bool
       Whether the Candidate is owned by the User or Token owner.
    """
    return self.filter.group in user_or_token.accessible_groups


Candidate.get_obj_if_owned_by = get_candidate_if_owned_by
Candidate.is_owned_by = candidate_is_owned_by


Source = join_model("sources", Group, Obj)
Source.__doc__ = (
    "An Obj that has been saved to a Group. Once an Obj is saved as a Source, "
    "the Obj is shielded in perpetuity from automatic database removal. "
    "If a Source is 'unsaved', its 'active' flag is set to False, but "
    "it is not purged."
)

Source.saved_by_id = sa.Column(
    sa.ForeignKey("users.id"),
    nullable=True,
    unique=False,
    index=True,
    doc="ID of the User that saved the Obj to its Group.",
)
Source.saved_by = relationship(
    "User",
    foreign_keys=[Source.saved_by_id],
    backref="saved_sources",
    doc="User that saved the Obj to its Group.",
)
Source.saved_at = sa.Column(
    sa.DateTime, nullable=True, doc="ISO UTC time when the Obj was saved to its Group."
)
Source.active = sa.Column(
    sa.Boolean,
    server_default="true",
    doc="Whether the Obj is still 'active' as a Source in its Group. "
    "If this flag is set to False, the Source will not appear in the Group's "
    "sample.",
)
Source.requested = sa.Column(
    sa.Boolean,
    server_default="false",
    doc="True if the source has been shared with another Group, but not saved "
    "by the recipient Group.",
)

Source.unsaved_by_id = sa.Column(
    sa.ForeignKey("users.id"),
    nullable=True,
    unique=False,
    index=True,
    doc="ID of the User who unsaved the Source.",
)
Source.unsaved_by = relationship(
    "User", foreign_keys=[Source.unsaved_by_id], doc="User who unsaved the Source."
)


def source_is_owned_by(self, user_or_token):
    """Return a boolean indicating whether the Source has been saved to
    any of a User or Token owner's accessible Groups.

    Parameters
    ----------
    user_or_token : `baselayer.app.models.User` or `baselayer.app.models.Token`
       The requesting `User` or `Token` object.

    Returns
    -------
    owned : bool
       Whether the Candidate is owned by the User or Token owner.
    """

    source_group_ids = [
        row[0]
        for row in DBSession.query(Source.group_id)
        .filter(Source.obj_id == self.obj_id)
        .all()
    ]
    return bool(set(source_group_ids) & {g.id for g in user_or_token.accessible_groups})


def get_source_if_owned_by(obj_id, user_or_token, options=[]):
    """Return an Obj from the database if the Obj is a Source in at least
    one of the requesting User or Token owner's accessible Groups. If the Obj is not a
    Source in one of the User or Token owner's accessible Groups, raise an AccessError.
    If the Obj does not exist, return `None`.

    Parameters
    ----------
    obj_id : integer or string
       Primary key of the Obj.
    user_or_token : `baselayer.app.models.User` or `baselayer.app.models.Token`
       The requesting `User` or `Token` object.
    options : list of `sqlalchemy.orm.MapperOption`s
       Options that wil be passed to `options()` in the loader query.

    Returns
    -------
    obj : `skyportal.models.Obj`
       The requested Obj.
    """

    if Source.query.filter(Source.obj_id == obj_id).first() is None:
        return None
    user_group_ids = [g.id for g in user_or_token.accessible_groups]
    s = (
        Source.query.filter(Source.obj_id == obj_id)
        .filter(Source.group_id.in_(user_group_ids))
        .options(options)
        .first()
    )
    if s is None:
        raise AccessError("Insufficient permissions.")
    return s.obj


Source.is_owned_by = source_is_owned_by
Source.get_obj_if_owned_by = get_source_if_owned_by


def get_obj_if_owned_by(obj_id, user_or_token, options=[]):
    """Return an Obj from the database if the Obj is either a Source or a Candidate in at least
    one of the requesting User or Token owner's accessible Groups. If the Obj is not a
    Source or a Candidate in one of the User or Token owner's accessible Groups, raise an AccessError.
    If the Obj does not exist, return `None`.

    Parameters
    ----------
    obj_id : integer or string
       Primary key of the Obj.
    user_or_token : `baselayer.app.models.User` or `baselayer.app.models.Token`
       The requesting `User` or `Token` object.
    options : list of `sqlalchemy.orm.MapperOption`s
       Options that wil be passed to `options()` in the loader query.

    Returns
    -------
    obj : `skyportal.models.Obj`
       The requested Obj.
    """

    if Obj.query.get(obj_id) is None:
        return None
    try:
        obj = Source.get_obj_if_owned_by(obj_id, user_or_token, options)
    except AccessError:  # They may still be able to view the associated Candidate
        obj = Candidate.get_obj_if_owned_by(obj_id, user_or_token, options)
        if obj is None:
            # If user can't view associated Source, and there's no Candidate they can
            # view, raise AccessError
            raise
    if obj is None:  # There is no associated Source/Cand, so check based on photometry
        if Obj.get_photometry_owned_by_user(obj_id, user_or_token):
            return Obj.query.options(options).get(obj_id)
        raise AccessError("Insufficient permissions.")
    # If we get here, the user has access to either the associated Source or Candidate
    return obj


Obj.get_if_owned_by = get_obj_if_owned_by


def get_obj_comments_owned_by(self, user_or_token):
    """Query the database and return the Comments on this Obj that are accessible
    to any of the User or Token owner's accessible Groups.

    Parameters
    ----------
    user_or_token : `baselayer.app.models.User` or `baselayer.app.models.Token`
       The requesting `User` or `Token` object.

    Returns
    -------
    comment_list : list of `skyportal.models.Comment`
       The accessible comments attached to this Obj.
    """
    owned_comments = [
        comment for comment in self.comments if comment.is_owned_by(user_or_token)
    ]

    # Grab basic author info for the comments
    for comment in owned_comments:
        comment.author_info = comment.construct_author_info_dict()

    return owned_comments


Obj.get_comments_owned_by = get_obj_comments_owned_by


def get_obj_classifications_owned_by(self, user_or_token):
    """Query the database and return the Classifications on this Obj that are accessible
    to any of the User or Token owner's accessible Groups.

    Parameters
    ----------
    user_or_token : `baselayer.app.models.User` or `baselayer.app.models.Token`
       The requesting `User` or `Token` object.

    Returns
    -------
    comment_list : list of `skyportal.models.Classification`
       The accessible classifications attached to this Obj.
    """
    return [
        classifications
        for classifications in self.classifications
        if classifications.is_owned_by(user_or_token)
    ]


Obj.get_classifications_owned_by = get_obj_classifications_owned_by


def get_photometry_owned_by_user(obj_id, user_or_token):
    """Query the database and return the Photometry for this Obj that is shared
    with any of the User or Token owner's accessible Groups.

    Parameters
    ----------
    obj_id : string
       The ID of the Obj to look up.
    user_or_token : `baselayer.app.models.User` or `baselayer.app.models.Token`
       The requesting `User` or `Token` object.

    Returns
    -------
    photometry_list : list of `skyportal.models.Photometry`
       The accessible Photometry of this Obj.
    """
    return (
        Photometry.query.filter(Photometry.obj_id == obj_id)
        .filter(
            Photometry.groups.any(
                Group.id.in_([g.id for g in user_or_token.accessible_groups])
            )
        )
        .all()
    )


Obj.get_photometry_owned_by_user = get_photometry_owned_by_user


def get_spectra_owned_by(obj_id, user_or_token):
    """Query the database and return the Spectra for this Obj that are shared
    with any of the User or Token owner's accessible Groups.

    Parameters
    ----------
    obj_id : string
       The ID of the Obj to look up.
    user_or_token : `baselayer.app.models.User` or `baselayer.app.models.Token`
       The requesting `User` or `Token` object.

    Returns
    -------
    photometry_list : list of `skyportal.models.Spectrum`
       The accessible Spectra of this Obj.
    """

    return (
        Spectrum.query.filter(Spectrum.obj_id == obj_id)
        .filter(
            Spectrum.groups.any(
                Group.id.in_([g.id for g in user_or_token.accessible_groups])
            )
        )
        .all()
    )


Obj.get_spectra_owned_by = get_spectra_owned_by


User.sources = relationship(
    'Obj',
    backref='users',
    secondary='join(Group, sources).join(group_users)',
    primaryjoin='group_users.c.user_id == users.c.id',
    passive_deletes=True,
    doc='The Sources accessible to this User.',
)


class SourceView(Base):
    """Record of an instance in which a Source was viewed via the frontend or
    retrieved via the API (for use in the "Top Sources" widget).
    """

    obj_id = sa.Column(
        sa.ForeignKey('objs.id', ondelete='CASCADE'),
        nullable=False,
        unique=False,
        index=True,
        doc="Object ID for which the view was registered.",
    )
    username_or_token_id = sa.Column(
        sa.String,
        nullable=False,
        unique=False,
        doc="Username or token ID of the viewer.",
    )
    is_token = sa.Column(
        sa.Boolean,
        nullable=False,
        default=False,
        doc="Whether the viewer was a User or a Token.",
    )
    created_at = sa.Column(
        sa.DateTime,
        nullable=False,
        default=datetime.utcnow,
        index=True,
        doc="UTC timestamp of the view.",
    )


class Telescope(Base):
    """A ground or space-based observational facility that can host Instruments.
    """

    name = sa.Column(
        sa.String,
        unique=True,
        nullable=False,
        doc="Unabbreviated facility name (e.g., Palomar 200-inch Hale Telescope).",
    )
    nickname = sa.Column(
        sa.String, nullable=False, doc="Abbreviated facility name (e.g., P200)."
    )
    lat = sa.Column(sa.Float, nullable=True, doc='Latitude in deg.')
    lon = sa.Column(sa.Float, nullable=True, doc='Longitude in deg.')
    elevation = sa.Column(sa.Float, nullable=True, doc='Elevation in meters.')
    diameter = sa.Column(sa.Float, nullable=False, doc='Diameter in meters.')
    skycam_link = sa.Column(
        URLType, nullable=True, doc="Link to the telescope's sky camera."
    )
    robotic = sa.Column(
        sa.Boolean, default=False, nullable=False, doc="Is this telescope robotic?"
    )

    instruments = relationship(
        'Instrument',
        back_populates='telescope',
        cascade='save-update, merge, refresh-expire, expunge',
        passive_deletes=True,
        doc="The Instruments on this telescope.",
    )

    @property
    def observer(self):
        """Return an `astroplan.Observer` representing an observer at this
        facility, accounting for the latitude, longitude, elevation, and
        local time zone of the observatory (if ground based)."""
        tf = timezonefinder.TimezoneFinder()
        local_tz = tf.timezone_at(lng=self.lon, lat=self.lat)
        return astroplan.Observer(
            longitude=self.lon * u.deg,
            latitude=self.lat * u.deg,
            elevation=self.elevation * u.m,
            timezone=local_tz,
        )


class ArrayOfEnum(ARRAY):
    def bind_expression(self, bindvalue):
        return cast(bindvalue, self)

    def result_processor(self, dialect, coltype):
        super_rp = super(ArrayOfEnum, self).result_processor(dialect, coltype)

        def handle_raw_string(value):
            if value is None or value == '{}':  # 2nd case, empty array
                return []
            inner = re.match(r"^{(.*)}$", value).group(1)
            return inner.split(",")

        def process(value):
            return super_rp(handle_raw_string(value))

        return process


class Instrument(Base):
    """An instrument attached to a telescope."""

    name = sa.Column(sa.String, unique=True, nullable=False, doc="Instrument name.")
    type = sa.Column(
        instrument_types,
        nullable=False,
        doc="Instrument type, one of Imager, Spectrograph, or Imaging Spectrograph.",
    )

<<<<<<< HEAD
    photometry = relationship('Photometry', back_populates='instrument')
    spectra = relationship('Spectrum', back_populates='instrument')
=======
    band = sa.Column(
        sa.String,
        doc="The spectral band covered by the instrument " "(e.g., Optical, IR).",
    )
    telescope_id = sa.Column(
        sa.ForeignKey('telescopes.id', ondelete='CASCADE'),
        nullable=False,
        index=True,
        doc="The ID of the Telescope that hosts the Instrument.",
    )
    telescope = relationship(
        'Telescope',
        back_populates='instruments',
        doc="The Telescope that hosts the Instrument.",
    )

    photometry = relationship(
        'Photometry',
        back_populates='instrument',
        doc="The Photometry produced by this instrument.",
    )
    spectra = relationship(
        'Spectrum',
        back_populates='instrument',
        doc="The Spectra produced by this instrument.",
    )
>>>>>>> fcf7656a

    # can be [] if an instrument is spec only
    filters = sa.Column(
        ArrayOfEnum(allowed_bandpasses),
        nullable=False,
        default=[],
        doc='List of filters on the instrument (if any).',
    )

    allocations = relationship(
        'Allocation',
        back_populates="instrument",
        cascade="save-update, merge, refresh-expire, expunge",
        passive_deletes=True,
    )
    observing_runs = relationship(
        'ObservingRun',
        back_populates='instrument',
        doc="List of ObservingRuns on the Instrument.",
    )

    api_classname = sa.Column(
        api_classnames, nullable=True, doc="Name of the instrument's API class."
    )

    api_classname = sa.Column(
        api_classnames, nullable=True, doc="Name of the instrument's API class."
    )

    @property
    def does_spectroscopy(self):
        """Return a boolean indicating whether the instrument is capable of
        performing spectroscopy."""
        return 'spec' in self.type

    @property
    def does_imaging(self):
        """Return a boolean indicating whether the instrument is capable of
        performing imaging."""
        return 'imag' in self.type

    @property
    def api_class(self):
        return getattr(facility_apis, self.api_classname)


class Allocation(Base):
    """An allocation of observing time on a robotic instrument."""

    pi = sa.Column(sa.String, doc="The PI of the allocation's proposal.")
    proposal_id = sa.Column(
        sa.String, doc="The ID of the proposal associated with this allocation."
    )
    start_date = sa.Column(sa.DateTime, doc='The UTC start date of the allocation.')
    end_date = sa.Column(sa.DateTime, doc='The UTC end date of the allocation.')
    hours_allocated = sa.Column(
        sa.Float, nullable=False, doc='The number of hours allocated.'
    )
    requests = relationship(
        'FollowupRequest',
        back_populates='allocation',
        doc='The requests made against this allocation.',
    )

    group_id = sa.Column(
        sa.ForeignKey('groups.id', ondelete='CASCADE'),
        index=True,
        doc='The ID of the Group the allocation is associated with.',
        nullable=False,
    )
    group = relationship(
        'Group',
        back_populates='allocations',
        doc='The Group the allocation is associated with.',
    )

    instrument_id = sa.Column(
        sa.ForeignKey('instruments.id', ondelete='CASCADE'),
        index=True,
        doc="The ID of the Instrument the allocation is associated with.",
        nullable=False,
    )
    instrument = relationship(
        'Instrument',
        back_populates='allocations',
        doc="The Instrument the allocation is associated with.",
    )


class Taxonomy(Base):
    """An ontology within which Objs can be classified."""

    __tablename__ = 'taxonomies'
    name = sa.Column(
        sa.String,
        nullable=False,
        doc='Short string to make this taxonomy memorable ' 'to end users.',
    )
    hierarchy = sa.Column(
        JSONB,
        nullable=False,
        doc='Nested JSON describing the taxonomy '
        'which should be validated against '
        'a schema before entry.',
    )
    provenance = sa.Column(
        sa.String,
        nullable=True,
        doc='Identifier (e.g., URL or git hash) that '
        'uniquely ties this taxonomy back '
        'to an origin or place of record.',
    )
    version = sa.Column(
        sa.String, nullable=False, doc='Semantic version of this taxonomy'
    )

    isLatest = sa.Column(
        sa.Boolean,
        default=True,
        nullable=False,
        doc='Consider this the latest version of '
        'the taxonomy with this name? Defaults '
        'to True.',
    )
    groups = relationship(
        "Group",
        secondary="group_taxonomy",
        cascade="save-update," "merge, refresh-expire, expunge",
        passive_deletes=True,
        doc="List of Groups that have access to this Taxonomy.",
    )

    classifications = relationship(
        'Classification',
        back_populates='taxonomy',
        cascade='save-update, merge, refresh-expire, expunge',
        passive_deletes=True,
        order_by="Classification.created_at",
        doc="Classifications made within this Taxonomy.",
    )


GroupTaxonomy = join_model("group_taxonomy", Group, Taxonomy)
GroupTaxonomy.__doc__ = "Join table mapping Groups to Taxonomies."


def get_taxonomy_usable_by_user(taxonomy_id, user_or_token):
    """Query the database and return the requested Taxonomy if it is accessible
    to the requesting User or Token owner. If the Taxonomy is not accessible or
    if it does not exist, return `None`.

    Parameters
    ----------
    taxonomy_id : integer
       The ID of the requested Taxonomy.
    user_or_token : `baselayer.app.models.User` or `baselayer.app.models.Token`
       The requesting `User` or `Token` object.

    Returns
    -------
    tax : `skyportal.models.Taxonomy`
       The requested Taxonomy.
    """

    return (
        Taxonomy.query.filter(Taxonomy.id == taxonomy_id)
        .filter(Taxonomy.groups.any(Group.id.in_([g.id for g in user_or_token.groups])))
        .all()
    )


Taxonomy.get_taxonomy_usable_by_user = get_taxonomy_usable_by_user


class Comment(Base):
    """A comment made by a User or a Robot (via the API) on a Source."""

    text = sa.Column(sa.String, nullable=False, doc="Comment body.")
    ctype = sa.Column(
        sa.Enum('text', 'redshift', name='comment_types', validate_strings=True),
        doc="Comment type. Can be one of 'text' or 'redshift'.",
    )

    attachment_name = sa.Column(
        sa.String, nullable=True, doc="Filename of the attachment."
    )
    attachment_type = sa.Column(
        sa.String, nullable=True, doc="Attachment extension, (e.g., pdf, png)."
    )
    attachment_bytes = sa.Column(
        sa.types.LargeBinary,
        nullable=True,
        doc="Binary representation of the attachment.",
    )

    origin = sa.Column(sa.String, nullable=True, doc='Comment origin.')
    author = sa.Column(
        sa.String,
        nullable=False,
        doc="User.username or Token.id " "of the Comment's author.",
    )
    obj_id = sa.Column(
        sa.ForeignKey('objs.id', ondelete='CASCADE'),
        nullable=False,
        index=True,
        doc="ID of the Comment's Obj.",
    )
    obj = relationship('Obj', back_populates='comments', doc="The Comment's Obj.")
    groups = relationship(
        "Group",
        secondary="group_comments",
        cascade="save-update, merge, refresh-expire, expunge",
        passive_deletes=True,
        doc="Groups that can see the comment.",
    )

    def construct_author_info_dict(self):
        user = User.query.filter(User.username == self.author).first()
        return {
            field: getattr(user, field)
            for field in ('username', 'first_name', 'last_name', 'gravatar_url')
        }

    @classmethod
    def get_if_owned_by(cls, ident, user, options=[]):
        comment = cls.query.options(options).get(ident)

        if comment is not None and not comment.is_owned_by(user):
            raise AccessError('Insufficient permissions.')

        # Grab basic author info for the comment
        comment.author_info = comment.construct_author_info_dict()

        return comment


GroupComment = join_model("group_comments", Group, Comment)
GroupComment.__doc__ = "Join table mapping Groups to Comments."


class Classification(Base):
    """Classification of an Obj."""

    classification = sa.Column(sa.String, nullable=False, doc="The assigned class.")
    taxonomy_id = sa.Column(
        sa.ForeignKey('taxonomies.id', ondelete='CASCADE'),
        nullable=False,
        index=True,
        doc="ID of the Taxonomy in which this Classification was made.",
    )
    taxonomy = relationship(
        'Taxonomy',
        back_populates='classifications',
        doc="Taxonomy in which this Classification was made.",
    )
    probability = sa.Column(
        sa.Float,
        doc='User-assigned probability of belonging to this class',
        nullable=True,
    )

    author_id = sa.Column(
        sa.ForeignKey('users.id', ondelete='CASCADE'),
        nullable=False,
        index=True,
        doc="ID of the User that made this Classification",
    )
    author = relationship('User', doc="The User that made this classification.")
    author_name = sa.Column(
        sa.String,
        nullable=False,
        doc="User.username or Token.id " "of the Classification's author.",
    )
    obj_id = sa.Column(
        sa.ForeignKey('objs.id', ondelete='CASCADE'),
        nullable=False,
        index=True,
        doc="ID of the Classification's Obj.",
    )
    obj = relationship(
        'Obj', back_populates='classifications', doc="The Classification's Obj."
    )
    groups = relationship(
        "Group",
        secondary="group_classifications",
        cascade="save-update, merge, refresh-expire, expunge",
        passive_deletes=True,
        doc="Groups that can access this Classification.",
    )


GroupClassifications = join_model("group_classifications", Group, Classification)
GroupClassifications.__doc__ = "Join table mapping Groups to Classifications."


class Photometry(Base, ha.Point):
    """Calibrated measurement of the flux of an object through a broadband filter."""

    __tablename__ = 'photometry'
    mjd = sa.Column(sa.Float, nullable=False, doc='MJD of the observation.')
    flux = sa.Column(
        sa.Float,
        doc='Flux of the observation in µJy. '
        'Corresponds to an AB Zeropoint of 23.9 in all '
        'filters.',
    )
    fluxerr = sa.Column(
        sa.Float, nullable=False, doc='Gaussian error on the flux in µJy.'
    )
    filter = sa.Column(
        allowed_bandpasses,
        nullable=False,
        doc='Filter with which the observation was taken.',
    )

    ra_unc = sa.Column(sa.Float, doc="Uncertainty of ra position [arcsec]")
    dec_unc = sa.Column(sa.Float, doc="Uncertainty of dec position [arcsec]")

    original_user_data = sa.Column(
        JSONB,
        doc='Original data passed by the user '
        'through the PhotometryHandler.POST '
        'API or the PhotometryHandler.PUT '
        'API. The schema of this JSON '
        'validates under either '
        'schema.PhotometryFlux or schema.PhotometryMag '
        '(depending on how the data was passed).',
    )
    altdata = sa.Column(JSONB, doc="Arbitrary metadata in JSON format..")
    upload_id = sa.Column(
        sa.String,
        nullable=False,
        default=lambda: str(uuid.uuid4()),
        doc="ID of the batch in which this Photometry was uploaded (for bulk deletes).",
    )
    alert_id = sa.Column(
        sa.BigInteger,
        nullable=True,
        unique=True,
        doc="ID of the alert from which this Photometry was extracted (if any).",
    )

    obj_id = sa.Column(
        sa.ForeignKey('objs.id', ondelete='CASCADE'),
        nullable=False,
        index=True,
        doc="ID of the Photometry's Obj.",
    )
    obj = relationship('Obj', back_populates='photometry', doc="The Photometry's Obj.")
    groups = relationship(
        "Group",
        secondary="group_photometry",
        back_populates="photometry",
        cascade="save-update, merge, refresh-expire, expunge",
        passive_deletes=True,
        doc="Groups that can access this Photometry.",
    )
    instrument_id = sa.Column(
        sa.ForeignKey('instruments.id'),
        nullable=False,
        index=True,
        doc="ID of the Instrument that took this Photometry.",
    )
    instrument = relationship(
        'Instrument',
        back_populates='photometry',
        doc="Instrument that took this Photometry.",
    )
    thumbnails = relationship(
        'Thumbnail', passive_deletes=True, doc="Thumbnails for this Photometry."
    )

    followup_request_id = sa.Column(
        sa.ForeignKey('followuprequests.id'), nullable=True, index=True
    )
    followup_request = relationship('FollowupRequest', back_populates='photometry')

    assignment_id = sa.Column(
        sa.ForeignKey('classicalassignments.id'), nullable=True, index=True
    )
    assignment = relationship('ClassicalAssignment', back_populates='photometry')

    @hybrid_property
    def mag(self):
        """The magnitude of the photometry point in the AB system."""
        if self.flux is not None and self.flux > 0:
            return -2.5 * np.log10(self.flux) + PHOT_ZP
        else:
            return None

    @hybrid_property
    def e_mag(self):
        """The error on the magnitude of the photometry point."""
        if self.flux is not None and self.flux > 0 and self.fluxerr > 0:
            return (2.5 / np.log(10)) * (self.fluxerr / self.flux)
        else:
            return None

    @mag.expression
    def mag(cls):
        """The magnitude of the photometry point in the AB system."""
        return sa.case(
            [
                (
                    sa.and_(cls.flux != None, cls.flux > 0),  # noqa
                    -2.5 * sa.func.log(cls.flux) + PHOT_ZP,
                )
            ],
            else_=None,
        )

    @e_mag.expression
    def e_mag(cls):
        """The error on the magnitude of the photometry point."""
        return sa.case(
            [
                (
                    sa.and_(
                        cls.flux != None, cls.flux > 0, cls.fluxerr > 0
                    ),  # noqa: E711
                    2.5 / sa.func.ln(10) * cls.fluxerr / cls.flux,
                )
            ],
            else_=None,
        )

    @hybrid_property
    def jd(self):
        """Julian Date of the exposure that produced this Photometry."""
        return self.mjd + 2_400_000.5

    @hybrid_property
    def iso(self):
        """UTC ISO timestamp (ArrowType) of the exposure that produced this Photometry."""
        return arrow.get((self.mjd - 40_587.5) * 86400.0)

    @iso.expression
    def iso(cls):
        """UTC ISO timestamp (ArrowType) of the exposure that produced this Photometry."""
        # converts MJD to unix timestamp
        local = sa.func.to_timestamp((cls.mjd - 40_587.5) * 86400.0)
        return sa.func.timezone('UTC', local)

    @hybrid_property
    def snr(self):
        """Signal-to-noise ratio of this Photometry point."""
        return self.flux / self.fluxerr if self.flux and self.fluxerr else None

    @snr.expression
    def snr(self):
        """Signal-to-noise ratio of this Photometry point."""
        return self.flux / self.fluxerr


GroupPhotometry = join_model("group_photometry", Group, Photometry)
GroupPhotometry.__doc__ = "Join table mapping Groups to Photometry."


class Spectrum(Base):
    """Wavelength-dependent measurement of the flux of an object through a
    dispersive element."""

    __tablename__ = 'spectra'
    # TODO better numpy integration
    wavelengths = sa.Column(
        NumpyArray, nullable=False, doc="Wavelengths of the spectrum [Angstrom]."
    )
    fluxes = sa.Column(
        NumpyArray,
        nullable=False,
        doc="Flux of the Spectrum [F_lambda, arbitrary units].",
    )
    errors = sa.Column(
        NumpyArray,
        doc="Errors on the fluxes of the spectrum [F_lambda, same units as `fluxes`.]",
    )

    obj_id = sa.Column(
        sa.ForeignKey('objs.id', ondelete='CASCADE'),
        nullable=False,
        index=True,
        doc="ID of this Spectrum's Obj.",
    )
    obj = relationship('Obj', back_populates='spectra', doc="The Spectrum's Obj.")
    observed_at = sa.Column(
        sa.DateTime,
        nullable=False,
        doc="Median UTC ISO time stamp of the exposure or exposures in which the Spectrum was acquired.",
    )
    origin = sa.Column(sa.String, nullable=True, doc="Origin of the spectrum.")
    # TODO program?
    instrument_id = sa.Column(
        sa.ForeignKey('instruments.id', ondelete='CASCADE'),
        nullable=False,
        index=True,
        doc="ID of the Instrument that acquired the Spectrum.",
    )
    instrument = relationship(
        'Instrument',
        back_populates='spectra',
        doc="The Instrument that acquired the Spectrum.",
    )
    groups = relationship(
        "Group",
        secondary="group_spectra",
        back_populates="spectra",
        cascade="save-update, merge, refresh-expire, expunge",
        passive_deletes=True,
        doc='Groups that can view this spectrum.',
    )

    followup_request_id = sa.Column(sa.ForeignKey('followuprequests.id'), nullable=True)
    followup_request = relationship('FollowupRequest', back_populates='spectra')

    assignment_id = sa.Column(sa.ForeignKey('classicalassignments.id'), nullable=True)
    assignment = relationship('ClassicalAssignment', back_populates='spectra')

    @classmethod
    def from_ascii(cls, filename, obj_id, instrument_id, observed_at):
        """Generate a `Spectrum` from an ascii file.

        Parameters
        ----------

        filename : str
           The name of the ASCII file containing the spectrum.
        obj_id : str
           The name of the Spectrum's Obj.
        instrument_id : int
           ID of the Instrument with which this Spectrum was acquired.
        observed_at : string or datetime
           Median UTC ISO time stamp of the exposure or exposures in which the Spectrum was acquired."

        Returns
        -------

        spec : `skyportal.models.Spectrum`
           The Spectrum generated from the ASCII file.

        """
        data = np.loadtxt(filename)
        if data.shape[1] != 2:  # TODO support other formats
            raise ValueError(f"Expected 2 columns, got {data.shape[1]}")

        return cls(
            wavelengths=data[:, 0],
            fluxes=data[:, 1],
            obj_id=obj_id,
            instrument_id=instrument_id,
            observed_at=observed_at,
        )


GroupSpectrum = join_model("group_spectra", Group, Spectrum)
GroupSpectrum.__doc__ = 'Join table mapping Groups to Spectra.'


# def format_public_url(context):
#    """TODO migrate this to broker tools"""
#    file_uri = context.current_parameters.get('file_uri')
#    if file_uri is None:
#        return None
#    elif file_uri.startswith('s3'):  # TODO is this reliable?
#        raise NotImplementedError
#    elif file_uri.startswith('http://'): # TODO is this reliable?
#        return file_uri
#    else:  # local file
#        return '/' + file_uri.lstrip('./')


class FollowupRequest(Base):
    """A request for follow-up data (spectroscopy, photometry, or both) using a
    robotic instrument."""

    requester = relationship(
        User,
        back_populates='followup_requests',
        doc="The User who requested the follow-up.",
    )
    requester_id = sa.Column(
        sa.ForeignKey('users.id', ondelete='CASCADE'),
        nullable=False,
        index=True,
        doc="ID of the User who requested the follow-up.",
    )
    obj = relationship('Obj', back_populates='followup_requests', doc="The target Obj.")
    obj_id = sa.Column(
        sa.ForeignKey('objs.id', ondelete='CASCADE'),
        nullable=False,
        index=True,
        doc="ID of the target Obj.",
    )

    payload = sa.Column(
        psql.JSONB, nullable=True, doc="Content of the followup request."
    )
    status = sa.Column(sa.String(), nullable=False, default="pending submission")

    allocation_id = sa.Column(
        sa.ForeignKey('allocations.id', ondelete='CASCADE'), nullable=False, index=True
    )
    allocation = relationship('Allocation', back_populates='requests')

    http_requests = relationship(
        'FollowupRequestHTTPRequest',
        back_populates='request',
        order_by="FollowupRequestHTTPRequest.created_at.desc()",
<<<<<<< HEAD
    )

    photometry = relationship('Photometry', back_populates='followup_request')
    spectra = relationship('Spectrum', back_populates='followup_request')

    @property
    def instrument(self):
        return self.allocation.instrument

    def is_owned_by(self, user_or_token):
        """Return a boolean indicating whether a FollowupRequest belongs to
        an allocation that is accessible to the given user or token.

        Parameters
        ----------
        user_or_token: `baselayer.app.models.User` or `baselayer.app.models.Token`
           The User or Token to check.

        Returns
        -------
        owned: bool
           Whether the FollowupRequest belongs to an Allocation that is
           accessible to the given user or token.
        """

        user_or_token_group_ids = [g.id for g in user_or_token.accessible_groups]
        allocation_group_id = self.allocation.group_id
        return allocation_group_id in user_or_token_group_ids


class FollowupRequestHTTPRequest(Base):

    created_at = sa.Column(
        sa.DateTime,
        nullable=False,
        default=datetime.utcnow,
        index=True,
        doc="UTC time this FollowupRequestHTTPRequest was created.",
    )
    content = sa.Column(sa.Text, doc="The content of the request.")

    request_id = sa.Column(
        sa.ForeignKey('followuprequests.id', ondelete='CASCADE'),
        index=True,
        nullable=False,
        doc="The ID of the FollowupRequest this message pertains to.",
    )

    request = relationship(
        'FollowupRequest',
        back_populates='http_requests',
        doc="The FollowupRequest this message pertains to.",
=======
>>>>>>> fcf7656a
    )
    origin = sa.Column(followup_http_request_origins, doc='Origin of the HTTP request.')

    photometry = relationship('Photometry', back_populates='followup_request')
    spectra = relationship('Spectrum', back_populates='followup_request')

<<<<<<< HEAD
User.followup_requests = relationship('FollowupRequest', back_populates='requester')
=======
    @property
    def instrument(self):
        return self.allocation.instrument

    def is_owned_by(self, user_or_token):
        """Return a boolean indicating whether a FollowupRequest belongs to
        an allocation that is accessible to the given user or token.

        Parameters
        ----------
        user_or_token: `baselayer.app.models.User` or `baselayer.app.models.Token`
           The User or Token to check.

        Returns
        -------
        owned: bool
           Whether the FollowupRequest belongs to an Allocation that is
           accessible to the given user or token.
        """

        user_or_token_group_ids = [g.id for g in user_or_token.accessible_groups]
        return self.allocation.group_id in user_or_token_group_ids


class FollowupRequestHTTPRequest(Base):

    created_at = sa.Column(
        sa.DateTime,
        nullable=False,
        default=datetime.utcnow,
        index=True,
        doc="UTC time this FollowupRequestHTTPRequest was created.",
    )
    content = sa.Column(sa.Text, doc="The content of the request.", nullable=False)

    request_id = sa.Column(
        sa.ForeignKey('followuprequests.id', ondelete='CASCADE'),
        index=True,
        nullable=False,
        doc="The ID of the FollowupRequest this message pertains to.",
    )

    request = relationship(
        'FollowupRequest',
        back_populates='http_requests',
        doc="The FollowupRequest this message pertains to.",
    )
    origin = sa.Column(
        followup_http_request_origins, doc='Origin of the HTTP request.', nullable=False
    )


User.followup_requests = relationship(
    'FollowupRequest',
    back_populates='requester',
    doc="The follow-up requests this User has made.",
)
>>>>>>> fcf7656a


class Thumbnail(Base):
    """Thumbnail image centered on the location of an Obj."""

    # TODO delete file after deleting row
    type = sa.Column(
        thumbnail_types, doc='Thumbnail type (e.g., ref, new, sub, dr8, ...)'
    )
    file_uri = sa.Column(
        sa.String(),
        nullable=True,
        index=False,
        unique=False,
        doc="Path of the Thumbnail on the machine running SkyPortal.",
    )
    public_url = sa.Column(
        sa.String(),
        nullable=True,
        index=False,
        unique=False,
        doc="Publically accessible URL of the thumbnail.",
    )
    origin = sa.Column(sa.String, nullable=True, doc="Origin of the Thumbnail.")
    photometry_id = sa.Column(
        sa.ForeignKey('photometry.id', ondelete='CASCADE'),
        nullable=False,
        index=True,
        doc="ID of the Thumbnail's corresponding Photometry point.",
    )
    photometry = relationship(
        'Photometry',
        back_populates='thumbnails',
        doc="The Thumbnail's corresponding Photometry point.",
    )
    obj = relationship(
        'Obj',
        back_populates='thumbnails',
        uselist=False,
        secondary='photometry',
        passive_deletes=True,
        doc="The Thumbnail's Obj.",
    )


class ObservingRun(Base):
    """A classical observing run with a target list (of Objs)."""

    instrument_id = sa.Column(
        sa.ForeignKey('instruments.id', ondelete='CASCADE'),
        nullable=False,
        index=True,
        doc="ID of the Instrument used for this run.",
    )
    instrument = relationship(
        'Instrument',
        cascade='save-update, merge, refresh-expire, expunge',
        uselist=False,
        back_populates='observing_runs',
        doc="The Instrument for this run.",
    )

    # name of the PI
    pi = sa.Column(sa.String, doc="The name(s) of the PI(s) of this run.")
    observers = sa.Column(sa.String, doc="The name(s) of the observer(s) on this run.")

    sources = relationship(
        'Obj',
        secondary='join(ClassicalAssignment, Obj)',
        cascade='save-update, merge, refresh-expire, expunge',
        passive_deletes=True,
        doc="The targets [Objs] for this run.",
    )

    # let this be nullable to accommodate external groups' runs
    group = relationship(
        'Group',
        back_populates='observing_runs',
        doc='The Group associated with this Run.',
    )
    group_id = sa.Column(
        sa.ForeignKey('groups.id', ondelete='CASCADE'),
        nullable=True,
        index=True,
        doc='The ID of the Group associated with this run.',
    )

    # the person who uploaded the run
    owner = relationship(
        'User',
        back_populates='observing_runs',
        doc="The User who created this ObservingRun.",
    )
    owner_id = sa.Column(
        sa.ForeignKey('users.id', ondelete='CASCADE'),
        nullable=False,
        index=True,
        doc="The ID of the User who created this ObservingRun.",
    )

    assignments = relationship(
        'ClassicalAssignment',
        passive_deletes=True,
        doc="The Target Assignments for this Run.",
    )
    calendar_date = sa.Column(
        sa.Date, nullable=False, index=True, doc="The Local Calendar date of this Run."
    )

    @property
    def _calendar_noon(self):
        observer = self.instrument.telescope.observer
        year = self.calendar_date.year
        month = self.calendar_date.month
        day = self.calendar_date.day
        hour = 12
        noon = datetime(
            year=year, month=month, day=day, hour=hour, tzinfo=observer.timezone
        )
        noon = noon.astimezone(timezone.utc).timestamp()
        noon = ap_time.Time(noon, format='unix')
        return noon

    @property
    def sunset(self):
        """The UTC timestamp of Sunset on this run."""
        return self.instrument.telescope.observer.sun_set_time(
            self._calendar_noon, which='next'
        )

    @property
    def sunrise(self):
        """The UTC timestamp of Sunrise on this run."""
        return self.instrument.telescope.observer.sun_rise_time(
            self._calendar_noon, which='next'
        )

    @property
    def twilight_evening_nautical(self):
        """The UTC timestamp of evening nautical (-12 degree) twilight on this run."""
        return self.instrument.telescope.observer.twilight_evening_nautical(
            self._calendar_noon, which='next'
        )

    @property
    def twilight_morning_nautical(self):
        """The UTC timestamp of morning nautical (-12 degree) twilight on this run."""
        return self.instrument.telescope.observer.twilight_morning_nautical(
            self._calendar_noon, which='next'
        )

    @property
    def twilight_evening_astronomical(self):
        """The UTC timestamp of evening astronomical (-18 degree) twilight on this run."""
        return self.instrument.telescope.observer.twilight_evening_astronomical(
            self._calendar_noon, which='next'
        )

    @property
    def twilight_morning_astronomical(self):
        """The UTC timestamp of morning astronomical (-18 degree) twilight on this run."""
        return self.instrument.telescope.observer.twilight_morning_astronomical(
            self._calendar_noon, which='next'
        )


User.observing_runs = relationship(
    'ObservingRun',
    cascade='save-update, merge, refresh-expire, expunge',
    doc="Observing Runs this User has created.",
)


class ClassicalAssignment(Base):
    """Assignment of an Obj to an Observing Run as a target."""

    requester_id = sa.Column(
        sa.ForeignKey("users.id", ondelete="CASCADE"),
        nullable=False,
        index=True,
        doc="The ID of the User who created this assignment.",
    )
    requester = relationship(
        "User",
        back_populates="assignments",
        foreign_keys=[requester_id],
        doc="The User who created this assignment.",
    )

    last_modified_by_id = sa.Column(
        sa.ForeignKey("users.id", ondelete="SET NULL"),
        nullable=True,
        default=None,
        index=True,
    )
    last_modified_by = relationship("User", foreign_keys=[last_modified_by_id])

    obj = relationship('Obj', back_populates='assignments', doc='The assigned Obj.')
    obj_id = sa.Column(
        sa.ForeignKey('objs.id', ondelete='CASCADE'),
        nullable=False,
        index=True,
        doc='ID of the assigned Obj.',
    )

    comment = sa.Column(
        sa.String(),
        doc="A comment on the assignment. "
        "Typically a justification for the request, "
        "or instructions for taking the data.",
    )
    status = sa.Column(
        sa.String(),
        nullable=False,
        default="pending",
        doc='Status of the assignment [done, not done, pending].',
    )
    priority = sa.Column(
        followup_priorities,
        nullable=False,
        doc='Priority of the request (1 = lowest, 5 = highest).',
    )
    spectra = relationship(
        "Spectrum",
        back_populates="assignment",
        doc="Spectra produced by the assignment.",
    )
    photometry = relationship(
        "Photometry",
        back_populates="assignment",
        doc="Photometry produced by the assignment.",
    )

    run = relationship(
        'ObservingRun',
        back_populates='assignments',
        doc="The ObservingRun this target was assigned to.",
    )
    run_id = sa.Column(
        sa.ForeignKey('observingruns.id', ondelete='CASCADE'),
        nullable=False,
        index=True,
        doc="ID of the ObservingRun this target was assigned to.",
    )

    @hybrid_property
    def instrument(self):
        """The instrument in use on the assigned ObservingRun."""
        return self.run.instrument

    @property
    def rise_time(self):
        """The UTC time at which the object rises on this run."""
        observer = self.instrument.telescope.observer
        target = self.obj.target
        return observer.target_rise_time(
            self.run.sunset, target, which='next', horizon=30 * u.degree
        )

    @property
    def set_time(self):
        """The UTC time at which the object sets on this run."""
        observer = self.instrument.telescope.observer
        target = self.obj.target
        return observer.target_set_time(
            self.rise_time, target, which='next', horizon=30 * u.degree
        )


User.assignments = relationship(
    'ClassicalAssignment',
    back_populates='requester',
    doc="Objs the User has assigned to ObservingRuns.",
    foreign_keys="ClassicalAssignment.requester_id",
)


class Invitation(Base):
    token = sa.Column(sa.String(), nullable=False, unique=True)
    groups = relationship(
        "Group",
        secondary="group_invitations",
        cascade="save-update, merge, refresh-expire, expunge",
        passive_deletes=True,
    )
    admin_for_groups = sa.Column(psql.ARRAY(sa.Boolean), nullable=False)
    user_email = sa.Column(EmailType(), nullable=True)
    invited_by = relationship(
        "User",
        secondary="user_invitations",
        cascade="save-update, merge, refresh-expire, expunge",
        passive_deletes=True,
        uselist=False,
    )
    used = sa.Column(sa.Boolean, nullable=False, default=False)


GroupInvitation = join_model('group_invitations', Group, Invitation)
UserInvitation = join_model("user_invitations", User, Invitation)


@event.listens_for(Invitation, 'after_insert')
def send_user_invite_email(mapper, connection, target):
    _, cfg = load_env()
    app_base_url = (
        f"{'https' if cfg['server.ssl'] else 'http'}:"
        f"//{cfg['server.host']}:{cfg['ports.app']}"
    )
    link_location = f'{app_base_url}/login/google-oauth2/?invite_token={target.token}'
    message = Mail(
        from_email=cfg["invitations.from_email"],
        to_emails=target.user_email,
        subject=cfg["invitations.email_subject"],
        html_content=(
            f'{cfg["invitations.email_body_preamble"]}<br /><br />'
            f'Please click <a href="{link_location}">here</a> to join.'
        ),
    )
    sg = SendGridAPIClient(cfg["invitations.sendgrid_api_key"])
    sg.send(message)


schema.setup_schema()<|MERGE_RESOLUTION|>--- conflicted
+++ resolved
@@ -1006,10 +1006,6 @@
         doc="Instrument type, one of Imager, Spectrograph, or Imaging Spectrograph.",
     )
 
-<<<<<<< HEAD
-    photometry = relationship('Photometry', back_populates='instrument')
-    spectra = relationship('Spectrum', back_populates='instrument')
-=======
     band = sa.Column(
         sa.String,
         doc="The spectral band covered by the instrument " "(e.g., Optical, IR).",
@@ -1036,7 +1032,6 @@
         back_populates='instrument',
         doc="The Spectra produced by this instrument.",
     )
->>>>>>> fcf7656a
 
     # can be [] if an instrument is spec only
     filters = sa.Column(
@@ -1056,10 +1051,6 @@
         'ObservingRun',
         back_populates='instrument',
         doc="List of ObservingRuns on the Instrument.",
-    )
-
-    api_classname = sa.Column(
-        api_classnames, nullable=True, doc="Name of the instrument's API class."
     )
 
     api_classname = sa.Column(
@@ -1133,7 +1124,7 @@
     name = sa.Column(
         sa.String,
         nullable=False,
-        doc='Short string to make this taxonomy memorable ' 'to end users.',
+        doc='Short string to make this taxonomy memorable to end users.',
     )
     hierarchy = sa.Column(
         JSONB,
@@ -1644,7 +1635,6 @@
         'FollowupRequestHTTPRequest',
         back_populates='request',
         order_by="FollowupRequestHTTPRequest.created_at.desc()",
-<<<<<<< HEAD
     )
 
     photometry = relationship('Photometry', back_populates='followup_request')
@@ -1671,64 +1661,6 @@
         """
 
         user_or_token_group_ids = [g.id for g in user_or_token.accessible_groups]
-        allocation_group_id = self.allocation.group_id
-        return allocation_group_id in user_or_token_group_ids
-
-
-class FollowupRequestHTTPRequest(Base):
-
-    created_at = sa.Column(
-        sa.DateTime,
-        nullable=False,
-        default=datetime.utcnow,
-        index=True,
-        doc="UTC time this FollowupRequestHTTPRequest was created.",
-    )
-    content = sa.Column(sa.Text, doc="The content of the request.")
-
-    request_id = sa.Column(
-        sa.ForeignKey('followuprequests.id', ondelete='CASCADE'),
-        index=True,
-        nullable=False,
-        doc="The ID of the FollowupRequest this message pertains to.",
-    )
-
-    request = relationship(
-        'FollowupRequest',
-        back_populates='http_requests',
-        doc="The FollowupRequest this message pertains to.",
-=======
->>>>>>> fcf7656a
-    )
-    origin = sa.Column(followup_http_request_origins, doc='Origin of the HTTP request.')
-
-    photometry = relationship('Photometry', back_populates='followup_request')
-    spectra = relationship('Spectrum', back_populates='followup_request')
-
-<<<<<<< HEAD
-User.followup_requests = relationship('FollowupRequest', back_populates='requester')
-=======
-    @property
-    def instrument(self):
-        return self.allocation.instrument
-
-    def is_owned_by(self, user_or_token):
-        """Return a boolean indicating whether a FollowupRequest belongs to
-        an allocation that is accessible to the given user or token.
-
-        Parameters
-        ----------
-        user_or_token: `baselayer.app.models.User` or `baselayer.app.models.Token`
-           The User or Token to check.
-
-        Returns
-        -------
-        owned: bool
-           Whether the FollowupRequest belongs to an Allocation that is
-           accessible to the given user or token.
-        """
-
-        user_or_token_group_ids = [g.id for g in user_or_token.accessible_groups]
         return self.allocation.group_id in user_or_token_group_ids
 
 
@@ -1765,7 +1697,6 @@
     back_populates='requester',
     doc="The follow-up requests this User has made.",
 )
->>>>>>> fcf7656a
 
 
 class Thumbnail(Base):
