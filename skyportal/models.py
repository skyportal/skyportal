--- conflicted
+++ resolved
@@ -1,23 +1,13 @@
 import arrow
 import uuid
-import re
 from datetime import datetime
 import numpy as np
 import sqlalchemy as sa
-from sqlalchemy import cast
-from sqlalchemy.dialects.postgresql import ARRAY
 from sqlalchemy.dialects import postgresql as psql
 from sqlalchemy.orm import relationship
 from sqlalchemy.dialects.postgresql import JSONB
 from sqlalchemy.ext.hybrid import hybrid_property
-<<<<<<< HEAD
-from sqlalchemy_utils import ArrowType
-from sqlalchemy.ext.hybrid import hybrid_property
-=======
 from sqlalchemy_utils import ArrowType, URLType
-
-from astropy.time import Time
->>>>>>> e6aa8be2
 
 from baselayer.app.models import (init_db, join_model, Base, DBSession, ACL,
                                   Role, User, Token)
@@ -77,13 +67,10 @@
     users = relationship('User', secondary='group_users',
                          back_populates='groups')
     filter = relationship("Filter", uselist=False, back_populates="group")
-<<<<<<< HEAD
     observing_runs = relationship('ObservingRun', back_populates='group')
-=======
     photometry = relationship("Photometry", secondary="group_photometry",
                               back_populates="groups",
                               cascade="save-update, merge, refresh-expire, expunge")
->>>>>>> e6aa8be2
 
 
 GroupUser = join_model('group_users', Group, User)
