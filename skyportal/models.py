import re
from datetime import datetime
import numpy as np
import sqlalchemy as sa
from sqlalchemy import cast
from sqlalchemy.dialects.postgresql import ARRAY
from sqlalchemy.dialects import postgresql as psql
from sqlalchemy.orm import relationship
from sqlalchemy.dialects.postgresql import JSONB
from sqlalchemy.ext.hybrid import hybrid_property
from sqlalchemy_utils import ArrowType
from sqlalchemy.ext.hybrid import hybrid_property

from baselayer.app.models import (init_db, join_model, Base, DBSession, ACL,
                                  Role, User, Token)
from baselayer.app.custom_exceptions import AccessError

from . import schema
<<<<<<< HEAD
from .enum_types import (allowed_bandpasses, thumbnail_types, instrument_types,
                         followup_request_types)


# In the AB system, a brightness of 23.9 mag corresponds to 1 microJy.
=======
from .phot_enum import allowed_bandpasses, thumbnail_types


# In the AB system, a brightness of 23.9 mag corresponds to 1 microJy. Using this
# will put our converted fluxes to microJy.
>>>>>>> ecc61cbf
PHOT_ZP = 23.9
PHOT_SYS = 'ab'


def is_owned_by(self, user_or_token):
    """Generic ownership logic for any `skyportal` ORM model.

    Models with complicated ownership logic should implement their own method
    instead of adding too many additional conditions here.
    """
    if hasattr(self, 'tokens'):
        return user_or_token in self.tokens
    if hasattr(self, 'groups'):
        return bool(set(self.groups) & set(user_or_token.groups))
    if hasattr(self, 'group'):
        return self.group in user_or_token.groups
    if hasattr(self, 'users'):
        if hasattr(user_or_token, 'created_by'):
            if user_or_token.created_by in self.users:
                return True
        return user_or_token in self.users

    raise NotImplementedError(f"{type(self).__name__} object has no owner")


Base.is_owned_by = is_owned_by


class NumpyArray(sa.types.TypeDecorator):
    impl = psql.ARRAY(sa.Float)

    def process_result_value(self, value, dialect):
        return np.array(value)


class Group(Base):
    name = sa.Column(sa.String, unique=True, nullable=False)

    streams = relationship('Stream', secondary='stream_groups',
                           back_populates='groups')
    telescopes = relationship('Telescope', secondary='group_telescopes')
    group_users = relationship('GroupUser', back_populates='group',
                               cascade='save-update, merge, refresh-expire, expunge',
                               passive_deletes=True)
    users = relationship('User', secondary='group_users',
                         back_populates='groups')
    filter = relationship("Filter", uselist=False, back_populates="group")
    observing_runs = relationship('ObservingRun', back_populates='group')


GroupUser = join_model('group_users', Group, User)
GroupUser.admin = sa.Column(sa.Boolean, nullable=False, default=False)


class Stream(Base):
    name = sa.Column(sa.String, unique=True, nullable=False)
    url = sa.Column(sa.String, unique=True, nullable=False)
    username = sa.Column(sa.String)
    password = sa.Column(sa.String)

    groups = relationship('Group', secondary='stream_groups',
                          back_populates='streams')


StreamGroup = join_model('stream_groups', Stream, Group)


User.group_users = relationship('GroupUser', back_populates='user',
                                cascade='save-update, merge, refresh-expire, expunge',
                                passive_deletes=True)
User.groups = relationship('Group', secondary='group_users',
                           back_populates='users')


@property
def token_groups(self):
    return self.created_by.groups


Token.groups = token_groups


class Obj(Base):
    id = sa.Column(sa.String, primary_key=True)
    # TODO should this column type be decimal? fixed-precison numeric
    ra = sa.Column(sa.Float)
    dec = sa.Column(sa.Float)

    ra_dis = sa.Column(sa.Float)
    dec_dis = sa.Column(sa.Float)

    ra_err = sa.Column(sa.Float, nullable=True)
    dec_err = sa.Column(sa.Float, nullable=True)

    offset = sa.Column(sa.Float, default=0.0)
    redshift = sa.Column(sa.Float, nullable=True)

    # Contains all external metadata, e.g. simbad, pan-starrs, tns, gaia
    altdata = sa.Column(JSONB, nullable=True)

    last_detected = sa.Column(ArrowType, nullable=True)
    dist_nearest_source = sa.Column(sa.Float, nullable=True)
    mag_nearest_source = sa.Column(sa.Float, nullable=True)
    e_mag_nearest_source = sa.Column(sa.Float, nullable=True)

    transient = sa.Column(sa.Boolean, default=False)
    varstar = sa.Column(sa.Boolean, default=False)
    is_roid = sa.Column(sa.Boolean, default=False)

    score = sa.Column(sa.Float, nullable=True)

    origin = sa.Column(sa.String, nullable=True)

    comments = relationship('Comment', back_populates='obj',
                            cascade='save-update, merge, refresh-expire, expunge',
                            passive_deletes=True,
                            order_by="Comment.created_at")
    photometry = relationship('Photometry', back_populates='obj',
                              cascade='save-update, merge, refresh-expire, expunge',
                              single_parent=True,
                              passive_deletes=True,
                              order_by="Photometry.mjd")

    detect_photometry_count = sa.Column(sa.Integer, nullable=True)

    spectra = relationship('Spectrum', back_populates='obj',
                           cascade='save-update, merge, refresh-expire, expunge',
                           single_parent=True,
                           passive_deletes=True,
                           order_by="Spectrum.observed_at")
    thumbnails = relationship('Thumbnail', back_populates='obj',
                              secondary='photometry',
                              cascade='save-update, merge, refresh-expire, expunge')

    followup_requests = relationship('FollowupRequest', back_populates='obj')

    def add_linked_thumbnails(self):
        sdss_thumb = Thumbnail(photometry=self.photometry[0],
                               public_url=self.sdss_url,
                               type='sdss')
        dr8_thumb = Thumbnail(photometry=self.photometry[0],
                              public_url=self.desi_dr8_url,
                              type='dr8')
        DBSession().add_all([sdss_thumb, dr8_thumb])
        DBSession().commit()

    @property
    def sdss_url(self):
        """Construct URL for public Sloan Digital Sky Survey (SDSS) cutout."""
        return (f"http://skyserver.sdss.org/dr12/SkyserverWS/ImgCutout/getjpeg"
                f"?ra={self.ra}&dec={self.dec}&scale=0.3&width=200&height=200"
                f"&opt=G&query=&Grid=on")

    @property
    def desi_dr8_url(self):
        """Construct URL for public DESI DR8 cutout."""
        return (f"http://legacysurvey.org/viewer/jpeg-cutout?ra={self.ra}"
                f"&dec={self.dec}&size=200&layer=dr8&pixscale=0.262&bands=grz")


class Filter(Base):
    query_string = sa.Column(sa.String, nullable=False, unique=False)
    group_id = sa.Column(sa.ForeignKey("groups.id"))
    group = relationship("Group", foreign_keys=[group_id], back_populates="filter")


Candidate = join_model("candidates", Filter, Obj)
Candidate.passed_at = sa.Column(sa.DateTime, nullable=True)
Candidate.passing_alert_id = sa.Column(sa.Integer)


def get_candidate_if_owned_by(obj_id, user_or_token, options=[]):
    if Candidate.query.filter(Candidate.obj_id == obj_id).first() is None:
        return None
    user_group_ids = [g.id for g in user_or_token.groups]
    c = (
        Candidate.query.filter(Candidate.obj_id == obj_id)
        .filter(
            Candidate.filter_id.in_(
                DBSession.query(Filter.id).filter(Filter.group_id.in_(user_group_ids))
            )
        )
        .options(options)
        .first()
    )
    if c is None:
        raise AccessError("Insufficient permissions.")
    return c.obj


def candidate_is_owned_by(self, user_or_token):
    return self.filter.group in user_or_token.groups


Candidate.get_if_owned_by = get_candidate_if_owned_by
Candidate.is_owned_by = candidate_is_owned_by


Source = join_model("sources", Group, Obj)
"""User.sources defines the logic for whether a user has access to a source;
   if this gets more complicated it should become a function/`hybrid_property`
   rather than a `relationship`.
"""
Source.saved_by_id = sa.Column(sa.ForeignKey("users.id"), nullable=True, unique=False)
Source.saved_by = relationship("User", foreign_keys=[Source.saved_by_id],
                               backref="saved_sources")
Source.saved_at = sa.Column(sa.DateTime, nullable=True)
Source.active = sa.Column(sa.Boolean, server_default="true")
Source.requested = sa.Column(sa.Boolean, server_default="false")
Source.unsaved_by_id = sa.Column(sa.ForeignKey("users.id"), nullable=True, unique=False)
Source.unsaved_by = relationship("User", foreign_keys=[Source.unsaved_by_id])


def source_is_owned_by(self, user_or_token):
    source_group_ids = [row[0] for row in DBSession.query(
        Source.group_id).filter(Source.obj_id == self.obj_id).all()]
    return bool(set(source_group_ids) & {g.id for g in user_or_token.groups})


def get_source_if_owned_by(obj_id, user_or_token, options=[]):
    if Source.query.filter(Source.obj_id == obj_id).first() is None:
        return None
    user_group_ids = [g.id for g in user_or_token.groups]
    s = (Source.query.filter(Source.obj_id == obj_id)
         .filter(Source.group_id.in_(user_group_ids)).options(options).first())
    if s is None:
        raise AccessError("Insufficient permissions.")
    return s.obj


Source.is_owned_by = source_is_owned_by
Source.get_if_owned_by = get_source_if_owned_by


def get_obj_if_owned_by(obj_id, user_or_token, options=[]):
    try:
        obj = Source.get_if_owned_by(obj_id, user_or_token, options)
    except AccessError:  # They may still be able to view the associated Candidate
        obj = Candidate.get_if_owned_by(obj_id, user_or_token, options)
        if obj is None:
            # If user can't view associated Source, and there's no Candidate they can
            # view, raise AccessError
            raise
    if obj is None:  # There is no associated Source, so just return the Obj
        return Obj.query.options(options).get(obj_id)
    # If we get here, the user has access to either the associated Source or Candidate
    return obj


Obj.get_if_owned_by = get_obj_if_owned_by


User.sources = relationship('Obj', backref='users',
                            secondary='join(Group, sources).join(group_users)',
                            primaryjoin='group_users.c.user_id == users.c.id')


class SourceView(Base):
    obj_id = sa.Column(sa.ForeignKey('objs.id', ondelete='CASCADE'),
                       nullable=False, unique=False)
    username_or_token_id = sa.Column(sa.String, nullable=False, unique=False)
    is_token = sa.Column(sa.Boolean, nullable=False, default=False)
    created_at = sa.Column(sa.DateTime, nullable=False, default=datetime.now,
                           index=True)


class Telescope(Base):
    name = sa.Column(sa.String, nullable=False)
    nickname = sa.Column(sa.String, nullable=False)
    lat = sa.Column(sa.Float, nullable=False)
    lon = sa.Column(sa.Float, nullable=False)
    elevation = sa.Column(sa.Float, nullable=False)
    diameter = sa.Column(sa.Float, nullable=False)

    groups = relationship('Group', secondary='group_telescopes')
    instruments = relationship('Instrument', back_populates='telescope',
                               cascade='save-update, merge, refresh-expire, expunge',
                               passive_deletes=True)


GroupTelescope = join_model('group_telescopes', Group, Telescope)

import re
from sqlalchemy.dialects.postgresql import ARRAY
from sqlalchemy import cast


class ArrayOfEnum(ARRAY):
    def bind_expression(self, bindvalue):
        return cast(bindvalue, self)

    def result_processor(self, dialect, coltype):
        super_rp = super(ArrayOfEnum, self).result_processor(dialect, coltype)

        def handle_raw_string(value):
            if value == None or value == '{}':  # 2nd case, empty array
                return []
            inner = re.match(r"^{(.*)}$", value).group(1)
            return inner.split(",")

        def process(value):
            return super_rp(handle_raw_string(value))
        return process


class ArrayOfEnum(ARRAY):
    def bind_expression(self, bindvalue):
        return cast(bindvalue, self)

    def result_processor(self, dialect, coltype):
        super_rp = super(ArrayOfEnum, self).result_processor(dialect, coltype)

        def handle_raw_string(value):
            if value == None or value == '{}':  # 2nd case, empty array
                return []
            inner = re.match(r"^{(.*)}$", value).group(1)
            return inner.split(",")

        def process(value):
            return super_rp(handle_raw_string(value))
        return process


class Instrument(Base):

    name = sa.Column(sa.String, nullable=False)
<<<<<<< HEAD
    type = sa.Column(instrument_types, nullable=False)
    robotic = sa.Column(sa.Boolean, default=False, nullable=False)
    band = sa.Column(sa.String)

    telescope_id = sa.Column(sa.ForeignKey('telescopes.id', ondelete='CASCADE'),
=======
    type = sa.Column(sa.String)
    band = sa.Column(sa.String)
    telescope_id = sa.Column(sa.ForeignKey('telescopes.id',
                                           ondelete='CASCADE'),
>>>>>>> ecc61cbf
                             nullable=False, index=True)
    telescope = relationship('Telescope', back_populates='instruments')

    followup_requests = relationship('FollowupRequest',
                                     back_populates='instrument')

    photometry = relationship('Photometry', back_populates='instrument')
    spectra = relationship('Spectrum', back_populates='instrument')

    # can be [] if an instrument is spec only
    filters = sa.Column(ArrayOfEnum(allowed_bandpasses), nullable=False,
<<<<<<< HEAD
                        default=[], doc='List of filters on the instrument '
                                        '(if any).')

    observing_runs = relationship('ObservingRun', back_populates='instrument')

    @property
    def does_spectroscopy(self):
        return 'spec' in self.type

    @property
    def does_imaging(self):
        return 'imag' in self.type

    @property
    def request_schema(self):
        # this is for rendering the form
        pass

=======
                        default=[])
>>>>>>> ecc61cbf


class Comment(Base):
    text = sa.Column(sa.String, nullable=False)
    ctype = sa.Column(sa.Enum('text', 'redshift', 'classification',
                              name='comment_types', validate_strings=True))

    attachment_name = sa.Column(sa.String, nullable=True)
    attachment_type = sa.Column(sa.String, nullable=True)
    attachment_bytes = sa.Column(sa.types.LargeBinary, nullable=True)

    origin = sa.Column(sa.String, nullable=True)
    author = sa.Column(sa.String, nullable=False)
    obj_id = sa.Column(sa.ForeignKey('objs.id', ondelete='CASCADE'),
                       nullable=False, index=True)
    obj = relationship('Obj', back_populates='comments')


class Photometry(Base):
    __tablename__ = 'photometry'
    mjd = sa.Column(sa.Float, nullable=False, doc='MJD of the observation.')
    flux = sa.Column(sa.Float,
                     doc='Flux of the observation in µJy. '
                         'Corresponds to an AB Zeropoint of 23.9 in all '
                         'filters.')
    fluxerr = sa.Column(sa.Float, nullable=False,
                        doc='Gaussian error on the flux in µJy.')
    filter = sa.Column(allowed_bandpasses, nullable=False,
                       doc='Filter with which the observation was taken.')

    ra = sa.Column(sa.Float, doc='ICRS Right Ascension of the centroid '
                                 'of the photometric aperture [deg].')
    dec = sa.Column(sa.Float, doc='ICRS Declination of the centroid of '
                                  'the photometric aperture [deg].')

    ra_unc = sa.Column(sa.Float, doc="Uncertainty of ra position [arcsec]")
    dec_unc = sa.Column(sa.Float, doc="Uncertainty of dec position [arcsec]")

    original_user_data = sa.Column(JSONB, doc='Original data passed by the user '
                                              'through the PhotometryHandler.POST '
                                              'API or the PhotometryHandler.PUT '
                                              'API. The schema of this JSON '
                                              'validates under either '
                                              'schema.PhotometryFlux or schema.PhotometryMag '
                                              '(depending on how the data was passed).')
    altdata = sa.Column(JSONB)
<<<<<<< HEAD
=======
    bulk_upload_id = sa.Column(sa.String, nullable=True)
>>>>>>> ecc61cbf

    obj_id = sa.Column(sa.ForeignKey('objs.id', ondelete='CASCADE'),
                       nullable=False, index=True)
    obj = relationship('Obj', back_populates='photometry')
    instrument_id = sa.Column(sa.ForeignKey('instruments.id'),
                              nullable=False, index=True)
    instrument = relationship('Instrument', back_populates='photometry')
    thumbnails = relationship('Thumbnail', passive_deletes=True)

    @hybrid_property
    def mag(self):
        if self.flux is not None and self.flux > 0:
            return -2.5 * np.log10(self.flux) + PHOT_ZP
        else:
            return None

    @hybrid_property
    def e_mag(self):
        if self.flux is not None and self.flux > 0 and self.fluxerr > 0:
            return (2.5 / np.log(10)) * (self.fluxerr / self.flux)
        else:
            return None

    @mag.expression
    def mag(cls):
        return sa.case(
            [
                sa.and_(cls.flux != None, cls.flux > 0),
                -2.5 * sa.func.log(cls.flux) + PHOT_ZP,
            ],
            else_=None
        )

    @e_mag.expression
    def e_mag(cls):
        return sa.case(
            [
                (sa.and_(cls.flux != None, cls.flux > 0, cls.fluxerr > 0),
                 2.5 / sa.func.ln(10) * cls.fluxerr / cls.flux)
            ],
            else_=None
        )


class Spectrum(Base):
    __tablename__ = 'spectra'
    # TODO better numpy integration
    wavelengths = sa.Column(NumpyArray, nullable=False)
    fluxes = sa.Column(NumpyArray, nullable=False)
    errors = sa.Column(NumpyArray)

    obj_id = sa.Column(sa.ForeignKey('objs.id', ondelete='CASCADE'),
                       nullable=False, index=True)
    obj = relationship('Obj', back_populates='spectra')
    observed_at = sa.Column(sa.DateTime, nullable=False)
    origin = sa.Column(sa.String, nullable=True)
    # TODO program?
    instrument_id = sa.Column(sa.ForeignKey('instruments.id',
                                            ondelete='CASCADE'),
                              nullable=False, index=True)
    instrument = relationship('Instrument', back_populates='spectra')

    @classmethod
    def from_ascii(cls, filename, obj_id, instrument_id, observed_at):
        data = np.loadtxt(filename)
        if data.shape[1] != 2:  # TODO support other formats
            raise ValueError(f"Expected 2 columns, got {data.shape[1]}")

        return cls(wavelengths=data[:, 0], fluxes=data[:, 1],
                   obj_id=obj_id, instrument_id=instrument_id,
                   observed_at=observed_at)


# def format_public_url(context):
#    """TODO migrate this to broker tools"""
#    file_uri = context.current_parameters.get('file_uri')
#    if file_uri is None:
#        return None
#    elif file_uri.startswith('s3'):  # TODO is this reliable?
#        raise NotImplementedError
#    elif file_uri.startswith('http://'): # TODO is this reliable?
#        return file_uri
#    else:  # local file
#        return '/' + file_uri.lstrip('./')


class Thumbnail(Base):
    # TODO delete file after deleting row
    type = sa.Column(thumbnail_types, doc='Thumbnail type (e.g., ref, new, sub, dr8, ...)')
    file_uri = sa.Column(sa.String(), nullable=True, index=False, unique=False)
    public_url = sa.Column(sa.String(), nullable=True, index=False, unique=False)
    origin = sa.Column(sa.String, nullable=True)
    photometry_id = sa.Column(sa.ForeignKey('photometry.id', ondelete='CASCADE'),
                              nullable=False, index=True)
    photometry = relationship('Photometry', back_populates='thumbnails')
    obj = relationship('Obj', back_populates='thumbnails', uselist=False,
                       secondary='photometry')


class FollowupRequest(Base):

    type = sa.Column(followup_request_types, doc='The type of observation being requested.')
    requester = relationship(User, back_populates='followup_requests')
    requester_id = sa.Column(sa.ForeignKey('users.id', ondelete='CASCADE'),
                             nullable=False, index=True)
    obj = relationship('Obj', back_populates='followup_requests')
    obj_id = sa.Column(sa.ForeignKey('objs.id', ondelete='CASCADE'),
                       nullable=False, index=True)
    instrument = relationship(Instrument, back_populates='followup_requests')
    instrument_id = sa.Column(sa.ForeignKey('instruments.id'), nullable=False,
                              index=True)

    run = relationship('ObservingRun', back_populates='assignments')
    run_id = sa.Column(sa.ForeignKey('observingruns.id', ondelete='CASCADE'),
                       nullable=True, index=True)

    parameters = sa.Column(
        psql.JSONB,
        nullable=False,
        doc='The parameters of the followup request. For spectroscopy, may contain, e.g., '
            'the number of exposures and  the exposure time (potentially on '
            'the red or blue sides of the instrument). For imaging, may contain, e.g.,  '
            'the number of exposures, the exposure time, and the filters.'
    )

    status = sa.Column(sa.String(), nullable=False, default="pending")

    def submit(self):
        # TODO: implement this method for SEDM and LT
        pass


User.followup_requests = relationship('FollowupRequest', back_populates='requester')


class ObservingRun(Base):

    instrument_id = sa.Column(
        sa.ForeignKey('instruments.id', ondelete='CASCADE'), nullable=False
    )
    instrument = relationship(
        'Instrument', cascade='save-update, merge, refresh-expire, expunge',
        uselist=False, back_populates='observing_runs'
    )

    # name of the PI
    pi = sa.Column(sa.Text)
    observers = sa.Column(sa.Text)

    sources = relationship(
        'Obj', secondary='followuprequests',
        cascade='save-update, merge, refresh-expire, expunge'
    )

    # let this be nullable to accommodate external groups' runs
    group = relationship('Group', back_populates='observing_runs')
    group_id = sa.Column(sa.ForeignKey('groups.id', ondelete='CASCADE'),
                         nullable=True)

    # the person who uploaded the run
    owner = relationship('User', back_populates='observing_runs')
    owner_id = sa.Column(sa.ForeignKey('users.id', ondelete='CASCADE'),
                         nullable=False, index=True)

    assignments = relationship(
        'FollowupRequest', cascade='save-update, merge, refresh-expire, expunge'
    )
    calendar_date = sa.Column(sa.Date, nullable=False, index=True)

User.observing_runs = relationship(
    'ObservingRun', cascade='save-update, merge, refresh-expire, expunge'
)

schema.setup_schema()<|MERGE_RESOLUTION|>--- conflicted
+++ resolved
@@ -16,19 +16,11 @@
 from baselayer.app.custom_exceptions import AccessError
 
 from . import schema
-<<<<<<< HEAD
 from .enum_types import (allowed_bandpasses, thumbnail_types, instrument_types,
                          followup_request_types)
 
 
 # In the AB system, a brightness of 23.9 mag corresponds to 1 microJy.
-=======
-from .phot_enum import allowed_bandpasses, thumbnail_types
-
-
-# In the AB system, a brightness of 23.9 mag corresponds to 1 microJy. Using this
-# will put our converted fluxes to microJy.
->>>>>>> ecc61cbf
 PHOT_ZP = 23.9
 PHOT_SYS = 'ab'
 
@@ -334,39 +326,14 @@
         return process
 
 
-class ArrayOfEnum(ARRAY):
-    def bind_expression(self, bindvalue):
-        return cast(bindvalue, self)
-
-    def result_processor(self, dialect, coltype):
-        super_rp = super(ArrayOfEnum, self).result_processor(dialect, coltype)
-
-        def handle_raw_string(value):
-            if value == None or value == '{}':  # 2nd case, empty array
-                return []
-            inner = re.match(r"^{(.*)}$", value).group(1)
-            return inner.split(",")
-
-        def process(value):
-            return super_rp(handle_raw_string(value))
-        return process
-
-
 class Instrument(Base):
 
     name = sa.Column(sa.String, nullable=False)
-<<<<<<< HEAD
     type = sa.Column(instrument_types, nullable=False)
     robotic = sa.Column(sa.Boolean, default=False, nullable=False)
     band = sa.Column(sa.String)
 
     telescope_id = sa.Column(sa.ForeignKey('telescopes.id', ondelete='CASCADE'),
-=======
-    type = sa.Column(sa.String)
-    band = sa.Column(sa.String)
-    telescope_id = sa.Column(sa.ForeignKey('telescopes.id',
-                                           ondelete='CASCADE'),
->>>>>>> ecc61cbf
                              nullable=False, index=True)
     telescope = relationship('Telescope', back_populates='instruments')
 
@@ -378,7 +345,6 @@
 
     # can be [] if an instrument is spec only
     filters = sa.Column(ArrayOfEnum(allowed_bandpasses), nullable=False,
-<<<<<<< HEAD
                         default=[], doc='List of filters on the instrument '
                                         '(if any).')
 
@@ -396,10 +362,6 @@
     def request_schema(self):
         # this is for rendering the form
         pass
-
-=======
-                        default=[])
->>>>>>> ecc61cbf
 
 
 class Comment(Base):
@@ -446,10 +408,7 @@
                                               'schema.PhotometryFlux or schema.PhotometryMag '
                                               '(depending on how the data was passed).')
     altdata = sa.Column(JSONB)
-<<<<<<< HEAD
-=======
     bulk_upload_id = sa.Column(sa.String, nullable=True)
->>>>>>> ecc61cbf
 
     obj_id = sa.Column(sa.ForeignKey('objs.id', ondelete='CASCADE'),
                        nullable=False, index=True)
