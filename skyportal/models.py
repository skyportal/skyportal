import json
import re
import uuid
import warnings
from datetime import datetime, timezone, timedelta

import arrow
import astroplan
import gcn
import healpix_alchemy as ha
import healpy as hp
import lxml
import numpy as np
import requests
import sqlalchemy as sa
import timezonefinder
import yaml
from astropy import coordinates as ap_coord
from astropy import time as ap_time
from astropy import units as u
from astropy.io import fits, ascii
from astropy.table import Table
from astropy.utils.exceptions import AstropyWarning
from ligo.skymap.bayestar import rasterize
from slugify import slugify
from sqlalchemy import cast, event
from sqlalchemy.dialects import postgresql as psql
from sqlalchemy.dialects.postgresql import ARRAY
from sqlalchemy.dialects.postgresql import JSONB
from sqlalchemy.ext.hybrid import hybrid_property, hybrid_method

from sqlalchemy.ext.declarative import declared_attr
from sqlalchemy.orm import relationship
from sqlalchemy.orm import deferred
from sqlalchemy.schema import UniqueConstraint
from sqlalchemy_utils import URLType, EmailType
from sqlalchemy_utils.types import JSONType
from sqlalchemy_utils.types.encrypted.encrypted_type import EncryptedType, AesEngine
from sqlalchemy import func

from twilio.rest import Client as TwilioClient

from baselayer.app.env import load_env
from baselayer.app.flow import Flow
from baselayer.app.json_util import to_json
from baselayer.app.models import (  # noqa
    init_db,
    join_model,
    Base,
    DBSession,
    ACL,
    Role,
    User,
    Token,
    UserACL,
    UserRole,
    UserAccessControl,
    AccessibleIfUserMatches,
    CustomUserAccessControl,
    accessible_by_owner,
    restricted,
    public,
    AccessibleIfRelatedRowsAreAccessible,
    CronJobRun,
)
from skyportal import facility_apis
from . import schema
from .email_utils import send_email
from .enum_types import (
    allowed_bandpasses,
    thumbnail_types,
    instrument_types,
    followup_priorities,
    api_classnames,
    listener_classnames,
)
from .utils.cosmology import establish_cosmology
from .utils.thumbnail import image_is_grayscale

# In the AB system, a brightness of 23.9 mag corresponds to 1 microJy.
# All DB fluxes are stored in microJy (AB).
PHOT_ZP = 23.9
PHOT_SYS = 'ab'

utcnow = func.timezone('UTC', func.current_timestamp())

_, cfg = load_env()
cosmo = establish_cosmology(cfg)

# The minimum signal-to-noise ratio to consider a photometry point as a detection
PHOT_DETECTION_THRESHOLD = cfg["misc.photometry_detection_threshold_nsigma"]


def get_app_base_url():
    ports_to_ignore = {True: 443, False: 80}  # True/False <-> server.ssl=True/False
    return f"{'https' if cfg['server.ssl'] else 'http'}:" f"//{cfg['server.host']}" + (
        f":{cfg['server.port']}"
        if (
            cfg["server.port"] is not None
            and cfg["server.port"] != ports_to_ignore[cfg["server.ssl"]]
        )
        else ""
    )


def basic_user_display_info(user):
    return {
        field: getattr(user, field)
        for field in ('username', 'first_name', 'last_name', 'gravatar_url')
    }


def user_to_dict(self):
    return {
        field: getattr(self, field)
        for field in User.__table__.columns.keys()
        if field != "preferences"
    }


User.to_dict = user_to_dict

accessible_by_members = AccessibleIfUserMatches('users')
accessible_by_stream_members = AccessibleIfUserMatches('stream.users')
accessible_by_streams_members = AccessibleIfUserMatches('streams.users')


class AccessibleIfGroupUserMatches(AccessibleIfUserMatches):
    def __init__(self, relationship_chain):
        """A class that grants access to users related to a specific GroupUser record
        through a chain of relationships pointing to a "groups.users" or "group.users"
        as the last two relationships.

        Parameters
        ----------
        relationship_chain: str
            The chain of relationships to check the User or Token against in
            `query_accessible_rows`. Should be specified as

            >>>> f'{relationship1_name}.{relationship2_name}...{relationshipN_name}'

            The first relationship should be defined on the target class, and
            each subsequent relationship should be defined on the class pointed
            to by the previous relationship. The final relationships should be a
            "groups.users" or "group.users" series.
        Examples
        --------

        Grant access if the querying user is a member of one of the target
        class's groups:

            >>>> AccessibleIfGroupUserMatches('groups.users')
        """
        self.relationship_chain = relationship_chain

    @property
    def relationship_key(self):
        return self._relationship_key

    @relationship_key.setter
    def relationship_chain(self, value):
        if not isinstance(value, str):
            raise ValueError(
                f'Invalid value for relationship key: {value}, expected str, got {value.__class__.__name__}'
            )
        relationship_names = value.split('.')
        if len(relationship_names) < 2:
            raise ValueError('Need at least 2 relationships to join on.')
        if relationship_names[-1] != 'users' and relationship_names[-2] not in [
            'group',
            'groups',
        ]:
            raise ValueError(
                'Relationship chain must end with "group.users" or "groups.users".'
            )
        self._relationship_key = value

    def query_accessible_rows(self, cls, user_or_token, columns=None):
        """Construct a Query object that, when executed, returns the rows of a
        specified table that are accessible to a specified user or token.

        Parameters
        ----------
        cls: `baselayer.app.models.DeclarativeMeta`
            The mapped class of the target table.
        user_or_token: `baselayer.app.models.User` or `baselayer.app.models.Token`
            The User or Token to check.
        columns: list of sqlalchemy.Column, optional, default None
            The columns to retrieve from the target table. If None, queries
            the mapped class directly and returns mapped instances.

        Returns
        -------
        query: sqlalchemy.Query
            Query for the accessible rows.
        """

        # system admins automatically get full access
        if user_or_token.is_admin:
            return public.query_accessible_rows(cls, user_or_token, columns=columns)

        # return only selected columns if requested
        if columns is not None:
            query = DBSession().query(*columns).select_from(cls)
        else:
            query = DBSession().query(cls)

        # traverse the relationship chain via sequential JOINs
        for relationship_name in self.relationship_names:
            self.check_cls_for_attributes(cls, [relationship_name])
            relationship = sa.inspect(cls).mapper.relationships[relationship_name]
            # not a private attribute, just has an underscore to avoid name
            # collision with python keyword
            cls = relationship.entity.class_

            if str(relationship) == "Group.users":
                # For the last relationship between Group and User, just join
                # in the join table and not the join table and the full User table
                # since we only need the GroupUser.user_id field to match on
                query = query.join(GroupUser)
            else:
                query = query.join(relationship.class_attribute)

        # filter for records with at least one matching user
        user_id = self.user_id_from_user_or_token(user_or_token)
        query = query.filter(GroupUser.user_id == user_id)
        return query


accessible_by_groups_members = AccessibleIfGroupUserMatches('groups.users')
accessible_by_group_members = AccessibleIfGroupUserMatches('group.users')


class AccessibleIfGroupUserIsAdminAndUserMatches(AccessibleIfUserMatches):
    def __init__(self, relationship_chain):
        """A class that grants access to users related to a specific record
        through a chain of relationships. The relationship chain must
        contain a relationship called `group_users` and matches are only
        valid if the `admin` property of the corresponding `group_users` rows
        are true.
        Parameters
        ----------
        relationship_chain: str
            The chain of relationships to check the User or Token against in
            `query_accessible_rows`. Should be specified as

            >>>> f'{relationship1_name}.{relationship2_name}...{relationshipN_name}'

            The first relationship should be defined on the target class, and
            each subsequent relationship should be defined on the class pointed
            to by the previous relationship. If the querying user matches any
            record pointed to by the final relationship, the logic will grant
            access to the querying user.

        Examples
        --------

        Grant access if the querying user is an admin of any of the record's
        groups:

            >>>> AccessibleIfGroupUserIsAdminAndUserMatches('groups.group_users.user')

        Grant access if the querying user is an admin of the record's group:

            >>>> AccessibleIfUserMatches('group.group_users.user')
        """
        self.relationship_chain = relationship_chain

    @property
    def relationship_key(self):
        return self._relationship_key

    @relationship_key.setter
    def relationship_chain(self, value):
        if not isinstance(value, str):
            raise ValueError(
                f'Invalid value for relationship key: {value}, expected str, got {value.__class__.__name__}'
            )
        relationship_names = value.split('.')
        if 'group_users' not in value:
            raise ValueError('Relationship chain must contain "group_users".')
        if len(relationship_names) < 1:
            raise ValueError('Need at least 1 relationship to join on.')
        self._relationship_key = value

    def query_accessible_rows(self, cls, user_or_token, columns=None):
        """Construct a Query object that, when executed, returns the rows of a
        specified table that are accessible to a specified user or token.

        Parameters
        ----------
        cls: `baselayer.app.models.DeclarativeMeta`
            The mapped class of the target table.
        user_or_token: `baselayer.app.models.User` or `baselayer.app.models.Token`
            The User or Token to check.
        columns: list of sqlalchemy.Column, optional, default None
            The columns to retrieve from the target table. If None, queries
            the mapped class directly and returns mapped instances.

        Returns
        -------
        query: sqlalchemy.Query
            Query for the accessible rows.
        """

        query = super().query_accessible_rows(cls, user_or_token, columns=columns)
        if not user_or_token.is_admin:
            # this avoids name collisions
            group_user_subq = (
                DBSession()
                .query(GroupUser)
                .filter(GroupUser.admin.is_(True))
                .subquery()
            )
            query = query.join(
                group_user_subq,
                sa.and_(
                    Group.id == group_user_subq.c.group_id,
                    User.id == group_user_subq.c.user_id,
                ),
            )
        return query


accessible_by_group_admins = AccessibleIfGroupUserIsAdminAndUserMatches(
    'group.group_users.user'
)
accessible_by_admins = AccessibleIfGroupUserIsAdminAndUserMatches('group_users.user')


class NumpyArray(sa.types.TypeDecorator):
    """SQLAlchemy representation of a NumPy array."""

    impl = psql.ARRAY(sa.Float)

    def process_result_value(self, value, dialect):
        return np.array(value)


def delete_group_access_logic(cls, user_or_token):
    """User can delete a group that is not the sitewide public group, is not
    a single user group, and that they are an admin member of."""
    user_id = UserAccessControl.user_id_from_user_or_token(user_or_token)
    query = (
        DBSession()
        .query(cls)
        .join(GroupUser)
        .filter(cls.name != cfg['misc']['public_group_name'])
        .filter(cls.single_user_group.is_(False))
    )
    if not user_or_token.is_system_admin:
        query = query.filter(GroupUser.user_id == user_id, GroupUser.admin.is_(True))
    return query


class Group(Base):
    """A user group. `Group`s controls `User` access to `Filter`s and serve as
    targets for data sharing requests. `Photometry` and `Spectra` shared with
    a `Group` will be visible to all its members. `Group`s maintain specific
    `Stream` permissions. In order for a `User` to join a `Group`, the `User`
    must have access to all of the `Group`'s data `Stream`s.
    """

    update = accessible_by_admins
    member = accessible_by_members

    # require group admin access for group deletion and do not allow
    # the public group to be deleted.
    delete = CustomUserAccessControl(delete_group_access_logic)

    name = sa.Column(
        sa.String, unique=True, nullable=False, index=True, doc='Name of the group.'
    )
    nickname = sa.Column(
        sa.String, unique=True, nullable=True, index=True, doc='Short group nickname.'
    )
    private = sa.Column(
        sa.Boolean,
        nullable=False,
        default=False,
        index=True,
        doc="Boolean indicating whether group is invisible to non-members.",
    )
    streams = relationship(
        'Stream',
        secondary='group_streams',
        back_populates='groups',
        passive_deletes=True,
        doc='Stream access required for a User to become a member of the Group.',
    )
    filters = relationship(
        "Filter",
        back_populates="group",
        passive_deletes=True,
        doc='All filters (not just active) associated with a group.',
    )

    users = relationship(
        'User',
        secondary='group_users',
        back_populates='groups',
        passive_deletes=True,
        doc='The members of this group.',
    )

    group_users = relationship(
        'GroupUser',
        back_populates='group',
        cascade='save-update, merge, refresh-expire, expunge',
        passive_deletes=True,
        doc='Elements of a join table mapping Users to Groups.',
    )

    observing_runs = relationship(
        'ObservingRun',
        back_populates='group',
        doc='The observing runs associated with this group.',
    )
    photometry = relationship(
        "Photometry",
        secondary="group_photometry",
        back_populates="groups",
        cascade="save-update, merge, refresh-expire, expunge",
        passive_deletes=True,
        doc='The photometry visible to this group.',
    )

    spectra = relationship(
        "Spectrum",
        secondary="group_spectra",
        back_populates="groups",
        cascade="save-update, merge, refresh-expire, expunge",
        passive_deletes=True,
        doc='The spectra visible to this group.',
    )
    single_user_group = sa.Column(
        sa.Boolean,
        default=False,
        index=True,
        doc='Flag indicating whether this group '
        'is a singleton group for one user only.',
    )
    allocations = relationship(
        'Allocation',
        back_populates="group",
        cascade="save-update, merge, refresh-expire, expunge",
        passive_deletes=True,
        doc="Allocations made to this group.",
    )
    admission_requests = relationship(
        "GroupAdmissionRequest",
        back_populates="group",
        passive_deletes=True,
        doc="User requests to join this group.",
    )


GroupUser = join_model('group_users', Group, User)
GroupUser.__doc__ = "Join table mapping `Group`s to `User`s."

GroupUser.admin = sa.Column(
    sa.Boolean,
    nullable=False,
    default=False,
    doc="Boolean flag indicating whether the User is an admin of the group.",
)

GroupUser.can_save = sa.Column(
    sa.Boolean,
    nullable=False,
    server_default="true",
    doc="Boolean flag indicating whether the user should be able to save sources to the group",
)

User.group_admission_requests = relationship(
    "GroupAdmissionRequest",
    back_populates="user",
    passive_deletes=True,
    doc="User's requests to join groups.",
)


class GroupAdmissionRequest(Base):
    """Table tracking requests from users to join groups."""

    read = AccessibleIfUserMatches('user') | accessible_by_group_admins
    create = delete = AccessibleIfUserMatches('user')
    update = accessible_by_group_admins

    user_id = sa.Column(
        sa.ForeignKey("users.id", ondelete="CASCADE"),
        nullable=False,
        index=True,
        doc="ID of the User requesting to join the group",
    )
    user = relationship(
        "User",
        foreign_keys=[user_id],
        back_populates="group_admission_requests",
        doc="The User requesting to join a group",
    )
    group_id = sa.Column(
        sa.ForeignKey("groups.id", ondelete="CASCADE"),
        nullable=False,
        index=True,
        doc="ID of the Group to which admission is requested",
    )
    group = relationship(
        "Group",
        foreign_keys=[group_id],
        back_populates="admission_requests",
        doc="The Group to which admission is requested",
    )
    status = sa.Column(
        sa.Enum(
            "pending",
            "accepted",
            "declined",
            name="admission_request_status",
            validate_strings=True,
        ),
        nullable=False,
        default="pending",
        doc=(
            "Admission request status. Can be one of either 'pending', "
            "'accepted', or 'declined'."
        ),
    )


class Stream(Base):
    """A data stream producing alerts that can be programmatically filtered
    using a Filter."""

    read = AccessibleIfUserMatches('users')
    create = update = delete = restricted

    name = sa.Column(sa.String, unique=True, nullable=False, doc="Stream name.")
    altdata = sa.Column(
        JSONB,
        nullable=True,
        doc="Misc. metadata stored in JSON format, e.g. "
        "`{'collection': 'ZTF_alerts', selector: [1, 2]}`",
    )

    groups = relationship(
        'Group',
        secondary='group_streams',
        back_populates='streams',
        passive_deletes=True,
        doc="The Groups with access to this Stream.",
    )
    users = relationship(
        'User',
        secondary='stream_users',
        back_populates='streams',
        passive_deletes=True,
        doc="The users with access to this stream.",
    )
    filters = relationship(
        'Filter',
        back_populates='stream',
        passive_deletes=True,
        doc="The filters with access to this stream.",
    )
    photometry = relationship(
        "Photometry",
        secondary="stream_photometry",
        back_populates="streams",
        cascade="save-update, merge, refresh-expire, expunge",
        passive_deletes=True,
        doc='The photometry associated with this stream.',
    )


GroupStream = join_model('group_streams', Group, Stream)
GroupStream.__doc__ = "Join table mapping Groups to Streams."


StreamUser = join_model('stream_users', Stream, User)
StreamUser.__doc__ = "Join table mapping Streams to Users."
StreamUser.create = restricted

User.groups = relationship(
    'Group',
    secondary='group_users',
    back_populates='users',
    passive_deletes=True,
    doc="The Groups this User is a member of.",
)

User.streams = relationship(
    'Stream',
    secondary='stream_users',
    back_populates='users',
    passive_deletes=True,
    doc="The Streams this User has access to.",
)


User.single_user_group = property(
    lambda self: DBSession()
    .query(Group)
    .join(GroupUser)
    .filter(Group.single_user_group.is_(True), GroupUser.user_id == self.id)
    .first()
)


@property
def user_or_token_accessible_groups(self):
    """Return the list of Groups a User or Token has access to. For non-admin
    Users or Token owners, this corresponds to the Groups they are a member of.
    For System Admins, this corresponds to all Groups."""
    if "System admin" in self.permissions:
        return Group.query.all()
    return self.groups


User.accessible_groups = user_or_token_accessible_groups
Token.accessible_groups = user_or_token_accessible_groups


@property
def user_or_token_accessible_streams(self):
    """Return the list of Streams a User or Token has access to."""
    if "System admin" in self.permissions:
        return Stream.query.all()
    if isinstance(self, Token):
        return self.created_by.streams
    return self.streams


User.accessible_streams = user_or_token_accessible_streams
Token.accessible_streams = user_or_token_accessible_streams


@property
def token_groups(self):
    """The groups the Token owner is a member of."""
    return self.created_by.groups


Token.groups = token_groups


def delete_obj_if_all_data_owned(cls, user_or_token):
    allow_nonadmins = cfg["misc.allow_nonadmins_delete_objs"] or False

    deletable_photometry = Photometry.query_records_accessible_by(
        user_or_token, mode="delete"
    ).subquery()
    nondeletable_photometry = (
        DBSession()
        .query(Photometry.obj_id)
        .join(
            deletable_photometry,
            deletable_photometry.c.id == Photometry.id,
            isouter=True,
        )
        .filter(deletable_photometry.c.id.is_(None))
        .distinct(Photometry.obj_id)
        .subquery()
    )

    deletable_spectra = Spectrum.query_records_accessible_by(
        user_or_token, mode="delete"
    ).subquery()
    nondeletable_spectra = (
        DBSession()
        .query(Spectrum.obj_id)
        .join(
            deletable_spectra,
            deletable_spectra.c.id == Spectrum.id,
            isouter=True,
        )
        .filter(deletable_spectra.c.id.is_(None))
        .distinct(Spectrum.obj_id)
        .subquery()
    )

    deletable_candidates = Candidate.query_records_accessible_by(
        user_or_token, mode="delete"
    ).subquery()
    nondeletable_candidates = (
        DBSession()
        .query(Candidate.obj_id)
        .join(
            deletable_candidates,
            deletable_candidates.c.id == Candidate.id,
            isouter=True,
        )
        .filter(deletable_candidates.c.id.is_(None))
        .distinct(Candidate.obj_id)
        .subquery()
    )

    deletable_sources = Source.query_records_accessible_by(
        user_or_token, mode="delete"
    ).subquery()
    nondeletable_sources = (
        DBSession()
        .query(Source.obj_id)
        .join(
            deletable_sources,
            deletable_sources.c.id == Source.id,
            isouter=True,
        )
        .filter(deletable_sources.c.id.is_(None))
        .distinct(Source.obj_id)
        .subquery()
    )

    return (
        DBSession()
        .query(cls)
        .join(
            nondeletable_photometry,
            nondeletable_photometry.c.obj_id == cls.id,
            isouter=True,
        )
        .filter(nondeletable_photometry.c.obj_id.is_(None))
        .join(
            nondeletable_spectra,
            nondeletable_spectra.c.obj_id == cls.id,
            isouter=True,
        )
        .filter(nondeletable_spectra.c.obj_id.is_(None))
        .join(
            nondeletable_candidates,
            nondeletable_candidates.c.obj_id == cls.id,
            isouter=True,
        )
        .filter(nondeletable_candidates.c.obj_id.is_(None))
        .join(
            nondeletable_sources,
            nondeletable_sources.c.obj_id == cls.id,
            isouter=True,
        )
        .filter(nondeletable_sources.c.obj_id.is_(None))
        .filter(sa.literal(allow_nonadmins))
    )


class Obj(Base, ha.Point):
    """A record of an astronomical Object and its metadata, such as position,
    positional uncertainties, name, and redshift."""

    update = public
    delete = restricted | CustomUserAccessControl(delete_obj_if_all_data_owned)

    id = sa.Column(sa.String, primary_key=True, doc="Name of the object.")
    # TODO should this column type be decimal? fixed-precison numeric

    ra_dis = sa.Column(sa.Float, doc="J2000 Right Ascension at discovery time [deg].")
    dec_dis = sa.Column(sa.Float, doc="J2000 Declination at discovery time [deg].")

    ra_err = sa.Column(
        sa.Float,
        nullable=True,
        doc="Error on J2000 Right Ascension at discovery time [deg].",
    )
    dec_err = sa.Column(
        sa.Float,
        nullable=True,
        doc="Error on J2000 Declination at discovery time [deg].",
    )

    offset = sa.Column(
        sa.Float, default=0.0, doc="Offset from nearest static object [arcsec]."
    )
    redshift = sa.Column(sa.Float, nullable=True, index=True, doc="Redshift.")
    redshift_error = sa.Column(sa.Float, nullable=True, doc="Redshift error.")
    redshift_history = sa.Column(
        JSONB,
        nullable=True,
        doc="Record of who set which redshift values and when.",
    )
    # Contains all external metadata, e.g. simbad, pan-starrs, tns, gaia
    altdata = sa.Column(
        JSONB,
        nullable=True,
        doc="Misc. alternative metadata stored in JSON format, e.g. "
        "`{'gaia': {'info': {'Teff': 5780}}}`",
    )

    dist_nearest_source = sa.Column(
        sa.Float, nullable=True, doc="Distance to the nearest Obj [arcsec]."
    )
    mag_nearest_source = sa.Column(
        sa.Float, nullable=True, doc="Magnitude of the nearest Obj [AB]."
    )
    e_mag_nearest_source = sa.Column(
        sa.Float, nullable=True, doc="Error on magnitude of the nearest Obj [mag]."
    )

    transient = sa.Column(
        sa.Boolean,
        default=False,
        doc="Boolean indicating whether the object is an astrophysical transient.",
    )
    varstar = sa.Column(
        sa.Boolean,
        default=False,
        doc="Boolean indicating whether the object is a variable star.",
    )
    is_roid = sa.Column(
        sa.Boolean,
        default=False,
        doc="Boolean indicating whether the object is a moving object.",
    )

    score = sa.Column(sa.Float, nullable=True, doc="Machine learning score.")

    origin = sa.Column(sa.String, nullable=True, doc="Origin of the object.")
    alias = sa.Column(
        sa.ARRAY(sa.String), nullable=True, doc="Alternative names for this object."
    )

    internal_key = sa.Column(
        sa.String,
        nullable=False,
        default=lambda: str(uuid.uuid4()),
        doc="Internal key used for secure websocket messaging.",
    )

    candidates = relationship(
        'Candidate',
        back_populates='obj',
        cascade='save-update, merge, refresh-expire, expunge, delete',
        passive_deletes=True,
        order_by="Candidate.passed_at",
        doc="Candidates associated with the object.",
    )

    comments = relationship(
        'Comment',
        back_populates='obj',
        cascade='save-update, merge, refresh-expire, expunge, delete',
        passive_deletes=True,
        order_by="Comment.created_at",
        doc="Comments posted about the object.",
    )

    comments_on_spectra = relationship(
        'CommentOnSpectrum',
        back_populates='obj',
        cascade='save-update, merge, refresh-expire, expunge, delete',
        passive_deletes=True,
        order_by="CommentOnSpectrum.created_at",
        doc="Comments posted about spectra belonging to the object.",
    )

    annotations = relationship(
        'Annotation',
        back_populates='obj',
        cascade='save-update, merge, refresh-expire, expunge',
        passive_deletes=True,
        order_by="Annotation.created_at",
        doc="Auto-annotations posted about the object.",
    )

    classifications = relationship(
        'Classification',
        back_populates='obj',
        cascade='save-update, merge, refresh-expire, expunge, delete-orphan, delete',
        passive_deletes=True,
        order_by="Classification.created_at",
        doc="Classifications of the object.",
    )

    photometry = relationship(
        'Photometry',
        back_populates='obj',
        cascade='save-update, merge, refresh-expire, expunge, delete',
        single_parent=True,
        passive_deletes=True,
        order_by="Photometry.mjd",
        doc="Photometry of the object.",
    )

    detect_photometry_count = sa.Column(
        sa.Integer,
        nullable=True,
        doc="How many times the object was detected above :math:`S/N = phot_detection_threshold (3.0 by default)`.",
    )

    spectra = relationship(
        'Spectrum',
        back_populates='obj',
        cascade='save-update, merge, refresh-expire, expunge, delete',
        single_parent=True,
        passive_deletes=True,
        order_by="Spectrum.observed_at",
        doc="Spectra of the object.",
    )
    thumbnails = relationship(
        'Thumbnail',
        back_populates='obj',
        cascade='save-update, merge, refresh-expire, expunge',
        passive_deletes=True,
        doc="Thumbnails of the object.",
    )

    followup_requests = relationship(
        'FollowupRequest',
        back_populates='obj',
        cascade='delete',
        passive_deletes=True,
        doc="Robotic follow-up requests of the object.",
    )
    assignments = relationship(
        'ClassicalAssignment',
        back_populates='obj',
        cascade='delete',
        passive_deletes=True,
        doc="Assignments of the object to classical observing runs.",
    )

    obj_notifications = relationship(
        "SourceNotification",
        back_populates="source",
        cascade='delete',
        passive_deletes=True,
        doc="Notifications regarding the object sent out by users",
    )

    @hybrid_method
    def last_detected_at(self, user):
        """UTC ISO date at which the object was last detected above a given S/N (3.0 by default)."""
        detections = [
            phot.iso
            for phot in Photometry.query_records_accessible_by(user)
            .filter(Photometry.obj_id == self.id)
            .all()
            if phot.snr is not None and phot.snr > PHOT_DETECTION_THRESHOLD
        ]
        return max(detections) if detections else None

    @last_detected_at.expression
    def last_detected_at(cls, user):
        """UTC ISO date at which the object was last detected above a given S/N (3.0 by default)."""
        return (
            Photometry.query_records_accessible_by(
                user, columns=[sa.func.max(Photometry.iso)], mode="read"
            )
            .filter(Photometry.obj_id == cls.id)
            .filter(Photometry.snr.isnot(None))
            .filter(Photometry.snr > PHOT_DETECTION_THRESHOLD)
            .label('last_detected_at')
        )

    @hybrid_method
    def last_detected_mag(self, user):
        """Magnitude at which the object was last detected above a given S/N (3.0 by default)."""
        return (
            Photometry.query_records_accessible_by(
                user, columns=[Photometry.mag], mode="read"
            )
            .filter(Photometry.obj_id == self.id)
            .filter(Photometry.snr.isnot(None))
            .filter(Photometry.snr > PHOT_DETECTION_THRESHOLD)
            .order_by(Photometry.mjd.desc())
            .limit(1)
            .scalar()
        )

    @last_detected_mag.expression
    def last_detected_mag(cls, user):
        """Magnitude at which the object was last detected above a given S/N (3.0 by default)."""
        return (
            Photometry.query_records_accessible_by(
                user, columns=[Photometry.mag], mode="read"
            )
            .filter(Photometry.obj_id == cls.id)
            .filter(Photometry.snr.isnot(None))
            .filter(Photometry.snr > PHOT_DETECTION_THRESHOLD)
            .order_by(Photometry.mjd.desc())
            .limit(1)
            .label('last_detected_mag')
        )

    @hybrid_method
    def peak_detected_at(self, user):
        """UTC ISO date at which the object was detected at peak magnitude above a given S/N (3.0 by default)."""
        detections = [
            (phot.iso, phot.mag)
            for phot in Photometry.query_records_accessible_by(user)
            .filter(Photometry.obj_id == self.id)
            .all()
            if phot.snr is not None and phot.snr > PHOT_DETECTION_THRESHOLD
        ]
        return max(detections, key=(lambda x: x[1]))[0] if detections else None

    @peak_detected_at.expression
    def peak_detected_at(cls, user):
        """UTC ISO date at which the object was detected at peak magnitude above a given S/N (3.0 by default)."""
        return (
            Photometry.query_records_accessible_by(
                user, columns=[Photometry.iso], mode="read"
            )
            .filter(Photometry.obj_id == cls.id)
            .filter(Photometry.snr.isnot(None))
            .filter(Photometry.snr > PHOT_DETECTION_THRESHOLD)
            .order_by(Photometry.mag.desc())
            .limit(1)
            .label('peak_detected_at')
        )

    @hybrid_method
    def peak_detected_mag(self, user):
        """Peak magnitude at which the object was detected above a given S/N (3.0 by default)."""
        return (
            Photometry.query_records_accessible_by(
                user, columns=[sa.func.max(Photometry.mag)], mode="read"
            )
            .filter(Photometry.obj_id == self.id)
            .filter(Photometry.snr.isnot(None))
            .filter(Photometry.snr > PHOT_DETECTION_THRESHOLD)
            .scalar()
        )

    @peak_detected_mag.expression
    def peak_detected_mag(cls, user):
        """Peak magnitude at which the object was detected above a given S/N (3.0 by default)."""
        return (
            Photometry.query_records_accessible_by(
                user, columns=[sa.func.max(Photometry.mag)], mode="read"
            )
            .filter(Photometry.obj_id == cls.id)
            .filter(Photometry.snr.isnot(None))
            .filter(Photometry.snr > PHOT_DETECTION_THRESHOLD)
            .label('peak_detected_mag')
        )

    def add_linked_thumbnails(self):
        """Determine the URLs of the SDSS and DESI DR8 thumbnails of the object,
        insert them into the Thumbnails table, and link them to the object."""
        sdss_thumb = Thumbnail(obj=self, public_url=self.sdss_url, type='sdss')
        dr8_thumb = Thumbnail(obj=self, public_url=self.desi_dr8_url, type='dr8')
        DBSession().add_all([sdss_thumb, dr8_thumb])
        DBSession().commit()

    def add_ps1_thumbnail(self):
        ps1_thumb = Thumbnail(obj=self, public_url=self.panstarrs_url, type="ps1")
        DBSession().add(ps1_thumb)
        DBSession().commit()

    @property
    def sdss_url(self):
        """Construct URL for public Sloan Digital Sky Survey (SDSS) cutout."""
        return (
            f"https://skyserver.sdss.org/dr12/SkyserverWS/ImgCutout/getjpeg"
            f"?ra={self.ra}&dec={self.dec}&scale=0.3&width=200&height=200"
            f"&opt=G&query=&Grid=on"
        )

    @property
    def desi_dr8_url(self):
        """Construct URL for public DESI DR8 cutout."""
        return (
            f"https://www.legacysurvey.org/viewer/jpeg-cutout?ra={self.ra}"
            f"&dec={self.dec}&size=200&layer=dr8&pixscale=0.262&bands=grz"
        )

    @property
    def panstarrs_url(self):
        """Construct URL for public PanSTARRS-1 (PS1) cutout.

        The cutout service doesn't allow directly querying for an image; the
        best we can do is request a page that contains a link to the image we
        want (in this case a combination of the g/r/i filters).
        """
        ps_query_url = (
            f"https://ps1images.stsci.edu/cgi-bin/ps1cutouts"
            f"?pos={self.ra}+{self.dec}&filter=color&filter=g"
            f"&filter=r&filter=i&filetypes=stack&size=250"
        )
        response = requests.get(ps_query_url)
        match = re.search('src="//ps1images.stsci.edu.*?"', response.content.decode())
        return match.group().replace('src="', 'http:').replace('"', '')

    @property
    def target(self):
        """Representation of the RA and Dec of this Obj as an
        astroplan.FixedTarget."""
        coord = ap_coord.SkyCoord(self.ra, self.dec, unit='deg')
        return astroplan.FixedTarget(name=self.id, coord=coord)

    @property
    def gal_lat_deg(self):
        """Get the galactic latitute of this object"""
        coord = ap_coord.SkyCoord(self.ra, self.dec, unit="deg")
        return coord.galactic.b.deg

    @property
    def gal_lon_deg(self):
        """Get the galactic longitude of this object"""
        coord = ap_coord.SkyCoord(self.ra, self.dec, unit="deg")
        return coord.galactic.l.deg

    @property
    def luminosity_distance(self):
        """
        The luminosity distance in Mpc, using either DM or distance data
        in the altdata fields or using the cosmology/redshift. Specifically
        the user can add `dm` (mag), `parallax` (arcsec), `dist_kpc`,
        `dist_Mpc`, `dist_pc` or `dist_cm` to `altdata` and
        those will be picked up (in that order) as the distance
        rather than the redshift.

        Return None if the redshift puts the source not within the Hubble flow
        """

        # there may be a non-redshift based measurement of distance
        # for nearby sources
        if self.altdata:
            if self.altdata.get("dm") is not None:
                # see eq (24) of https://ned.ipac.caltech.edu/level5/Hogg/Hogg7.html
                return (
                    (10 ** (float(self.altdata.get("dm")) / 5.0)) * 1e-5 * u.Mpc
                ).value
            if self.altdata.get("parallax") is not None:
                if float(self.altdata.get("parallax")) > 0:
                    # assume parallax in arcsec
                    return (1e-6 * u.Mpc / float(self.altdata.get("parallax"))).value

            if self.altdata.get("dist_kpc") is not None:
                return (float(self.altdata.get("dist_kpc")) * 1e-3 * u.Mpc).value
            if self.altdata.get("dist_Mpc") is not None:
                return (float(self.altdata.get("dist_Mpc")) * u.Mpc).value
            if self.altdata.get("dist_pc") is not None:
                return (float(self.altdata.get("dist_pc")) * 1e-6 * u.Mpc).value
            if self.altdata.get("dist_cm") is not None:
                return (float(self.altdata.get("dist_cm")) * u.Mpc / 3.085e18).value

        if self.redshift:
            if self.redshift * 2.99e5 * u.km / u.s < 350 * u.km / u.s:
                # stubbornly refuse to give a distance if the source
                # is not in the Hubble flow
                # cf. https://www.aanda.org/articles/aa/full/2003/05/aa3077/aa3077.html
                # within ~5 Mpc (cz ~ 350 km/s) a given galaxy velocty
                # can be between between ~0-500 km/s
                return None
            return (cosmo.luminosity_distance(self.redshift)).to(u.Mpc).value
        return None

    @property
    def dm(self):
        """Distance modulus to the object"""
        dl = self.luminosity_distance
        if dl:
            return 5.0 * np.log10((dl * u.Mpc) / (10 * u.pc)).value
        return None

    @property
    def angular_diameter_distance(self):
        dl = self.luminosity_distance
        if dl:
            if self.redshift and self.redshift * 2.99e5 * u.km / u.s > 350 * u.km / u.s:
                # see eq (20) of https://ned.ipac.caltech.edu/level5/Hogg/Hogg7.html
                return dl / (1 + self.redshift) ** 2
            return dl
        return None

    def airmass(self, telescope, time, below_horizon=np.inf):
        """Return the airmass of the object at a given time. Uses the Pickering
        (2002) interpolation of the Rayleigh (molecular atmosphere) airmass.

        The Pickering interpolation tends toward 38.7494 as the altitude
        approaches zero.

        Parameters
        ----------
        telescope : `skyportal.models.Telescope`
            The telescope to use for the airmass calculation
        time : `astropy.time.Time` or list of astropy.time.Time`
            The time or times at which to calculate the airmass
        below_horizon : scalar, Numeric
            Airmass value to assign when an object is below the horizon.
            An object is "below the horizon" when its altitude is less than
            zero degrees.

        Returns
        -------
        airmass : ndarray
           The airmass of the Obj at the requested times
        """

        output_shape = time.shape
        time = np.atleast_1d(time)
        altitude = self.altitude(telescope, time).to('degree').value
        above = altitude > 0

        # use Pickering (2002) interpolation to calculate the airmass
        # The Pickering interpolation tends toward 38.7494 as the altitude
        # approaches zero.
        sinarg = np.zeros_like(altitude)
        airmass = np.ones_like(altitude) * np.inf
        sinarg[above] = altitude[above] + 244 / (165 + 47 * altitude[above] ** 1.1)
        airmass[above] = 1.0 / np.sin(np.deg2rad(sinarg[above]))

        # set objects below the horizon to an airmass of infinity
        airmass[~above] = below_horizon
        airmass = airmass.reshape(output_shape)

        return airmass

    def altitude(self, telescope, time):
        """Return the altitude of the object at a given time.

        Parameters
        ----------
        telescope : `skyportal.models.Telescope`
            The telescope to use for the altitude calculation

        time : `astropy.time.Time`
            The time or times at which to calculate the altitude

        Returns
        -------
        alt : `astropy.coordinates.AltAz`
           The altitude of the Obj at the requested times
        """

        return telescope.observer.altaz(time, self.target).alt


class Filter(Base):
    """An alert filter that operates on a Stream. A Filter is associated
    with exactly one Group, and a Group may have multiple operational Filters.
    """

    # TODO: Track filter ownership and allow owners to update, delete filters
    create = (
        read
    ) = (
        update
    ) = delete = accessible_by_group_members & AccessibleIfRelatedRowsAreAccessible(
        stream="read"
    )

    name = sa.Column(sa.String, nullable=False, unique=False, doc="Filter name.")
    stream_id = sa.Column(
        sa.ForeignKey("streams.id", ondelete="CASCADE"),
        nullable=False,
        index=True,
        doc="ID of the Filter's Stream.",
    )
    stream = relationship(
        "Stream",
        foreign_keys=[stream_id],
        back_populates="filters",
        doc="The Filter's Stream.",
    )
    group_id = sa.Column(
        sa.ForeignKey("groups.id", ondelete="CASCADE"),
        nullable=False,
        index=True,
        doc="ID of the Filter's Group.",
    )
    group = relationship(
        "Group",
        foreign_keys=[group_id],
        back_populates="filters",
        doc="The Filter's Group.",
    )
    candidates = relationship(
        'Candidate',
        back_populates='filter',
        cascade='save-update, merge, refresh-expire, expunge',
        passive_deletes=True,
        order_by="Candidate.passed_at",
        doc="Candidates that have passed the filter.",
    )


class Candidate(Base):
    "An Obj that passed a Filter, becoming scannable on the Filter's scanning page."
    create = read = update = delete = AccessibleIfUserMatches(
        'filter.group.group_users.user'
    )

    obj_id = sa.Column(
        sa.ForeignKey("objs.id", ondelete="CASCADE"),
        nullable=False,
        index=True,
        doc="ID of the Obj",
    )
    obj = relationship(
        "Obj",
        foreign_keys=[obj_id],
        back_populates="candidates",
        doc="The Obj that passed a filter",
    )
    filter_id = sa.Column(
        sa.ForeignKey("filters.id", ondelete="CASCADE"),
        nullable=False,
        index=True,
        doc="ID of the filter the candidate passed",
    )
    filter = relationship(
        "Filter",
        foreign_keys=[filter_id],
        back_populates="candidates",
        doc="The filter that the Candidate passed",
    )
    passed_at = sa.Column(
        sa.DateTime,
        nullable=False,
        index=True,
        doc="ISO UTC time when the Candidate passed the Filter.",
    )
    passing_alert_id = sa.Column(
        sa.BigInteger,
        index=True,
        doc="ID of the latest Stream alert that passed the Filter.",
    )
    uploader_id = sa.Column(
        sa.ForeignKey("users.id", ondelete="CASCADE"),
        nullable=False,
        index=True,
        doc="ID of the user that posted the candidate",
    )


Candidate.__table_args__ = (
    sa.Index(
        "candidates_main_index",
        Candidate.obj_id,
        Candidate.filter_id,
        Candidate.passed_at,
        unique=True,
    ),
)


User.listings = relationship(
    'Listing',
    back_populates='user',
    passive_deletes=True,
    doc='The listings saved by this user',
)


Source = join_model("sources", Group, Obj)


def source_create_access_logic(cls, user_or_token):
    user_id = UserAccessControl.user_id_from_user_or_token(user_or_token)
    query = DBSession().query(cls)
    if not user_or_token.is_system_admin:
        query = query.join(Group).join(GroupUser)
        query = query.filter(GroupUser.user_id == user_id, GroupUser.can_save.is_(True))
    return query


Source.create = CustomUserAccessControl(source_create_access_logic)
Source.read = Source.update = Source.delete = accessible_by_group_members

Source.__doc__ = (
    "An Obj that has been saved to a Group. Once an Obj is saved as a Source, "
    "the Obj is shielded in perpetuity from automatic database removal. "
    "If a Source is 'unsaved', its 'active' flag is set to False, but "
    "it is not purged."
)

Source.saved_by_id = sa.Column(
    sa.ForeignKey("users.id"),
    nullable=True,
    unique=False,
    index=True,
    doc="ID of the User that saved the Obj to its Group.",
)
Source.saved_by = relationship(
    "User",
    foreign_keys=[Source.saved_by_id],
    backref="saved_sources",
    doc="User that saved the Obj to its Group.",
)
Source.saved_at = sa.Column(
    sa.DateTime,
    nullable=False,
    default=utcnow,
    index=True,
    doc="ISO UTC time when the Obj was saved to its Group.",
)
Source.active = sa.Column(
    sa.Boolean,
    server_default="true",
    doc="Whether the Obj is still 'active' as a Source in its Group. "
    "If this flag is set to False, the Source will not appear in the Group's "
    "sample.",
)
Source.requested = sa.Column(
    sa.Boolean,
    server_default="false",
    doc="True if the source has been shared with another Group, but not saved "
    "by the recipient Group.",
)

Source.unsaved_by_id = sa.Column(
    sa.ForeignKey("users.id"),
    nullable=True,
    unique=False,
    index=True,
    doc="ID of the User who unsaved the Source.",
)
Source.unsaved_by = relationship(
    "User", foreign_keys=[Source.unsaved_by_id], doc="User who unsaved the Source."
)
Source.unsaved_at = sa.Column(
    sa.DateTime,
    nullable=True,
    doc="ISO UTC time when the Obj was unsaved from Group.",
)

Obj.sources = relationship(
    Source,
    back_populates='obj',
    cascade='delete',
    passive_deletes=True,
    doc="Instances in which a group saved this Obj.",
)
Obj.candidates = relationship(
    Candidate,
    back_populates='obj',
    cascade='delete',
    passive_deletes=True,
    doc="Instances in which this Obj passed a group's filter.",
)

User.sources = relationship(
    'Obj',
    backref='users',
    secondary='join(Group, sources).join(group_users)',
    primaryjoin='group_users.c.user_id == users.c.id',
    doc='The Sources accessible to this User.',
    viewonly=True,
)

isadmin = property(lambda self: "System admin" in self.permissions)
User.is_system_admin = isadmin
Token.is_system_admin = isadmin


class SourceView(Base):
    """Record of an instance in which a Source was viewed via the frontend or
    retrieved via the API (for use in the "Top Sources" widget).
    """

    obj_id = sa.Column(
        sa.ForeignKey('objs.id', ondelete='CASCADE'),
        nullable=False,
        unique=False,
        index=True,
        doc="Object ID for which the view was registered.",
    )
    username_or_token_id = sa.Column(
        sa.String,
        nullable=False,
        unique=False,
        doc="Username or token ID of the viewer.",
    )
    is_token = sa.Column(
        sa.Boolean,
        nullable=False,
        default=False,
        doc="Whether the viewer was a User or a Token.",
    )
    created_at = sa.Column(
        sa.DateTime,
        nullable=False,
        default=datetime.utcnow,
        index=True,
        doc="UTC timestamp of the view.",
    )


class Telescope(Base):
    """A ground or space-based observational facility that can host Instruments."""

    create = restricted

    name = sa.Column(
        sa.String,
        unique=True,
        nullable=False,
        doc="Unabbreviated facility name (e.g., Palomar 200-inch Hale Telescope).",
    )
    nickname = sa.Column(
        sa.String, nullable=False, doc="Abbreviated facility name (e.g., P200)."
    )
    lat = sa.Column(sa.Float, nullable=True, doc='Latitude in deg.')
    lon = sa.Column(sa.Float, nullable=True, doc='Longitude in deg.')
    elevation = sa.Column(sa.Float, nullable=True, doc='Elevation in meters.')
    diameter = sa.Column(sa.Float, nullable=False, doc='Diameter in meters.')
    skycam_link = sa.Column(
        URLType, nullable=True, doc="Link to the telescope's sky camera."
    )
    weather_link = sa.Column(URLType, doc="Link to the preferred weather site")
    robotic = sa.Column(
        sa.Boolean, default=False, nullable=False, doc="Is this telescope robotic?"
    )

    fixed_location = sa.Column(
        sa.Boolean,
        nullable=False,
        server_default='true',
        doc="Does this telescope have a fixed location (lon, lat, elev)?",
    )

    instruments = relationship(
        'Instrument',
        back_populates='telescope',
        cascade='save-update, merge, refresh-expire, expunge',
        passive_deletes=True,
        doc="The Instruments on this telescope.",
    )

    @property
    def observer(self):
        """Return an `astroplan.Observer` representing an observer at this
        facility, accounting for the latitude, longitude, elevation, and
        local time zone of the observatory (if ground based)."""
        try:
            return self._observer
        except AttributeError:
            tf = timezonefinder.TimezoneFinder(in_memory=True)
            local_tz = tf.closest_timezone_at(
                lng=self.lon, lat=self.lat, delta_degree=5
            )
            self._observer = astroplan.Observer(
                longitude=self.lon * u.deg,
                latitude=self.lat * u.deg,
                elevation=self.elevation * u.m,
                timezone=local_tz,
            )
        return self._observer

    def next_sunset(self, time=None):
        """The astropy timestamp of the next sunset after `time` at this site.
        If time=None, uses the current time."""
        if time is None:
            time = ap_time.Time.now()
        observer = self.observer
        return observer.sun_set_time(time, which='next')

    def next_sunrise(self, time=None):
        """The astropy timestamp of the next sunrise after `time` at this site.
        If time=None, uses the current time."""
        if time is None:
            time = ap_time.Time.now()
        observer = self.observer
        return observer.sun_rise_time(time, which='next')

    def next_twilight_evening_nautical(self, time=None):
        """The astropy timestamp of the next evening nautical (-12 degree)
        twilight at this site. If time=None, uses the current time."""
        if time is None:
            time = ap_time.Time.now()
        observer = self.observer
        return observer.twilight_evening_nautical(time, which='next')

    def next_twilight_morning_nautical(self, time=None):
        """The astropy timestamp of the next morning nautical (-12 degree)
        twilight at this site. If time=None, uses the current time."""
        if time is None:
            time = ap_time.Time.now()
        observer = self.observer
        return observer.twilight_morning_nautical(time, which='next')

    def next_twilight_evening_astronomical(self, time=None):
        """The astropy timestamp of the next evening astronomical (-18 degree)
        twilight at this site. If time=None, uses the current time."""
        if time is None:
            time = ap_time.Time.now()
        observer = self.observer
        return observer.twilight_evening_astronomical(time, which='next')

    def next_twilight_morning_astronomical(self, time=None):
        """The astropy timestamp of the next morning astronomical (-18 degree)
        twilight at this site. If time=None, uses the current time."""
        if time is None:
            time = ap_time.Time.now()
        observer = self.observer
        return observer.twilight_morning_astronomical(time, which='next')

    def ephemeris(self, time):

        sunrise = self.next_sunrise(time=time)
        sunset = self.next_sunset(time=time)

        if sunset > sunrise:
            sunset = self.observer.sun_set_time(time, which='previous')
            time = sunset - ap_time.TimeDelta(30, format='sec')

        twilight_morning_astronomical = self.next_twilight_morning_astronomical(
            time=time
        )
        twilight_evening_astronomical = self.next_twilight_evening_astronomical(
            time=time
        )

        twilight_morning_nautical = self.next_twilight_morning_nautical(time=time)
        twilight_evening_nautical = self.next_twilight_evening_nautical(time=time)

        return {
            'sunset_utc': sunset.isot,
            'sunrise_utc': sunrise.isot,
            'twilight_morning_astronomical_utc': twilight_morning_astronomical.isot,
            'twilight_evening_astronomical_utc': twilight_evening_astronomical.isot,
            'twilight_morning_nautical_utc': twilight_morning_nautical.isot,
            'twilight_evening_nautical_utc': twilight_evening_nautical.isot,
            'utc_offset_hours': self.observer.timezone.utcoffset(time.datetime)
            / timedelta(hours=1),
            'sunset_unix_ms': sunset.unix * 1000,
            'sunrise_unix_ms': sunrise.unix * 1000,
            'twilight_morning_astronomical_unix_ms': twilight_morning_astronomical.unix
            * 1000,
            'twilight_evening_astronomical_unix_ms': twilight_evening_astronomical.unix
            * 1000,
            'twilight_morning_nautical_unix_ms': twilight_morning_nautical.unix * 1000,
            'twilight_evening_nautical_unix_ms': twilight_evening_nautical.unix * 1000,
        }


class Weather(Base):
    update = public

    weather_info = sa.Column(JSONB, doc="Latest weather information.")
    retrieved_at = sa.Column(
        sa.DateTime, doc="UTC time at which the weather was last retrieved."
    )
    telescope_id = sa.Column(
        sa.ForeignKey("telescopes.id", ondelete="CASCADE"),
        nullable=False,
        index=True,
        unique=True,
        doc="ID of the associated Telescope.",
    )
    telescope = relationship(
        "Telescope",
        foreign_keys=[telescope_id],
        uselist=False,
        doc="The associated Telescope.",
    )


class ArrayOfEnum(ARRAY):
    def bind_expression(self, bindvalue):
        return cast(bindvalue, self)

    def result_processor(self, dialect, coltype):
        super_rp = super(ArrayOfEnum, self).result_processor(dialect, coltype)

        def handle_raw_string(value):
            if value is None or value == '{}':  # 2nd case, empty array
                return []
            inner = re.match(r"^{(.*)}$", value).group(1)
            return inner.split(",")

        def process(value):
            return super_rp(handle_raw_string(value))

        return process


class Instrument(Base):
    """An instrument attached to a telescope."""

    create = restricted

    name = sa.Column(sa.String, unique=True, nullable=False, doc="Instrument name.")
    type = sa.Column(
        instrument_types,
        nullable=False,
        doc="Instrument type, one of Imager, Spectrograph, or Imaging Spectrograph.",
    )

    band = sa.Column(
        sa.String,
        doc="The spectral band covered by the instrument " "(e.g., Optical, IR).",
    )
    telescope_id = sa.Column(
        sa.ForeignKey('telescopes.id', ondelete='CASCADE'),
        nullable=False,
        index=True,
        doc="The ID of the Telescope that hosts the Instrument.",
    )
    telescope = relationship(
        'Telescope',
        back_populates='instruments',
        doc="The Telescope that hosts the Instrument.",
    )

    photometry = relationship(
        'Photometry',
        back_populates='instrument',
        passive_deletes=True,
        doc="The Photometry produced by this instrument.",
    )
    spectra = relationship(
        'Spectrum',
        back_populates='instrument',
        passive_deletes=True,
        doc="The Spectra produced by this instrument.",
    )

    # can be [] if an instrument is spec only
    filters = sa.Column(
        ArrayOfEnum(allowed_bandpasses),
        nullable=False,
        default=[],
        doc='List of filters on the instrument (if any).',
    )

    allocations = relationship(
        'Allocation',
        back_populates="instrument",
        cascade="save-update, merge, refresh-expire, expunge",
        passive_deletes=True,
    )
    observing_runs = relationship(
        'ObservingRun',
        back_populates='instrument',
        passive_deletes=True,
        doc="List of ObservingRuns on the Instrument.",
    )

    api_classname = sa.Column(
        api_classnames, nullable=True, doc="Name of the instrument's API class."
    )

    listener_classname = sa.Column(
        listener_classnames,
        nullable=True,
        doc="Name of the instrument's listener class.",
    )

    @property
    def does_spectroscopy(self):
        """Return a boolean indicating whether the instrument is capable of
        performing spectroscopy."""
        return 'spec' in self.type

    @property
    def does_imaging(self):
        """Return a boolean indicating whether the instrument is capable of
        performing imaging."""
        return 'imag' in self.type

    @property
    def api_class(self):
        return getattr(facility_apis, self.api_classname)

    @property
    def listener_class(self):
        return getattr(facility_apis, self.listener_classname)


class Allocation(Base):
    """An allocation of observing time on a robotic instrument."""

    create = (
        read
    ) = (
        update
    ) = delete = accessible_by_group_members & AccessibleIfRelatedRowsAreAccessible(
        instrument='read'
    )

    pi = sa.Column(sa.String, doc="The PI of the allocation's proposal.")
    proposal_id = sa.Column(
        sa.String, doc="The ID of the proposal associated with this allocation."
    )
    start_date = sa.Column(sa.DateTime, doc='The UTC start date of the allocation.')
    end_date = sa.Column(sa.DateTime, doc='The UTC end date of the allocation.')
    hours_allocated = sa.Column(
        sa.Float, nullable=False, doc='The number of hours allocated.'
    )
    requests = relationship(
        'FollowupRequest',
        back_populates='allocation',
        doc='The requests made against this allocation.',
    )

    group_id = sa.Column(
        sa.ForeignKey('groups.id', ondelete='CASCADE'),
        index=True,
        doc='The ID of the Group the allocation is associated with.',
        nullable=False,
    )
    group = relationship(
        'Group',
        back_populates='allocations',
        doc='The Group the allocation is associated with.',
    )

    instrument_id = sa.Column(
        sa.ForeignKey('instruments.id', ondelete='CASCADE'),
        index=True,
        doc="The ID of the Instrument the allocation is associated with.",
        nullable=False,
    )
    instrument = relationship(
        'Instrument',
        back_populates='allocations',
        doc="The Instrument the allocation is associated with.",
    )

    _altdata = sa.Column(
        EncryptedType(JSONType, cfg['app.secret_key'], AesEngine, 'pkcs5')
    )

    @property
    def altdata(self):
        if self._altdata is None:
            return {}
        else:
            return json.loads(self._altdata)

    @altdata.setter
    def altdata(self, value):
        self._altdata = value


class Taxonomy(Base):
    """An ontology within which Objs can be classified."""

    # TODO: Add ownership logic to taxonomy
    read = accessible_by_groups_members

    __tablename__ = 'taxonomies'
    name = sa.Column(
        sa.String,
        nullable=False,
        doc='Short string to make this taxonomy memorable to end users.',
    )
    hierarchy = sa.Column(
        JSONB,
        nullable=False,
        doc='Nested JSON describing the taxonomy '
        'which should be validated against '
        'a schema before entry.',
    )
    provenance = sa.Column(
        sa.String,
        nullable=True,
        doc='Identifier (e.g., URL or git hash) that '
        'uniquely ties this taxonomy back '
        'to an origin or place of record.',
    )
    version = sa.Column(
        sa.String, nullable=False, doc='Semantic version of this taxonomy'
    )

    isLatest = sa.Column(
        sa.Boolean,
        default=True,
        nullable=False,
        doc='Consider this the latest version of '
        'the taxonomy with this name? Defaults '
        'to True.',
    )
    groups = relationship(
        "Group",
        secondary="group_taxonomy",
        cascade="save-update," "merge, refresh-expire, expunge",
        passive_deletes=True,
        doc="List of Groups that have access to this Taxonomy.",
    )

    classifications = relationship(
        'Classification',
        back_populates='taxonomy',
        cascade='save-update, merge, refresh-expire, expunge',
        passive_deletes=True,
        order_by="Classification.created_at",
        doc="Classifications made within this Taxonomy.",
    )


def taxonomy_update_delete_logic(cls, user_or_token):
    """This function generates the query for taxonomies that the current user
    can update or delete. If the querying user doesn't have System admin or
    Delete taxonomy acl, then no taxonomies are accessible to that user under
    this policy . Otherwise, the only taxonomies that the user can delete are
    those that have no associated classifications, preventing classifications
    from getting deleted in a cascade when their parent taxonomy is deleted.
    """

    if len({'Delete taxonomy', 'System admin'} & set(user_or_token.permissions)) == 0:
        # nothing accessible
        return restricted.query_accessible_rows(cls, user_or_token)

    # dont allow deletion of any taxonomies that have classifications attached
    return (
        DBSession()
        .query(cls)
        .outerjoin(Classification)
        .group_by(cls.id)
        .having(sa.func.bool_and(Classification.id.is_(None)))
    )


# system admins can delete any taxonomy that has no classifications attached
# people with the delete taxonomy ACL can delete any taxonomy that has no
# classifications attached and is shared with at least one of their groups
Taxonomy.update = Taxonomy.delete = (
    CustomUserAccessControl(taxonomy_update_delete_logic) & Taxonomy.read
)


GroupTaxonomy = join_model("group_taxonomy", Group, Taxonomy)
GroupTaxonomy.__doc__ = "Join table mapping Groups to Taxonomies."
GroupTaxonomy.delete = GroupTaxonomy.update = (
    accessible_by_group_admins & GroupTaxonomy.read
)


def get_taxonomy_usable_by_user(taxonomy_id, user_or_token):
    """Query the database and return the requested Taxonomy if it is accessible
    to the requesting User or Token owner. If the Taxonomy is not accessible or
    if it does not exist, return an empty list.

    Parameters
    ----------
    taxonomy_id : integer
       The ID of the requested Taxonomy.
    user_or_token : `baselayer.app.models.User` or `baselayer.app.models.Token`
       The requesting `User` or `Token` object.

    Returns
    -------
    tax : `skyportal.models.Taxonomy`
       The requested Taxonomy.
    """

    return (
        Taxonomy.query.filter(Taxonomy.id == taxonomy_id)
        .filter(
            Taxonomy.groups.any(
                Group.id.in_([g.id for g in user_or_token.accessible_groups])
            )
        )
        .all()
    )


Taxonomy.get_taxonomy_usable_by_user = get_taxonomy_usable_by_user


class CommentMixin:

    text = sa.Column(sa.String, nullable=False, doc="Comment body.")

    attachment_name = sa.Column(
        sa.String, nullable=True, doc="Filename of the attachment."
    )

    attachment_bytes = sa.Column(
        sa.types.LargeBinary,
        nullable=True,
        doc="Binary representation of the attachment.",
    )

    origin = sa.Column(sa.String, nullable=True, doc='Comment origin.')

    bot = sa.Column(
        sa.Boolean(),
        nullable=False,
        server_default="false",
        doc="Boolean indicating whether comment was posted via a bot (token-based request).",
    )

    @classmethod
    def backref_name(cls):
        if cls.__name__ == 'Comment':
            return "comments"
        if cls.__name__ == 'CommentOnSpectrum':
            return 'comments_on_spectra'

    @declared_attr
    def author(cls):
        return relationship(
            "User",
            back_populates=cls.backref_name(),
            doc="Comment's author.",
            uselist=False,
            foreign_keys=f"{cls.__name__}.author_id",
        )

    @declared_attr
    def author_id(cls):
        return sa.Column(
            sa.ForeignKey('users.id', ondelete='CASCADE'),
            nullable=False,
            index=True,
            doc="ID of the Comment author's User instance.",
        )

    @declared_attr
    def obj_id(cls):
        return sa.Column(
            sa.ForeignKey('objs.id', ondelete='CASCADE'),
            nullable=False,
            index=True,
            doc="ID of the Comment's Obj.",
        )

    @declared_attr
    def obj(cls):
        return relationship(
            'Obj',
            back_populates=cls.backref_name(),
            doc="The Comment's Obj.",
        )

    @declared_attr
    def groups(cls):
        return relationship(
            "Group",
            secondary="group_" + cls.backref_name(),
            cascade="save-update, merge, refresh-expire, expunge",
            passive_deletes=True,
            doc="Groups that can see the comment.",
        )

    def construct_author_info_dict(self):
        return {
            field: getattr(self.author, field)
            for field in ('username', 'first_name', 'last_name', 'gravatar_url')
        }


class Comment(Base, CommentMixin):
    """A comment made by a User or a Robot (via the API) on a Source."""

    create = AccessibleIfRelatedRowsAreAccessible(obj='read')

    read = accessible_by_groups_members & AccessibleIfRelatedRowsAreAccessible(
        obj='read'
    )

    update = delete = AccessibleIfUserMatches('author')


GroupComment = join_model("group_comments", Group, Comment)
GroupComment.__doc__ = "Join table mapping Groups to Comments."
GroupComment.delete = GroupComment.update = (
    accessible_by_group_admins & GroupComment.read
)


User.comments = relationship(
    "Comment",
    back_populates="author",
    foreign_keys="Comment.author_id",
    cascade="delete",
    passive_deletes=True,
)


def user_update_delete_logic(cls, user_or_token):
    """A user can update or delete themselves, and a super admin can delete
    or update any user."""

    if user_or_token.is_admin:
        return public.query_accessible_rows(cls, user_or_token)

    # non admin users can only update or delete themselves
    user_id = UserAccessControl.user_id_from_user_or_token(user_or_token)

    return DBSession().query(cls).filter(cls.id == user_id)


User.update = User.delete = CustomUserAccessControl(user_update_delete_logic)


class Annotation(Base):
    """A sortable/searchable Annotation made by a filter or other robot,
    with a set of data as JSON"""

    create = AccessibleIfRelatedRowsAreAccessible(obj='read')
    read = accessible_by_groups_members & AccessibleIfRelatedRowsAreAccessible(
        obj='read'
    )
    update = delete = AccessibleIfUserMatches('author')

    __table_args__ = (UniqueConstraint('obj_id', 'origin'),)

    data = sa.Column(
        JSONB, default=None, nullable=False, doc="Searchable data in JSON format"
    )
    author = relationship(
        "User",
        back_populates="annotations",
        doc="Annotation's author.",
        uselist=False,
        foreign_keys="Annotation.author_id",
    )
    author_id = sa.Column(
        sa.ForeignKey('users.id', ondelete='CASCADE'),
        nullable=False,
        index=True,
        doc="ID of the Annotation author's User instance.",
    )

    origin = sa.Column(
        sa.String,
        index=True,
        nullable=False,
        doc=(
            'What generated the annotation. This should generally map to a '
            'filter/group name. But since an annotation can be made accessible to multiple '
            'groups, the origin name does not necessarily have to map to a single group name.'
            ' The important thing is to make the origin distinct and descriptive such '
            'that annotations from the same origin generally have the same metrics. One '
            'annotation with multiple fields from each origin is allowed.'
        ),
    )
    obj_id = sa.Column(
        sa.ForeignKey('objs.id', ondelete='CASCADE'),
        nullable=False,
        index=True,
        doc="ID of the Annotation's Obj.",
    )

    obj = relationship('Obj', back_populates='annotations', doc="The Annotation's Obj.")
    groups = relationship(
        "Group",
        secondary="group_annotations",
        cascade="save-update, merge, refresh-expire, expunge",
        passive_deletes=True,
        doc="Groups that can see the annotation.",
    )

    def construct_author_info_dict(self):
        return {
            field: getattr(self.author, field)
            for field in ('username', 'first_name', 'last_name', 'gravatar_url')
        }

    __table_args__ = (UniqueConstraint('obj_id', 'origin'),)


GroupAnnotation = join_model("group_annotations", Group, Annotation)
GroupAnnotation.__doc__ = "Join table mapping Groups to Annotation."
GroupAnnotation.delete = GroupAnnotation.update = (
    accessible_by_group_admins & GroupAnnotation.read
)

User.annotations = relationship(
    "Annotation",
    back_populates="author",
    foreign_keys="Annotation.author_id",
    cascade="delete",
    passive_deletes=True,
)

# To create or read a classification, you must have read access to the
# underlying taxonomy, and be a member of at least one of the
# classification's target groups
ok_if_tax_and_obj_readable = AccessibleIfRelatedRowsAreAccessible(
    taxonomy='read', obj='read'
)


class Classification(Base):
    """Classification of an Obj."""

    create = ok_if_tax_and_obj_readable
    read = accessible_by_groups_members & ok_if_tax_and_obj_readable
    update = delete = AccessibleIfUserMatches('author')

    classification = sa.Column(
        sa.String, nullable=False, index=True, doc="The assigned class."
    )
    taxonomy_id = sa.Column(
        sa.ForeignKey('taxonomies.id', ondelete='CASCADE'),
        nullable=False,
        index=True,
        doc="ID of the Taxonomy in which this Classification was made.",
    )
    taxonomy = relationship(
        'Taxonomy',
        back_populates='classifications',
        doc="Taxonomy in which this Classification was made.",
    )
    probability = sa.Column(
        sa.Float,
        doc='User-assigned probability of belonging to this class',
        nullable=True,
        index=True,
    )

    author_id = sa.Column(
        sa.ForeignKey('users.id', ondelete='CASCADE'),
        nullable=False,
        index=True,
        doc="ID of the User that made this Classification",
    )
    author = relationship('User', doc="The User that made this classification.")
    author_name = sa.Column(
        sa.String,
        nullable=False,
        doc="User.username or Token.id " "of the Classification's author.",
    )
    obj_id = sa.Column(
        sa.ForeignKey('objs.id', ondelete='CASCADE'),
        nullable=False,
        index=True,
        doc="ID of the Classification's Obj.",
    )
    obj = relationship(
        'Obj', back_populates='classifications', doc="The Classification's Obj."
    )
    groups = relationship(
        "Group",
        secondary="group_classifications",
        cascade="save-update, merge, refresh-expire, expunge",
        passive_deletes=True,
        doc="Groups that can access this Classification.",
    )


GroupClassification = join_model("group_classifications", Group, Classification)
GroupClassification.__doc__ = "Join table mapping Groups to Classifications."
GroupClassification.delete = GroupClassification.update = (
    accessible_by_group_admins & GroupClassification.read
)


class Photometry(ha.Point, Base):
    """Calibrated measurement of the flux of an object through a broadband filter."""

    __tablename__ = 'photometry'

    read = (
        accessible_by_groups_members
        | accessible_by_streams_members
        | accessible_by_owner
    )
    update = delete = accessible_by_owner

    mjd = sa.Column(sa.Float, nullable=False, doc='MJD of the observation.', index=True)
    flux = sa.Column(
        sa.Float,
        doc='Flux of the observation in µJy. '
        'Corresponds to an AB Zeropoint of 23.9 in all '
        'filters.',
        server_default='NaN',
        nullable=False,
    )

    fluxerr = sa.Column(
        sa.Float, nullable=False, doc='Gaussian error on the flux in µJy.'
    )
    filter = sa.Column(
        allowed_bandpasses,
        nullable=False,
        doc='Filter with which the observation was taken.',
    )

    ra_unc = sa.Column(sa.Float, doc="Uncertainty of ra position [arcsec]")
    dec_unc = sa.Column(sa.Float, doc="Uncertainty of dec position [arcsec]")

    original_user_data = sa.Column(
        JSONB,
        doc='Original data passed by the user '
        'through the PhotometryHandler.POST '
        'API or the PhotometryHandler.PUT '
        'API. The schema of this JSON '
        'validates under either '
        'schema.PhotometryFlux or schema.PhotometryMag '
        '(depending on how the data was passed).',
    )
    altdata = sa.Column(JSONB, doc="Arbitrary metadata in JSON format..")
    upload_id = sa.Column(
        sa.String,
        nullable=False,
        default=lambda: str(uuid.uuid4()),
        doc="ID of the batch in which this Photometry was uploaded (for bulk deletes).",
    )
    origin = sa.Column(
        sa.String,
        nullable=False,
        unique=False,
        index=True,
        doc="Origin from which this Photometry was extracted (if any).",
        server_default='',
    )

    obj_id = sa.Column(
        sa.ForeignKey('objs.id', ondelete='CASCADE'),
        nullable=False,
        index=True,
        doc="ID of the Photometry's Obj.",
    )
    obj = relationship('Obj', back_populates='photometry', doc="The Photometry's Obj.")
    groups = relationship(
        "Group",
        secondary="group_photometry",
        back_populates="photometry",
        cascade="save-update, merge, refresh-expire, expunge",
        passive_deletes=True,
        doc="Groups that can access this Photometry.",
    )
    streams = relationship(
        "Stream",
        secondary="stream_photometry",
        back_populates="photometry",
        cascade="save-update, merge, refresh-expire, expunge",
        passive_deletes=True,
        doc="Streams associated with this Photometry.",
    )
    instrument_id = sa.Column(
        sa.ForeignKey('instruments.id', ondelete='CASCADE'),
        nullable=False,
        index=True,
        doc="ID of the Instrument that took this Photometry.",
    )
    instrument = relationship(
        'Instrument',
        back_populates='photometry',
        doc="Instrument that took this Photometry.",
    )

    followup_request_id = sa.Column(
        sa.ForeignKey('followuprequests.id'), nullable=True, index=True
    )
    followup_request = relationship('FollowupRequest', back_populates='photometry')

    assignment_id = sa.Column(
        sa.ForeignKey('classicalassignments.id'), nullable=True, index=True
    )
    assignment = relationship('ClassicalAssignment', back_populates='photometry')

    owner_id = sa.Column(
        sa.ForeignKey('users.id', ondelete='CASCADE'),
        nullable=False,
        index=True,
        doc="ID of the User who uploaded the photometry.",
    )
    owner = relationship(
        'User',
        back_populates='photometry',
        foreign_keys=[owner_id],
        passive_deletes=True,
        cascade='save-update, merge, refresh-expire, expunge',
        doc="The User who uploaded the photometry.",
    )

    @hybrid_property
    def mag(self):
        """The magnitude of the photometry point in the AB system."""
        if not np.isnan(self.flux) and self.flux > 0:
            return -2.5 * np.log10(self.flux) + PHOT_ZP
        else:
            return None

    @hybrid_property
    def e_mag(self):
        """The error on the magnitude of the photometry point."""
        if not np.isnan(self.flux) and self.flux > 0 and self.fluxerr > 0:
            return (2.5 / np.log(10)) * (self.fluxerr / self.flux)
        else:
            return None

    @mag.expression
    def mag(cls):
        """The magnitude of the photometry point in the AB system."""
        return sa.case(
            [
                (
                    sa.and_(cls.flux != 'NaN', cls.flux > 0),  # noqa
                    -2.5 * sa.func.log(cls.flux) + PHOT_ZP,
                )
            ],
            else_=None,
        )

    @e_mag.expression
    def e_mag(cls):
        """The error on the magnitude of the photometry point."""
        return sa.case(
            [
                (
                    sa.and_(
                        cls.flux != 'NaN', cls.flux > 0, cls.fluxerr > 0
                    ),  # noqa: E711
                    2.5 / sa.func.ln(10) * cls.fluxerr / cls.flux,
                )
            ],
            else_=None,
        )

    @hybrid_property
    def jd(self):
        """Julian Date of the exposure that produced this Photometry."""
        return self.mjd + 2_400_000.5

    @hybrid_property
    def iso(self):
        """UTC ISO timestamp (ArrowType) of the exposure that produced this Photometry."""
        return arrow.get((self.mjd - 40_587) * 86400.0)

    @iso.expression
    def iso(cls):
        """UTC ISO timestamp (ArrowType) of the exposure that produced this Photometry."""
        # converts MJD to unix timestamp
        return sa.func.to_timestamp((cls.mjd - 40_587) * 86400.0)

    @hybrid_property
    def snr(self):
        """Signal-to-noise ratio of this Photometry point."""
        return (
            self.flux / self.fluxerr
            if not np.isnan(self.flux)
            and not np.isnan(self.fluxerr)
            and self.fluxerr != 0
            else None
        )

    @snr.expression
    def snr(self):
        """Signal-to-noise ratio of this Photometry point."""
        return sa.case(
            [
                (
                    sa.and_(
                        self.flux != 'NaN', self.fluxerr != 'NaN', self.fluxerr != 0
                    ),  # noqa
                    self.flux / self.fluxerr,
                )
            ],
            else_=None,
        )


# Deduplication index. This is a unique index that prevents any photometry
# point that has the same obj_id, instrument_id, origin, mjd, flux error,
# and flux as a photometry point that already exists within the table from
# being inserted into the table. The index also allows fast lookups on this
# set of columns, making the search for duplicates a O(log(n)) operation.

Photometry.__table_args__ = (
    sa.Index(
        'deduplication_index',
        Photometry.obj_id,
        Photometry.instrument_id,
        Photometry.origin,
        Photometry.mjd,
        Photometry.fluxerr,
        Photometry.flux,
        unique=True,
    ),
)


User.photometry = relationship(
    'Photometry',
    doc='Photometry uploaded by this User.',
    back_populates='owner',
    passive_deletes=True,
    foreign_keys="Photometry.owner_id",
)

GroupPhotometry = join_model("group_photometry", Group, Photometry)
GroupPhotometry.__doc__ = "Join table mapping Groups to Photometry."
GroupPhotometry.delete = GroupPhotometry.update = (
    accessible_by_group_admins & GroupPhotometry.read
)

StreamPhotometry = join_model("stream_photometry", Stream, Photometry)
StreamPhotometry.__doc__ = "Join table mapping Streams to Photometry."
StreamPhotometry.create = accessible_by_stream_members


class Spectrum(Base):
    """Wavelength-dependent measurement of the flux of an object through a
    dispersive element."""

    read = accessible_by_groups_members
    update = delete = accessible_by_owner

    __tablename__ = 'spectra'
    # TODO better numpy integration
    wavelengths = sa.Column(
        NumpyArray, nullable=False, doc="Wavelengths of the spectrum [Angstrom]."
    )
    fluxes = sa.Column(
        NumpyArray,
        nullable=False,
        doc="Flux of the Spectrum [F_lambda, arbitrary units].",
    )
    errors = sa.Column(
        NumpyArray,
        doc="Errors on the fluxes of the spectrum [F_lambda, same units as `fluxes`.]",
    )

    obj_id = sa.Column(
        sa.ForeignKey('objs.id', ondelete='CASCADE'),
        nullable=False,
        index=True,
        doc="ID of this Spectrum's Obj.",
    )
    obj = relationship('Obj', back_populates='spectra', doc="The Spectrum's Obj.")
    observed_at = sa.Column(
        sa.DateTime,
        nullable=False,
        doc="Median UTC ISO time stamp of the exposure or exposures in which the Spectrum was acquired.",
    )
    origin = sa.Column(sa.String, nullable=True, doc="Origin of the spectrum.")
    # TODO program?
    instrument_id = sa.Column(
        sa.ForeignKey('instruments.id', ondelete='CASCADE'),
        nullable=False,
        index=True,
        doc="ID of the Instrument that acquired the Spectrum.",
    )
    instrument = relationship(
        'Instrument',
        back_populates='spectra',
        doc="The Instrument that acquired the Spectrum.",
    )
    groups = relationship(
        "Group",
        secondary="group_spectra",
        back_populates="spectra",
        cascade="save-update, merge, refresh-expire, expunge",
        passive_deletes=True,
        doc='Groups that can view this spectrum.',
    )

    reducers = relationship(
        "User",
        secondary="spectrum_reducers",
        doc="Users that reduced this spectrum, or users to serve as points of contact given an external reducer.",
    )
    observers = relationship(
        "User",
        secondary="spectrum_observers",
        doc="Users that observed this spectrum, or users to serve as points of contact given an external observer.",
    )

    followup_request_id = sa.Column(
        sa.ForeignKey('followuprequests.id', ondelete='SET NULL'), nullable=True
    )
    followup_request = relationship('FollowupRequest', back_populates='spectra')

    assignment_id = sa.Column(
        sa.ForeignKey('classicalassignments.id', ondelete='SET NULL'), nullable=True
    )
    assignment = relationship('ClassicalAssignment', back_populates='spectra')

    altdata = sa.Column(
        psql.JSONB, doc="Miscellaneous alternative metadata.", nullable=True
    )

    original_file_string = sa.Column(
        sa.String,
        doc="Content of original file that was passed to upload the spectrum.",
    )
    original_file_filename = sa.Column(
        sa.String, doc="Original file name that was passed to upload the spectrum."
    )

    owner_id = sa.Column(
        sa.ForeignKey('users.id', ondelete='CASCADE'),
        nullable=False,
        index=True,
        doc="ID of the User who uploaded the spectrum.",
    )
    owner = relationship(
        'User',
        back_populates='spectra',
        foreign_keys=[owner_id],
        cascade='save-update, merge, refresh-expire, expunge',
        doc="The User who uploaded the spectrum.",
    )

    comments = relationship(
        'CommentOnSpectrum',
        back_populates='spectrum',
        cascade='save-update, merge, refresh-expire, expunge, delete',
        passive_deletes=True,
        order_by="CommentOnSpectrum.created_at",
        doc="Comments posted about this spectrum.",
    )

    @classmethod
    def from_ascii(
        cls,
        file,
        obj_id=None,
        instrument_id=None,
        observed_at=None,
        wave_column=0,
        flux_column=1,
        fluxerr_column=None,
    ):
        """Generate a `Spectrum` from an ascii file.

        Parameters
        ----------
        file : str or file-like object
           Name or handle of the ASCII file containing the spectrum.
        obj_id : str
           The id of the Obj that this Spectrum is of, if not present
           in the ASCII header.
        instrument_id : int
           ID of the Instrument with which this Spectrum was acquired,
           if not present in the ASCII header.
        observed_at : string or datetime
           Median UTC ISO time stamp of the exposure or exposures in which
           the Spectrum was acquired, if not present in the ASCII header.
        wave_column: integer, optional
           The 0-based index of the ASCII column corresponding to the wavelength
           values of the spectrum (default 0).
        flux_column: integer, optional
           The 0-based index of the ASCII column corresponding to the flux
           values of the spectrum (default 1).
        fluxerr_column: integer or None, optional
           The 0-based index of the ASCII column corresponding to the flux error
           values of the spectrum (default None).
        Returns
        -------
        spec : `skyportal.models.Spectrum`
           The Spectrum generated from the ASCII file.

        """

        try:
            f = open(file, 'rb')  # read as ascii
        except TypeError:
            # it's already a stream
            f = file

        try:
            table = ascii.read(f, comment='#', header_start=None)
        except Exception as e:
            e.args = (f'Error parsing ASCII file: {e.args[0]}',)
            raise
        finally:
            f.close()

        tabledata = np.asarray(table)
        colnames = table.colnames

        # validate the table and some of the input parameters

        # require at least 2 columns (wavelength, flux)
        ncol = len(colnames)
        if ncol < 2:
            raise ValueError(
                'Input data must have at least 2 columns (wavelength, '
                'flux, and optionally flux error).'
            )

        spec_data = {}
        # validate the column indices
        for index, name, dbcol in zip(
            [wave_column, flux_column, fluxerr_column],
            ['wave_column', 'flux_column', 'fluxerr_column'],
            ['wavelengths', 'fluxes', 'errors'],
        ):

            # index format / type validation:
            if dbcol in ['wavelengths', 'fluxes']:
                if not isinstance(index, int):
                    raise ValueError(f'{name} must be an int')
            else:
                if index is not None and not isinstance(index, int):
                    # The only other allowed value is that fluxerr_column can be
                    # None. If the value of index is not None, raise.
                    raise ValueError(f'invalid type for {name}')

            # after validating the indices, ensure that the columns they
            # point to exist
            if isinstance(index, int):
                if index >= ncol:
                    raise ValueError(
                        f'index {name} ({index}) is greater than the '
                        f'maximum allowed value ({ncol - 1})'
                    )
                spec_data[dbcol] = tabledata[colnames[index]].astype(float)

        # parse the header
        if 'comments' in table.meta:

            # this section matches lines like:
            # XTENSION: IMAGE
            # BITPIX: -32
            # NAXIS: 2
            # NAXIS1: 433
            # NAXIS2: 1

            header = {}
            for line in table.meta['comments']:
                try:
                    result = yaml.load(line, Loader=yaml.FullLoader)
                except yaml.YAMLError:
                    continue
                if isinstance(result, dict):
                    header.update(result)

            # this section matches lines like:
            # FILTER  = 'clear   '           / Filter
            # EXPTIME =              600.003 / Total exposure time (sec); avg. of R&B
            # OBJECT  = 'ZTF20abpuxna'       / User-specified object name
            # TARGNAME= 'ZTF20abpuxna_S1'    / Target name (from starlist)
            # DICHNAME= '560     '           / Dichroic

            cards = []
            with warnings.catch_warnings():
                warnings.simplefilter('error', AstropyWarning)
                for line in table.meta['comments']:
                    # this line does not raise a warning
                    card = fits.Card.fromstring(line)
                    try:
                        # this line warns (exception in this context)
                        card.verify()
                    except AstropyWarning:
                        continue
                    cards.append(card)

            # this ensures lines like COMMENT and HISTORY are properly dealt
            # with by using the astropy.header machinery to coerce them to
            # single strings

            fits_header = fits.Header(cards=cards)
            serialized = dict(fits_header)

            commentary_keywords = ['', 'COMMENT', 'HISTORY', 'END']

            for key in serialized:
                # coerce things to serializable JSON
                if key in commentary_keywords:
                    # serialize as a string - otherwise it returns a
                    # funky astropy type that is not json serializable
                    serialized[key] = str(serialized[key])

                if len(fits_header.comments[key]) > 0:
                    header[key] = {
                        'value': serialized[key],
                        'comment': fits_header.comments[key],
                    }
                else:
                    header[key] = serialized[key]

            # this ensures that the spectra are properly serialized to the
            # database JSONB (database JSONB cant handle datetime/date values)
            header = json.loads(to_json(header))

        else:
            header = None

        return cls(
            obj_id=obj_id,
            instrument_id=instrument_id,
            observed_at=observed_at,
            altdata=header,
            **spec_data,
        )


User.spectra = relationship(
    'Spectrum', doc='Spectra uploaded by this User.', back_populates='owner'
)

SpectrumReducer = join_model("spectrum_reducers", Spectrum, User)
SpectrumObserver = join_model("spectrum_observers", Spectrum, User)
SpectrumReducer.create = (
    SpectrumReducer.delete
) = SpectrumReducer.update = AccessibleIfUserMatches('spectrum.owner')
SpectrumObserver.create = (
    SpectrumObserver.delete
) = SpectrumObserver.update = AccessibleIfUserMatches('spectrum.owner')

# should be accessible only by spectrumowner ^^

SpectrumReducer.external_reducer = sa.Column(
    sa.String,
    nullable=True,
    doc="The actual reducer for the spectrum, provided as free text if the "
    "reducer is not a user in the database. Separate from the point-of-contact "
    "user designated as reducer",
)
SpectrumObserver.external_observer = sa.Column(
    sa.String,
    nullable=True,
    doc="The actual observer for the spectrum, provided as free text if the "
    "observer is not a user in the database. Separate from the point-of-contact "
    "user designated as observer",
)


GroupSpectrum = join_model("group_spectra", Group, Spectrum)
GroupSpectrum.__doc__ = 'Join table mapping Groups to Spectra.'
GroupSpectrum.update = GroupSpectrum.delete = (
    accessible_by_group_admins & GroupSpectrum.read
)


class CommentOnSpectrum(Base, CommentMixin):

    __tablename__ = 'comments_on_spectra'

    create = AccessibleIfRelatedRowsAreAccessible(obj='read', spectrum='read')

    read = accessible_by_groups_members & AccessibleIfRelatedRowsAreAccessible(
        obj='read',
        spectrum='read',
    )

    update = delete = AccessibleIfUserMatches('author')

    spectrum_id = sa.Column(
        sa.ForeignKey('spectra.id', ondelete='CASCADE'),
        nullable=False,
        index=True,
        doc="ID of the Comment's Spectrum.",
    )
    spectrum = relationship(
        'Spectrum',
        back_populates='comments',
        doc="The Spectrum referred to by this comment.",
    )


User.comments_on_spectra = relationship(
    "CommentOnSpectrum",
    back_populates="author",
    foreign_keys="CommentOnSpectrum.author_id",
    cascade="delete",
    passive_deletes=True,
)

GroupCommentOnSpectrum = join_model(
    "group_comments_on_spectra", Group, CommentOnSpectrum
)
GroupCommentOnSpectrum.__doc__ = "Join table mapping Groups to CommentOnSpectrum."
GroupCommentOnSpectrum.delete = GroupCommentOnSpectrum.update = (
    accessible_by_group_admins & GroupCommentOnSpectrum.read
)


# def format_public_url(context):
#    """TODO migrate this to broker tools"""
#    file_uri = context.current_parameters.get('file_uri')
#    if file_uri is None:
#        return None
#    elif file_uri.startswith('s3'):  # TODO is this reliable?
#        raise NotImplementedError
#    elif file_uri.startswith('http://'): # TODO is this reliable?
#        return file_uri
#    else:  # local file
#        return '/' + file_uri.lstrip('./')


def updatable_by_token_with_listener_acl(cls, user_or_token):
    if user_or_token.is_admin:
        return public.query_accessible_rows(cls, user_or_token)

    instruments_with_apis = (
        Instrument.query_records_accessible_by(user_or_token)
        .filter(Instrument.listener_classname.isnot(None))
        .all()
    )

    api_map = {
        instrument.id: instrument.listener_class.get_acl_id()
        for instrument in instruments_with_apis
    }

    accessible_instrument_ids = [
        instrument_id
        for instrument_id, acl_id in api_map.items()
        if acl_id in user_or_token.permissions
    ]

    return (
        DBSession()
        .query(cls)
        .join(Allocation)
        .join(Instrument)
        .filter(Instrument.id.in_(accessible_instrument_ids))
    )


class FollowupRequest(Base):
    """A request for follow-up data (spectroscopy, photometry, or both) using a
    robotic instrument."""

    # TODO: Make read-accessible via target groups
    create = read = AccessibleIfRelatedRowsAreAccessible(obj="read", allocation="read")
    update = delete = (
        (
            AccessibleIfUserMatches('allocation.group.users')
            | AccessibleIfUserMatches('requester')
        )
        & read
    ) | CustomUserAccessControl(updatable_by_token_with_listener_acl)

    requester_id = sa.Column(
        sa.ForeignKey('users.id', ondelete='SET NULL'),
        nullable=True,
        index=True,
        doc="ID of the User who requested the follow-up.",
    )

    requester = relationship(
        User,
        back_populates='followup_requests',
        doc="The User who requested the follow-up.",
        foreign_keys=[requester_id],
    )

    last_modified_by_id = sa.Column(
        sa.ForeignKey('users.id', ondelete='SET NULL'),
        nullable=True,
        doc="The ID of the User who last modified the request.",
    )

    last_modified_by = relationship(
        User,
        doc="The user who last modified the request.",
        foreign_keys=[last_modified_by_id],
    )

    obj = relationship('Obj', back_populates='followup_requests', doc="The target Obj.")
    obj_id = sa.Column(
        sa.ForeignKey('objs.id', ondelete='CASCADE'),
        nullable=False,
        index=True,
        doc="ID of the target Obj.",
    )

    payload = sa.Column(
        psql.JSONB, nullable=False, doc="Content of the followup request."
    )

    status = sa.Column(
        sa.String(),
        nullable=False,
        default="pending submission",
        index=True,
        doc="The status of the request.",
    )

    allocation_id = sa.Column(
        sa.ForeignKey('allocations.id', ondelete='CASCADE'), nullable=False, index=True
    )
    allocation = relationship('Allocation', back_populates='requests')

    transactions = relationship(
        'FacilityTransaction',
        back_populates='followup_request',
        passive_deletes=True,
        order_by="FacilityTransaction.created_at.desc()",
    )

    target_groups = relationship(
        'Group',
        secondary='request_groups',
        passive_deletes=True,
        doc='Groups to share the resulting data from this request with.',
    )

    photometry = relationship('Photometry', back_populates='followup_request')
    spectra = relationship('Spectrum', back_populates='followup_request')

    @property
    def instrument(self):
        return self.allocation.instrument


FollowupRequestTargetGroup = join_model('request_groups', FollowupRequest, Group)
FollowupRequestTargetGroup.create = (
    FollowupRequestTargetGroup.update
) = FollowupRequestTargetGroup.delete = (
    AccessibleIfUserMatches('followuprequest.requester')
    & FollowupRequestTargetGroup.read
)


class FacilityTransaction(Base):

    created_at = sa.Column(
        sa.DateTime,
        nullable=False,
        default=datetime.utcnow,
        index=True,
        doc="UTC time this FacilityTransaction was created.",
    )

    request = sa.Column(psql.JSONB, doc='Serialized HTTP request.')
    response = sa.Column(psql.JSONB, doc='Serialized HTTP response.')

    followup_request_id = sa.Column(
        sa.ForeignKey('followuprequests.id', ondelete='SET NULL'),
        index=True,
        nullable=True,
        doc="The ID of the FollowupRequest this message pertains to.",
    )

    followup_request = relationship(
        'FollowupRequest',
        back_populates='transactions',
        doc="The FollowupRequest this message pertains to.",
    )

    initiator_id = sa.Column(
        sa.ForeignKey('users.id', ondelete='SET NULL'),
        index=True,
        nullable=True,
        doc='The ID of the User who initiated the transaction.',
    )
    initiator = relationship(
        'User',
        back_populates='transactions',
        doc='The User who initiated the transaction.',
        foreign_keys="FacilityTransaction.initiator_id",
    )


User.followup_requests = relationship(
    'FollowupRequest',
    back_populates='requester',
    passive_deletes=True,
    doc="The follow-up requests this User has made.",
    foreign_keys=[FollowupRequest.requester_id],
)

User.transactions = relationship(
    'FacilityTransaction',
    back_populates='initiator',
    doc="The FacilityTransactions initiated by this User.",
    foreign_keys="FacilityTransaction.initiator_id",
)


class Listing(Base):
    create = read = update = delete = AccessibleIfUserMatches("user")

    user_id = sa.Column(
        sa.ForeignKey('users.id', ondelete='CASCADE'),
        nullable=False,
        index=True,
        doc="The ID of the User who created this Listing.",
    )

    user = relationship(
        "User",
        foreign_keys=user_id,
        back_populates="listings",
        doc="The user that saved this object/listing",
    )

    obj_id = sa.Column(
        sa.ForeignKey('objs.id', ondelete='CASCADE'),
        nullable=False,
        index=True,
        doc="The ID of the object that is on this Listing",
    )

    obj = relationship(
        "Obj",
        doc="The object referenced by this listing",
    )

    list_name = sa.Column(
        sa.String,
        index=True,
        nullable=False,
        doc="Name of the list, e.g., 'favorites'. ",
    )


Listing.__table_args__ = (
    sa.Index(
        "listings_main_index",
        Listing.user_id,
        Listing.obj_id,
        Listing.list_name,
        unique=True,
    ),
    sa.Index(
        "listings_reverse_index",
        Listing.list_name,
        Listing.obj_id,
        Listing.user_id,
        unique=True,
    ),
)


class Thumbnail(Base):
    """Thumbnail image centered on the location of an Obj."""

    create = read = AccessibleIfRelatedRowsAreAccessible(obj='read')

    # TODO delete file after deleting row
    type = sa.Column(
        thumbnail_types, doc='Thumbnail type (e.g., ref, new, sub, dr8, ps1, ...)'
    )
    file_uri = sa.Column(
        sa.String(),
        nullable=True,
        index=False,
        unique=False,
        doc="Path of the Thumbnail on the machine running SkyPortal.",
    )
    public_url = sa.Column(
        sa.String(),
        nullable=True,
        index=False,
        unique=False,
        doc="Publically accessible URL of the thumbnail.",
    )
    origin = sa.Column(sa.String, nullable=True, doc="Origin of the Thumbnail.")
    obj = relationship(
        'Obj',
        back_populates='thumbnails',
        uselist=False,
        doc="The Thumbnail's Obj.",
    )
    obj_id = sa.Column(
        sa.ForeignKey('objs.id', ondelete='CASCADE'),
        index=True,
        nullable=False,
        doc="ID of the thumbnail's obj.",
    )
    is_grayscale = sa.Column(
        sa.Boolean(),
        nullable=False,
        default=False,
        doc="Boolean indicating whether the thumbnail is (mostly) grayscale or not.",
    )


@event.listens_for(Thumbnail, 'before_insert')
def classify_thumbnail_grayscale(mapper, connection, target):
    if target.file_uri is not None:
        target.is_grayscale = image_is_grayscale(target.file_uri)
    else:
        try:
            target.is_grayscale = image_is_grayscale(
                requests.get(target.public_url, stream=True).raw
            )
        except requests.exceptions.RequestException:
            pass


class ObservingRun(Base):
    """A classical observing run with a target list (of Objs)."""

    update = delete = accessible_by_owner

    instrument_id = sa.Column(
        sa.ForeignKey('instruments.id', ondelete='CASCADE'),
        nullable=False,
        index=True,
        doc="ID of the Instrument used for this run.",
    )
    instrument = relationship(
        'Instrument',
        cascade='save-update, merge, refresh-expire, expunge',
        uselist=False,
        back_populates='observing_runs',
        doc="The Instrument for this run.",
    )

    # name of the PI
    pi = sa.Column(sa.String, doc="The name(s) of the PI(s) of this run.")
    observers = sa.Column(sa.String, doc="The name(s) of the observer(s) on this run.")

    sources = relationship(
        'Obj',
        secondary='join(ClassicalAssignment, Obj)',
        cascade='save-update, merge, refresh-expire, expunge',
        passive_deletes=True,
        doc="The targets [Objs] for this run.",
    )

    # let this be nullable to accommodate external groups' runs
    group = relationship(
        'Group',
        back_populates='observing_runs',
        doc='The Group associated with this Run.',
    )
    group_id = sa.Column(
        sa.ForeignKey('groups.id', ondelete='CASCADE'),
        nullable=True,
        index=True,
        doc='The ID of the Group associated with this run.',
    )

    # the person who uploaded the run
    owner = relationship(
        'User',
        back_populates='observing_runs',
        doc="The User who created this ObservingRun.",
        foreign_keys="ObservingRun.owner_id",
    )
    owner_id = sa.Column(
        sa.ForeignKey('users.id', ondelete='CASCADE'),
        nullable=False,
        index=True,
        doc="The ID of the User who created this ObservingRun.",
    )

    assignments = relationship(
        'ClassicalAssignment',
        passive_deletes=True,
        doc="The Target Assignments for this Run.",
    )
    calendar_date = sa.Column(
        sa.Date, nullable=False, index=True, doc="The Local Calendar date of this Run."
    )

    @property
    def calendar_noon(self):
        observer = self.instrument.telescope.observer
        year = self.calendar_date.year
        month = self.calendar_date.month
        day = self.calendar_date.day
        hour = 12
        noon = datetime(
            year=year, month=month, day=day, hour=hour, tzinfo=observer.timezone
        )
        noon = noon.astimezone(timezone.utc).timestamp()
        noon = ap_time.Time(noon, format='unix')
        return noon

    def rise_time(self, target_or_targets, altitude=30 * u.degree):
        """The rise time of the specified targets as an astropy.time.Time."""
        observer = self.instrument.telescope.observer
        sunset = self.instrument.telescope.next_sunset(self.calendar_noon).reshape((1,))
        sunrise = self.instrument.telescope.next_sunrise(self.calendar_noon).reshape(
            (1,)
        )
        original_shape = np.asarray(target_or_targets).shape
        target_array = (
            [target_or_targets] if len(original_shape) == 0 else target_or_targets
        )

        next_rise = observer.target_rise_time(
            sunset, target_array, which='next', horizon=altitude
        ).reshape((len(target_array),))

        # if next rise time is after next sunrise, the target rises before
        # sunset. show the previous rise so that the target is shown to be
        # "already up" when the run begins (a beginning of night target).

        recalc = next_rise > sunrise
        if recalc.any():
            target_subarr = [t for t, b in zip(target_array, recalc) if b]
            next_rise[recalc] = observer.target_rise_time(
                sunset, target_subarr, which='previous', horizon=altitude
            ).reshape((len(target_subarr),))

        return next_rise.reshape(original_shape)

    def set_time(self, target_or_targets, altitude=30 * u.degree):
        """The set time of the specified targets as an astropy.time.Time."""
        observer = self.instrument.telescope.observer
        sunset = self.instrument.telescope.next_sunset(self.calendar_noon)
        original_shape = np.asarray(target_or_targets).shape
        return observer.target_set_time(
            sunset, target_or_targets, which='next', horizon=altitude
        ).reshape(original_shape)


User.observing_runs = relationship(
    'ObservingRun',
    cascade='save-update, merge, refresh-expire, expunge',
    passive_deletes=True,
    doc="Observing Runs this User has created.",
    foreign_keys="ObservingRun.owner_id",
)


class ClassicalAssignment(Base):
    """Assignment of an Obj to an Observing Run as a target."""

    create = read = update = delete = AccessibleIfRelatedRowsAreAccessible(
        obj='read', run='read'
    )

    requester_id = sa.Column(
        sa.ForeignKey("users.id", ondelete="CASCADE"),
        nullable=False,
        index=True,
        doc="The ID of the User who created this assignment.",
    )
    requester = relationship(
        "User",
        back_populates="assignments",
        foreign_keys=[requester_id],
        doc="The User who created this assignment.",
    )

    last_modified_by_id = sa.Column(
        sa.ForeignKey("users.id", ondelete="SET NULL"),
        nullable=True,
        default=None,
        index=True,
    )
    last_modified_by = relationship("User", foreign_keys=[last_modified_by_id])

    obj = relationship('Obj', back_populates='assignments', doc='The assigned Obj.')
    obj_id = sa.Column(
        sa.ForeignKey('objs.id', ondelete='CASCADE'),
        nullable=False,
        index=True,
        doc='ID of the assigned Obj.',
    )

    comment = sa.Column(
        sa.String(),
        doc="A comment on the assignment. "
        "Typically a justification for the request, "
        "or instructions for taking the data.",
    )
    status = sa.Column(
        sa.String(),
        nullable=False,
        default="pending",
        doc='Status of the assignment [done, not done, pending].',
    )
    priority = sa.Column(
        followup_priorities,
        nullable=False,
        doc='Priority of the request (1 = lowest, 5 = highest).',
    )
    spectra = relationship(
        "Spectrum",
        back_populates="assignment",
        doc="Spectra produced by the assignment.",
    )
    photometry = relationship(
        "Photometry",
        back_populates="assignment",
        doc="Photometry produced by the assignment.",
    )

    run = relationship(
        'ObservingRun',
        back_populates='assignments',
        doc="The ObservingRun this target was assigned to.",
    )
    run_id = sa.Column(
        sa.ForeignKey('observingruns.id', ondelete='CASCADE'),
        nullable=False,
        index=True,
        doc="ID of the ObservingRun this target was assigned to.",
    )

    @hybrid_property
    def instrument(self):
        """The instrument in use on the assigned ObservingRun."""
        return self.run.instrument

    @property
    def rise_time(self):
        """The UTC time at which the object rises on this run."""
        target = self.obj.target
        return self.run.rise_time(target)

    @property
    def set_time(self):
        """The UTC time at which the object sets on this run."""
        target = self.obj.target
        return self.run.set_time(target)


User.assignments = relationship(
    'ClassicalAssignment',
    back_populates='requester',
    passive_deletes=True,
    doc="Objs the User has assigned to ObservingRuns.",
    foreign_keys="ClassicalAssignment.requester_id",
)


class Invitation(Base):

    read = update = delete = AccessibleIfUserMatches('invited_by')

    token = sa.Column(sa.String(), nullable=False, unique=True)
    role_id = sa.Column(
        sa.ForeignKey('roles.id'),
        nullable=False,
    )
    role = relationship(
        "Role",
        cascade="save-update, merge, refresh-expire, expunge",
        passive_deletes=True,
        uselist=False,
    )
    groups = relationship(
        "Group",
        secondary="group_invitations",
        cascade="save-update, merge, refresh-expire, expunge",
        passive_deletes=True,
    )
    streams = relationship(
        "Stream",
        secondary="stream_invitations",
        cascade="save-update, merge, refresh-expire, expunge",
        passive_deletes=True,
    )
    admin_for_groups = sa.Column(psql.ARRAY(sa.Boolean), nullable=False)
    can_save_to_groups = sa.Column(psql.ARRAY(sa.Boolean), nullable=False)
    user_email = sa.Column(EmailType(), nullable=True)
    invited_by = relationship(
        "User",
        secondary="user_invitations",
        cascade="save-update, merge, refresh-expire, expunge",
        passive_deletes=True,
        uselist=False,
    )
    used = sa.Column(sa.Boolean, nullable=False, default=False)
    user_expiration_date = sa.Column(sa.DateTime, nullable=True)


GroupInvitation = join_model('group_invitations', Group, Invitation)
StreamInvitation = join_model('stream_invitations', Stream, Invitation)
UserInvitation = join_model("user_invitations", User, Invitation)


@event.listens_for(Invitation, 'after_insert')
def send_user_invite_email(mapper, connection, target):
    app_base_url = get_app_base_url()
    link_location = f'{app_base_url}/login/google-oauth2/?invite_token={target.token}'
    send_email(
        recipients=[target.user_email],
        subject=cfg["invitations.email_subject"],
        body=(
            f'{cfg["invitations.email_body_preamble"]}<br /><br />'
            f'Please click <a href="{link_location}">here</a> to join.'
        ),
    )


class SourceNotification(Base):

    create = read = AccessibleIfRelatedRowsAreAccessible(source='read')
    update = delete = AccessibleIfUserMatches('sent_by')

    groups = relationship(
        "Group",
        secondary="group_notifications",
        cascade="save-update, merge, refresh-expire, expunge",
        passive_deletes=True,
    )
    sent_by_id = sa.Column(
        sa.ForeignKey("users.id", ondelete="CASCADE"),
        nullable=False,
        index=True,
        doc="The ID of the User who sent this notification.",
    )
    sent_by = relationship(
        "User",
        back_populates="source_notifications",
        foreign_keys=[sent_by_id],
        doc="The User who sent this notification.",
    )
    source_id = sa.Column(
        sa.ForeignKey("objs.id", ondelete="CASCADE"),
        nullable=False,
        index=True,
        doc="ID of the target Obj.",
    )
    source = relationship(
        'Obj', back_populates='obj_notifications', doc='The target Obj.'
    )

    additional_notes = sa.Column(sa.String(), nullable=True)
    level = sa.Column(sa.String(), nullable=False)


class GcnNotice(Base):
    """Records of ingested GCN notices"""

    update = delete = AccessibleIfUserMatches('sent_by')

    sent_by_id = sa.Column(
        sa.ForeignKey('users.id', ondelete='CASCADE'),
        nullable=False,
        index=True,
        doc="The ID of the User who created this GcnNotice.",
    )

    sent_by = relationship(
        "User",
        foreign_keys=sent_by_id,
        back_populates="gcnnotices",
        doc="The user that saved this GcnNotice",
    )

    ivorn = sa.Column(
        sa.String, unique=True, index=True, doc='Unique identifier of VOEvent'
    )

    notice_type = sa.Column(
        sa.Enum(gcn.NoticeType),
        nullable=False,
        doc='GCN Notice type',
    )

    stream = sa.Column(
        sa.String, nullable=False, doc='Event stream or mission (i.e., "Fermi")'
    )

    date = sa.Column(sa.DateTime, nullable=False, doc='UTC message timestamp')

    dateobs = sa.Column(
        sa.ForeignKey('gcnevents.dateobs', ondelete="CASCADE"),
        nullable=False,
        doc='UTC event timestamp',
    )

    content = deferred(
        sa.Column(sa.LargeBinary, nullable=False, doc='Raw VOEvent content')
    )

    def _get_property(self, property_name, value=None):
        root = lxml.etree.fromstring(self.content)
        path = ".//Param[@name='{}']".format(property_name)
        elem = root.find(path)
        value = float(elem.attrib.get('value', '')) * 100
        return value

    @property
    def has_ns(self):
        return self._get_property(property_name="HasNS")

    @property
    def has_remnant(self):
        return self._get_property(property_name="HasRemnant")

    @property
    def far(self):
        return self._get_property(property_name="FAR")

    @property
    def bns(self):
        return self._get_property(property_name="BNS")

    @property
    def nsbh(self):
        return self._get_property(property_name="NSBH")

    @property
    def bbh(self):
        return self._get_property(property_name="BBH")

    @property
    def mass_gap(self):
        return self._get_property(property_name="MassGap")

    @property
    def noise(self):
        return self._get_property(property_name="Terrestrial")


User.gcnnotices = relationship(
    'GcnNotice',
    back_populates='sent_by',
    passive_deletes=True,
    doc='The GcnNotices saved by this user',
)


class Localization(Base):
    """Localization information, including the localization ID, event ID, right
    ascension, declination, error radius (if applicable), and the healpix
    map."""

    update = delete = AccessibleIfUserMatches('sent_by')

    sent_by_id = sa.Column(
        sa.ForeignKey('users.id', ondelete='CASCADE'),
        nullable=False,
        index=True,
        doc="The ID of the User who created this Localization.",
    )

    sent_by = relationship(
        "User",
        foreign_keys=sent_by_id,
        back_populates="localizations",
        doc="The user that saved this Localization",
    )

    nside = 512
    # HEALPix resolution used for flat (non-multiresolution) operations.

    dateobs = sa.Column(
        sa.ForeignKey('gcnevents.dateobs', ondelete="CASCADE"),
        nullable=False,
        index=True,
        doc='UTC event timestamp',
    )

    localization_name = sa.Column(sa.String, doc='Localization name', index=True)

    uniq = deferred(
        sa.Column(
            sa.ARRAY(sa.BigInteger),
            nullable=False,
            doc='Multiresolution HEALPix UNIQ pixel index array',
        )
    )

    probdensity = deferred(
        sa.Column(
            sa.ARRAY(sa.Float),
            nullable=False,
            doc='Multiresolution HEALPix probability density array',
        )
    )

    distmu = deferred(
        sa.Column(sa.ARRAY(sa.Float), doc='Multiresolution HEALPix distance mu array')
    )

    distsigma = deferred(
        sa.Column(
            sa.ARRAY(sa.Float), doc='Multiresolution HEALPix distance sigma array'
        )
    )

    distnorm = deferred(
        sa.Column(
            sa.ARRAY(sa.Float),
            doc='Multiresolution HEALPix distance normalization array',
        )
    )

    contour = deferred(sa.Column(JSONB, doc='GeoJSON contours'))

    @hybrid_property
    def is_3d(self):
        return (
            self.distmu is not None
            and self.distsigma is not None
            and self.distnorm is not None
        )

    @is_3d.expression
    def is_3d(cls):
        return sa.and_(
            cls.distmu.isnot(None),
            cls.distsigma.isnot(None),
            cls.distnorm.isnot(None),
        )

    @property
    def table_2d(self):
        """Get multiresolution HEALPix dataset, probability density only."""
        return Table(
            [np.asarray(self.uniq, dtype=np.int64), self.probdensity],
            names=['UNIQ', 'PROBDENSITY'],
        )

    @property
    def table(self):
        """Get multiresolution HEALPix dataset, probability density and
        distance."""
        if self.is_3d:
            return Table(
                [
                    np.asarray(self.uniq, dtype=np.int64),
                    self.probdensity,
                    self.distmu,
                    self.distsigma,
                    self.distnorm,
                ],
                names=['UNIQ', 'PROBDENSITY', 'DISTMU', 'DISTSIGMA', 'DISTNORM'],
            )
        else:
            return self.table_2d

    @property
    def flat_2d(self):
        """Get flat resolution HEALPix dataset, probability density only."""
        order = hp.nside2order(Localization.nside)
        result = rasterize(self.table_2d, order)['PROB']
        return hp.reorder(result, 'NESTED', 'RING')

    @property
    def flat(self):
        """Get flat resolution HEALPix dataset, probability density and
        distance."""
        if self.is_3d:
            order = hp.nside2order(Localization.nside)
            t = rasterize(self.table, order)
            result = t['PROB'], t['DISTMU'], t['DISTSIGMA'], t['DISTNORM']
            return hp.reorder(result, 'NESTED', 'RING')
        else:
            return (self.flat_2d,)


User.localizations = relationship(
    'Localization',
    back_populates='sent_by',
    passive_deletes=True,
    doc='The localizations saved by this user',
)


class GcnTag(Base):
    """Store qualitative tags for events."""

    update = delete = AccessibleIfUserMatches('sent_by')

    sent_by_id = sa.Column(
        sa.ForeignKey('users.id', ondelete='CASCADE'),
        nullable=False,
        index=True,
        doc="The ID of the User who created this GcnTag.",
    )

    sent_by = relationship(
        "User",
        foreign_keys=sent_by_id,
        back_populates="gcntags",
        doc="The user that saved this GcnTag",
    )

    dateobs = sa.Column(
        sa.ForeignKey('gcnevents.dateobs', ondelete="CASCADE"),
        nullable=False,
        index=True,
    )

    text = sa.Column(sa.Unicode, nullable=False)


User.gcntags = relationship(
    'GcnTag',
    back_populates='sent_by',
    passive_deletes=True,
    doc='The gcntags saved by this user',
)


class GcnEvent(Base):
    """Event information, including an event ID, mission, and time of the event."""

    update = delete = AccessibleIfUserMatches('sent_by')

    sent_by_id = sa.Column(
        sa.ForeignKey('users.id', ondelete='CASCADE'),
        nullable=False,
        index=True,
        doc="The ID of the User who created this GcnEvent.",
    )

    sent_by = relationship(
        "User",
        foreign_keys=sent_by_id,
        back_populates="gcnevents",
        doc="The user that saved this GcnEvent",
    )

    dateobs = sa.Column(sa.DateTime, doc='Event time', unique=True, nullable=False)

    gcn_notices = relationship("GcnNotice", order_by=GcnNotice.date)

    _tags = relationship(
        "GcnTag",
        order_by=(
            sa.func.lower(GcnTag.text).notin_({'fermi', 'swift', 'amon', 'lvc'}),
            sa.func.lower(GcnTag.text).notin_({'long', 'short'}),
            sa.func.lower(GcnTag.text).notin_({'grb', 'gw', 'transient'}),
        ),
    )

    localizations = relationship("Localization")

    @hybrid_property
    def tags(self):
        """List of tags."""
        return [tag.text for tag in self._tags]

    @tags.expression
    def tags(cls):
        """List of tags."""
        return (
            DBSession()
            .query(GcnTag.text)
            .filter(GcnTag.dateobs == cls.dateobs)
            .subquery()
        )

    @hybrid_property
    def retracted(self):
        """Check if event is retracted."""
        return 'retracted' in self.tags

    @retracted.expression
    def retracted(cls):
        """Check if event is retracted."""
        return sa.literal('retracted').in_(cls.tags)

    @property
    def lightcurve(self):
        """GRB lightcurve URL."""
        try:
            notice = self.gcn_notices[0]
        except IndexError:
            return None
        root = lxml.etree.fromstring(notice.content)
        elem = root.find(".//Param[@name='LightCurve_URL']")
        if elem is None:
            return None
        else:
            try:
                return elem.attrib.get('value', '').replace('http://', 'https://')
            except Exception:
                return None

    @property
    def gracesa(self):
        """Event page URL."""
        try:
            notice = self.gcn_notices[0]
        except IndexError:
            return None
        root = lxml.etree.fromstring(notice.content)
        elem = root.find(".//Param[@name='EventPage']")
        if elem is None:
            return None
        else:
            try:
                return elem.attrib.get('value', '')
            except Exception:
                return None

    @property
    def ned_gwf(self):
        """NED URL."""
        return "https://ned.ipac.caltech.edu/gwf/events"

    @property
    def HasNS(self):
        """Checking if GW event contains NS."""
        notice = self.gcn_notices[0]
        root = lxml.etree.fromstring(notice.content)
        elem = root.find(".//Param[@name='HasNS']")
        if elem is None:
            return None
        else:
            try:
                return 'HasNS: ' + elem.attrib.get('value', '')
            except Exception:
                return None

    @property
    def HasRemnant(self):
        """Checking if GW event has remnant matter."""
        notice = self.gcn_notices[0]
        root = lxml.etree.fromstring(notice.content)
        elem = root.find(".//Param[@name='HasRemnant']")
        if elem is None:
            return None
        else:
            try:
                return 'HasRemnant: ' + elem.attrib.get('value', '')
            except Exception:
                return None

    @property
    def FAR(self):
        """Returning event false alarm rate."""
        notice = self.gcn_notices[0]
        root = lxml.etree.fromstring(notice.content)
        elem = root.find(".//Param[@name='FAR']")
        if elem is None:
            return None
        else:
            try:
                return 'FAR: ' + elem.attrib.get('value', '')
            except Exception:
                return None


User.gcnevents = relationship(
    'GcnEvent',
    back_populates='sent_by',
    passive_deletes=True,
    doc='The gcnevents saved by this user',
)


class UserNotification(Base):

    read = update = delete = AccessibleIfUserMatches('user')

    user_id = sa.Column(
        sa.ForeignKey("users.id", ondelete="CASCADE"),
        nullable=False,
        index=True,
        doc="ID of the associated User",
    )
    user = relationship(
        "User",
        back_populates="notifications",
        doc="The associated User",
    )
    text = sa.Column(
        sa.String(),
        nullable=False,
        doc="The notification text to display",
    )

    viewed = sa.Column(
        sa.Boolean,
        nullable=False,
        default=False,
        index=True,
        doc="Boolean indicating whether notification has been viewed.",
    )

    url = sa.Column(
        sa.String(),
        nullable=True,
        doc="URL to which to direct upon click, if relevant",
    )


User.notifications = relationship(
    "UserNotification",
    back_populates="user",
    passive_deletes=True,
    doc="Notifications to be displayed on front-end associated with User",
)

GroupSourceNotification = join_model('group_notifications', Group, SourceNotification)
GroupSourceNotification.create = (
    GroupSourceNotification.read
) = accessible_by_group_members
GroupSourceNotification.update = (
    GroupSourceNotification.delete
) = accessible_by_group_admins | AccessibleIfUserMatches('sourcenotification.sent_by')

User.source_notifications = relationship(
    'SourceNotification',
    back_populates='sent_by',
    doc="Source notifications the User has sent out.",
    foreign_keys="SourceNotification.sent_by_id",
)


@event.listens_for(UserNotification, 'after_insert')
def send_slack_notification(mapper, connection, target):

    send_to_slack = False
    if target.user.preferences is not None:
<<<<<<< HEAD
        if target.user.preferences.get('slack_integration'):
=======
        if target.user.preferences.get('slack_integration', dict()):
>>>>>>> 7e60f164
            if target.user.preferences['slack_integration'].get("active", False):
                integration_url = target.user.preferences['slack_integration'].get(
                    "url", ""
                )
                if integration_url.startswith("https://"):
                    send_to_slack = True

    if not send_to_slack:
        return

    app_url = get_app_base_url()
    app_base_url = ":".join(app_url.split(":")[:-1])  # keep only the URL, not the port
    slack_microservice_url = f'{app_base_url}:{cfg["microservice_ports.slack"]}'

    is_mention = target.text.find("mentioned you") != -1

    if (
        is_mention
        and not target.user.preferences['slack_integration'].get("mentions", False)
    ) or (
        not is_mention
        and not target.user.preferences['slack_integration'].get(
            "favorite_sources", False
        )
    ):
        return

    data = json.dumps(
        {"url": integration_url, "text": f'{target.text} ({app_url}{target.url})'}
    )
<<<<<<< HEAD
    _ = requests.post(
=======
    requests.post(
>>>>>>> 7e60f164
        slack_microservice_url, data=data, headers={'Content-Type': 'application/json'}
    )


@event.listens_for(SourceNotification, 'after_insert')
def send_source_notification(mapper, connection, target):
    app_base_url = get_app_base_url()

    link_location = f'{app_base_url}/source/{target.source_id}'
    if target.sent_by.first_name is not None and target.sent_by.last_name is not None:
        sent_by_name = f'{target.sent_by.first_name} {target.sent_by.last_name}'
    else:
        sent_by_name = target.sent_by.username

    group_ids = map(lambda group: group.id, target.groups)
    groups = DBSession().query(Group).filter(Group.id.in_(group_ids)).all()

    target_users = set()
    for group in groups:
        # Use a set to get unique iterable of users
        target_users.update(group.users)

    source = DBSession().query(Obj).get(target.source_id)
    source_info = ""
    if source.ra is not None:
        source_info += f'RA={source.ra} '
    if source.dec is not None:
        source_info += f'Dec={source.dec}'
    source_info = source_info.strip()

    # Send SMS messages to opted-in users if desired
    if target.level == "hard":
        message_text = (
            f'{cfg["app.title"]}: {sent_by_name} would like to call your immediate'
            f' attention to a source at {link_location} ({source_info}).'
        )
        if target.additional_notes != "" and target.additional_notes is not None:
            message_text += f' Addtional notes: {target.additional_notes}'

        account_sid = cfg["twilio.sms_account_sid"]
        auth_token = cfg["twilio.sms_auth_token"]
        from_number = cfg["twilio.from_number"]
        client = TwilioClient(account_sid, auth_token)
        for user in target_users:
            # If user has a phone number registered and opted into SMS notifications
            if (
                user.contact_phone is not None
                and user.preferences is not None
                and "allowSMSAlerts" in user.preferences
                and user.preferences.get("allowSMSAlerts")
            ):
                client.messages.create(
                    body=message_text, from_=from_number, to=user.contact_phone.e164
                )

    # Send email notifications
    recipients = []
    for user in target_users:
        # If user has a contact email registered and opted into email notifications
        if (
            user.contact_email is not None
            and user.preferences is not None
            and "allowEmailAlerts" in user.preferences
            and user.preferences.get("allowEmailAlerts")
        ):
            recipients.append(user.contact_email)

    descriptor = "immediate" if target.level == "hard" else ""
    html_content = (
        f'{sent_by_name} would like to call your {descriptor} attention to'
        f' <a href="{link_location}">{target.source_id}</a> ({source_info})'
    )
    if target.additional_notes != "" and target.additional_notes is not None:
        html_content += f'<br /><br />Additional notes: {target.additional_notes}'

    if len(recipients) > 0:
        send_email(
            recipients=recipients,
            subject=f'{cfg["app.title"]}: Source Alert',
            body=html_content,
        )


@event.listens_for(User, 'after_insert')
def create_single_user_group(mapper, connection, target):

    # Create single-user group
    @event.listens_for(DBSession(), "after_flush", once=True)
    def receive_after_flush(session, context):
        session.add(
            Group(name=slugify(target.username), users=[target], single_user_group=True)
        )


@event.listens_for(User, 'before_delete')
def delete_single_user_group(mapper, connection, target):
    single_user_group = target.single_user_group

    # Delete single-user group
    @event.listens_for(DBSession(), "after_flush_postexec", once=True)
    def receive_after_flush(session, context):
        DBSession().delete(single_user_group)


@event.listens_for(User, 'after_update')
def update_single_user_group(mapper, connection, target):

    # Update single user group name if needed
    @event.listens_for(DBSession(), "after_flush_postexec", once=True)
    def receive_after_flush(session, context):
        single_user_group = target.single_user_group
        single_user_group.name = slugify(target.username)
        DBSession().add(single_user_group)


# Group / user / stream permissions

# group admins can set the admin status of other group members
def groupuser_update_access_logic(cls, user_or_token):
    aliased = sa.orm.aliased(cls)
    user_id = UserAccessControl.user_id_from_user_or_token(user_or_token)
    query = DBSession().query(cls).join(aliased, cls.group_id == aliased.group_id)
    if not user_or_token.is_system_admin:
        query = query.filter(aliased.user_id == user_id, aliased.admin.is_(True))
    return query


GroupUser.update = CustomUserAccessControl(groupuser_update_access_logic)


GroupUser.delete = (
    # users can remove themselves from a group
    # admins can remove users from a group
    # no one can remove a user from their single user group
    (accessible_by_group_admins | AccessibleIfUserMatches('user'))
    & GroupUser.read
    & CustomUserAccessControl(
        lambda cls, user_or_token: DBSession()
        .query(cls)
        .join(Group)
        .filter(Group.single_user_group.is_(False))
    )
)

GroupUser.create = (
    GroupUser.read
    # only admins can add people to groups
    & accessible_by_group_admins
    & CustomUserAccessControl(
        # Can only add a user to a group if they have all the requisite
        # streams required for entry to the group. And users cannot
        # be added to single user groups through the Groups API (only
        # through event handlers).
        lambda cls, user_or_token: DBSession()
        .query(cls)
        .join(Group)
        .outerjoin(Stream, Group.streams)
        .outerjoin(
            StreamUser,
            sa.and_(
                StreamUser.user_id == cls.user_id,
                StreamUser.stream_id == Stream.id,
            ),
        )
        .filter(Group.single_user_group.is_(False))
        .group_by(cls.id)
        .having(
            sa.or_(
                sa.func.bool_and(StreamUser.stream_id.isnot(None)),
                sa.func.bool_and(Stream.id.is_(None)),  # group has no streams
            )
        )
    )
)

GroupStream.update = restricted
GroupStream.delete = (
    # only admins can delete streams from groups
    accessible_by_group_admins
    & GroupStream.read
) & CustomUserAccessControl(
    # Can only delete a stream from the group if none of the group's filters
    # are operating on the stream.
    lambda cls, user_or_token: DBSession()
    .query(cls)
    .outerjoin(Stream)
    .outerjoin(
        Filter,
        sa.and_(Filter.stream_id == Stream.id, Filter.group_id == cls.group_id),
    )
    .group_by(cls.id)
    .having(
        sa.or_(
            sa.func.bool_and(Filter.id.is_(None)),
            sa.func.bool_and(Stream.id.is_(None)),  # group has no streams
        )
    )
)

GroupStream.create = (
    # only admins can add streams to groups
    accessible_by_group_admins
    & GroupStream.read
    & CustomUserAccessControl(
        # Can only add a stream to a group if all users in the group have
        # access to the stream.
        # Also, cannot add stream access to single user groups.
        lambda cls, user_or_token: DBSession()
        .query(cls)
        .join(Group, cls.group)
        .outerjoin(User, Group.users)
        .outerjoin(
            StreamUser,
            sa.and_(
                cls.stream_id == StreamUser.stream_id,
                User.id == StreamUser.user_id,
            ),
        )
        .filter(Group.single_user_group.is_(False))
        .group_by(cls.id)
        .having(
            sa.or_(
                sa.func.bool_and(StreamUser.stream_id.isnot(None)),
                sa.func.bool_and(User.id.is_(None)),
            )
        )
    )
)


StreamUser.__doc__ = "Join table mapping Streams to Users."

# only system admins can modify user stream permissions
StreamUser.create = restricted

# only system admins can modify user stream permissions
StreamUser.delete = CustomUserAccessControl(
    # Can only delete a stream from a user if none of the user's groups
    # require that stream for membership
    lambda cls, user_or_token: DBSession()
    .query(cls)
    .filter(sa.literal(user_or_token.is_admin))
    .join(User, cls.user)
    .outerjoin(Group, User.groups)
    .outerjoin(
        GroupStream,
        sa.and_(
            GroupStream.group_id == Group.id,
            GroupStream.stream_id == cls.stream_id,
        ),
    )
    .group_by(cls.id)
    # no OR here because Users will always be a member of at least one
    # group -- their single user group.
    .having(sa.func.bool_and(GroupStream.stream_id.is_(None)))
)


@event.listens_for(Classification, 'after_insert')
@event.listens_for(Spectrum, 'after_insert')
@event.listens_for(Comment, 'after_insert')
def add_user_notifications(mapper, connection, target):
    # Add front-end user notifications
    @event.listens_for(DBSession(), "after_flush", once=True)
    def receive_after_flush(session, context):
        listing_subquery = (
            Listing.query.filter(Listing.list_name == "favorites")
            .filter(Listing.obj_id == target.obj_id)
            .distinct(Listing.user_id)
            .subquery()
        )
        users = (
            User.query.join(listing_subquery, User.id == listing_subquery.c.user_id)
            .filter(
                User.preferences["favorite_sources_activity_notifications"][
                    target.__tablename__
                ]
                .astext.cast(sa.Boolean)
                .is_(True)
            )
            .all()
        )
        ws_flow = Flow()
        for user in users:
            # Only notify users who have read access to the new record in question
            if target.__class__.get_if_accessible_by(target.id, user) is not None:
                session.add(
                    UserNotification(
                        user=user,
                        text=f"New {target.__class__.__name__.lower()} on your favorite source *{target.obj_id}*",
                        url=f"/source/{target.obj_id}",
                    )
                )
                ws_flow.push(user.id, "skyportal/FETCH_NOTIFICATIONS")


schema.setup_schema()<|MERGE_RESOLUTION|>--- conflicted
+++ resolved
@@ -3963,11 +3963,7 @@
 
     send_to_slack = False
     if target.user.preferences is not None:
-<<<<<<< HEAD
-        if target.user.preferences.get('slack_integration'):
-=======
         if target.user.preferences.get('slack_integration', dict()):
->>>>>>> 7e60f164
             if target.user.preferences['slack_integration'].get("active", False):
                 integration_url = target.user.preferences['slack_integration'].get(
                     "url", ""
@@ -3998,11 +3994,7 @@
     data = json.dumps(
         {"url": integration_url, "text": f'{target.text} ({app_url}{target.url})'}
     )
-<<<<<<< HEAD
-    _ = requests.post(
-=======
     requests.post(
->>>>>>> 7e60f164
         slack_microservice_url, data=data, headers={'Content-Type': 'application/json'}
     )
 
