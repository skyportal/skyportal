--- conflicted
+++ resolved
@@ -359,8 +359,6 @@
 
 class Photometry(Base):
     __tablename__ = 'photometry'
-
-<<<<<<< HEAD
     mjd = sa.Column(sa.Float, nullable=False, doc='MJD of the observation.')
     flux = sa.Column(sa.Float,
                      doc='Flux of the observation in µJy. '
@@ -377,30 +375,6 @@
                                   'the photometric aperture [deg].')
 
     packet = sa.Column(JSONB)
-=======
-    mjd = sa.Column(sa.Float, nullable=False)  # mjd date
-    flux = sa.Column(sa.Float)
-    fluxerr = sa.Column(sa.Float, nullable=False)
-    zp = sa.Column(sa.Float, nullable=False)
-    zpsys = sa.Column(allowed_magsystems, nullable=False)
-    filter = sa.Column(allowed_bandpasses, nullable=False)
-
-    ra = sa.Column(sa.Float)
-    dec = sa.Column(sa.Float)
-
-    isdiffpos = sa.Column(sa.Boolean, default=True)  # candidate from position?
-
-    var_mag = sa.Column(sa.Float, nullable=True)
-    var_e_mag = sa.Column(sa.Float, nullable=True)
-
-    dist_nearest_source = sa.Column(sa.Float, nullable=True)
-    mag_nearest_source = sa.Column(sa.Float, nullable=True)
-    e_mag_nearest_source = sa.Column(sa.Float, nullable=True)
-
-    # external values
-    score = sa.Column(sa.Float, nullable=True)  # RB
-    candid = sa.Column(sa.BigInteger, nullable=True)  # candidate ID
->>>>>>> 8fb21623
     altdata = sa.Column(JSONB)
 
     obj_id = sa.Column(sa.ForeignKey('objs.id', ondelete='CASCADE'),
