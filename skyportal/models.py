--- conflicted
+++ resolved
@@ -19,7 +19,6 @@
 from astropy.utils.exceptions import AstropyWarning
 from slugify import slugify
 from sqlalchemy import cast, event
-from sqlalchemy import func
 from sqlalchemy.dialects import postgresql as psql
 from sqlalchemy.dialects.postgresql import ARRAY
 from sqlalchemy.dialects.postgresql import JSONB
@@ -27,13 +26,10 @@
 from sqlalchemy.orm import relationship, joinedload
 from sqlalchemy.schema import UniqueConstraint
 from sqlalchemy_utils import URLType, EmailType
-<<<<<<< HEAD
-=======
 from sqlalchemy_utils.types import JSONType
 from sqlalchemy_utils.types.encrypted.encrypted_type import EncryptedType, AesEngine
 from sqlalchemy import func
 
->>>>>>> 8a7244e8
 from twilio.rest import Client as TwilioClient
 
 from baselayer.app.custom_exceptions import AccessError
