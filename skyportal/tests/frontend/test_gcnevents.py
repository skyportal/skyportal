--- conflicted
+++ resolved
@@ -1,12 +1,7 @@
 import os
-import pandas as pd
 import uuid
 import pytest
-<<<<<<< HEAD
-from regions import Regions
-=======
 import pandas as pd
->>>>>>> 2b973c74
 import time
 from regions import Regions
 from selenium.webdriver.common.keys import Keys
@@ -97,12 +92,6 @@
     driver.wait_for_xpath('//*[text()="Fermi"]')
     driver.wait_for_xpath('//*[text()="GRB"]')
 
-<<<<<<< HEAD
-
-def test_observationplan_request(driver, user, super_admin_token, public_group):
-
-    datafile = f'{os.path.dirname(__file__)}/../data/GRB180116A_Fermi_GBM_Gnd_Pos.xml'
-=======
     # test modify sources form
     driver.wait_for_xpath('//*[@id="root_startDate"]').send_keys('01/15/2018')
     driver.wait_for_xpath('//*[@id="root_startDate"]').send_keys(Keys.TAB)
@@ -131,7 +120,6 @@
 ):
 
     datafile = f'{os.path.dirname(__file__)}/../data/GW190425_initial.xml'
->>>>>>> 2b973c74
     with open(datafile, 'rb') as fid:
         payload = fid.read()
     data = {'xml': payload}
@@ -168,16 +156,9 @@
         data={
             'name': instrument_name,
             'type': 'imager',
-<<<<<<< HEAD
-            'band': 'NIR',
-            'filters': ['f110w'],
-            'telescope_id': telescope_id,
-            "api_classname_obsplan": "ZTFMMAAPI",
-=======
             'band': 'Optical',
             'filters': ['ztfr'],
             'telescope_id': telescope_id,
->>>>>>> 2b973c74
             'field_data': pd.read_csv(fielddatafile)[:5].to_dict(orient='list'),
             'field_region': Regions.read(regionsdatafile).serialize(format='ds9'),
         },
@@ -185,77 +166,10 @@
     )
     assert status == 200
     assert data['status'] == 'success'
-<<<<<<< HEAD
-    instrument_id = data['data']['id']
-=======
->>>>>>> 2b973c74
 
     # wait for the fields to populate
     time.sleep(15)
 
-<<<<<<< HEAD
-    status, data = api(
-        "POST",
-        "allocation",
-        data={
-            "group_id": public_group.id,
-            "instrument_id": instrument_id,
-            "hours_allocated": 100,
-            "pi": "Ed Hubble",
-            '_altdata': '{"access_token": "testtoken"}',
-        },
-        token=super_admin_token,
-    )
-    assert status == 200
-    assert data["status"] == "success"
-
-    driver.get(f'/become_user/{user.id}')
-    driver.get('/gcn_events/2018-01-16T00:36:53')
-
-    driver.wait_for_xpath('//*[text()="180116 00:36:53"]')
-    driver.wait_for_xpath('//*[text()="Fermi"]')
-    driver.wait_for_xpath('//*[text()="GRB"]')
-
-    submit_button_xpath = '//button[@type="submit"]'
-    driver.wait_for_xpath(submit_button_xpath)
-
-    select_box = driver.find_element_by_id(
-        "mui-component-select-followupRequestAllocationSelect"
-    )
-    select_box.click()
-
-    driver.click_xpath(
-        f'//li[contains(text(), "{instrument_name}")][contains(text(), "{public_group.name}")]',
-        scroll_parent=True,
-    )
-
-    # Click somewhere outside to remove focus from instrument select
-    driver.click_xpath("//header")
-
-    driver.click_xpath(submit_button_xpath)
-
-    # wait for the observation plan to complete
-    time.sleep(15)
-
-    driver.click_xpath(f"//div[@data-testid='{instrument_name}-requests-header']")
-    driver.wait_for_xpath(
-        f'//div[contains(@data-testid, "{instrument_name}_observationplanRequestsTable")]//div[contains(., "g,r,i")]'
-    )
-    driver.wait_for_xpath(
-        f'''//div[contains(@data-testid, "{instrument_name}_observationplanRequestsTable")]//div[contains(., "complete")]'''
-    )
-
-    driver.click_xpath(
-        '//button[contains(@data-testid, "deleteRequest")]', scroll_parent=True
-    )
-
-    driver.wait_for_xpath_to_disappear(
-        f'''//div[contains(@data-testid, "{instrument_name}_observationplanRequestsTable")]//div[contains(., "g,r,i")]'''
-    )
-    driver.wait_for_xpath_to_disappear(
-        f'''//div[contains(@data-testid, "{instrument_name}_observationplanRequestsTable")]//div[contains(., "complete")]'''
-    )
-=======
     datafile = f'{os.path.dirname(__file__)}/../../../data/sample_observation_data.csv'
     data = {
         'telescopeName': telescope_name,
@@ -303,4 +217,112 @@
     driver.wait_for_xpath('//*[text()="ztfr"]')
     driver.wait_for_xpath('//*[text()="1.57415"]')
     driver.wait_for_xpath('//*[text()="20.40705"]')
->>>>>>> 2b973c74
+
+def test_observationplan_request(driver, user, super_admin_token, public_group):
+
+    datafile = f'{os.path.dirname(__file__)}/../data/GRB180116A_Fermi_GBM_Gnd_Pos.xml'
+    with open(datafile, 'rb') as fid:
+        payload = fid.read()
+    data = {'xml': payload}
+
+    status, data = api('POST', 'gcn_event', data=data, token=super_admin_token)
+    assert status == 200
+    assert data['status'] == 'success'
+
+    telescope_name = str(uuid.uuid4())
+    status, data = api(
+        'POST',
+        'telescope',
+        data={
+            'name': telescope_name,
+            'nickname': telescope_name,
+            'lat': 0.0,
+            'lon': 0.0,
+            'elevation': 0.0,
+            'diameter': 10.0,
+        },
+        token=super_admin_token,
+    )
+    assert status == 200
+    assert data['status'] == 'success'
+    telescope_id = data['data']['id']
+
+    fielddatafile = f'{os.path.dirname(__file__)}/../../../data/ZTF_Fields.csv'
+    regionsdatafile = f'{os.path.dirname(__file__)}/../../../data/ZTF_Region.reg'
+
+    instrument_name = str(uuid.uuid4())
+    status, data = api(
+        'POST',
+        'instrument',
+        data={
+            'name': instrument_name,
+            'type': 'imager',
+            'band': 'NIR',
+            'filters': ['f110w'],
+            'telescope_id': telescope_id,
+            "api_classname_obsplan": "ZTFMMAAPI",
+            'field_data': pd.read_csv(fielddatafile)[:5].to_dict(orient='list'),
+            'field_region': Regions.read(regionsdatafile).serialize(format='ds9'),
+        },
+        token=super_admin_token,
+    )
+    assert status == 200
+    assert data['status'] == 'success'
+    instrument_id = data['data']['id']
+    # wait for the fields to populate
+    time.sleep(15)
+
+    status, data = api(
+        "POST",
+        "allocation",
+        data={
+            "group_id": public_group.id,
+            "instrument_id": instrument_id,
+            "hours_allocated": 100,
+            "pi": "Ed Hubble",
+            '_altdata': '{"access_token": "testtoken"}',
+        },
+        token=super_admin_token,
+    )
+    assert status == 200
+    assert data["status"] == "success"
+
+    driver.get(f'/become_user/{user.id}')
+    driver.get('/gcn_events/2018-01-16T00:36:53')
+
+    driver.wait_for_xpath('//*[text()="180116 00:36:53"]')
+    driver.wait_for_xpath('//*[text()="Fermi"]')
+    driver.wait_for_xpath('//*[text()="GRB"]')
+
+    submit_button_xpath = '//button[@type="submit"]'
+    driver.wait_for_xpath(submit_button_xpath)
+
+    select_box = driver.find_element_by_id(
+        "mui-component-select-followupRequestAllocationSelect"
+    )
+    select_box.click()
+
+    driver.click_xpath(
+        f'//li[contains(text(), "{instrument_name}")][contains(text(), "{public_group.name}")]',
+        scroll_parent=True,
+    )
+
+    # Click somewhere outside to remove focus from instrument select
+    driver.click_xpath("//header")
+
+    driver.click_xpath(submit_button_xpath)
+
+    # wait for the observation plan to complete
+    time.sleep(15)
+    
+    driver.click_xpath(f"//div[@data-testid='{instrument_name}-requests-header']")
+    driver.wait_for_xpath(
+        f'//div[contains(@data-testid, "{instrument_name}_observationplanRequestsTable")]//div[contains(., "g,r,i")]'
+    )
+    driver.wait_for_xpath(
+        f'''//div[contains(@data-testid, "{instrument_name}_observationplanRequestsTable")]//div[contains(., "complete")]'''
+    )
+
+    driver.click_xpath(
+        '//button[contains(@data-testid, "deleteRequest")]', scroll_parent=True
+    )