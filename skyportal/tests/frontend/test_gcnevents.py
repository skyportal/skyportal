--- conflicted
+++ resolved
@@ -220,10 +220,7 @@
     driver.wait_for_xpath('//*[text()="1.57415"]')
     driver.wait_for_xpath('//*[text()="20.40705"]')
 
-<<<<<<< HEAD
-
-=======
->>>>>>> 40fac7b2
+
 def test_observationplan_request(driver, user, super_admin_token, public_group):
 
     datafile = f'{os.path.dirname(__file__)}/../data/GW190425_initial.xml'
@@ -275,6 +272,7 @@
     assert status == 200
     assert data['status'] == 'success'
     instrument_id = data['data']['id']
+
     # wait for the fields to populate
     time.sleep(15)
 
