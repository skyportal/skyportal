--- conflicted
+++ resolved
@@ -319,7 +319,7 @@
     driver.click_xpath(submit_button_xpath)
 
     # wait for the observation plan to complete
-    time.sleep(15)
+    time.sleep(30)
 
     driver.click_xpath(f"//div[@data-testid='{instrument_name}-requests-header']")
     driver.wait_for_xpath(
@@ -330,13 +330,10 @@
     )
 
     driver.click_xpath(
-<<<<<<< HEAD
         '//a[contains(@data-testid, "downloadRequest_1")]', scroll_parent=True
     )
-
-    driver.click_xpath(
-        '//button[contains(@data-testid, "deleteRequest_1")]', scroll_parent=True
-=======
+    
+    driver.click_xpath(
         '//button[contains(@data-testid, "sendRequest_1")]', scroll_parent=True
     )
     driver.wait_for_xpath(
@@ -347,5 +344,8 @@
     )
     driver.wait_for_xpath(
         f'''//div[contains(@data-testid, "{instrument_name}_observationplanRequestsTable")]//div[contains(., "deleted from telescope queue")]'''
->>>>>>> be31381b
+    )
+    
+    driver.click_xpath(
+        '//button[contains(@data-testid, "deleteRequest_1")]', scroll_parent=True
     )