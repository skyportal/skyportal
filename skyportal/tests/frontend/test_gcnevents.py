import os
import uuid
import pytest
import pandas as pd
import time
from regions import Regions
from selenium.webdriver.common.keys import Keys

from skyportal.tests import api


@pytest.mark.flaky(reruns=2)
def test_gcnevents_object(
    driver, user, super_admin_token, upload_data_token, view_only_token, ztf_camera
):

    datafile = f'{os.path.dirname(__file__)}/../data/GRB180116A_Fermi_GBM_Gnd_Pos.xml'
    with open(datafile, 'rb') as fid:
        payload = fid.read()
    data = {'xml': payload}

    status, data = api('POST', 'gcn_event', data=data, token=super_admin_token)
    assert status == 200
    assert data['status'] == 'success'

    # wait for event to load
    time.sleep(15)

    obj_id = str(uuid.uuid4())
    status, data = api(
        "POST",
        "sources",
        data={
            "id": obj_id,
            "ra": 229.9620403,
            "dec": 34.8442757,
            "redshift": 3,
        },
        token=upload_data_token,
    )
    assert status == 200

    status, data = api("GET", f"sources/{obj_id}", token=view_only_token)
    assert status == 200

    status, data = api(
        'POST',
        'photometry',
        data={
            'obj_id': obj_id,
            'mjd': 58134.025611226854 + 1,
            'instrument_id': ztf_camera.id,
            'flux': 12.24,
            'fluxerr': 0.031,
            'zp': 25.0,
            'magsys': 'ab',
            'filter': 'ztfg',
        },
        token=upload_data_token,
    )
    assert status == 200
    assert data['status'] == 'success'

    status, data = api("GET", f"sources/{obj_id}", token=view_only_token)
    assert status == 200

    galaxy_name = str(uuid.uuid4())
    data = {
        'catalog_name': 'galaxy_in_Fermi',
        'catalog_data': {'name': [galaxy_name], 'ra': [228.5], 'dec': [35.5]},
    }
    status, data = api('POST', 'galaxy_catalog', data=data, token=super_admin_token)
    assert status == 200
    assert data['status'] == 'success'

    # wait for galaxies to load
    nretries = 0
    galaxies_loaded = False
    while not galaxies_loaded and nretries < 5:
        try:
            status, data = api('GET', 'galaxy_catalog', token=view_only_token)
            assert status == 200
            galaxies_loaded = True
        except AssertionError:
            nretries = nretries + 1
            time.sleep(3)

    driver.get(f'/become_user/{user.id}')
    driver.get('/gcn_events/2018-01-16T00:36:53')

    driver.wait_for_xpath('//*[text()="180116 00:36:53"]')
    driver.wait_for_xpath('//*[text()="Fermi"]')
    driver.wait_for_xpath('//*[text()="GRB"]')

    # test modify sources form
    driver.wait_for_xpath('//*[@id="root_startDate"]').send_keys('01/15/2018')
    driver.wait_for_xpath('//*[@id="root_startDate"]').send_keys(Keys.TAB)
    driver.wait_for_xpath('//*[@id="root_startDate"]').send_keys('01:01')
    driver.wait_for_xpath('//*[@id="root_startDate"]').send_keys('P')
    driver.wait_for_xpath('//*[@id="root_endDate"]').send_keys('01/18/2018')
    driver.wait_for_xpath('//*[@id="root_endDate"]').send_keys(Keys.TAB)
    driver.wait_for_xpath('//*[@id="root_endDate"]').send_keys('01:01')
    driver.wait_for_xpath('//*[@id="root_endDate"]').send_keys('P')
    driver.wait_for_xpath('//*[@id="root_localizationName"]')
    driver.click_xpath('//*[@id="root_localizationName"]')
    driver.wait_for_xpath('//li[contains(text(), "214.74000_28.14000_11.19000")]')
    driver.click_xpath('//li[contains(text(), "214.74000_28.14000_11.19000")]')

    submit_button_xpath = '//button[@type="submit"]'
    driver.wait_for_xpath(submit_button_xpath)
    driver.click_xpath(submit_button_xpath)

    # check for object
    driver.wait_for_xpath(f'//*[text()[contains(.,"{obj_id}")]]')


@pytest.mark.flaky(reruns=2)
def test_gcnevents_observations(
    driver, user, super_admin_token, upload_data_token, view_only_token, ztf_camera
):

    datafile = f'{os.path.dirname(__file__)}/../data/GW190425_initial.xml'
    with open(datafile, 'rb') as fid:
        payload = fid.read()
    data = {'xml': payload}

    status, data = api('POST', 'gcn_event', data=data, token=super_admin_token)
    assert status == 200
    assert data['status'] == 'success'

    telescope_name = str(uuid.uuid4())
    status, data = api(
        'POST',
        'telescope',
        data={
            'name': telescope_name,
            'nickname': telescope_name,
            'lat': 0.0,
            'lon': 0.0,
            'elevation': 0.0,
            'diameter': 10.0,
        },
        token=super_admin_token,
    )
    assert status == 200
    assert data['status'] == 'success'
    telescope_id = data['data']['id']

    fielddatafile = f'{os.path.dirname(__file__)}/../../../data/ZTF_Fields.csv'
    regionsdatafile = f'{os.path.dirname(__file__)}/../../../data/ZTF_Region.reg'

    instrument_name = str(uuid.uuid4())
    status, data = api(
        'POST',
        'instrument',
        data={
            'name': instrument_name,
            'type': 'imager',
            'band': 'Optical',
            'filters': ['ztfr'],
            'telescope_id': telescope_id,
            'field_data': pd.read_csv(fielddatafile)[:5].to_dict(orient='list'),
            'field_region': Regions.read(regionsdatafile).serialize(format='ds9'),
        },
        token=super_admin_token,
    )
    assert status == 200
    assert data['status'] == 'success'

    # wait for the fields to populate
    time.sleep(15)

    datafile = f'{os.path.dirname(__file__)}/../../../data/sample_observation_data.csv'
    data = {
        'telescopeName': telescope_name,
        'instrumentName': instrument_name,
        'observationData': pd.read_csv(datafile).to_dict(orient='list'),
    }

    status, data = api('POST', 'observation', data=data, token=super_admin_token)

    assert status == 200
    assert data['status'] == 'success'

    # wait for the executed observations to populate
    time.sleep(15)

    driver.get(f'/become_user/{user.id}')
    driver.get('/gcn_events/2019-04-25T08:18:05')

    driver.wait_for_xpath('//*[text()="190425 08:18:05"]', timeout=30)
    driver.wait_for_xpath('//*[text()="LVC"]')
    driver.wait_for_xpath('//*[text()="BNS"]')

    # test modify sources form
    driver.wait_for_xpath('//*[@id="root_startDate"]').send_keys('04/24/2019')
    driver.wait_for_xpath('//*[@id="root_startDate"]').send_keys(Keys.TAB)
    driver.wait_for_xpath('//*[@id="root_startDate"]').send_keys('01:01')
    driver.wait_for_xpath('//*[@id="root_startDate"]').send_keys('P')
    driver.wait_for_xpath('//*[@id="root_endDate"]').send_keys('04/30/2019')
    driver.wait_for_xpath('//*[@id="root_endDate"]').send_keys(Keys.TAB)
    driver.wait_for_xpath('//*[@id="root_endDate"]').send_keys('01:01')
    driver.wait_for_xpath('//*[@id="root_endDate"]').send_keys('P')
    driver.wait_for_xpath('//*[@id="root_localizationCumprob"]').clear()
    driver.wait_for_xpath('//*[@id="root_localizationCumprob"]').send_keys('1.01')
    driver.wait_for_xpath('//*[@id="root_localizationName"]')
    driver.click_xpath('//*[@id="root_localizationName"]')
    driver.wait_for_xpath('//li[contains(text(), "bayestar.fits.gz")]')
    driver.click_xpath('//li[contains(text(), "bayestar.fits.gz")]')

    submit_button_xpath = (
        '//div[@data-testid="gcnsource-selection-form"]//button[@type="submit"]'
    )
    driver.wait_for_xpath(submit_button_xpath)
    driver.click_xpath(submit_button_xpath)

    # check that the executed observation table appears
    driver.wait_for_xpath('//*[text()="84434604"]', timeout=30)
    driver.wait_for_xpath('//*[text()="ztfr"]')
    driver.wait_for_xpath('//*[text()="1.57415"]')
    driver.wait_for_xpath('//*[text()="20.40705"]')


@pytest.mark.flaky(reruns=2)
def test_observationplan_request(driver, user, super_admin_token, public_group):

    datafile = f'{os.path.dirname(__file__)}/../data/GW190425_initial.xml'
    with open(datafile, 'rb') as fid:
        payload = fid.read()
    data = {'xml': payload}

    status, data = api('POST', 'gcn_event', data=data, token=super_admin_token)
    assert status == 200
    assert data['status'] == 'success'

    telescope_name = str(uuid.uuid4())
    status, data = api(
        'POST',
        'telescope',
        data={
            'name': telescope_name,
            'nickname': telescope_name,
            'lat': 0.0,
            'lon': 0.0,
            'elevation': 0.0,
            'diameter': 10.0,
        },
        token=super_admin_token,
    )
    assert status == 200
    assert data['status'] == 'success'
    telescope_id = data['data']['id']

    fielddatafile = f'{os.path.dirname(__file__)}/../../../data/ZTF_Fields.csv'
    regionsdatafile = f'{os.path.dirname(__file__)}/../../../data/ZTF_Region.reg'

    instrument_name = str(uuid.uuid4())
    status, data = api(
        'POST',
        'instrument',
        data={
            'name': instrument_name,
            'type': 'imager',
            'band': 'NIR',
            'filters': ['f110w'],
            'telescope_id': telescope_id,
            "api_classname_obsplan": "ZTFMMAAPI",
            'field_data': pd.read_csv(fielddatafile)[:5].to_dict(orient='list'),
            'field_region': Regions.read(regionsdatafile).serialize(format='ds9'),
        },
        token=super_admin_token,
    )
    assert status == 200
    assert data['status'] == 'success'
    instrument_id = data['data']['id']

    # wait for the fields to populate
    time.sleep(15)

    print(super_admin_token)
    status, data = api(
        "POST",
        "allocation",
        data={
            "group_id": public_group.id,
            "instrument_id": instrument_id,
            "hours_allocated": 100,
            "pi": "Ed Hubble",
            '_altdata': '{"access_token": "testtoken"}',
        },
        token=super_admin_token,
    )
    assert status == 200
    assert data["status"] == "success"

    driver.get(f'/become_user/{user.id}')
    driver.get('/gcn_events/2019-04-25T08:18:05')

    driver.wait_for_xpath('//*[text()="190425 08:18:05"]')
    driver.wait_for_xpath('//*[text()="LVC"]')
    driver.wait_for_xpath('//*[text()="BNS"]')

    submit_button_xpath = (
        '//div[@data-testid="observationplan-request-form"]//button[@type="submit"]'
    )
    driver.wait_for_xpath(submit_button_xpath)

    select_box = driver.find_element_by_id(
        "mui-component-select-followupRequestAllocationSelect"
    )
    select_box.click()

    driver.click_xpath(
        f'//li[contains(text(), "{instrument_name}")][contains(text(), "{public_group.name}")]',
        scroll_parent=True,
    )

    # Click somewhere outside to remove focus from instrument select
    driver.click_xpath("//header")

    driver.click_xpath(submit_button_xpath)

    driver.wait_for_xpath(
        f"//div[@data-testid='{instrument_name}-requests-header']", timeout=30
    )

    driver.click_xpath(f"//div[@data-testid='{instrument_name}-requests-header']")
    driver.wait_for_xpath(
        f'//div[contains(@data-testid, "{instrument_name}_observationplanRequestsTable")]//div[contains(., "g,r,i")]',
        timeout=15,
    )
    driver.wait_for_xpath(
        f'''//div[contains(@data-testid, "{instrument_name}_observationplanRequestsTable")]//div[contains(., "complete")]''',
<<<<<<< HEAD
        timeout=30,
    )

    driver.click_xpath(
        '//a[contains(@data-testid, "downloadRequest_1")]', scroll_parent=True
=======
        timeout=15,
>>>>>>> b67f6044
    )

    status, data = api("GET", "observation_plan", token=super_admin_token)
    assert status == 200

    observation_plan_request_id = data['data'][-1]['observation_plans'][0][
        'observation_plan_request_id'
    ]

    driver.click_xpath(
        f'//button[contains(@data-testid, "sendRequest_{observation_plan_request_id}")]',
        scroll_parent=True,
    )
    driver.wait_for_xpath(
        f'''//div[contains(@data-testid, "{instrument_name}_observationplanRequestsTable")]//div[contains(., "submitted to telescope queue")]''',
<<<<<<< HEAD
        timeout=30,
=======
        timeout=10,
>>>>>>> b67f6044
    )
    driver.click_xpath(
        f'//button[contains(@data-testid, "removeRequest_{observation_plan_request_id}")]',
        scroll_parent=True,
    )
    driver.wait_for_xpath(
        f'''//div[contains(@data-testid, "{instrument_name}_observationplanRequestsTable")]//div[contains(., "deleted from telescope queue")]''',
<<<<<<< HEAD
        timeout=30,
    )

    driver.click_xpath(
        '//button[contains(@data-testid, "deleteRequest_1")]', scroll_parent=True
=======
        timeout=10,
>>>>>>> b67f6044
    )<|MERGE_RESOLUTION|>--- conflicted
+++ resolved
@@ -331,15 +331,7 @@
     )
     driver.wait_for_xpath(
         f'''//div[contains(@data-testid, "{instrument_name}_observationplanRequestsTable")]//div[contains(., "complete")]''',
-<<<<<<< HEAD
         timeout=30,
-    )
-
-    driver.click_xpath(
-        '//a[contains(@data-testid, "downloadRequest_1")]', scroll_parent=True
-=======
-        timeout=15,
->>>>>>> b67f6044
     )
 
     status, data = api("GET", "observation_plan", token=super_admin_token)
@@ -350,16 +342,17 @@
     ]
 
     driver.click_xpath(
+        f'//a[contains(@data-testid, "downloadRequest_{observation_plan_request_id}")]', scroll_parent=True
+        timeout=15,
+    )    
+    
+    driver.click_xpath(
         f'//button[contains(@data-testid, "sendRequest_{observation_plan_request_id}")]',
         scroll_parent=True,
     )
     driver.wait_for_xpath(
         f'''//div[contains(@data-testid, "{instrument_name}_observationplanRequestsTable")]//div[contains(., "submitted to telescope queue")]''',
-<<<<<<< HEAD
-        timeout=30,
-=======
         timeout=10,
->>>>>>> b67f6044
     )
     driver.click_xpath(
         f'//button[contains(@data-testid, "removeRequest_{observation_plan_request_id}")]',
@@ -367,13 +360,5 @@
     )
     driver.wait_for_xpath(
         f'''//div[contains(@data-testid, "{instrument_name}_observationplanRequestsTable")]//div[contains(., "deleted from telescope queue")]''',
-<<<<<<< HEAD
-        timeout=30,
-    )
-
-    driver.click_xpath(
-        '//button[contains(@data-testid, "deleteRequest_1")]', scroll_parent=True
-=======
         timeout=10,
->>>>>>> b67f6044
     )