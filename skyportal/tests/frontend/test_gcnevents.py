--- conflicted
+++ resolved
@@ -227,19 +227,12 @@
         timeout=15,
     )
 
-<<<<<<< HEAD
-    # running the button gauntlet
-    driver.click_xpath(
-        '//button[contains(@data-testid, "treasuremapRequest_1")]', scroll_parent=True
-    )
-=======
     status, data = api("GET", "observation_plan", token=super_admin_token)
     assert status == 200
 
     observation_plan_request_id = data['data'][-1]['observation_plans'][0][
         'observation_plan_request_id'
     ]
->>>>>>> 76f285df
     driver.click_xpath(
         f'//a[contains(@data-testid, "downloadRequest_{observation_plan_request_id}")]',
         scroll_parent=True,
@@ -257,13 +250,12 @@
         scroll_parent=True,
     )
     driver.wait_for_xpath(
-<<<<<<< HEAD
-        f'''//div[contains(@data-testid, "{instrument_name}_observationplanRequestsTable")]//div[contains(., "deleted from telescope queue")]'''
-    )
-    driver.click_xpath(
-        '//button[contains(@data-testid, "deleteRequest_1")]', scroll_parent=True
-=======
         f'''//div[contains(@data-testid, "{instrument_name}_observationplanRequestsTable")]//div[contains(., "deleted from telescope queue")]''',
         timeout=10,
->>>>>>> 76f285df
+    )
+    driver.click_xpath(
+        f'//button[contains(@data-testid, "deleteRequest_{observation_plan_request_id}")]', scroll_parent=True
+    )
+    driver.click_xpath(
+        f'//button[contains(@data-testid, "treasuremapRequest_{observation_plan_request_id}")]', scroll_parent=True
     )