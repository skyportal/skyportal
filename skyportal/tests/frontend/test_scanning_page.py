--- conflicted
+++ resolved
@@ -412,13 +412,8 @@
     driver.click_xpath("//div[@id='root_origin']")
     driver.click_xpath(f'//li[@data-value="{origin}"]', scroll_parent=True)
     driver.click_xpath("//div[@id='root_key']")
-<<<<<<< HEAD
     driver.click_xpath("//li[@data-value='numeric_field']", scroll_parent=True)
-    min_box = driver.wait_for_xpath("//input[@id='root_min']")
-=======
-    driver.click_xpath("//li[@data-value='numeric_field']")
     min_box = driver.wait_for_xpath("//*[@id='root_min']")
->>>>>>> 4c5f3d72
     min_text = "0"
     min_box.send_keys(min_text)
     max_box = driver.wait_for_xpath("//*[@id='root_max']")
