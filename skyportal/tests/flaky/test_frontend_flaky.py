--- conflicted
+++ resolved
@@ -356,13 +356,9 @@
     driver.wait_for_xpath('//*[text()="1.57415"]')
     driver.wait_for_xpath('//*[text()="20.40705"]')
 
-
+    
 @pytest.mark.flaky(reruns=2)
-<<<<<<< HEAD
-def test_gcn_request(driver, user, super_admin_token, public_group):
-=======
 def test_observationplan_request(driver, user, super_admin_token, public_group):
->>>>>>> fcbb8aa0
 
     datafile = f'{os.path.dirname(__file__)}/../data/GW190425_initial.xml'
     with open(datafile, 'rb') as fid:
@@ -402,11 +398,7 @@
             'name': instrument_name,
             'type': 'imager',
             'band': 'NIR',
-<<<<<<< HEAD
-            'filters': ['ztfr'],
-=======
             'filters': ['f110w'],
->>>>>>> fcbb8aa0
             'telescope_id': telescope_id,
             "api_classname_obsplan": "ZTFMMAAPI",
             'field_data': pd.read_csv(fielddatafile)[:5].to_dict(orient='list'),
@@ -436,7 +428,164 @@
             nretries = nretries + 1
             time.sleep(3)
 
-<<<<<<< HEAD
+    status, data = api(
+        "POST",
+        "allocation",
+        data={
+            "group_id": public_group.id,
+            "instrument_id": instrument_id,
+            "hours_allocated": 100,
+            "pi": "Ed Hubble",
+            '_altdata': '{"access_token": "testtoken"}',
+        },
+        token=super_admin_token,
+    )
+    assert status == 200
+    assert data["status"] == "success"
+
+    driver.get(f'/become_user/{user.id}')
+    driver.get('/gcn_events/2019-04-25T08:18:05')
+
+    driver.wait_for_xpath('//*[text()="190425 08:18:05"]')
+    driver.wait_for_xpath('//*[text()="LVC"]')
+    driver.wait_for_xpath('//*[text()="BNS"]')
+
+    submit_button_xpath = (
+        '//div[@data-testid="observationplan-request-form"]//button[@type="submit"]'
+    )
+    driver.wait_for_xpath(submit_button_xpath)
+
+    select_box = driver.find_element_by_id(
+        "mui-component-select-followupRequestAllocationSelect"
+    )
+    select_box.click()
+
+    driver.click_xpath(
+        f'//li[contains(text(), "{instrument_name}")][contains(text(), "{public_group.name}")]',
+        scroll_parent=True,
+    )
+
+    # Click somewhere outside to remove focus from instrument select
+    driver.click_xpath("//header")
+
+    driver.click_xpath(submit_button_xpath)
+
+    driver.wait_for_xpath(
+        f"//div[@data-testid='{instrument_name}-requests-header']", timeout=15
+    )
+    driver.click_xpath(f"//div[@data-testid='{instrument_name}-requests-header']")
+    driver.wait_for_xpath(
+        f'//div[contains(@data-testid, "{instrument_name}_observationplanRequestsTable")]//div[contains(., "g,r,i")]',
+        timeout=15,
+    )
+    driver.wait_for_xpath(
+        f'''//div[contains(@data-testid, "{instrument_name}_observationplanRequestsTable")]//div[contains(., "complete")]''',
+        timeout=15,
+    )
+
+    status, data = api("GET", "observation_plan", token=super_admin_token)
+    assert status == 200
+
+    observation_plan_request_id = data['data'][-1]['observation_plans'][0][
+        'observation_plan_request_id'
+    ]
+    driver.click_xpath(
+        f'//a[contains(@data-testid, "gcnRequest_{observation_plan_request_id}")]',
+        scroll_parent=True,
+    )
+    driver.click_xpath(
+        f'//a[contains(@data-testid, "downloadRequest_{observation_plan_request_id}")]',
+        scroll_parent=True,
+    )
+    driver.click_xpath(
+        f'//button[contains(@data-testid, "sendRequest_{observation_plan_request_id}")]',
+        scroll_parent=True,
+    )
+    driver.wait_for_xpath(
+        f'''//div[contains(@data-testid, "{instrument_name}_observationplanRequestsTable")]//div[contains(., "submitted to telescope queue")]''',
+        timeout=10,
+    )
+    driver.click_xpath(
+        f'//button[contains(@data-testid, "removeRequest_{observation_plan_request_id}")]',
+        scroll_parent=True,
+    )
+    driver.wait_for_xpath(
+        f'''//div[contains(@data-testid, "{instrument_name}_observationplanRequestsTable")]//div[contains(., "deleted from telescope queue")]''',
+        timeout=10,
+    )
+
+    
+@pytest.mark.flaky(reruns=2)
+def test_gcn_request(driver, user, super_admin_token, public_group):
+
+    datafile = f'{os.path.dirname(__file__)}/../data/GW190425_initial.xml'
+    with open(datafile, 'rb') as fid:
+        payload = fid.read()
+    data = {'xml': payload}
+
+    status, data = api('POST', 'gcn_event', data=data, token=super_admin_token)
+    assert status == 200
+    assert data['status'] == 'success'
+
+    telescope_name = str(uuid.uuid4())
+    status, data = api(
+        'POST',
+        'telescope',
+        data={
+            'name': telescope_name,
+            'nickname': telescope_name,
+            'lat': 0.0,
+            'lon': 0.0,
+            'elevation': 0.0,
+            'diameter': 10.0,
+        },
+        token=super_admin_token,
+    )
+    assert status == 200
+    assert data['status'] == 'success'
+    telescope_id = data['data']['id']
+
+    fielddatafile = f'{os.path.dirname(__file__)}/../../../data/ZTF_Fields.csv'
+    regionsdatafile = f'{os.path.dirname(__file__)}/../../../data/ZTF_Region.reg'
+
+    instrument_name = str(uuid.uuid4())
+    status, data = api(
+        'POST',
+        'instrument',
+        data={
+            'name': instrument_name,
+            'type': 'imager',
+            'band': 'NIR',
+            'filters': ['ztfr'],
+            'telescope_id': telescope_id,
+            "api_classname_obsplan": "ZTFMMAAPI",
+            'field_data': pd.read_csv(fielddatafile)[:5].to_dict(orient='list'),
+            'field_region': Regions.read(regionsdatafile).serialize(format='ds9'),
+        },
+        token=super_admin_token,
+    )
+    assert status == 200
+    assert data['status'] == 'success'
+    instrument_id = data['data']['id']
+
+    # wait for the fields to populate
+    nretries = 0
+    fields_loaded = False
+    while not fields_loaded and nretries < 5:
+        try:
+            status, data = api(
+                'GET', f'instrument/{instrument_id}', token=super_admin_token
+            )
+            assert status == 200
+            assert data['status'] == 'success'
+            assert data['data']['band'] == 'NIR'
+
+            assert len(data['data']['fields']) == 5
+            fields_loaded = True
+        except AssertionError:
+            nretries = nretries + 1
+            time.sleep(3)
+
     datafile = f'{os.path.dirname(__file__)}/../../../data/sample_observation_data.csv'
     data = {
         'telescopeName': telescope_name,
@@ -475,22 +624,6 @@
         except AssertionError:
             nretries = nretries + 1
             time.sleep(3)
-=======
-    status, data = api(
-        "POST",
-        "allocation",
-        data={
-            "group_id": public_group.id,
-            "instrument_id": instrument_id,
-            "hours_allocated": 100,
-            "pi": "Ed Hubble",
-            '_altdata': '{"access_token": "testtoken"}',
-        },
-        token=super_admin_token,
-    )
-    assert status == 200
-    assert data["status"] == "success"
->>>>>>> fcbb8aa0
 
     driver.get(f'/become_user/{user.id}')
     driver.get('/gcn_events/2019-04-25T08:18:05')
@@ -499,7 +632,6 @@
     driver.wait_for_xpath('//*[text()="LVC"]')
     driver.wait_for_xpath('//*[text()="BNS"]')
 
-<<<<<<< HEAD
     driver.wait_for_xpath('//*[@id="root_localizationName"]')
     driver.click_xpath('//*[@id="root_localizationName"]')
     driver.wait_for_xpath('//li[contains(text(), "bayestar.fits.gz")]')
@@ -513,20 +645,10 @@
 
     select_box = driver.find_element_by_id(
         "mui-component-select-followupRequestInstrumentSelect"
-=======
-    submit_button_xpath = (
-        '//div[@data-testid="observationplan-request-form"]//button[@type="submit"]'
-    )
-    driver.wait_for_xpath(submit_button_xpath)
-
-    select_box = driver.find_element_by_id(
-        "mui-component-select-followupRequestAllocationSelect"
->>>>>>> fcbb8aa0
     )
     select_box.click()
 
     driver.click_xpath(
-<<<<<<< HEAD
         f'//li[contains(text(), "{telescope_name}")][contains(text(), "{instrument_name}")]',
         scroll_parent=True,
     )
@@ -534,57 +656,4 @@
     driver.click_xpath(
         f'//a[contains(@data-testid, "observationGcn_{instrument_id}")]',
         scroll_parent=True,
-=======
-        f'//li[contains(text(), "{instrument_name}")][contains(text(), "{public_group.name}")]',
-        scroll_parent=True,
-    )
-
-    # Click somewhere outside to remove focus from instrument select
-    driver.click_xpath("//header")
-
-    driver.click_xpath(submit_button_xpath)
-
-    driver.wait_for_xpath(
-        f"//div[@data-testid='{instrument_name}-requests-header']", timeout=15
-    )
-    driver.click_xpath(f"//div[@data-testid='{instrument_name}-requests-header']")
-    driver.wait_for_xpath(
-        f'//div[contains(@data-testid, "{instrument_name}_observationplanRequestsTable")]//div[contains(., "g,r,i")]',
-        timeout=15,
-    )
-    driver.wait_for_xpath(
-        f'''//div[contains(@data-testid, "{instrument_name}_observationplanRequestsTable")]//div[contains(., "complete")]''',
-        timeout=15,
-    )
-
-    status, data = api("GET", "observation_plan", token=super_admin_token)
-    assert status == 200
-
-    observation_plan_request_id = data['data'][-1]['observation_plans'][0][
-        'observation_plan_request_id'
-    ]
-    driver.click_xpath(
-        f'//a[contains(@data-testid, "gcnRequest_{observation_plan_request_id}")]',
-        scroll_parent=True,
-    )
-    driver.click_xpath(
-        f'//a[contains(@data-testid, "downloadRequest_{observation_plan_request_id}")]',
-        scroll_parent=True,
-    )
-    driver.click_xpath(
-        f'//button[contains(@data-testid, "sendRequest_{observation_plan_request_id}")]',
-        scroll_parent=True,
-    )
-    driver.wait_for_xpath(
-        f'''//div[contains(@data-testid, "{instrument_name}_observationplanRequestsTable")]//div[contains(., "submitted to telescope queue")]''',
-        timeout=10,
-    )
-    driver.click_xpath(
-        f'//button[contains(@data-testid, "removeRequest_{observation_plan_request_id}")]',
-        scroll_parent=True,
-    )
-    driver.wait_for_xpath(
-        f'''//div[contains(@data-testid, "{instrument_name}_observationplanRequestsTable")]//div[contains(., "deleted from telescope queue")]''',
-        timeout=10,
->>>>>>> fcbb8aa0
     )