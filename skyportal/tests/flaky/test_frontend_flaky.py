import os
import uuid
import pytest
import pandas as pd
import time
from regions import Regions

from skyportal.tests import api
from selenium.webdriver.common.keys import Keys


@pytest.mark.flaky(reruns=2)
def test_telescope_frontend(super_admin_token, super_admin_user, driver):

    telescope_name = str(uuid.uuid4())
    status, data = api(
        'POST',
        'telescope',
        data={
            'name': telescope_name,
            'nickname': telescope_name,
            'lat': 0.0,
            'lon': 0.0,
            'elevation': 0.0,
            'diameter': 10.0,
        },
        token=super_admin_token,
    )
    assert status == 200
    assert data['status'] == 'success'

    driver.get(f"/become_user/{super_admin_user.id}")

    # go to the allocations page
    driver.get("/telescopes")

    # check for API instrument
    driver.wait_for_xpath(f'//span[text()="{telescope_name}"]')

    # add dropdown instrument
    name2 = str(uuid.uuid4())
    driver.wait_for_xpath('//*[@id="root_name"]').send_keys(name2)
    driver.wait_for_xpath('//*[@id="root_nickname"]').send_keys(name2)
    driver.wait_for_xpath('//*[@id="root_diameter"]').send_keys('2.0')

    tab = driver.find_element_by_xpath('//*[@class="MuiFormGroup-root"]')
    for row in tab.find_elements_by_xpath('//span[text()="Yes"]'):
        row.click()

    submit_button_xpath = '//button[@type="submit"]'
    driver.wait_for_xpath(submit_button_xpath)
    driver.click_xpath(submit_button_xpath)

    # check for dropdown instrument
    driver.wait_for_xpath(f'//span[text()="{name2}"]')


@pytest.mark.flaky(reruns=5)
def test_instrument_frontend(super_admin_token, super_admin_user, driver):

    telescope_name = str(uuid.uuid4())
    status, data = api(
        'POST',
        'telescope',
        data={
            'name': telescope_name,
            'nickname': telescope_name,
            'lat': 0.0,
            'lon': 0.0,
            'elevation': 0.0,
            'diameter': 10.0,
        },
        token=super_admin_token,
    )
    assert status == 200
    assert data['status'] == 'success'
    telescope_id = data['data']['id']

    instrument_name = str(uuid.uuid4())
    status, data = api(
        'POST',
        'instrument',
        data={
            'name': instrument_name,
            'type': 'imager',
            'band': 'NIR',
            'filters': ['f110w'],
            'telescope_id': telescope_id,
            'api_classname': 'ZTFAPI',
        },
        token=super_admin_token,
    )
    assert status == 200
    assert data['status'] == 'success'

    driver.get(f"/become_user/{super_admin_user.id}")

    # go to the allocations page
    driver.get("/instruments")

    # check for API instrument
    driver.wait_for_xpath(
        f'//span[text()[contains(.,"{instrument_name}/{telescope_name}")]]', timeout=20
    )
    # add dropdown instrument
    instrument_name2 = str(uuid.uuid4())
    driver.wait_for_xpath('//*[@id="root_name"]').send_keys(instrument_name2)
    driver.click_xpath('//*[@id="root_type"]')
    driver.click_xpath('//li[contains(text(), "Imager")]')
    driver.wait_for_xpath('//*[@id="root_band"]').send_keys('Optical')
    driver.click_xpath('//*[@id="root_telescope_id"]')
    driver.click_xpath(f'//li[contains(text(), "{telescope_name}")]')
    driver.click_xpath('//*[@id="root_api_classname"]')
    driver.click_xpath('//li[contains(text(), "ZTFAPI")]')

    submit_button_xpath = '//button[@type="submit"]'
    driver.wait_for_xpath(submit_button_xpath)
    driver.click_xpath(submit_button_xpath)
    # check for new API instrument
    driver.wait_for_xpath(
        f'//span[text()[contains(.,"{instrument_name2}/{telescope_name}")]]', timeout=20
    )
    # try adding a second time
    driver.wait_for_xpath('//*[@id="root_name"]').send_keys(instrument_name2)
    driver.click_xpath('//*[@id="root_type"]')
    driver.click_xpath('//li[contains(text(), "Imager")]')
    driver.wait_for_xpath('//*[@id="root_band"]').send_keys('Optical')
    driver.click_xpath('//*[@id="root_telescope_id"]')
    driver.click_xpath(f'//li[contains(text(), "{telescope_name}")]')
    driver.click_xpath('//*[@id="root_api_classname"]')
    driver.click_xpath('//li[contains(text(), "ZTFAPI")]')

    submit_button_xpath = '//button[@type="submit"]'
    driver.wait_for_xpath(submit_button_xpath)
    driver.click_xpath(submit_button_xpath)

    driver.wait_for_xpath('//span[contains(text(), "Instrument name matches another")]')


@pytest.mark.flaky(reruns=3)
def test_super_user_post_allocation(
    public_group, super_admin_token, super_admin_user, driver
):

    telescope_name = str(uuid.uuid4())
    status, data = api(
        'POST',
        'telescope',
        data={
            'name': telescope_name,
            'nickname': telescope_name,
            'lat': 0.0,
            'lon': 0.0,
            'elevation': 0.0,
            'diameter': 10.0,
        },
        token=super_admin_token,
    )
    assert status == 200
    assert data['status'] == 'success'
    telescope_id = data['data']['id']

    instrument_name = str(uuid.uuid4())
    status, data = api(
        'POST',
        'instrument',
        data={
            'name': instrument_name,
            'type': 'imager',
            'band': 'NIR',
            'filters': ['f110w'],
            'telescope_id': telescope_id,
            'api_classname': 'ZTFAPI',
        },
        token=super_admin_token,
    )
    assert status == 200
    assert data['status'] == 'success'
    instrument_id = data['data']['id']

    instrument_name2 = str(uuid.uuid4())
    status, data = api(
        'POST',
        'instrument',
        data={
            'name': instrument_name2,
            'type': 'imager',
            'band': 'NIR',
            'filters': ['f110w'],
            'telescope_id': telescope_id,
            'api_classname': 'ZTFAPI',
        },
        token=super_admin_token,
    )
    assert status == 200
    assert data['status'] == 'success'

    request_data = {
        'group_id': public_group.id,
        'instrument_id': instrument_id,
        'pi': 'Shri Kulkarni',
        'hours_allocated': 200,
        'start_date': '3021-02-27T00:00:00',
        'end_date': '3021-07-20T00:00:00',
        'proposal_id': 'COO-2020A-P01',
    }

    status, data = api('POST', 'allocation', data=request_data, token=super_admin_token)
    assert status == 200
    assert data['status'] == 'success'
    id = data['data']['id']

    status, data = api('GET', f'allocation/{id}', token=super_admin_token)
    assert status == 200
    assert data['status'] == 'success'

    driver.get(f"/become_user/{super_admin_user.id}")

    # go to the allocations page
    driver.get("/allocations")

    # check for API instrument
    driver.wait_for_xpath(
        f'//span[text()[contains(.,"{instrument_name}/{telescope_name}")]]', timeout=20
    )
    driver.wait_for_xpath('//*[@id="root_pi"]').send_keys('Shri')
    driver.wait_for_xpath('//*[@id="root_start_date"]').send_keys('01/01/2022')
    driver.wait_for_xpath('//*[@id="root_start_date"]').send_keys(Keys.TAB)
    driver.wait_for_xpath('//*[@id="root_start_date"]').send_keys('01:01')
    driver.wait_for_xpath('//*[@id="root_start_date"]').send_keys('P')

    driver.wait_for_xpath('//*[@id="root_end_date"]').send_keys('03/01/2022')
    driver.wait_for_xpath('//*[@id="root_end_date"]').send_keys(Keys.TAB)
    driver.wait_for_xpath('//*[@id="root_end_date"]').send_keys('01:01')
    driver.wait_for_xpath('//*[@id="root_end_date"]').send_keys('P')

    driver.wait_for_xpath('//*[@id="root_hours_allocated"]').send_keys('100')
    driver.click_xpath('//*[@id="root_instrument_id"]')
    driver.click_xpath(f'//li[contains(text(), "{instrument_name2}")]')
    driver.click_xpath('//*[@id="root_group_id"]')
    driver.click_xpath('//li[contains(text(), "Sitewide Group")]')

    submit_button_xpath = '//button[@type="submit"]'
    driver.wait_for_xpath(submit_button_xpath)
    driver.click_xpath(submit_button_xpath)

    # check for dropdown instrument
    driver.wait_for_xpath(
        f'//span[text()[contains(.,"{instrument_name2}/{telescope_name}")]]'
    )


@pytest.mark.flaky(reruns=2)
def test_gcnevents_observations(
    driver, user, super_admin_token, upload_data_token, view_only_token, ztf_camera
):

    datafile = f'{os.path.dirname(__file__)}/../data/GW190425_initial.xml'
    with open(datafile, 'rb') as fid:
        payload = fid.read()
    data = {'xml': payload}

    status, data = api('POST', 'gcn_event', data=data, token=super_admin_token)
    assert status == 200
    assert data['status'] == 'success'

    telescope_name = str(uuid.uuid4())
    status, data = api(
        'POST',
        'telescope',
        data={
            'name': telescope_name,
            'nickname': telescope_name,
            'lat': 0.0,
            'lon': 0.0,
            'elevation': 0.0,
            'diameter': 10.0,
        },
        token=super_admin_token,
    )
    assert status == 200
    assert data['status'] == 'success'
    telescope_id = data['data']['id']

    fielddatafile = f'{os.path.dirname(__file__)}/../../../data/ZTF_Fields.csv'
    regionsdatafile = f'{os.path.dirname(__file__)}/../../../data/ZTF_Region.reg'

    instrument_name = str(uuid.uuid4())
    status, data = api(
        'POST',
        'instrument',
        data={
            'name': instrument_name,
            'type': 'imager',
            'band': 'Optical',
            'filters': ['ztfr'],
            'telescope_id': telescope_id,
            'field_data': pd.read_csv(fielddatafile)[:5].to_dict(orient='list'),
            'field_region': Regions.read(regionsdatafile).serialize(format='ds9'),
        },
        token=super_admin_token,
    )
    assert status == 200
    assert data['status'] == 'success'

    # wait for the fields to populate
    time.sleep(15)

    datafile = f'{os.path.dirname(__file__)}/../../../data/sample_observation_data.csv'
    data = {
        'telescopeName': telescope_name,
        'instrumentName': instrument_name,
        'observationData': pd.read_csv(datafile).to_dict(orient='list'),
    }

    status, data = api('POST', 'observation', data=data, token=super_admin_token)

    assert status == 200
    assert data['status'] == 'success'

    # wait for the executed observations to populate
    time.sleep(15)

    driver.get(f'/become_user/{user.id}')
    driver.get('/gcn_events/2019-04-25T08:18:05')

    driver.wait_for_xpath('//*[text()="190425 08:18:05"]')
    driver.wait_for_xpath('//*[text()="LVC"]')
    driver.wait_for_xpath('//*[text()="BNS"]')

    # test modify sources form
    driver.wait_for_xpath('//*[@id="root_startDate"]').send_keys('04/24/2019')
    driver.wait_for_xpath('//*[@id="root_startDate"]').send_keys(Keys.TAB)
    driver.wait_for_xpath('//*[@id="root_startDate"]').send_keys('01:01')
    driver.wait_for_xpath('//*[@id="root_startDate"]').send_keys('P')
    driver.wait_for_xpath('//*[@id="root_endDate"]').send_keys('04/30/2019')
    driver.wait_for_xpath('//*[@id="root_endDate"]').send_keys(Keys.TAB)
    driver.wait_for_xpath('//*[@id="root_endDate"]').send_keys('01:01')
    driver.wait_for_xpath('//*[@id="root_endDate"]').send_keys('P')
    driver.wait_for_xpath('//*[@id="root_localizationCumprob"]').clear()
    driver.wait_for_xpath('//*[@id="root_localizationCumprob"]').send_keys('1.01')
    driver.wait_for_xpath('//*[@id="root_localizationName"]')
    driver.click_xpath('//*[@id="root_localizationName"]')
    driver.wait_for_xpath('//li[contains(text(), "bayestar.fits.gz")]')
    driver.click_xpath('//li[contains(text(), "bayestar.fits.gz")]')

    submit_button_xpath = (
        '//div[@data-testid="gcnsource-selection-form"]//button[@type="submit"]'
    )
    driver.wait_for_xpath(submit_button_xpath)
    driver.click_xpath(submit_button_xpath)

    # check that the executed observation table appears
    driver.wait_for_xpath('//*[text()="84434604"]')
    driver.wait_for_xpath('//*[text()="ztfr"]')
    driver.wait_for_xpath('//*[text()="1.57415"]')
    driver.wait_for_xpath('//*[text()="20.40705"]')


<<<<<<< HEAD
# @pytest.mark.flaky(reruns=2)
def test_followup_request_frontend(
    public_group_sedm_allocation,
    public_source,
    upload_data_token,
    super_admin_user,
    sedm,
    driver,
):

    request_data = {
        'allocation_id': public_group_sedm_allocation.id,
        'obj_id': public_source.id,
        'payload': {
            'priority': 5,
            'start_date': '3020-09-01',
            'end_date': '3022-09-01',
            'observation_type': 'IFU',
        },
    }

    status, data = api(
        'POST', 'followup_request', data=request_data, token=upload_data_token
    )
    assert status == 200
    assert data['status'] == 'success'

    driver.get(f"/become_user/{super_admin_user.id}")

    # go to the allocations page
    driver.get("/followup_requests")

    driver.click_xpath(f"//div[@data-testid='{sedm.name}-requests-header']")
    driver.wait_for_xpath(
        f'//div[contains(@data-testid, "{sedm.name}_followupRequestsTable")]//div[contains(., "IFU")]'
    )
    driver.wait_for_xpath(
        f'''//div[contains(@data-testid, "{sedm.name}_followupRequestsTable")]//div[contains(., "5")]'''
    )
    driver.wait_for_xpath(
        f'''//div[contains(@data-testid, "{sedm.name}_followupRequestsTable")]//div[contains(., "submitted")]'''
    )

    driver.wait_for_xpath('//*[@id="root_sourceID"]').send_keys('not_the_source')
    submit_button_xpath = '//button[contains(.,"Submit")]'
    driver.wait_for_xpath(submit_button_xpath)
    driver.click_xpath(submit_button_xpath)

    driver.wait_for_xpath_to_disappear(
        f'''//div[contains(@data-testid, "{sedm.name}_followupRequestsTable")]//div[contains(., "IFU")]'''
    )
    driver.wait_for_xpath_to_disappear(
        f'''//div[contains(@data-testid, "{sedm.name}_followupRequestsTable")]//div[contains(., "5")]'''
    )
    driver.wait_for_xpath_to_disappear(
        f'''//div[contains(@data-testid, "{sedm.name}_followupRequestsTable")]//div[contains(., "submitted")]'''
=======
@pytest.mark.flaky(reruns=2)
def test_observationplan_request(driver, user, super_admin_token, public_group):

    datafile = f'{os.path.dirname(__file__)}/../data/GW190425_initial.xml'
    with open(datafile, 'rb') as fid:
        payload = fid.read()
    data = {'xml': payload}

    status, data = api('POST', 'gcn_event', data=data, token=super_admin_token)
    assert status == 200
    assert data['status'] == 'success'

    telescope_name = str(uuid.uuid4())
    status, data = api(
        'POST',
        'telescope',
        data={
            'name': telescope_name,
            'nickname': telescope_name,
            'lat': 0.0,
            'lon': 0.0,
            'elevation': 0.0,
            'diameter': 10.0,
        },
        token=super_admin_token,
    )
    assert status == 200
    assert data['status'] == 'success'
    telescope_id = data['data']['id']

    fielddatafile = f'{os.path.dirname(__file__)}/../../../data/ZTF_Fields.csv'
    regionsdatafile = f'{os.path.dirname(__file__)}/../../../data/ZTF_Region.reg'

    instrument_name = str(uuid.uuid4())
    status, data = api(
        'POST',
        'instrument',
        data={
            'name': instrument_name,
            'type': 'imager',
            'band': 'NIR',
            'filters': ['f110w'],
            'telescope_id': telescope_id,
            "api_classname_obsplan": "ZTFMMAAPI",
            'field_data': pd.read_csv(fielddatafile)[:5].to_dict(orient='list'),
            'field_region': Regions.read(regionsdatafile).serialize(format='ds9'),
        },
        token=super_admin_token,
    )
    assert status == 200
    assert data['status'] == 'success'
    instrument_id = data['data']['id']

    # wait for the fields to populate
    nretries = 0
    fields_loaded = False
    while not fields_loaded and nretries < 5:
        try:
            status, data = api(
                'GET', f'instrument/{instrument_id}', token=super_admin_token
            )
            assert status == 200
            assert data['status'] == 'success'
            assert data['data']['band'] == 'NIR'

            assert len(data['data']['fields']) == 5
            fields_loaded = True
        except AssertionError:
            nretries = nretries + 1
            time.sleep(3)

    status, data = api(
        "POST",
        "allocation",
        data={
            "group_id": public_group.id,
            "instrument_id": instrument_id,
            "hours_allocated": 100,
            "pi": "Ed Hubble",
            '_altdata': '{"access_token": "testtoken"}',
        },
        token=super_admin_token,
    )
    assert status == 200
    assert data["status"] == "success"

    driver.get(f'/become_user/{user.id}')
    driver.get('/gcn_events/2019-04-25T08:18:05')

    driver.wait_for_xpath('//*[text()="190425 08:18:05"]')
    driver.wait_for_xpath('//*[text()="LVC"]')
    driver.wait_for_xpath('//*[text()="BNS"]')

    submit_button_xpath = (
        '//div[@data-testid="observationplan-request-form"]//button[@type="submit"]'
    )
    driver.wait_for_xpath(submit_button_xpath)

    select_box = driver.find_element_by_id(
        "mui-component-select-followupRequestAllocationSelect"
    )
    select_box.click()

    driver.click_xpath(
        f'//li[contains(text(), "{instrument_name}")][contains(text(), "{public_group.name}")]',
        scroll_parent=True,
    )

    # Click somewhere outside to remove focus from instrument select
    driver.click_xpath("//header")

    driver.click_xpath(submit_button_xpath)

    driver.wait_for_xpath(
        f"//div[@data-testid='{instrument_name}-requests-header']", timeout=15
    )
    driver.click_xpath(f"//div[@data-testid='{instrument_name}-requests-header']")
    driver.wait_for_xpath(
        f'//div[contains(@data-testid, "{instrument_name}_observationplanRequestsTable")]//div[contains(., "g,r,i")]',
        timeout=15,
    )
    driver.wait_for_xpath(
        f'''//div[contains(@data-testid, "{instrument_name}_observationplanRequestsTable")]//div[contains(., "complete")]''',
        timeout=15,
    )

    status, data = api("GET", "observation_plan", token=super_admin_token)
    assert status == 200

    observation_plan_request_id = data['data'][-1]['observation_plans'][0][
        'observation_plan_request_id'
    ]
    driver.click_xpath(
        f'//a[contains(@data-testid, "gcnRequest_{observation_plan_request_id}")]',
        scroll_parent=True,
    )
    driver.click_xpath(
        f'//a[contains(@data-testid, "downloadRequest_{observation_plan_request_id}")]',
        scroll_parent=True,
    )
    driver.click_xpath(
        f'//button[contains(@data-testid, "sendRequest_{observation_plan_request_id}")]',
        scroll_parent=True,
    )
    driver.wait_for_xpath(
        f'''//div[contains(@data-testid, "{instrument_name}_observationplanRequestsTable")]//div[contains(., "submitted to telescope queue")]''',
        timeout=10,
    )
    driver.click_xpath(
        f'//button[contains(@data-testid, "removeRequest_{observation_plan_request_id}")]',
        scroll_parent=True,
    )
    driver.wait_for_xpath(
        f'''//div[contains(@data-testid, "{instrument_name}_observationplanRequestsTable")]//div[contains(., "deleted from telescope queue")]''',
        timeout=10,
>>>>>>> fcbb8aa0
    )<|MERGE_RESOLUTION|>--- conflicted
+++ resolved
@@ -357,8 +357,7 @@
     driver.wait_for_xpath('//*[text()="20.40705"]')
 
 
-<<<<<<< HEAD
-# @pytest.mark.flaky(reruns=2)
+@pytest.mark.flaky(reruns=2)
 def test_followup_request_frontend(
     public_group_sedm_allocation,
     public_source,
@@ -414,7 +413,8 @@
     )
     driver.wait_for_xpath_to_disappear(
         f'''//div[contains(@data-testid, "{sedm.name}_followupRequestsTable")]//div[contains(., "submitted")]'''
-=======
+    )
+      
 @pytest.mark.flaky(reruns=2)
 def test_observationplan_request(driver, user, super_admin_token, public_group):
 
@@ -570,5 +570,4 @@
     driver.wait_for_xpath(
         f'''//div[contains(@data-testid, "{instrument_name}_observationplanRequestsTable")]//div[contains(., "deleted from telescope queue")]''',
         timeout=10,
->>>>>>> fcbb8aa0
     )