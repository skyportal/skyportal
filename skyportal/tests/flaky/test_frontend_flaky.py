--- conflicted
+++ resolved
@@ -358,8 +358,6 @@
 
 
 @pytest.mark.flaky(reruns=2)
-<<<<<<< HEAD
-=======
 def test_followup_request_frontend(
     public_group_sedm_allocation,
     public_source,
@@ -577,7 +575,6 @@
 
 
 @pytest.mark.flaky(reruns=2)
->>>>>>> f7107933
 def test_gcn_request(driver, user, super_admin_token, public_group):
 
     datafile = f'{os.path.dirname(__file__)}/../data/GW190425_initial.xml'
@@ -631,9 +628,6 @@
     instrument_id = data['data']['id']
 
     # wait for the fields to populate
-<<<<<<< HEAD
-    time.sleep(15)
-=======
     nretries = 0
     fields_loaded = False
     while not fields_loaded and nretries < 5:
@@ -650,7 +644,6 @@
         except AssertionError:
             nretries = nretries + 1
             time.sleep(3)
->>>>>>> f7107933
 
     datafile = f'{os.path.dirname(__file__)}/../../../data/sample_observation_data.csv'
     data = {
@@ -664,10 +657,6 @@
     assert status == 200
     assert data['status'] == 'success'
 
-<<<<<<< HEAD
-    # wait for the executed observations to populate
-    time.sleep(15)
-=======
     data = {
         'telescopeName': telescope_name,
         'instrumentName': instrument_name,
@@ -694,7 +683,6 @@
         except AssertionError:
             nretries = nretries + 1
             time.sleep(3)
->>>>>>> f7107933
 
     driver.get(f'/become_user/{user.id}')
     driver.get('/gcn_events/2019-04-25T08:18:05')
