--- conflicted
+++ resolved
@@ -999,7 +999,27 @@
     assert len(data) == 0
 
 
-<<<<<<< HEAD
+def test_gcn_from_polygon(super_admin_token, view_only_token):
+
+    localization_name = str(uuid.uuid4())
+    dateobs = '2022-09-03T14:44:12'
+    polygon = [(30.0, 60.0), (40.0, 60.0), (40.0, 70.0), (30.0, 70.0)]
+    tags = ['IPN', 'GRB']
+    skymap = {'polygon': polygon, 'localization_name': localization_name}
+
+    data = {'dateobs': dateobs, 'skymap': skymap, 'tags': tags}
+
+    status, data = api('POST', 'gcn_event', data=data, token=super_admin_token)
+    assert status == 200
+    assert data['status'] == 'success'
+
+    dateobs = "2022-09-03 14:44:12"
+    status, data = api('GET', f'gcn_event/{dateobs}', token=super_admin_token)
+    assert status == 200
+    data = data["data"]
+    assert data["dateobs"] == "2022-09-03T14:44:12"
+    assert 'IPN' in data["tags"]
+
 def test_gcn_aliases(
     super_admin_token,
     view_only_token,
@@ -1042,26 +1062,4 @@
     assert status == 200
     data = data['data']
     assert len(data['aliases']) == 1
-    assert 'S190814BV' in data['aliases']
-=======
-def test_gcn_from_polygon(super_admin_token, view_only_token):
-
-    localization_name = str(uuid.uuid4())
-    dateobs = '2022-09-03T14:44:12'
-    polygon = [(30.0, 60.0), (40.0, 60.0), (40.0, 70.0), (30.0, 70.0)]
-    tags = ['IPN', 'GRB']
-    skymap = {'polygon': polygon, 'localization_name': localization_name}
-
-    data = {'dateobs': dateobs, 'skymap': skymap, 'tags': tags}
-
-    status, data = api('POST', 'gcn_event', data=data, token=super_admin_token)
-    assert status == 200
-    assert data['status'] == 'success'
-
-    dateobs = "2022-09-03 14:44:12"
-    status, data = api('GET', f'gcn_event/{dateobs}', token=super_admin_token)
-    assert status == 200
-    data = data["data"]
-    assert data["dateobs"] == "2022-09-03T14:44:12"
-    assert 'IPN' in data["tags"]
->>>>>>> d0f1546f
+    assert 'S190814BV' in data['aliases']