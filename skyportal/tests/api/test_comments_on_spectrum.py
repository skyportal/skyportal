import uuid
import datetime

from skyportal.tests import api


def test_add_and_retrieve_comment_group_id(
    comment_token, upload_data_token, public_source, public_group, lris
):
    status, data = api(
        'POST',
        'spectrum',
        data={
            'obj_id': public_source.id,
            'observed_at': str(datetime.datetime.now()),
            'instrument_id': lris.id,
            'wavelengths': [664, 665, 666],
            'fluxes': [234.2, 232.1, 235.3],
        },
        token=upload_data_token,
    )
    assert status == 200
    assert data['status'] == 'success'
    spectrum_id = data["data"]["id"]

    status, data = api(
        'POST',
        f'spectra/{spectrum_id}/comments',
        data={
            'text': 'Comment text',
            'group_ids': [public_group.id],
        },
        token=comment_token,
    )
    assert status == 200
    comment_id = data['data']['comment_id']

    status, data = api(
        'GET', f'spectra/{spectrum_id}/comments/{comment_id}', token=comment_token
    )

    assert status == 200
    assert data['data']['text'] == 'Comment text'


def test_add_and_retrieve_comment_group_access(
    comment_token_two_groups,
    upload_data_token_two_groups,
    public_source_two_groups,
    public_group2,
    public_group,
    comment_token,
    lris,
):
    status, data = api(
        'POST',
        'spectrum',
        data={
            'obj_id': str(public_source_two_groups.id),
            'observed_at': str(datetime.datetime.now()),
            'instrument_id': lris.id,
            'wavelengths': [664, 665, 666],
            'fluxes': [234.2, 232.1, 235.3],
            'group_ids': [public_group2.id],
        },
        token=upload_data_token_two_groups,
    )
    assert status == 200
    assert data['status'] == 'success'
    spectrum_id = data["data"]["id"]

    status, data = api(
        'POST',
        f'spectra/{spectrum_id}/comments',
        data={
            'text': 'Comment text',
            'group_ids': [public_group2.id],
        },
        token=comment_token_two_groups,
    )
    assert status == 200
    comment_id = data['data']['comment_id']

    # This token belongs to public_group2
    status, data = api(
        'GET',
        f'spectra/{spectrum_id}/comments/{comment_id}',
        token=comment_token_two_groups,
    )
    assert status == 200
    assert data['data']['text'] == 'Comment text'

    # This token does not belong to public_group2
    status, data = api(
        'GET', f'spectra/{spectrum_id}/comments/{comment_id}', token=comment_token
    )
    assert status == 403

    # Both tokens should be able to view this comment, but not the underlying spectrum
    status, data = api(
        'POST',
        f'spectra/{spectrum_id}/comments',
        data={
            'text': 'Comment text',
            'group_ids': [public_group.id, public_group2.id],
        },
        token=comment_token_two_groups,
    )
    assert status == 200
    comment_id = data['data']['comment_id']

    status, data = api(
        'GET',
        f'spectra/{spectrum_id}/comments/{comment_id}',
        token=comment_token_two_groups,
    )
    assert status == 200
    assert data['data']['text'] == 'Comment text'

    status, data = api(
        'GET', f'spectra/{spectrum_id}/comments/{comment_id}', token=comment_token
    )
    assert status == 403  # the underlying spectrum is not accessible to group1

    # post a new spectrum with a comment, open to both groups
    status, data = api(
        'POST',
        'spectrum',
        data={
            'obj_id': str(public_source_two_groups.id),
            'observed_at': str(datetime.datetime.now()),
            'instrument_id': lris.id,
            'wavelengths': [664, 665, 666],
            'fluxes': [234.2, 232.1, 235.3],
            'group_ids': [public_group.id, public_group2.id],
        },
        token=upload_data_token_two_groups,
    )
    assert status == 200
    assert data['status'] == 'success'
    spectrum_id = data["data"]["id"]

    status, data = api(
        'POST',
        f'spectra/{spectrum_id}/comments',
        data={
            'text': 'New comment text',
            'group_ids': [public_group2.id],
        },
        token=comment_token_two_groups,
    )
    assert status == 200
    comment_id = data['data']['comment_id']

    # token for group1 can view the spectrum but cannot see comment
    status, data = api(
        'GET', f'spectra/{spectrum_id}/comments/{comment_id}', token=comment_token
    )
    assert status == 403

    # Both tokens should be able to view comment after updating group list
    status, data = api(
        'PUT',
        f'spectra/{spectrum_id}/comments/{comment_id}',
        data={
            'text': 'New comment text',
            'group_ids': [public_group.id, public_group2.id],
        },
        token=comment_token_two_groups,
    )
    assert status == 200

    # the new comment on the new spectrum should now accessible
    status, data = api(
        'GET', f'spectra/{spectrum_id}/comments/{comment_id}', token=comment_token
    )
    assert status == 200
    assert data['data']['text'] == 'New comment text'


def test_cannot_add_comment_without_permission(
    view_only_token, upload_data_token, public_source, lris
):
    status, data = api(
        'POST',
        'spectrum',
        data={
            'obj_id': str(public_source.id),
            'observed_at': str(datetime.datetime.now()),
            'instrument_id': lris.id,
            'wavelengths': [664, 665, 666],
            'fluxes': [234.2, 232.1, 235.3],
            'group_ids': "all",
        },
        token=upload_data_token,
    )
    assert status == 200
    assert data['status'] == 'success'
    spectrum_id = data["data"]["id"]

    status, data = api(
        'POST',
        f'spectra/{spectrum_id}/comments',
        data={
            'spectrum_id': spectrum_id,
            'text': 'Comment text',
        },
        token=view_only_token,
    )
    assert status == 400
    assert data['status'] == 'error'


def test_delete_comment(comment_token, upload_data_token, public_source, lris):
    status, data = api(
        'POST',
        'spectrum',
        data={
            'obj_id': str(public_source.id),
            'observed_at': str(datetime.datetime.now()),
            'instrument_id': lris.id,
            'wavelengths': [664, 665, 666],
            'fluxes': [234.2, 232.1, 235.3],
            'group_ids': "all",
        },
        token=upload_data_token,
    )
    assert status == 200
    assert data['status'] == 'success'
    spectrum_id = data["data"]["id"]

    status, data = api(
        'POST',
        f'spectra/{spectrum_id}/comments',
        data={
            'spectrum_id': spectrum_id,
            'text': 'Comment text',
        },
        token=comment_token,
    )
    assert status == 200
    comment_id = data['data']['comment_id']

    status, data = api(
        'GET', f'spectra/{spectrum_id}/comments/{comment_id}', token=comment_token
    )
    assert status == 200
    assert data['data']['text'] == 'Comment text'

    # try to delete using the wrong spectrum ID
    status, data = api(
        'DELETE', f'spectra/{spectrum_id+1}/comments/{comment_id}', token=comment_token
    )
    assert status == 400
    assert (
        "Comment resource ID does not match resource ID given in path"
        in data["message"]
    )

    status, data = api(
        'DELETE', f'spectra/{spectrum_id}/comments/{comment_id}', token=comment_token
    )
    assert status == 200

    status, data = api(
        'GET', f'spectra/{spectrum_id}/comments/{comment_id}', token=comment_token
    )
    assert status == 403


def test_post_comment_attachment(super_admin_token, public_source, lris, public_group):

    status, data = api(
        'POST',
        'spectrum',
        data={
            'obj_id': str(public_source.id),
            'observed_at': str(datetime.datetime.now()),
            'instrument_id': lris.id,
            'wavelengths': [664, 665, 666],
            'fluxes': [234.2, 232.1, 235.3],
            'group_ids': "all",
        },
        token=super_admin_token,
    )
    assert status == 200
    assert data['status'] == 'success'
    spectrum_id = data["data"]["id"]

    payload = {
        "body": "eyJ0aW1lc3RhbXAiOiAiMjAyMC0xMS0wNFQxMjowMDowMyIsICJydW4iOiAxODM5LCAiZHVyYXRpb24iOiAwLjE0NiwgInJlc3VsdCI6IHsibW9kZWwiOiAic2FsdDIiLCAiZml0X2xjX3BhcmFtZXRlcnMiOiB7ImJvdW5kcyI6IHsiYyI6IFstMiwgNV0sICJ4MSI6IFstNSwgNV0sICJ6IjogWzAsIDAuMl19fSwgImZpdF9hY2NlcHRhYmxlIjogZmFsc2UsICJwbG90X2luZm8iOiAic2FsdDIgY2hpc3EgMjAuMjkgbmRvZiAxIG9rIGZpdCBGYWxzZSIsICJtb2RlbF9hbmFseXNpcyI6IHsiaGFzX3ByZW1heF9kYXRhIjogdHJ1ZSwgImhhc19wb3N0bWF4X2RhdGEiOiBmYWxzZSwgIngxX2luX3JhbmdlIjogdHJ1ZSwgIl94MV9yYW5nZSI6IFstNCwgNF0sICJjX29rIjogdHJ1ZSwgIl9jX3JhbmdlIjogWy0xLCAyXX0sICJmaXRfcmVzdWx0cyI6IHsieiI6IDAuMTE3NDM5NTYwNTE3MDEwNjUsICJ0MCI6IDI0NTkxNTguODE5NzYyNTE2MywgIngwIjogMC4wMDA2MDg1NTg3NzI2MjI5NDY3LCAieDEiOiAtMC44NzM1ODM5NTY4MTk5NjczLCAiYyI6IC0wLjA1OTg1NTgxMTY2MDA2MzE1LCAibXdlYnYiOiAwLjA5OTU2MTk1NjAzOTAzMTEyLCAibXdyX3YiOiAzLjEsICJ6LmVyciI6IDAuMDIxNTUyNTQwMzEyMzk1NDI0LCAidDAuZXJyIjogMC45NTczNDkzNTY0OTY3MDY2LCAieDAuZXJyIjogNi43NDYwMTY5NDY3ODk5NDllLTA1LCAieDEuZXJyIjogMC42NDc4NTA5NzU5ODY5OTY2LCAiYy5lcnIiOiAwLjEzNDQxMzAzNjM5NjQxMzU1fSwgInNuY29zbW9faW5mbyI6IHsic3VjY2VzcyI6IHRydWUsICJjaGlzcSI6IDIwLjI5NDAxNzkxMDExMjMxMywgIm5kb2YiOiAxLCAiY2hpc3Fkb2YiOiAyMC4yOTQwMTc5MTAxMTIzMTN9LCAiZmx1eF9kaWN0IjogeyJ6dGZnIjogWzAuMCwgLTAuMDQyNjA1ODU1NzUwNDczMzYsIC0wLjE1OTc2MzYxMjQ2NDMxOTQyLCAtMC41MDU5ODM5ODUzNTUyNDg1LCAtMC4xMDU5NzkwNDU0NzgyOTA4MywgMy44MjIzMDg5NDc0ODQ1NzEsIDEyLjE5Njc1NDg2NzEwMDE0NywgMjMuODgzNTQ0OTEzNTM0MTUsIDM4LjIyMzIzMjgyMDM3NzUyLCA1NS4wMTU0NjcyNzgyNzMwOCwgNzQuMzQyNTQxNDE2MzQ5MjIsIDk2LjMyNzQ1MzkzMzE2MDA5LCAxMjEuMjMwODU1MjE3MTg2ODMsIDE0OS42NzE5NzMzNDU4Mzg4NiwgMTc4LjU4NzEzMzY3MjU1MDI3LCAyMDUuMDcyMDU1NjU4Nzg4NDYsIDIyOC4wNTUzMTYwNjg0MjQsIDI0Ny4zNTIzMjM5ODA4Nzg1NywgMjYyLjYwOTI1MTk2MzQ1NzMsIDI3My45NjAxOTExOTE4NTEsIDI4Mi4wMTYzOTE3NTE3NzMsIDI4Ni4zNzI2Mjg3NjU4NjE2MywgMjg2LjY4ODcwMTAxODEzNDQ1LCAyODMuNTU0NTY3MTE3MzQ4MSwgMjc3LjY5MjY0NTUyNDYwODgsIDI2OS40ODM1NDU5ODQ2MTMzLCAyNTkuMTAxNDEyMTkxMjIwOCwgMjQ2Ljk2OTEyOTQ0OTc2NTE1LCAyMzMuODk5MTY4NzM2OTE5MjgsIDIyMC4xMzIyNzI0NjI2MDgzNCwgMjA1LjcxNjY4NzM5MzQxMzE0LCAxOTAuNTk3MTUyMDAzOTQzODUsIDE3NS41NTM4NDE0NDAyMjYyMiwgMTYxLjE2NTk5Mzk2NDQ1NDMyLCAxNDcuNTEwNTE3ODIyNjI0MTcsIDEzNC40NDYyMjA0NjIxODY5NCwgMTIxLjg5NDI1MDE3MDAxNDM5LCAxMDkuOTA0OTI2NzQzMDg2NzIsIDk4Ljg1ODU4MjA1NTk5MDE0LCA4OC44MjIyNDkyNDQ5ODgwNiwgNzkuODU1NDY1Nzk5NzkzOTMsIDcyLjA5NTcyMzMzMTQ2NzIsIDY1LjMwMjgyMzM5NDQzNzU3LCA1OS4yNTMxMjgyMDM2MzYzNDQsIDUzLjkyNjI2NjAzMjI5NDUyLCA0OS40MTk3OTAzMTc3NTMyOCwgNDUuNjc4NTQ4MjU5MDMwNjQsIDQyLjMxMjkyMDczNTM0MDk3LCAzOS4xMzUwNDI0OTI2NjEzMSwgMzYuMTc1NTQ2NTcyMTI5NywgMzMuNDI4OTg3OTU4MTgzNDUsIDMwLjkyODcxOTcyNjIzMzE4NywgMjguNzUyMjgxODYxNTg1NjQsIDI2LjkwMjQ3ODU5MDAzMDA5NiwgMjUuMzMzOTc4MzQ4MzEyMzYsIDI0LjAxMTA1NjIzOTM4MjkzNSwgMjIuOTAzODgyMjIyNjQwNTU0LCAyMS45ODU1MjExMDM5NjA1NTgsIDIxLjE4MzYxNTc5ODI1OTE3MiwgMjAuNDUyMjYzMDY5MTMwNDY3LCAxOS43ODQ2NDgxNDA4MjM3NTUsIDE5LjE3NTU1OTc1NTQwMzQyNywgMTguNjIwMzc0ODc2NTc1MjksIDE4LjExNTA4NTAxNDE3MjMxNSwgMTcuNjU2MjcwMzk5NzY4MzIsIDE3LjI0MDMyMDg1NjEyNTk5LCAxNi44NTkxMTMwMzUwMTQ1NzcsIDE2LjQ4NjE4ODc2Njc0MTY5OCwgMTYuMTE4OTQwODAyOTc3MDQ3LCAxNS43NTg0NzM3NDM2NDc4NjIsIDE1LjQwNTc0NTcwNDAwMTI0NiwgMTUuMDYxNzIzMzM0MjQ2MDQzLCAxNC43MjczODEwMjI5Nzk4MDQsIDE0LjQwMzY5NTMxNTY1OTUzLCAxNC4wOTE2Mzk5MTExNzczNTMsIDEzLjc5MjE4MTE0NDkwNTA1OCwgMTMuNTA2MjczODY5OTM1ODA3LCAxMy4yMzQ4Njg0ODM3Njc1MzksIDEyLjk4MTU3MzMxODc4OTYyN10sICJ6dGZyIjogWzAuMCwgMC4yMDkwMjkyNzU5Mzc3MzQ5LCAwLjc4ODc0NjQ5ODgxMDcwMzksIDEuNzIyNTcyMDQ5MDAyNDYxNCwgMy42OTI5MjkzMjcwMDQxNDMyLCA4Ljc5MDcxNTY1MDg1NDgwNSwgMTcuNjMyNDU0MDIxMTYyMzM1LCAyOS4yNTAwMTgzNTEwOTI2MTcsIDQzLjA2OTYyOTQwMjAzMDcxLCA1OC44MjcyMTA3OTA5ODU1NywgNzYuNDg2NjMwNDI0MzgxMzksIDk2LjE5OTQ4Mzk4ODEwOTcyLCAxMTguMjA0MzUzMTc5NjA4NSwgMTQzLjAwNzYzODUwNjUxMDY2LCAxNjguMzEyOTYwNzk1NjcyMDQsIDE5MS45NDMxNTA1MTU0NTUwNywgMjEzLjExMjQ5MjAxODQ1MDMsIDIzMS43MDU4NjcwOTQ1MjU0MiwgMjQ3LjQ3Nzg0MDIwMzIxNTYsIDI2MC41NjYzOTUwNzY4NzIzNywgMjcxLjQ3ODE4NDY2MTkwMjcsIDI3OS44ODk5NTU4MjU4NTQ1NCwgMjg1LjUzNjM3MjA2NjA5NTA1LCAyODguNTYwNDMyMzQ4MTA3ODQsIDI4OS4yMDkxODAzODM0NjU1LCAyODcuNjUwMjExNzU1NDQxNywgMjg0LjAxMjM5MTM1MDM1NTcsIDI3OC40MDEyNzQyOTkwNjQ1LCAyNzAuNzQ3ODQ1MjM1ODM2MTcsIDI2MS4yMDkzMzY3NjQxOTcyLCAyNDkuOTY1NDI1MjA5MDkzNjQsIDIzNi45OTYwODA4NDE3NDY1NiwgMjIzLjgyMjE4ODMwMjU3MjMsIDIxMS42MDIyMzAxOTM5NTMzMiwgMjAwLjU3Njg4NDg1MTY3NjUsIDE5MC41OTQ5NzcwNDMxMDUzMywgMTgxLjU4NjIyMjIwNDI1NTUzLCAxNzMuNDE4MDQxNzE4Nzc0NzMsIDE2NS43MzA3MDQ1NzY4OTE4NCwgMTU4LjQ4MjI5NTMyNDg2NTAyLCAxNTEuNjk5NTg5MDg1MzM3ODYsIDE0NS40NTE4MTQ5NDI5MDg2NywgMTM5LjU4NDA3NTMzMzM1MzIsIDEzMy45NTkxODY4MzI4Njg3NywgMTI4LjU3MzUxMzA2ODM0MDUsIDEyMy41MTE2ODQ3MzA1NTI0LCAxMTguNzIxNzkwNTIxMTI0MTMsIDExMy44MDQ0MDc3MTY2NDgyOSwgMTA4LjYwODM1NTg2NDcxNzEzLCAxMDMuMjQxMzg2NjgzMDIxNDUsIDk3Ljc2NTI0NjgyMjU0MDA4LCA5Mi4zMzM3MTQxNjc3MjA4MSwgODcuMTk3NDkyMjAyMTk5MDQsIDgyLjQyODMxMDQ2NDc4ODMyLCA3Ny45Nzc5MjUyNzYzNzA4OCwgNzMuODEwMDcxNTY1NjgzNjMsIDY5Ljg5MTk0NDMyNjg0OSwgNjYuMTk5MzM4MTkxNjMwNCwgNjIuODE0MDY4Mjk4NzQ1Njk2LCA1OS43NzUwOTExMzk3MjA2MywgNTcuMDUxMDcyNjc2ODk3MTUsIDU0LjYxNDMxOTc2NDU2NTM0NCwgNTIuNDQxMzM3NjgzNjU1NjYsIDUwLjUxMTUyNzYyMjUyMDkyLCA0OC44MDY4ODUwNDEwMjEyMiwgNDcuMzA5MjE5ODg4NjkxNjE1LCA0NS45ODU1MTU2NDIxNDYxNywgNDQuNzQxNDAwNjkzNDQ3MDQsIDQzLjU2MjcwOTkyODYwOTE2NiwgNDIuNDQ3OTkwOTkzNDI2OTksIDQxLjM5NTQ1MDExNjg4MzUsIDQwLjQwMzQzMDc2MDk2MTY4LCAzOS40NzA0MDYxMjgyMjcyNCwgMzguNTk0OTYwNzIwNjY3NCwgMzcuNzc1Nzc3NzI1ODY5OTQsIDM3LjAxMTYzMDk2NDg1NDUyNSwgMzYuMzAxMzgwMzgzNDY1NjU2LCAzNS42NDM5NTk0MzY0NjcxNSwgMzUuMDQzODYwODA3MzQ5ODk0XSwgIm9ic2pkIjogWzI0NTkxMzYuNDcwOTcxMzA2LCAyNDU5MTM3LjQ3MDk3MTMwNiwgMjQ1OTEzOC40NzA5NzEzMDYsIDI0NTkxMzkuNDcwOTcxMzA2LCAyNDU5MTQwLjQ3MDk3MTMwNiwgMjQ1OTE0MS40NzA5NzEzMDYsIDI0NTkxNDIuNDcwOTcxMzA2LCAyNDU5MTQzLjQ3MDk3MTMwNiwgMjQ1OTE0NC40NzA5NzEzMDYsIDI0NTkxNDUuNDcwOTcxMzA2LCAyNDU5MTQ2LjQ3MDk3MTMwNiwgMjQ1OTE0Ny40NzA5NzEzMDYsIDI0NTkxNDguNDcwOTcxMzA2LCAyNDU5MTQ5LjQ3MDk3MTMwNiwgMjQ1OTE1MC40NzA5NzEzMDYsIDI0NTkxNTEuNDcwOTcxMzA2LCAyNDU5MTUyLjQ3MDk3MTMwNiwgMjQ1OTE1My40NzA5NzEzMDYsIDI0NTkxNTQuNDcwOTcxMzA2LCAyNDU5MTU1LjQ3MDk3MTMwNiwgMjQ1OTE1Ni40NzA5NzEzMDYsIDI0NTkxNTcuNDcwOTcxMzA2LCAyNDU5MTU4LjQ3MDk3MTMwNiwgMjQ1OTE1OS40NzA5NzEzMDYsIDI0NTkxNjAuNDcwOTcxMzA2LCAyNDU5MTYxLjQ3MDk3MTMwNiwgMjQ1OTE2Mi40NzA5NzEzMDYsIDI0NTkxNjMuNDcwOTcxMzA2LCAyNDU5MTY0LjQ3MDk3MTMwNiwgMjQ1OTE2NS40NzA5NzEzMDYsIDI0NTkxNjYuNDcwOTcxMzA2LCAyNDU5MTY3LjQ3MDk3MTMwNiwgMjQ1OTE2OC40NzA5NzEzMDYsIDI0NTkxNjkuNDcwOTcxMzA2LCAyNDU5MTcwLjQ3MDk3MTMwNiwgMjQ1OTE3MS40NzA5NzEzMDYsIDI0NTkxNzIuNDcwOTcxMzA2LCAyNDU5MTczLjQ3MDk3MTMwNiwgMjQ1OTE3NC40NzA5NzEzMDYsIDI0NTkxNzUuNDcwOTcxMzA2LCAyNDU5MTc2LjQ3MDk3MTMwNiwgMjQ1OTE3Ny40NzA5NzEzMDYsIDI0NTkxNzguNDcwOTcxMzA2LCAyNDU5MTc5LjQ3MDk3MTMwNiwgMjQ1OTE4MC40NzA5NzEzMDYsIDI0NTkxODEuNDcwOTcxMzA2LCAyNDU5MTgyLjQ3MDk3MTMwNiwgMjQ1OTE4My40NzA5NzEzMDYsIDI0NTkxODQuNDcwOTcxMzA2LCAyNDU5MTg1LjQ3MDk3MTMwNiwgMjQ1OTE4Ni40NzA5NzEzMDYsIDI0NTkxODcuNDcwOTcxMzA2LCAyNDU5MTg4LjQ3MDk3MTMwNiwgMjQ1OTE4OS40NzA5NzEzMDYsIDI0NTkxOTAuNDcwOTcxMzA2LCAyNDU5MTkxLjQ3MDk3MTMwNiwgMjQ1OTE5Mi40NzA5NzEzMDYsIDI0NTkxOTMuNDcwOTcxMzA2LCAyNDU5MTk0LjQ3MDk3MTMwNiwgMjQ1OTE5NS40NzA5NzEzMDYsIDI0NTkxOTYuNDcwOTcxMzA2LCAyNDU5MTk3LjQ3MDk3MTMwNiwgMjQ1OTE5OC40NzA5NzEzMDYsIDI0NTkxOTkuNDcwOTcxMzA2LCAyNDU5MjAwLjQ3MDk3MTMwNiwgMjQ1OTIwMS40NzA5NzEzMDYsIDI0NTkyMDIuNDcwOTcxMzA2LCAyNDU5MjAzLjQ3MDk3MTMwNiwgMjQ1OTIwNC40NzA5NzEzMDYsIDI0NTkyMDUuNDcwOTcxMzA2LCAyNDU5MjA2LjQ3MDk3MTMwNiwgMjQ1OTIwNy40NzA5NzEzMDYsIDI0NTkyMDguNDcwOTcxMzA2LCAyNDU5MjA5LjQ3MDk3MTMwNiwgMjQ1OTIxMC40NzA5NzEzMDYsIDI0NTkyMTEuNDcwOTcxMzA2LCAyNDU5MjEyLjQ3MDk3MTMwNiwgMjQ1OTIxMy40NzA5NzEzMDYsIDI0NTkyMTQuNDcwOTcxMzA2XX19fQ==",
        "name": "ampel_test.json",
    }
    # note: the attachment_bytes is base64 encoded. The values are a json with a fit to a lightcurve: {"timestamp": "2020-11-04T12:00:03", "run": 1839, "duration": 0.146, "result": {"model": "salt2", "fit_lc_parameters": {"bounds": {"c": [-2, 5], "x1": [-5, 5], "z": [0, 0.2]}}, "fit_acceptable": false, "plot_info": "salt2 chisq 20.29 ndof 1 ok fit False", "model_analysis": {"has_premax_data": true, "has_postmax_data": false, "x1_in_range": true, "_x1_range": [-4, 4], "c_ok": true, "_c_range": [-1, 2]}, "fit_results": {"z": 0.11743956051701065, "t0": 2459158.8197625163, "x0": 0.0006085587726229467, "x1": -0.8735839568199673, "c": -0.05985581166006315, "mwebv": 0.09956195603903112, "mwr_v": 3.1, "z.err": 0.021552540312395424, "t0.err": 0.9573493564967066, "x0.err": 6.746016946789949e-05, "x1.err": 0.6478509759869966, "c.err": 0.13441303639641355}, "sncosmo_info": {"success": true, "chisq": 20.294017910112313, "ndof": 1, "chisqdof": 20.294017910112313}, "flux_dict": {"ztfg": [0.0, -0.04260585575047336, -0.15976361246431942, -0.5059839853552485, -0.10597904547829083, 3.822308947484571, 12.196754867100147, 23.88354491353415, 38.22323282037752, 55.01546727827308, 74.34254141634922, 96.32745393316009, 121.23085521718683, 149.67197334583886, 178.58713367255027, 205.07205565878846, 228.055316068424, 247.35232398087857, 262.6092519634573, 273.960191191851, 282.016391751773, 286.37262876586163, 286.68870101813445, 283.5545671173481, 277.6926455246088, 269.4835459846133, 259.1014121912208, 246.96912944976515, 233.89916873691928, 220.13227246260834, 205.71668739341314, 190.59715200394385, 175.55384144022622, 161.16599396445432, 147.51051782262417, 134.44622046218694, 121.89425017001439, 109.90492674308672, 98.85858205599014, 88.82224924498806, 79.85546579979393, 72.0957233314672, 65.30282339443757, 59.253128203636344, 53.92626603229452, 49.41979031775328, 45.67854825903064, 42.31292073534097, 39.13504249266131, 36.1755465721297, 33.42898795818345, 30.928719726233187, 28.75228186158564, 26.902478590030096, 25.33397834831236, 24.011056239382935, 22.903882222640554, 21.985521103960558, 21.183615798259172, 20.452263069130467, 19.784648140823755, 19.175559755403427, 18.62037487657529, 18.115085014172315, 17.65627039976832, 17.24032085612599, 16.859113035014577, 16.486188766741698, 16.118940802977047, 15.758473743647862, 15.405745704001246, 15.061723334246043, 14.727381022979804, 14.40369531565953, 14.091639911177353, 13.792181144905058, 13.506273869935807, 13.234868483767539, 12.981573318789627], "ztfr": [0.0, 0.2090292759377349, 0.7887464988107039, 1.7225720490024614, 3.6929293270041432, 8.790715650854805, 17.632454021162335, 29.250018351092617, 43.06962940203071, 58.82721079098557, 76.48663042438139, 96.19948398810972, 118.2043531796085, 143.00763850651066, 168.31296079567204, 191.94315051545507, 213.1124920184503, 231.70586709452542, 247.4778402032156, 260.56639507687237, 271.4781846619027, 279.88995582585454, 285.53637206609505, 288.56043234810784, 289.2091803834655, 287.6502117554417, 284.0123913503557, 278.4012742990645, 270.74784523583617, 261.2093367641972, 249.96542520909364, 236.99608084174656, 223.8221883025723, 211.60223019395332, 200.5768848516765, 190.59497704310533, 181.58622220425553, 173.41804171877473, 165.73070457689184, 158.48229532486502, 151.69958908533786, 145.45181494290867, 139.5840753333532, 133.95918683286877, 128.5735130683405, 123.5116847305524, 118.72179052112413, 113.80440771664829, 108.60835586471713, 103.24138668302145, 97.76524682254008, 92.33371416772081, 87.19749220219904, 82.42831046478832, 77.97792527637088, 73.81007156568363, 69.891944326849, 66.1993381916304, 62.814068298745696, 59.77509113972063, 57.05107267689715, 54.614319764565344, 52.44133768365566, 50.51152762252092, 48.80688504102122, 47.309219888691615, 45.98551564214617, 44.74140069344704, 43.562709928609166, 42.44799099342699, 41.3954501168835, 40.40343076096168, 39.47040612822724, 38.5949607206674, 37.77577772586994, 37.011630964854525, 36.301380383465656, 35.64395943646715, 35.043860807349894], "obsjd": [2459136.470971306, 2459137.470971306, 2459138.470971306, 2459139.470971306, 2459140.470971306, 2459141.470971306, 2459142.470971306, 2459143.470971306, 2459144.470971306, 2459145.470971306, 2459146.470971306, 2459147.470971306, 2459148.470971306, 2459149.470971306, 2459150.470971306, 2459151.470971306, 2459152.470971306, 2459153.470971306, 2459154.470971306, 2459155.470971306, 2459156.470971306, 2459157.470971306, 2459158.470971306, 2459159.470971306, 2459160.470971306, 2459161.470971306, 2459162.470971306, 2459163.470971306, 2459164.470971306, 2459165.470971306, 2459166.470971306, 2459167.470971306, 2459168.470971306, 2459169.470971306, 2459170.470971306, 2459171.470971306, 2459172.470971306, 2459173.470971306, 2459174.470971306, 2459175.470971306, 2459176.470971306, 2459177.470971306, 2459178.470971306, 2459179.470971306, 2459180.470971306, 2459181.470971306, 2459182.470971306, 2459183.470971306, 2459184.470971306, 2459185.470971306, 2459186.470971306, 2459187.470971306, 2459188.470971306, 2459189.470971306, 2459190.470971306, 2459191.470971306, 2459192.470971306, 2459193.470971306, 2459194.470971306, 2459195.470971306, 2459196.470971306, 2459197.470971306, 2459198.470971306, 2459199.470971306, 2459200.470971306, 2459201.470971306, 2459202.470971306, 2459203.470971306, 2459204.470971306, 2459205.470971306, 2459206.470971306, 2459207.470971306, 2459208.470971306, 2459209.470971306, 2459210.470971306, 2459211.470971306, 2459212.470971306, 2459213.470971306, 2459214.470971306]}}}

    status, data = api(
        'POST',
        f'spectra/{spectrum_id}/comments',
        data={
<<<<<<< HEAD
            'text': 'Looks like Ia',
=======
            'text': comment_text,
>>>>>>> 6c2ca82d
            'group_ids': [public_group.id],
            "attachment": payload,
        },
        token=super_admin_token,
    )
    assert status == 200
    assert data['status'] == 'success'

    status, data = api(
        'GET',
        f'spectra/{spectrum_id}/comments/{data["data"]["comment_id"]}',
        token=super_admin_token,
    )
    assert status == 200
    assert data['status'] == 'success'
    assert data['data']['text'] == 'Looks like Ia'
    assert data['data']['attachment_bytes'] == payload['body']
    assert data['data']['attachment_name'] == payload['name']


def test_fetch_all_comments_on_obj(
    upload_data_token, comment_token, public_source, lris
):
    status, data = api(
        'POST',
        'spectrum',
        data={
            'obj_id': str(public_source.id),
            'observed_at': str(datetime.datetime.now()),
            'instrument_id': lris.id,
            'wavelengths': [664, 665, 666],
            'fluxes': [234.2, 232.1, 235.3],
            'group_ids': "all",
        },
        token=upload_data_token,
    )
    assert status == 200
    assert data['status'] == 'success'
    spectrum_id = data["data"]["id"]

    comment_text = str(uuid.uuid4())
    status, data = api(
        'POST',
        f'spectra/{spectrum_id}/comments',
        data={'text': comment_text},
        token=comment_token,
    )
    assert status == 200

    status, data = api('GET', f'spectra/{spectrum_id}/comments', token=comment_token)

    assert status == 200
    assert any([comment['text'] == comment_text for comment in data['data']])<|MERGE_RESOLUTION|>--- conflicted
+++ resolved
@@ -297,11 +297,7 @@
         'POST',
         f'spectra/{spectrum_id}/comments',
         data={
-<<<<<<< HEAD
             'text': 'Looks like Ia',
-=======
-            'text': comment_text,
->>>>>>> 6c2ca82d
             'group_ids': [public_group.id],
             "attachment": payload,
         },
