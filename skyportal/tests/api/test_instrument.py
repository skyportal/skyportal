import os
import pandas as pd
import time
from regions import Regions

import uuid
from skyportal.tests import api


def test_token_user_post_get_instrument(super_admin_token):
    name = str(uuid.uuid4())
    status, data = api(
        'POST',
        'telescope',
        data={
            'name': name,
            'nickname': name,
            'lat': 0.0,
            'lon': 0.0,
            'elevation': 0.0,
            'diameter': 10.0,
        },
        token=super_admin_token,
    )
    assert status == 200
    assert data['status'] == 'success'
    telescope_id = data['data']['id']

    fielddatafile = f'{os.path.dirname(__file__)}/../../../data/ZTF_Fields.csv'
    regionsdatafile = f'{os.path.dirname(__file__)}/../../../data/ZTF_Region.reg'

    instrument_name = str(uuid.uuid4())
    status, data = api(
        'POST',
        'instrument',
        data={
            'name': instrument_name,
            'type': 'imager',
            'band': 'NIR',
            'filters': ['f110w'],
            'telescope_id': telescope_id,
            'field_data': pd.read_csv(fielddatafile)[:5].to_dict(orient='list'),
            'field_region': Regions.read(regionsdatafile).serialize(format='ds9'),
        },
        token=super_admin_token,
    )
    assert status == 200
    assert data['status'] == 'success'
    instrument_id = data['data']['id']

    params = {'includeGeoJSON': True}

    # wait for the fields to populate
    nretries = 0
    fields_loaded = False
    while not fields_loaded and nretries < 5:
        try:
            status, data = api(
                'GET',
                f'instrument/{instrument_id}',
                params=params,
                token=super_admin_token,
            )
            assert status == 200
            assert data['status'] == 'success'
            assert data['data']['band'] == 'NIR'
            assert len(data['data']['fields']) == 5
            fields_loaded = True
        except AssertionError:
            nretries = nretries + 1
            time.sleep(3)

    params = {'includeGeoJSON': True}

    instrument_id = data['data']['id']
    status, data = api(
        'GET', f'instrument/{instrument_id}', params=params, token=super_admin_token
    )
    assert status == 200
    assert data['status'] == 'success'
    assert data['data']['band'] == 'NIR'

    assert len(data['data']['fields']) == 5

    assert any(
        [
            d['field_id'] == 1
            and d['contour']['features'][0]['geometry']['coordinates'][0][0]
            == [110.84791974982103, -87.01522999646508]
            for d in data['data']['fields']
        ]
    )

    params = {'includeGeoJSONSummary': True}

    instrument_id = data['data']['id']
    status, data = api(
        'GET', f'instrument/{instrument_id}', params=params, token=super_admin_token
    )
    assert status == 200
    assert data['status'] == 'success'
    assert data['data']['band'] == 'NIR'

    assert len(data['data']['fields']) == 5

    assert any(
        [
            d['field_id'] == 1
            and d['contour_summary']['features'][0]['geometry']['coordinates'][0]
            == [1.0238351746164418, -89.93777511600825]
            for d in data['data']['fields']
        ]
    )


def test_fetch_instrument_by_name(super_admin_token):
    tel_name = str(uuid.uuid4())
    status, data = api(
        'POST',
        'telescope',
        data={
            'name': tel_name,
            'nickname': tel_name,
            'lat': 0.0,
            'lon': 0.0,
            'elevation': 0.0,
            'diameter': 10.0,
        },
        token=super_admin_token,
    )
    assert status == 200
    assert data['status'] == 'success'
    telescope_id = data['data']['id']

    instrument_name = str(uuid.uuid4())
    status, data = api(
        'POST',
        'instrument',
        data={
            'name': instrument_name,
            'type': 'imager',
            'band': 'V',
            'telescope_id': telescope_id,
        },
        token=super_admin_token,
    )
    assert status == 200
    assert data['status'] == 'success'

    instrument_id = data['data']['id']
    status, data = api(
        'GET', f'instrument?name={instrument_name}', token=super_admin_token
    )
    assert status == 200
    assert data['status'] == 'success'
    assert len(data['data']) == 1
    assert data['data'][0]['band'] == 'V'
    assert data['data'][0]['id'] == instrument_id
    assert data['data'][0]['name'] == instrument_name


def test_token_user_update_instrument(
    super_admin_token, manage_sources_token, view_only_token
):
    name = str(uuid.uuid4())
    status, data = api(
        'POST',
        'telescope',
        data={
            'name': name,
            'nickname': name,
            'lat': 0.0,
            'lon': 0.0,
            'elevation': 0.0,
            'diameter': 10.0,
        },
        token=super_admin_token,
    )
    assert status == 200
    assert data['status'] == 'success'
    telescope_id = data['data']['id']

    instrument_name = str(uuid.uuid4())
    status, data = api(
        'POST',
        'instrument',
        data={
            'name': instrument_name,
            'type': 'imager',
            'band': 'NIR',
            'filters': ['f110w'],
            'telescope_id': telescope_id,
        },
        token=super_admin_token,
    )
    assert status == 200
    assert data['status'] == 'success'

    instrument_id = data['data']['id']
    status, data = api('GET', f'instrument/{instrument_id}', token=super_admin_token)
    assert status == 200
    assert data['status'] == 'success'
    assert data['data']['band'] == 'NIR'

    new_name = f'Gattini2_{uuid.uuid4()}'

    status, data = api(
        'PUT',
        f'instrument/{instrument_id}',
        data={
            'name': new_name,
            'type': 'imager',
            'band': 'NIR',
            'filters': ['f110w'],
            'telescope_id': telescope_id,
        },
        token=manage_sources_token,
    )
    assert status == 401
    assert data['status'] == 'error'

    status, data = api(
        'PUT',
        f'instrument/{instrument_id}',
        data={
            'name': new_name,
            'type': 'imager',
            'band': 'NIR',
            'filters': ['f110w'],
            'telescope_id': telescope_id,
        },
        token=super_admin_token,
    )
    assert status == 200
    assert data['status'] == 'success'

    status, data = api('GET', f'instrument/{instrument_id}', token=view_only_token)
    assert status == 200
    assert data['status'] == 'success'
    assert data['data']['name'] == new_name


def test_token_user_delete_instrument(super_admin_token, view_only_token):
    name = str(uuid.uuid4())
    status, data = api(
        'POST',
        'telescope',
        data={
            'name': name,
            'nickname': name,
            'lat': 0.0,
            'lon': 0.0,
            'elevation': 0.0,
            'diameter': 10.0,
        },
        token=super_admin_token,
    )
    assert status == 200
    assert data['status'] == 'success'
    telescope_id = data['data']['id']

    instrument_name = str(uuid.uuid4())
    status, data = api(
        'POST',
        'instrument',
        data={
            'name': instrument_name,
            'type': 'imager',
            'band': 'NIR',
            'filters': ['f110w'],
            'telescope_id': telescope_id,
        },
        token=super_admin_token,
    )

    assert status == 200
    assert data['status'] == 'success'
    instrument_id = data['data']['id']

    status, data = api('DELETE', f'instrument/{instrument_id}', token=super_admin_token)
    assert status == 200
    assert data['status'] == 'success'

    status, data = api('GET', f'instrument/{instrument_id}', token=view_only_token)
    assert status == 400


def test_post_instrument_fov(super_admin_token):
    telescope_name = str(uuid.uuid4())
    status, data = api(
        'POST',
        'telescope',
        data={
            'name': telescope_name,
            'nickname': telescope_name,
            'lat': 0.0,
            'lon': 0.0,
            'elevation': 0.0,
            'diameter': 10.0,
        },
        token=super_admin_token,
    )
    assert status == 200
    assert data['status'] == 'success'
    telescope_id = data['data']['id']

    instrument_name = str(uuid.uuid4())
    status, data = api(
        'POST',
        'instrument',
        data={
            'name': instrument_name,
            'type': 'imager',
            'band': 'NIR',
            'filters': ['f110w'],
            'telescope_id': telescope_id,
            'field_fov_type': 'circle',
            'field_fov_attributes': 3.0,
        },
        token=super_admin_token,
    )
    assert status == 200
    assert data['status'] == 'success'
    instrument_id = data['data']['id']

    params = {'includeRegion': True}

    # wait for the fields to populate
    nretries = 0
    fields_loaded = False
    while not fields_loaded and nretries < 5:
        try:
            status, data = api(
                'GET',
                f'instrument/{instrument_id}',
                token=super_admin_token,
                params=params,
            )
            assert status == 200
            assert data['status'] == 'success'
            assert data['data']['band'] == 'NIR'
            fields_loaded = True
        except AssertionError:
            nretries = nretries + 1
            time.sleep(3)

    assert status == 200
    assert data['status'] == 'success'

<<<<<<< HEAD
    assert (
        data['data']['region']
        == '# Region file format: DS9 astropy/regions\nfk5\ncircle(0.000006,0.000003,3.000000)\n'
    )


def test_token_user_post_sensitivity_data(super_admin_token):
    name = str(uuid.uuid4())
    status, data = api(
        'POST',
        'telescope',
        data={
            'name': name,
            'nickname': name,
            'lat': 0.0,
            'lon': 0.0,
            'elevation': 0.0,
            'diameter': 10.0,
        },
        token=super_admin_token,
    )
    assert status == 200
    assert data['status'] == 'success'
    telescope_id = data['data']['id']

    instrument_name = str(uuid.uuid4())
    status, data = api(
        'POST',
        'instrument',
        data={
            'name': instrument_name,
            'type': 'imager',
            'band': 'NIR',
            'filters': ['f110w'],
            'sensitivity_data': {
                'wrong_filter_name': {
                    'limiting_magnitude': 20.5,
                    'magsys': 'ab',
                    'exposure_time': 30,
                }
            },
            'telescope_id': telescope_id,
        },
        token=super_admin_token,
    )
    assert status == 400
    assert data['status'] == 'error'
    assert (
        data['message']
        == 'Filter names must be present in both sensitivity_data property and filters property'
    )
=======
    region_str = """# Region file format: DS9 astropy/regions
icrs
circle(0.00000000,0.00000000,3.00000000)"""

    assert data['data']['region'].strip() == region_str.strip()
>>>>>>> f1c6fa34
<|MERGE_RESOLUTION|>--- conflicted
+++ resolved
@@ -347,11 +347,11 @@
     assert status == 200
     assert data['status'] == 'success'
 
-<<<<<<< HEAD
-    assert (
-        data['data']['region']
-        == '# Region file format: DS9 astropy/regions\nfk5\ncircle(0.000006,0.000003,3.000000)\n'
-    )
+    region_str = """# Region file format: DS9 astropy/regions
+icrs
+circle(0.00000000,0.00000000,3.00000000)"""
+
+    assert data['data']['region'].strip() == region_str.strip()
 
 
 def test_token_user_post_sensitivity_data(super_admin_token):
@@ -398,11 +398,4 @@
     assert (
         data['message']
         == 'Filter names must be present in both sensitivity_data property and filters property'
-    )
-=======
-    region_str = """# Region file format: DS9 astropy/regions
-icrs
-circle(0.00000000,0.00000000,3.00000000)"""
-
-    assert data['data']['region'].strip() == region_str.strip()
->>>>>>> f1c6fa34
+    )