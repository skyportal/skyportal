from baselayer.app.env import load_env
from skyportal.tests import api
import numpy as np
import sncosmo
import math


_, cfg = load_env()


def test_token_user_post_get_photometry_data(
    upload_data_token, public_source, public_group, ztf_camera
):
    status, data = api(
        'POST',
        'photometry',
        data={
            'obj_id': str(public_source.id),
            'mjd': 58000.0,
            'instrument_id': ztf_camera.id,
            'flux': 12.24,
            'fluxerr': 0.031,
            'zp': 25.0,
            'magsys': 'ab',
            'filter': 'ztfg',
            'group_ids': [public_group.id],
        },
        token=upload_data_token,
    )
    assert status == 200
    assert data['status'] == 'success'

    photometry_id = data['data']['ids'][0]
    status, data = api(
        'GET', f'photometry/{photometry_id}?format=flux', token=upload_data_token
    )
    assert status == 200
    assert data['status'] == 'success'

    assert data['data']['ra'] is None
    assert data['data']['dec'] is None
    assert data['data']['ra_unc'] is None
    assert data['data']['dec_unc'] is None

    np.testing.assert_allclose(
        data['data']['flux'], 12.24 * 10 ** (-0.4 * (25.0 - 23.9))
    )


def test_token_user_post_put_photometry_data(
    upload_data_token, public_source, public_group, ztf_camera
):
    status, data = api(
        'POST',
        'photometry',
        data={
            'obj_id': str(public_source.id),
            'instrument_id': ztf_camera.id,
            "mjd": [59400, 59401, 59402],
            "mag": [19.2, 19.3, np.random.uniform(19, 20)],
            "magerr": [0.05, 0.06, np.random.uniform(0.01, 0.1)],
            "limiting_mag": [20.0, 20.1, 20.2],
            "magsys": ["ab", "ab", "ab"],
            "filter": ["ztfr", "ztfg", "ztfr"],
            "ra": [42.01, 42.01, 42.02],
            "dec": [42.02, 42.01, 42.03],
            "origin": [None, "lol", "lol"],
            'group_ids': [public_group.id],
        },
        token=upload_data_token,
    )
    assert status == 200
    assert data['status'] == 'success'
    ids = data["data"]["ids"]
    assert len(ids) == 3

    # POSTing photometry that contains the same first two points should fail:
    status, data = api(
        'POST',
        'photometry',
        data={
            'obj_id': str(public_source.id),
            'instrument_id': ztf_camera.id,
            "mjd": [59400, 59401, 59402],
            "mag": [19.2, 19.3, np.random.uniform(19, 20)],
            "magerr": [0.05, 0.06, np.random.uniform(0.01, 0.1)],
            "limiting_mag": [20.0, 20.1, 20.2],
            "magsys": ["ab", "ab", "ab"],
            "filter": ["ztfr", "ztfg", "ztfr"],
            "ra": [42.01, 42.01, 42.02],
            "dec": [42.02, 42.01, 42.03],
            "origin": [None, "lol", "lol"],
            'group_ids': [public_group.id],
        },
        token=upload_data_token,
    )
    assert status == 400
    assert data['status'] == 'error'

    # PUTing photometry that contains
    # the same first point, the second point with a different origin, and a new third point should succeed
    # only the last two points will be ingested
    status, data = api(
        'PUT',
        'photometry',
        data={
            'obj_id': str(public_source.id),
            'instrument_id': ztf_camera.id,
            "mjd": [59400, 59401, 59402],
            "mag": [19.2, 19.3, np.random.uniform(19, 20)],
            "magerr": [0.05, 0.06, np.random.uniform(0.01, 0.1)],
            "limiting_mag": [20.0, 20.1, 20.2],
            "magsys": ["ab", "ab", "ab"],
            "filter": ["ztfr", "ztfg", "ztfr"],
            "ra": [42.01, 42.01, 42.02],
            "dec": [42.02, 42.01, 42.03],
            "origin": [None, "omg", "lol"],
            'group_ids': [public_group.id],
        },
        token=upload_data_token,
    )
    assert status == 200
    assert data['status'] == 'success'
    new_ids = data["data"]["ids"]
    assert len(new_ids) == 3
    assert len(set(new_ids).intersection(set(ids))) == 1


def test_token_user_post_put_get_photometry_data(
    upload_data_token_two_groups, public_source, public_group, public_group2, ztf_camera
):
    status, data = api(
        'POST',
        'photometry',
        data={
            'obj_id': str(public_source.id),
            'instrument_id': ztf_camera.id,
            "mjd": [59400, 59401, 59402],
            "mag": [19.2, 19.3, np.random.uniform(19, 20)],
            "magerr": [0.05, 0.06, np.random.uniform(0.01, 0.1)],
            "limiting_mag": [20.0, 20.1, 20.2],
            "magsys": ["ab", "ab", "ab"],
            "filter": ["ztfr", "ztfg", "ztfr"],
            "ra": [42.01, 42.01, 42.02],
            "dec": [42.02, 42.01, 42.03],
            "origin": [None, "lol", "lol"],
            'group_ids': [public_group.id],
        },
        token=upload_data_token_two_groups,
    )
    assert status == 200
    assert data['status'] == 'success'
    ids = data["data"]["ids"]
    assert len(ids) == 3

    status, data = api(
        'GET', f'photometry/{ids[0]}?format=flux', token=upload_data_token_two_groups
    )
    assert status == 200
    assert data['status'] == 'success'
    group_ids = [g["id"] for g in data['data']['groups']]
    assert len(group_ids) == 1
    assert group_ids[0] == public_group.id

    # PUTing photometry that contains
    # the same first point, the second point with a different origin, and a new third point should succeed
    # only the last two points will be ingested
    status, data = api(
        'PUT',
        'photometry',
        data={
            'obj_id': str(public_source.id),
            'instrument_id': ztf_camera.id,
            "mjd": [59400, 59401],
            "mag": [19.2, 19.3],
            "magerr": [0.05, 0.06],
            "limiting_mag": [20.0, 20.1],
            "magsys": ["ab", "ab"],
            "filter": ["ztfr", "ztfg"],
            "ra": [42.01, 42.01],
            "dec": [42.02, 42.01],
            "origin": [None, "lol"],
            'group_ids': [public_group.id, public_group2.id],
        },
        token=upload_data_token_two_groups,
    )
    assert status == 200
    assert data['status'] == 'success'
    new_ids = data["data"]["ids"]
    assert len(new_ids) == 2
    assert len(set(new_ids).intersection(set(ids))) == 2

    status, data = api(
        'GET', f'photometry/{ids[0]}?format=flux', token=upload_data_token_two_groups
    )
    assert status == 200
    assert data['status'] == 'success'
    group_ids = [g["id"] for g in data['data']['groups']]
    assert len(group_ids) == 2
    assert group_ids == [public_group.id, public_group2.id]


def test_post_photometry_multiple_groups(
    upload_data_token_two_groups,
    public_source_two_groups,
    public_group,
    public_group2,
    ztf_camera,
):
    upload_data_token = upload_data_token_two_groups
    public_source = public_source_two_groups
    status, data = api(
        'POST',
        'photometry',
        data={
            'obj_id': str(public_source.id),
            'mjd': 58000.0,
            'instrument_id': ztf_camera.id,
            'flux': 12.24,
            'fluxerr': 0.031,
            'zp': 25.0,
            'magsys': 'ab',
            'filter': 'ztfg',
            'group_ids': [public_group.id, public_group2.id],
        },
        token=upload_data_token,
    )
    assert status == 200
    assert data['status'] == 'success'

    photometry_id = data['data']['ids'][0]
    status, data = api(
        'GET', f'photometry/{photometry_id}?format=flux', token=upload_data_token
    )
    assert status == 200
    assert data['status'] == 'success'

    assert data['data']['ra'] is None
    assert data['data']['dec'] is None
    assert data['data']['ra_unc'] is None
    assert data['data']['dec_unc'] is None

    assert len(data['data']['groups']) == 2

    np.testing.assert_allclose(
        data['data']['flux'], 12.24 * 10 ** (-0.4 * (25.0 - 23.9))
    )


def test_post_photometry_all_groups(
    upload_data_token_two_groups,
    super_admin_token,
    public_source_two_groups,
    public_group,
    public_group2,
    ztf_camera,
):
    upload_data_token = upload_data_token_two_groups
    public_source = public_source_two_groups
    status, data = api(
        'POST',
        'photometry',
        data={
            'obj_id': str(public_source.id),
            'mjd': 58000.0,
            'instrument_id': ztf_camera.id,
            'flux': 12.24,
            'fluxerr': 0.031,
            'zp': 25.0,
            'magsys': 'ab',
            'filter': 'ztfg',
            'group_ids': "all",
        },
        token=upload_data_token,
    )
    assert status == 200
    assert data['status'] == 'success'

    photometry_id = data['data']['ids'][0]
    status, data = api(
        'GET', f'photometry/{photometry_id}?format=flux', token=super_admin_token,
    )
    assert status == 200
    assert data['status'] == 'success'

    assert data['data']['ra'] is None
    assert data['data']['dec'] is None
    assert data['data']['ra_unc'] is None
    assert data['data']['dec_unc'] is None

    assert len(data['data']['groups']) == 1
    assert data['data']['groups'][0]['name'] == cfg['misc']['public_group_name']

    np.testing.assert_allclose(
        data['data']['flux'], 12.24 * 10 ** (-0.4 * (25.0 - 23.9))
    )


def test_retrieve_photometry_group_membership_posted_by_other(
    upload_data_token_two_groups,
    view_only_token,
    public_source_two_groups,
    public_group,
    public_group2,
    ztf_camera,
):
    upload_data_token = upload_data_token_two_groups
    public_source = public_source_two_groups
    status, data = api(
        'POST',
        'photometry',
        data={
            'obj_id': str(public_source.id),
            'mjd': 58000.0,
            'instrument_id': ztf_camera.id,
            'flux': 12.24,
            'fluxerr': 0.031,
            'zp': 25.0,
            'magsys': 'ab',
            'filter': 'ztfg',
            'group_ids': [public_group.id, public_group2.id],
        },
        token=upload_data_token,
    )
    assert status == 200
    assert data['status'] == 'success'

    photometry_id = data['data']['ids'][0]
    status, data = api(
        'GET', f'photometry/{photometry_id}?format=flux', token=view_only_token
    )
    assert status == 200
    assert data['status'] == 'success'

    assert data['data']['ra'] is None
    assert data['data']['dec'] is None
    assert data['data']['ra_unc'] is None
    assert data['data']['dec_unc'] is None

    np.testing.assert_allclose(
        data['data']['flux'], 12.24 * 10 ** (-0.4 * (25.0 - 23.9))
    )


def test_retrieve_photometry_error_group_membership_posted_by_other(
    upload_data_token_two_groups,
    view_only_token,
    public_source_two_groups,
    public_group,
    public_group2,
    ztf_camera,
):
    upload_data_token = upload_data_token_two_groups
    public_source = public_source_two_groups
    status, data = api(
        'POST',
        'photometry',
        data={
            'obj_id': str(public_source.id),
            'mjd': 58000.0,
            'instrument_id': ztf_camera.id,
            'flux': 12.24,
            'fluxerr': 0.031,
            'zp': 25.0,
            'magsys': 'ab',
            'filter': 'ztfg',
            'group_ids': [public_group2.id],
        },
        token=upload_data_token,
    )
    assert status == 200
    assert data['status'] == 'success'

    photometry_id = data['data']['ids'][0]
    status, data = api(
        'GET', f'photometry/{photometry_id}?format=flux', token=view_only_token
    )
    # `view_only_token only` belongs to `public_group`, not `public_group2`
    assert status == 400
    assert data['status'] == 'error'
    assert "Insufficient permissions" in data['message']


def test_cannot_post_photometry_no_groups(
    upload_data_token, public_source, public_group, ztf_camera
):
    status, data = api(
        'POST',
        'photometry',
        data={
            'obj_id': str(public_source.id),
            'mjd': 58000.0,
            'instrument_id': ztf_camera.id,
            'flux': 12.24,
            'fluxerr': 0.031,
            'zp': 25.0,
            'magsys': 'ab',
            'filter': 'ztfg',
        },
        token=upload_data_token,
    )
    assert status == 400
    assert data['status'] == 'error'
    assert "group_ids" in data["message"]


def test_cannot_post_photometry_empty_groups_list(
    upload_data_token, public_source, public_group, ztf_camera
):
    status, data = api(
        'POST',
        'photometry',
        data={
            'obj_id': str(public_source.id),
            'mjd': 58000.0,
            'instrument_id': ztf_camera.id,
            'flux': 12.24,
            'fluxerr': 0.031,
            'zp': 25.0,
            'magsys': 'ab',
            'filter': 'ztfg',
            'group_ids': [],
        },
        token=upload_data_token,
    )
    assert status == 400
    assert data['status'] == 'error'
    assert "Invalid group_ids field" in data["message"]


def test_token_user_post_mag_photometry_data_and_convert(
    upload_data_token, public_source, ztf_camera, public_group
):

    status, data = api(
        'POST',
        'photometry',
        data={
            'obj_id': str(public_source.id),
            'mjd': 58000.0,
            'instrument_id': ztf_camera.id,
            'mag': 21.0,
            'magerr': 0.2,
            'limiting_mag': 22.3,
            'magsys': 'vega',
            'filter': 'ztfg',
            'group_ids': [public_group.id],
        },
        token=upload_data_token,
    )
    assert status == 200
    assert data['status'] == 'success'

    photometry_id = data['data']['ids'][0]
    status, data = api(
        'GET', f'photometry/{photometry_id}?format=flux', token=upload_data_token
    )
    assert status == 200
    assert data['status'] == 'success'

    ab = sncosmo.get_magsystem('ab')
    vega = sncosmo.get_magsystem('vega')
    correction = 2.5 * np.log10(vega.zpbandflux('ztfg') / ab.zpbandflux('ztfg'))

    np.testing.assert_allclose(
        data['data']['flux'], 10 ** (-0.4 * (21.0 - correction - 23.9))
    )

    np.testing.assert_allclose(
        data['data']['fluxerr'], 0.2 / (2.5 / np.log(10)) * data['data']['flux']
    )

    status, data = api('GET', f'photometry/{photometry_id}', token=upload_data_token)
    assert status == 200
    assert data['status'] == 'success'

    np.testing.assert_allclose(data['data']['mag'], 21.0 - correction)

    np.testing.assert_allclose(data['data']['magerr'], 0.2)


def test_token_user_post_and_get_different_systems_mag(
    upload_data_token, public_source, ztf_camera, public_group
):

    status, data = api(
        'POST',
        'photometry',
        data={
            'obj_id': str(public_source.id),
            'mjd': 58000.0,
            'instrument_id': ztf_camera.id,
            'mag': 21.0,
            'magerr': 0.2,
            'limiting_mag': 22.3,
            'magsys': 'vega',
            'filter': 'ztfg',
            'group_ids': [public_group.id],
        },
        token=upload_data_token,
    )
    assert status == 200
    assert data['status'] == 'success'

    photometry_id = data['data']['ids'][0]
    status, data = api(
        'GET',
        f'photometry/{photometry_id}?format=mag&magsys=vega',
        token=upload_data_token,
    )
    assert status == 200
    assert data['status'] == 'success'
    assert data['data']['magsys'] == 'vega'

    ab = sncosmo.get_magsystem('ab')
    vega = sncosmo.get_magsystem('vega')
    correction = 2.5 * np.log10(vega.zpbandflux('ztfg') / ab.zpbandflux('ztfg'))

    np.testing.assert_allclose(data['data']['mag'], 21.0)
    np.testing.assert_allclose(data['data']['magerr'], 0.2)
    np.testing.assert_allclose(data['data']['limiting_mag'], 22.3)

    status, data = api(
        'GET',
        f'photometry/{photometry_id}?format=mag&magsys=ab',
        token=upload_data_token,
    )
    assert status == 200
    assert data['status'] == 'success'

    np.testing.assert_allclose(data['data']['mag'], 21.0 - correction)
    np.testing.assert_allclose(data['data']['magerr'], 0.2)
    np.testing.assert_allclose(data['data']['limiting_mag'], 22.3 - correction)


def test_token_user_post_and_get_different_systems_flux(
    upload_data_token, public_source, ztf_camera, public_group
):

    status, data = api(
        'POST',
        'photometry',
        data={
            'obj_id': str(public_source.id),
            'mjd': 58000.0,
            'instrument_id': ztf_camera.id,
            'mag': 21.0,
            'magerr': 0.2,
            'limiting_mag': 22.3,
            'magsys': 'vega',
            'filter': 'ztfg',
            'group_ids': [public_group.id],
        },
        token=upload_data_token,
    )
    assert status == 200
    assert data['status'] == 'success'

    photometry_id = data['data']['ids'][0]
    status, data = api(
        'GET',
        f'photometry/{photometry_id}?format=flux&magsys=vega',
        token=upload_data_token,
    )
    assert status == 200
    assert data['status'] == 'success'

    ab = sncosmo.get_magsystem('ab')
    vega = sncosmo.get_magsystem('vega')
    correction = 2.5 * np.log10(vega.zpbandflux('ztfg') / ab.zpbandflux('ztfg'))

    np.testing.assert_allclose(
        data['data']['flux'], 10 ** (-0.4 * (21 - correction - 23.9))
    )
    np.testing.assert_allclose(
        data['data']['fluxerr'], 0.2 / (2.5 / np.log(10)) * data['data']['flux']
    )
    np.testing.assert_allclose(data['data']['zp'], 23.9 + correction)

    status, data = api(
        'GET',
        f'photometry/{photometry_id}?format=flux&magsys=ab',
        token=upload_data_token,
    )
    assert status == 200
    assert data['status'] == 'success'

    np.testing.assert_allclose(
        data['data']['flux'], 10 ** (-0.4 * (21 - correction - 23.9))
    )
    np.testing.assert_allclose(
        data['data']['fluxerr'], 0.2 / (2.5 / np.log(10)) * data['data']['flux']
    )
    np.testing.assert_allclose(data['data']['zp'], 23.9)


def test_token_user_mixed_photometry_post(
    upload_data_token, public_source, ztf_camera, public_group
):

    status, data = api(
        'POST',
        'photometry',
        data={
            'obj_id': str(public_source.id),
            'mjd': 58000.0,
            'instrument_id': ztf_camera.id,
            'mag': 21.0,
            'magerr': [0.2, 0.1],
            'limiting_mag': 22.3,
            'magsys': 'ab',
            'filter': 'ztfg',
            'group_ids': [public_group.id],
        },
        token=upload_data_token,
    )
    assert status == 200
    assert data['status'] == 'success'

    photometry_id = data['data']['ids'][1]
    status, data = api(
        'GET', f'photometry/{photometry_id}?format=flux', token=upload_data_token
    )
    assert status == 200
    assert data['status'] == 'success'

    np.testing.assert_allclose(data['data']['flux'], 10 ** (-0.4 * (21.0 - 23.9)))

    np.testing.assert_allclose(
        data['data']['fluxerr'], 0.1 / (2.5 / np.log(10)) * data['data']['flux']
    )

    # should fail as len(mag) != len(magerr)
    status, data = api(
        'POST',
        'photometry',
        data={
            'obj_id': str(public_source.id),
            'mjd': 58000.0,
            'instrument_id': ztf_camera.id,
            'mag': [21.0],
            'magerr': [0.2, 0.1],
            'limiting_mag': 22.3,
            'magsys': 'ab',
            'filter': 'ztfg',
            'group_ids': [public_group.id],
        },
        token=upload_data_token,
    )
    assert status == 400
    assert data['status'] == 'error'


def test_token_user_mixed_mag_none_photometry_post(
    upload_data_token, public_source, ztf_camera, public_group
):

    status, data = api(
        'POST',
        'photometry',
        data={
            'obj_id': str(public_source.id),
            'mjd': 58000.0,
            'instrument_id': ztf_camera.id,
            'mag': None,
            'magerr': [0.2, 0.1],
            'limiting_mag': 22.3,
            'magsys': 'ab',
            'filter': 'ztfg',
            'group_ids': [public_group.id],
        },
        token=upload_data_token,
    )
    assert status == 400
    assert data['status'] == 'error'

    status, data = api(
        'POST',
        'photometry',
        data={
            'obj_id': str(public_source.id),
            'mjd': 58000.0,
            'instrument_id': ztf_camera.id,
            'mag': [21.3, None],
            'magerr': [0.2, 0.1],
            'limiting_mag': 22.3,
            'magsys': 'ab',
            'filter': 'ztfg',
            'group_ids': [public_group.id],
        },
        token=upload_data_token,
    )
    assert status == 400
    assert data['status'] == 'error'

    status, data = api(
        'POST',
        'photometry',
        data={
            'obj_id': str(public_source.id),
            'mjd': 58000.0,
            'instrument_id': ztf_camera.id,
            'mag': [21.3, None],
            'magerr': [None, 0.1],
            'limiting_mag': 22.3,
            'magsys': 'ab',
            'filter': 'ztfg',
            'group_ids': [public_group.id],
        },
        token=upload_data_token,
    )
    assert status == 400
    assert data['status'] == 'error'


def test_token_user_post_photometry_limits(
    upload_data_token, public_source, ztf_camera, public_group
):

    status, data = api(
        'POST',
        'photometry',
        data={
            'obj_id': str(public_source.id),
            'mjd': 58000.0,
            'instrument_id': ztf_camera.id,
            'mag': None,
            'magerr': None,
            'limiting_mag': 22.3,
            'magsys': 'ab',
            'filter': 'ztfg',
            'group_ids': [public_group.id],
        },
        token=upload_data_token,
    )
    assert status == 200
    assert data['status'] == 'success'

    photometry_id = data['data']['ids'][0]
    status, data = api(
        'GET', f'photometry/{photometry_id}?format=flux', token=upload_data_token
    )
    assert status == 200
    assert data['status'] == 'success'

    assert data['data']['flux'] is None
    np.testing.assert_allclose(
        data['data']['fluxerr'], 10 ** (-0.4 * (22.3 - 23.9)) / 5
    )

    status, data = api(
        'POST',
        'photometry',
        data={
            'obj_id': str(public_source.id),
            'mjd': 58000.0,
            'instrument_id': ztf_camera.id,
            'flux': None,
            'fluxerr': 0.031,
            'zp': 25.0,
            'magsys': 'ab',
            'filter': 'ztfg',
            'group_ids': [public_group.id],
        },
        token=upload_data_token,
    )
    assert status == 200
    assert data['status'] == 'success'

    photometry_id = data['data']['ids'][0]
    status, data = api(
        'GET', f'photometry/{photometry_id}?format=flux', token=upload_data_token
    )
    assert status == 200
    assert data['status'] == 'success'

    assert data['data']['flux'] is None
    np.testing.assert_allclose(
        data['data']['fluxerr'], 0.031 * 10 ** (-0.4 * (25.0 - 23.9))
    )


def test_token_user_post_invalid_filter(
    upload_data_token, public_source, ztf_camera, public_group
):

    status, data = api(
        'POST',
        'photometry',
        data={
            'obj_id': str(public_source.id),
            'mjd': 58000.0,
            'instrument_id': ztf_camera.id,
            'mag': None,
            'magerr': None,
            'limiting_mag': 22.3,
            'magsys': 'ab',
            'filter': 'bessellv',
            'group_ids': [public_group.id],
        },
        token=upload_data_token,
    )
    assert status == 400
    assert data['status'] == 'error'


def test_token_user_post_photometry_data_series(
    upload_data_token, public_source, ztf_camera, public_group
):
    # valid request
    status, data = api(
        'POST',
        'photometry',
        data={
            'obj_id': str(public_source.id),
            'mjd': [58000.0, 58001.0, 58002.0],
            'instrument_id': ztf_camera.id,
            'flux': [12.24, 15.24, 12.24],
            'fluxerr': [0.031, 0.029, 0.030],
            'filter': ['ztfg', 'ztfg', 'ztfg'],
            'zp': [25.0, 30.0, 21.2],
            'magsys': ['ab', 'ab', 'ab'],
            'ra': 264.1947917,
            'dec': [50.5478333, 50.5478333 + 0.00001, 50.5478333],
            'dec_unc': 0.2,
            'group_ids': [public_group.id],
        },
        token=upload_data_token,
    )
    assert status == 200
    assert data['status'] == 'success'
    assert len(data['data']['ids']) == 3

    photometry_id = data['data']['ids'][1]
    status, data = api(
        'GET', f'photometry/{photometry_id}?format=flux', token=upload_data_token
    )
    assert status == 200
    assert data['status'] == 'success'
    assert np.allclose(data['data']['flux'], 15.24 * 10 ** (-0.4 * (30 - 23.9)))

    assert np.allclose(data['data']['dec'], 50.5478333 + 0.00001)

    assert np.allclose(data['data']['dec_unc'], 0.2)
    assert data['data']['ra_unc'] is None

    # invalid request
    status, data = api(
        'POST',
        'photometry',
        data=[
            {
                'obj_id': str(public_source.id),
                'mjd': 58000,
                'instrument_id': ztf_camera.id,
                'flux': 12.24,
                'fluxerr': 0.031,
                'filter': 'ztfg',
                'zp': 25.0,
                'magsys': 'ab',
                'group_ids': [public_group.id],
            },
            {
                'obj_id': str(public_source.id),
                'mjd': 58001,
                'instrument_id': ztf_camera.id,
                'flux': 15.24,
                'fluxerr': 0.031,
                'filter': 'ztfg',
                'zp': 30.0,
                'magsys': 'ab',
                'group_ids': [public_group.id],
            },
            {
                'obj_id': str(public_source.id),
                'mjd': 58002,
                'instrument_id': ztf_camera.id,
                'flux': 12.24,
                'fluxerr': 0.031,
                'filter': 'ztfg',
                'zp': 21.2,
                'magsys': 'vega',
                'group_ids': [public_group.id],
            },
        ],
        token=upload_data_token,
    )

    assert status == 400
    assert data['status'] == 'error'


def test_post_photometry_no_access_token(
    view_only_token, public_source, ztf_camera, public_group
):
    status, data = api(
        'POST',
        'photometry',
        data={
            'obj_id': str(public_source.id),
            'mjd': 58000.0,
            'instrument_id': ztf_camera.id,
            'flux': 12.24,
            'fluxerr': 0.031,
            'zp': 25.0,
            'magsys': 'ab',
            'filter': 'ztfg',
            'group_ids': [public_group.id],
        },
        token=view_only_token,
    )
    assert status == 400
    assert data['status'] == 'error'


def test_token_user_update_photometry(
    upload_data_token, public_source, ztf_camera, public_group
):
    status, data = api(
        'POST',
        'photometry',
        data={
            'obj_id': str(public_source.id),
            'mjd': 58000.0,
            'instrument_id': ztf_camera.id,
            'flux': 12.24,
            'fluxerr': 0.031,
            'zp': 25.0,
            'magsys': 'ab',
            'filter': 'ztfi',
            'group_ids': [public_group.id],
        },
        token=upload_data_token,
    )
    assert status == 200
    assert data['status'] == 'success'

    photometry_id = data['data']['ids'][0]
    status, data = api(
        'GET', f'photometry/{photometry_id}?format=flux', token=upload_data_token
    )
    assert status == 200
    assert data['status'] == 'success'
    np.testing.assert_allclose(data['data']['flux'], 12.24 * 10 ** (-0.4 * (25 - 23.9)))

    status, data = api(
        'PATCH',
        f'photometry/{photometry_id}',
        data={
            'obj_id': str(public_source.id),
            'flux': 11.0,
            'mjd': 58000.0,
            'instrument_id': ztf_camera.id,
            'fluxerr': 0.031,
            'zp': 25.0,
            'magsys': 'ab',
            'filter': 'ztfi',
        },
        token=upload_data_token,
    )
    assert status == 200
    assert data['status'] == 'success'

    status, data = api(
        'GET', f'photometry/{photometry_id}?format=flux', token=upload_data_token
    )
    np.testing.assert_allclose(data['data']['flux'], 11.0 * 10 ** (-0.4 * (25 - 23.9)))


def test_token_user_cannot_update_unowned_photometry(
    upload_data_token, manage_sources_token, public_source, ztf_camera, public_group
):
    status, data = api(
        'POST',
        'photometry',
        data={
            'obj_id': str(public_source.id),
            'mjd': 58000.0,
            'instrument_id': ztf_camera.id,
            'flux': 12.24,
            'fluxerr': 0.031,
            'zp': 25.0,
            'magsys': 'ab',
            'filter': 'ztfi',
            'group_ids': [public_group.id],
        },
        token=upload_data_token,
    )
    assert status == 200
    assert data['status'] == 'success'

    photometry_id = data['data']['ids'][0]
    status, data = api(
        'GET', f'photometry/{photometry_id}?format=flux', token=upload_data_token
    )
    assert status == 200
    assert data['status'] == 'success'
    np.testing.assert_allclose(data['data']['flux'], 12.24 * 10 ** (-0.4 * (25 - 23.9)))

    status, data = api(
        'PATCH',
        f'photometry/{photometry_id}',
        data={
            'obj_id': str(public_source.id),
            'flux': 11.0,
            'mjd': 58000.0,
            'instrument_id': ztf_camera.id,
            'fluxerr': 0.031,
            'zp': 25.0,
            'magsys': 'ab',
            'filter': 'ztfi',
        },
        token=manage_sources_token,
    )
    assert status == 400


def test_token_user_update_photometry_groups(
    upload_data_token_two_groups,
    manage_sources_token_two_groups,
    public_source_two_groups,
    ztf_camera,
    public_group,
    public_group2,
    view_only_token,
):
    upload_data_token = upload_data_token_two_groups
    public_source = public_source_two_groups

    status, data = api(
        'POST',
        'photometry',
        data={
            'obj_id': str(public_source.id),
            'mjd': 58000.0,
            'instrument_id': ztf_camera.id,
            'flux': 12.24,
            'fluxerr': 0.031,
            'zp': 25.0,
            'magsys': 'ab',
            'filter': 'ztfi',
            'group_ids': [public_group.id, public_group2.id],
        },
        token=upload_data_token,
    )
    assert status == 200
    assert data['status'] == 'success'

    photometry_id = data['data']['ids'][0]
    status, data = api(
        'GET', f'photometry/{photometry_id}?format=flux', token=view_only_token
    )
    assert status == 200
    assert data['status'] == 'success'

    status, data = api(
        'PATCH',
        f'photometry/{photometry_id}',
        data={
            'obj_id': str(public_source.id),
            'flux': 11.0,
            'mjd': 58000.0,
            'instrument_id': ztf_camera.id,
            'fluxerr': 0.031,
            'zp': 25.0,
            'magsys': 'ab',
            'filter': 'ztfi',
            'group_ids': [public_group2.id],
        },
        token=upload_data_token,
    )
    assert status == 200
    assert data['status'] == 'success'

    status, data = api(
        'GET', f'photometry/{photometry_id}?format=flux', token=view_only_token
    )
    assert status == 400
    assert data['status'] == 'error'
    assert "Insufficient permissions" in data["message"]


def test_user_can_delete_owned_photometry_data(
    upload_data_token, public_source, ztf_camera, public_group
):
    status, data = api(
        'POST',
        'photometry',
        data={
            'obj_id': str(public_source.id),
            'mjd': 58000.0,
            'instrument_id': ztf_camera.id,
            'flux': 12.24,
            'fluxerr': 0.031,
            'zp': 25.0,
            'magsys': 'ab',
            'filter': 'ztfi',
            'group_ids': [public_group.id],
        },
        token=upload_data_token,
    )
    assert status == 200
    assert data['status'] == 'success'

    photometry_id = data['data']['ids'][0]
    status, data = api(
        'GET', f'photometry/{photometry_id}?format=flux', token=upload_data_token
    )
    assert status == 200
    assert data['status'] == 'success'
    np.testing.assert_allclose(data['data']['flux'], 12.24 * 10 ** (-0.4 * (25 - 23.9)))

    status, data = api('DELETE', f'photometry/{photometry_id}', token=upload_data_token)
    assert status == 200

    status, data = api(
        'GET', f'photometry/{photometry_id}?format=flux', token=upload_data_token
    )
    assert status == 400


def test_user_cannot_delete_unowned_photometry_data(
    upload_data_token, manage_sources_token, public_source, ztf_camera, public_group
):
    status, data = api(
        'POST',
        'photometry',
        data={
            'obj_id': str(public_source.id),
            'mjd': 58000.0,
            'instrument_id': ztf_camera.id,
            'flux': 12.24,
            'fluxerr': 0.031,
            'zp': 25.0,
            'magsys': 'ab',
            'filter': 'ztfi',
            'group_ids': [public_group.id],
        },
        token=upload_data_token,
    )
    assert status == 200
    assert data['status'] == 'success'

    photometry_id = data['data']['ids'][0]
    status, data = api(
        'GET', f'photometry/{photometry_id}?format=flux', token=upload_data_token
    )
    assert status == 200
    assert data['status'] == 'success'
    np.testing.assert_allclose(data['data']['flux'], 12.24 * 10 ** (-0.4 * (25 - 23.9)))

    status, data = api(
        'DELETE', f'photometry/{photometry_id}', token=manage_sources_token
    )

    assert status == 400


def test_admin_can_delete_unowned_photometry_data(
    upload_data_token, super_admin_token, public_source, ztf_camera, public_group
):
    status, data = api(
        'POST',
        'photometry',
        data={
            'obj_id': str(public_source.id),
            'mjd': 58000.0,
            'instrument_id': ztf_camera.id,
            'flux': 12.24,
            'fluxerr': 0.031,
            'zp': 25.0,
            'magsys': 'ab',
            'filter': 'ztfi',
            'group_ids': [public_group.id],
        },
        token=upload_data_token,
    )
    assert status == 200
    assert data['status'] == 'success'

    photometry_id = data['data']['ids'][0]
    status, data = api(
        'GET', f'photometry/{photometry_id}?format=flux', token=upload_data_token
    )
    assert status == 200
    assert data['status'] == 'success'
    np.testing.assert_allclose(data['data']['flux'], 12.24 * 10 ** (-0.4 * (25 - 23.9)))

    status, data = api('DELETE', f'photometry/{photometry_id}', token=super_admin_token)
    assert status == 200

    status, data = api(
        'GET', f'photometry/{photometry_id}?format=flux', token=upload_data_token
    )
    assert status == 400


def test_token_user_retrieving_source_photometry_and_convert(
    view_only_token, public_source
):
    status, data = api(
        'GET',
        f'sources/{public_source.id}/photometry?format=flux&magsys=ab',
        token=view_only_token,
    )
    assert status == 200
    assert data['status'] == 'success'
    assert isinstance(data['data'], list)
    assert 'mjd' in data['data'][0]
    assert 'ra_unc' in data['data'][0]

    mag1_ab = -2.5 * np.log10(data['data'][0]['flux']) + data['data'][0]['zp']
    magerr1_ab = 2.5 / np.log(10) * data['data'][0]['fluxerr'] / data['data'][0]['flux']

    maglast_ab = -2.5 * np.log10(data['data'][-1]['flux']) + data['data'][-1]['zp']
    magerrlast_ab = (
        2.5 / np.log(10) * data['data'][-1]['fluxerr'] / data['data'][-1]['flux']
    )

    status, data = api(
        'GET',
        f'sources/{public_source.id}/photometry?format=mag&magsys=ab',
        token=view_only_token,
    )
    assert status == 200
    assert data['status'] == 'success'

    assert np.allclose(mag1_ab, data['data'][0]['mag'])
    assert np.allclose(magerr1_ab, data['data'][0]['magerr'])

    assert np.allclose(maglast_ab, data['data'][-1]['mag'])
    assert np.allclose(magerrlast_ab, data['data'][-1]['magerr'])

    status, data = api(
        'GET',
        f'sources/{public_source.id}/photometry?format=flux&magsys=vega',
        token=view_only_token,
    )

    mag1_vega = -2.5 * np.log10(data['data'][0]['flux']) + data['data'][0]['zp']
    magerr1_vega = (
        2.5 / np.log(10) * data['data'][0]['fluxerr'] / data['data'][0]['flux']
    )

    maglast_vega = -2.5 * np.log10(data['data'][-1]['flux']) + data['data'][-1]['zp']
    magerrlast_vega = (
        2.5 / np.log(10) * data['data'][-1]['fluxerr'] / data['data'][-1]['flux']
    )

    assert status == 200
    assert data['status'] == 'success'

    ab = sncosmo.get_magsystem('ab')
    vega = sncosmo.get_magsystem('vega')
    vega_to_ab = {
        filter: 2.5 * np.log10(ab.zpbandflux(filter) / vega.zpbandflux(filter))
        for filter in ['ztfg', 'ztfr', 'ztfi']
    }

    assert np.allclose(mag1_ab, mag1_vega + vega_to_ab[data['data'][0]['filter']])
    assert np.allclose(magerr1_ab, magerr1_vega)

    assert np.allclose(
        maglast_ab, maglast_vega + vega_to_ab[data['data'][-1]['filter']]
    )
    assert np.allclose(magerrlast_ab, magerrlast_vega)


def test_token_user_retrieve_null_photometry(
    upload_data_token, public_source, ztf_camera, public_group
):

    status, data = api(
        'POST',
        'photometry',
        data={
            'obj_id': str(public_source.id),
            'mjd': 58000.0,
            'instrument_id': ztf_camera.id,
            'mag': None,
            'magerr': None,
            'limiting_mag': 22.3,
            'magsys': 'ab',
            'filter': 'ztfg',
            'group_ids': [public_group.id],
        },
        token=upload_data_token,
    )
    assert status == 200
    assert data['status'] == 'success'

    photometry_id = data['data']['ids'][0]
    status, data = api(
        'GET', f'photometry/{photometry_id}?format=flux', token=upload_data_token
    )
    assert status == 200
    assert data['status'] == 'success'
    assert data['data']['flux'] is None

    np.testing.assert_allclose(
        data['data']['fluxerr'], 10 ** (-0.4 * (22.3 - 23.9)) / 5.0
    )

    status, data = api(
        'GET', f'photometry/{photometry_id}?format=mag', token=upload_data_token
    )
    assert status == 200
    assert data['status'] == 'success'
    assert data['data']['mag'] is None
    assert data['data']['magerr'] is None


def test_token_user_big_post(
    upload_data_token, public_source, ztf_camera, public_group
):

    status, data = api(
        'POST',
        'photometry',
        data={
            'obj_id': str(public_source.id),
            'mjd': [58000 + i for i in range(50000)],
            'instrument_id': ztf_camera.id,
            'mag': np.random.uniform(low=18, high=22, size=50000).tolist(),
            'magerr': np.random.uniform(low=0.1, high=0.3, size=50000).tolist(),
            'limiting_mag': 22.3,
            'magsys': 'ab',
            'filter': 'ztfg',
            'group_ids': [public_group.id],
        },
        token=upload_data_token,
    )
    assert status == 200
    assert data['status'] == 'success'


def test_token_user_get_range_photometry(
    upload_data_token, public_source, public_group, ztf_camera
):
    status, data = api(
        'POST',
        'photometry',
        data={
            'obj_id': str(public_source.id),
            'mjd': [58000.0, 58500.0, 59000.0],
            'instrument_id': ztf_camera.id,
            'flux': 12.24,
            'fluxerr': 0.031,
            'zp': 25.0,
            'magsys': 'ab',
            'filter': 'ztfg',
            'group_ids': [public_group.id],
        },
        token=upload_data_token,
    )
    assert status == 200
    assert data['status'] == 'success'

    status, data = api(
        'GET',
        f'photometry/range',
        token=upload_data_token,
        data={'instrument_ids': [ztf_camera.id], 'max_date': '2018-05-15T00:00:00'},
    )
    assert status == 200
    assert data['status'] == 'success'
    assert len(data['data']) == 1

    status, data = api(
        'GET',
        f'photometry/range?format=flux&magsys=vega',
        token=upload_data_token,
        data={'instrument_ids': [ztf_camera.id], 'max_date': '2019-02-01T00:00:00'},
    )
    assert status == 200
    assert data['status'] == 'success'
    assert len(data['data']) == 2


<<<<<<< HEAD
def test_reject_photometry_inf(
    upload_data_token, public_source, public_group, ztf_camera
=======
def test_owner_id_is_not_modifiable(
    upload_data_token,
    super_admin_token,
    super_admin_user,
    public_source,
    ztf_camera,
    public_group,
>>>>>>> 4107fe52
):
    status, data = api(
        'POST',
        'photometry',
        data={
            'obj_id': str(public_source.id),
<<<<<<< HEAD
            'mjd': [58000.0, 58500.0, 59000.0],
            'instrument_id': ztf_camera.id,
            'flux': math.inf,
            'fluxerr': math.inf,
            'zp': 25.0,
            'magsys': 'ab',
            'filter': 'ztfg',
=======
            'mjd': 58000.0,
            'instrument_id': ztf_camera.id,
            'flux': 12.24,
            'fluxerr': 0.031,
            'zp': 25.0,
            'magsys': 'ab',
            'filter': 'ztfi',
>>>>>>> 4107fe52
            'group_ids': [public_group.id],
        },
        token=upload_data_token,
    )
<<<<<<< HEAD

    assert status == 400
    assert data['status'] == 'error'

    status, data = api(
        'POST',
        'photometry',
        data={
            'obj_id': str(public_source.id),
            'mjd': 58000.0,
            'instrument_id': ztf_camera.id,
            'mag': math.inf,
            'magerr': math.inf,
            'limiting_mag': 22.3,
            'magsys': 'vega',
            'filter': 'ztfg',
            'group_ids': [public_group.id],
        },
        token=upload_data_token,
    )

    assert status == 400
    assert data['status'] == 'error'

    status, data = api(
        'POST',
        'photometry',
        data={
            'obj_id': str(public_source.id),
            'mjd': 58000.0,
            'instrument_id': ztf_camera.id,
            'mag': 2.0,
            'magerr': 23.0,
            'limiting_mag': math.inf,
            'magsys': 'vega',
            'filter': 'ztfg',
            'group_ids': [public_group.id],
        },
        token=upload_data_token,
    )

    assert status == 400
    assert data['status'] == 'error'

    status, data = api(
        'POST',
        'photometry',
        data={
            'obj_id': str(public_source.id),
            'mjd': 58000.0,
            'instrument_id': ztf_camera.id,
            'mag': None,
            'magerr': None,
            'limiting_mag': -math.inf,
            'magsys': 'vega',
            'filter': 'ztfg',
            'group_ids': [public_group.id],
        },
        token=upload_data_token,
    )

    assert status == 400
    assert data['status'] == 'error'

    status, data = api(
        'POST',
        'photometry',
        data={
            'obj_id': str(public_source.id),
            'mjd': [58000.0, 58500.0, 59000.0],
            'instrument_id': ztf_camera.id,
            'flux': None,
            'fluxerr': math.inf,
            'zp': 25.0,
            'magsys': 'ab',
            'filter': 'ztfg',
            'group_ids': [public_group.id],
        },
        token=upload_data_token,
    )

=======
    assert status == 200
    assert data['status'] == 'success'

    photometry_id = data['data']['ids'][0]
    status, data = api(
        'GET', f'photometry/{photometry_id}?format=flux', token=upload_data_token
    )
    assert status == 200
    assert data['status'] == 'success'
    np.testing.assert_allclose(data['data']['flux'], 12.24 * 10 ** (-0.4 * (25 - 23.9)))

    status, data = api(
        'PATCH',
        f'photometry/{photometry_id}',
        data={
            'obj_id': str(public_source.id),
            'flux': 11.0,
            'mjd': 58000.0,
            'instrument_id': ztf_camera.id,
            'fluxerr': 0.031,
            'zp': 25.0,
            'magsys': 'ab',
            'filter': 'ztfi',
            'owner_id': super_admin_user.id,
        },
        token=super_admin_token,
    )
>>>>>>> 4107fe52
    assert status == 400
    assert data['status'] == 'error'<|MERGE_RESOLUTION|>--- conflicted
+++ resolved
@@ -1377,25 +1377,14 @@
     assert len(data['data']) == 2
 
 
-<<<<<<< HEAD
 def test_reject_photometry_inf(
     upload_data_token, public_source, public_group, ztf_camera
-=======
-def test_owner_id_is_not_modifiable(
-    upload_data_token,
-    super_admin_token,
-    super_admin_user,
-    public_source,
-    ztf_camera,
-    public_group,
->>>>>>> 4107fe52
-):
-    status, data = api(
-        'POST',
-        'photometry',
-        data={
-            'obj_id': str(public_source.id),
-<<<<<<< HEAD
+):
+    status, data = api(
+        'POST',
+        'photometry',
+        data={
+            'obj_id': str(public_source.id),
             'mjd': [58000.0, 58500.0, 59000.0],
             'instrument_id': ztf_camera.id,
             'flux': math.inf,
@@ -1403,20 +1392,10 @@
             'zp': 25.0,
             'magsys': 'ab',
             'filter': 'ztfg',
-=======
-            'mjd': 58000.0,
-            'instrument_id': ztf_camera.id,
-            'flux': 12.24,
-            'fluxerr': 0.031,
-            'zp': 25.0,
-            'magsys': 'ab',
-            'filter': 'ztfi',
->>>>>>> 4107fe52
-            'group_ids': [public_group.id],
-        },
-        token=upload_data_token,
-    )
-<<<<<<< HEAD
+            'group_ids': [public_group.id],
+        },
+        token=upload_data_token,
+    )
 
     assert status == 400
     assert data['status'] == 'error'
@@ -1498,34 +1477,5 @@
         token=upload_data_token,
     )
 
-=======
-    assert status == 200
-    assert data['status'] == 'success'
-
-    photometry_id = data['data']['ids'][0]
-    status, data = api(
-        'GET', f'photometry/{photometry_id}?format=flux', token=upload_data_token
-    )
-    assert status == 200
-    assert data['status'] == 'success'
-    np.testing.assert_allclose(data['data']['flux'], 12.24 * 10 ** (-0.4 * (25 - 23.9)))
-
-    status, data = api(
-        'PATCH',
-        f'photometry/{photometry_id}',
-        data={
-            'obj_id': str(public_source.id),
-            'flux': 11.0,
-            'mjd': 58000.0,
-            'instrument_id': ztf_camera.id,
-            'fluxerr': 0.031,
-            'zp': 25.0,
-            'magsys': 'ab',
-            'filter': 'ztfi',
-            'owner_id': super_admin_user.id,
-        },
-        token=super_admin_token,
-    )
->>>>>>> 4107fe52
     assert status == 400
     assert data['status'] == 'error'