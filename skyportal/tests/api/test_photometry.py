from baselayer.app.env import load_env
from skyportal.tests import api
import numpy as np
import sncosmo
import math

from skyportal.models import DBSession, Token


_, cfg = load_env()


def test_token_user_post_get_photometry_data(
    upload_data_token, public_source, public_group, ztf_camera
):
    status, data = api(
        'POST',
        'photometry',
        data={
            'obj_id': str(public_source.id),
            'mjd': 58000.0,
            'instrument_id': ztf_camera.id,
            'flux': 12.24,
            'fluxerr': 0.031,
            'zp': 25.0,
            'magsys': 'ab',
            'filter': 'ztfg',
            'group_ids': [public_group.id],
        },
        token=upload_data_token,
    )
    assert status == 200
    assert data['status'] == 'success'

    photometry_id = data['data']['ids'][0]
    status, data = api(
        'GET', f'photometry/{photometry_id}?format=flux', token=upload_data_token
    )
    assert status == 200
    assert data['status'] == 'success'

    assert data['data']['ra'] is None
    assert data['data']['dec'] is None
    assert data['data']['ra_unc'] is None
    assert data['data']['dec_unc'] is None

    np.testing.assert_allclose(
        data['data']['flux'], 12.24 * 10 ** (-0.4 * (25.0 - 23.9))
    )


def test_token_user_post_put_photometry_data(
    upload_data_token, public_source, public_group, ztf_camera
):
    status, data = api(
        'POST',
        'photometry',
        data={
            'obj_id': str(public_source.id),
            'instrument_id': ztf_camera.id,
            "mjd": [59400, 59401, 59402],
            "mag": [19.2, 19.3, np.random.uniform(19, 20)],
            "magerr": [0.05, 0.06, np.random.uniform(0.01, 0.1)],
            "limiting_mag": [20.0, 20.1, 20.2],
            "magsys": ["ab", "ab", "ab"],
            "filter": ["ztfr", "ztfg", "ztfr"],
            "ra": [42.01, 42.01, 42.02],
            "dec": [42.02, 42.01, 42.03],
            "origin": [None, "lol", "lol"],
            'group_ids': [public_group.id],
        },
        token=upload_data_token,
    )
    assert status == 200
    assert data['status'] == 'success'
    ids = data["data"]["ids"]
    assert len(ids) == 3

    # POSTing photometry that contains the same first two points should fail:
    status, data = api(
        'POST',
        'photometry',
        data={
            'obj_id': str(public_source.id),
            'instrument_id': ztf_camera.id,
            "mjd": [59400, 59401, 59402],
            "mag": [19.2, 19.3, np.random.uniform(19, 20)],
            "magerr": [0.05, 0.06, np.random.uniform(0.01, 0.1)],
            "limiting_mag": [20.0, 20.1, 20.2],
            "magsys": ["ab", "ab", "ab"],
            "filter": ["ztfr", "ztfg", "ztfr"],
            "ra": [42.01, 42.01, 42.02],
            "dec": [42.02, 42.01, 42.03],
            "origin": [None, "lol", "lol"],
            'group_ids': [public_group.id],
        },
        token=upload_data_token,
    )
    assert status == 400
    assert data['status'] == 'error'

    # PUTing photometry that contains
    # the same first point, the second point with a different origin, and a new third point should succeed
    # only the last two points will be ingested
    status, data = api(
        'PUT',
        'photometry',
        data={
            'obj_id': str(public_source.id),
            'instrument_id': ztf_camera.id,
            "mjd": [59400, 59401, 59402],
            "mag": [19.2, 19.3, np.random.uniform(19, 20)],
            "magerr": [0.05, 0.06, np.random.uniform(0.01, 0.1)],
            "limiting_mag": [20.0, 20.1, 20.2],
            "magsys": ["ab", "ab", "ab"],
            "filter": ["ztfr", "ztfg", "ztfr"],
            "ra": [42.01, 42.01, 42.02],
            "dec": [42.02, 42.01, 42.03],
            "origin": [None, "omg", "lol"],
            'group_ids': [public_group.id],
        },
        token=upload_data_token,
    )
    assert status == 200
    assert data['status'] == 'success'
    new_ids = data["data"]["ids"]
    assert len(new_ids) == 3
    assert len(set(new_ids).intersection(set(ids))) == 1


def test_token_user_post_put_get_photometry_data(
    upload_data_token_two_groups, public_source, public_group, public_group2, ztf_camera
):
    status, data = api(
        'POST',
        'photometry',
        data={
            'obj_id': str(public_source.id),
            'instrument_id': ztf_camera.id,
            "mjd": [59400, 59401, 59402],
            "mag": [19.2, 19.3, np.random.uniform(19, 20)],
            "magerr": [0.05, 0.06, np.random.uniform(0.01, 0.1)],
            "limiting_mag": [20.0, 20.1, 20.2],
            "magsys": ["ab", "ab", "ab"],
            "filter": ["ztfr", "ztfg", "ztfr"],
            "ra": [42.01, 42.01, 42.02],
            "dec": [42.02, 42.01, 42.03],
            "origin": [None, "lol", "lol"],
            'group_ids': [public_group.id],
        },
        token=upload_data_token_two_groups,
    )
    assert status == 200
    assert data['status'] == 'success'
    ids = data["data"]["ids"]
    assert len(ids) == 3

    status, data = api(
        'GET', f'photometry/{ids[0]}?format=flux', token=upload_data_token_two_groups
    )
    assert status == 200
    assert data['status'] == 'success'
    group_ids = [g["id"] for g in data['data']['groups']]
    assert len(group_ids) == 2
    assert group_ids[0] == public_group.id

    # PUTing photometry that contains
    # the same first point, the second point with a different origin, and a new third point should succeed
    # only the last two points will be ingested
    status, data = api(
        'PUT',
        'photometry',
        data={
            'obj_id': str(public_source.id),
            'instrument_id': ztf_camera.id,
            "mjd": [59400, 59401],
            "mag": [19.2, 19.3],
            "magerr": [0.05, 0.06],
            "limiting_mag": [20.0, 20.1],
            "magsys": ["ab", "ab"],
            "filter": ["ztfr", "ztfg"],
            "ra": [42.01, 42.01],
            "dec": [42.02, 42.01],
            "origin": [None, "lol"],
            'group_ids': [public_group.id, public_group2.id],
        },
        token=upload_data_token_two_groups,
    )
    assert status == 200
    assert data['status'] == 'success'
    new_ids = data["data"]["ids"]
    assert len(new_ids) == 2
    assert len(set(new_ids).intersection(set(ids))) == 2

    status, data = api(
        'GET', f'photometry/{ids[0]}?format=flux', token=upload_data_token_two_groups
    )
    assert status == 200
    assert data['status'] == 'success'
    group_ids = [g["id"] for g in data['data']['groups']]
    assert len(group_ids) == 3

    token_object = (
        DBSession()
        .query(Token)
        .filter(Token.id == upload_data_token_two_groups)
        .first()
    )

    assert group_ids == [
        public_group.id,
        public_group2.id,
        token_object.created_by.single_user_group.id,
    ]


def test_post_photometry_multiple_groups(
    upload_data_token_two_groups,
    public_source_two_groups,
    public_group,
    public_group2,
    ztf_camera,
):
    upload_data_token = upload_data_token_two_groups
    public_source = public_source_two_groups
    status, data = api(
        'POST',
        'photometry',
        data={
            'obj_id': str(public_source.id),
            'mjd': 58000.0,
            'instrument_id': ztf_camera.id,
            'flux': 12.24,
            'fluxerr': 0.031,
            'zp': 25.0,
            'magsys': 'ab',
            'filter': 'ztfg',
            'group_ids': [public_group.id, public_group2.id],
        },
        token=upload_data_token,
    )
    assert status == 200
    assert data['status'] == 'success'

    photometry_id = data['data']['ids'][0]
    status, data = api(
        'GET', f'photometry/{photometry_id}?format=flux', token=upload_data_token
    )
    assert status == 200
    assert data['status'] == 'success'

    assert data['data']['ra'] is None
    assert data['data']['dec'] is None
    assert data['data']['ra_unc'] is None
    assert data['data']['dec_unc'] is None

    assert len(data['data']['groups']) == 3

    np.testing.assert_allclose(
        data['data']['flux'], 12.24 * 10 ** (-0.4 * (25.0 - 23.9))
    )


def test_post_photometry_all_groups(
    upload_data_token_two_groups,
    super_admin_token,
    public_source_two_groups,
    public_group,
    public_group2,
    ztf_camera,
):
    upload_data_token = upload_data_token_two_groups
    public_source = public_source_two_groups
    status, data = api(
        'POST',
        'photometry',
        data={
            'obj_id': str(public_source.id),
            'mjd': 58000.0,
            'instrument_id': ztf_camera.id,
            'flux': 12.24,
            'fluxerr': 0.031,
            'zp': 25.0,
            'magsys': 'ab',
            'filter': 'ztfg',
            'group_ids': "all",
        },
        token=upload_data_token,
    )
    assert status == 200
    assert data['status'] == 'success'

    photometry_id = data['data']['ids'][0]
    status, data = api(
        'GET', f'photometry/{photometry_id}?format=flux', token=super_admin_token,
    )
    assert status == 200
    assert data['status'] == 'success'

    assert data['data']['ra'] is None
    assert data['data']['dec'] is None
    assert data['data']['ra_unc'] is None
    assert data['data']['dec_unc'] is None

    assert len(data['data']['groups']) == 2
    assert data['data']['groups'][0]['name'] == cfg['misc']['public_group_name']

    np.testing.assert_allclose(
        data['data']['flux'], 12.24 * 10 ** (-0.4 * (25.0 - 23.9))
    )


def test_retrieve_photometry_group_membership_posted_by_other(
    upload_data_token_two_groups,
    view_only_token,
    public_source_two_groups,
    public_group,
    public_group2,
    ztf_camera,
):
    upload_data_token = upload_data_token_two_groups
    public_source = public_source_two_groups
    status, data = api(
        'POST',
        'photometry',
        data={
            'obj_id': str(public_source.id),
            'mjd': 58000.0,
            'instrument_id': ztf_camera.id,
            'flux': 12.24,
            'fluxerr': 0.031,
            'zp': 25.0,
            'magsys': 'ab',
            'filter': 'ztfg',
            'group_ids': [public_group.id, public_group2.id],
        },
        token=upload_data_token,
    )
    assert status == 200
    assert data['status'] == 'success'

    photometry_id = data['data']['ids'][0]
    status, data = api(
        'GET', f'photometry/{photometry_id}?format=flux', token=view_only_token
    )
    assert status == 200
    assert data['status'] == 'success'

    assert data['data']['ra'] is None
    assert data['data']['dec'] is None
    assert data['data']['ra_unc'] is None
    assert data['data']['dec_unc'] is None

    np.testing.assert_allclose(
        data['data']['flux'], 12.24 * 10 ** (-0.4 * (25.0 - 23.9))
    )


def test_retrieve_photometry_error_group_membership_posted_by_other(
    upload_data_token_two_groups,
    view_only_token,
    public_source_two_groups,
    public_group,
    public_group2,
    ztf_camera,
):
    upload_data_token = upload_data_token_two_groups
    public_source = public_source_two_groups
    status, data = api(
        'POST',
        'photometry',
        data={
            'obj_id': str(public_source.id),
            'mjd': 58000.0,
            'instrument_id': ztf_camera.id,
            'flux': 12.24,
            'fluxerr': 0.031,
            'zp': 25.0,
            'magsys': 'ab',
            'filter': 'ztfg',
            'group_ids': [public_group2.id],
        },
        token=upload_data_token,
    )
    assert status == 200
    assert data['status'] == 'success'

    photometry_id = data['data']['ids'][0]
    status, data = api(
        'GET', f'photometry/{photometry_id}?format=flux', token=view_only_token
    )
    # `view_only_token only` belongs to `public_group`, not `public_group2`
    assert status == 400
    assert data['status'] == 'error'
    assert "Insufficient permissions" in data['message']


def test_can_post_photometry_no_groups(
    upload_data_token, public_source, public_group, ztf_camera
):
    status, data = api(
        'POST',
        'photometry',
        data={
            'obj_id': str(public_source.id),
            'mjd': 58000.0,
            'instrument_id': ztf_camera.id,
            'flux': 12.24,
            'fluxerr': 0.031,
            'zp': 25.0,
            'magsys': 'ab',
            'filter': 'ztfg',
        },
        token=upload_data_token,
    )
    assert status == 200
    assert data['status'] == 'success'

    photometry_id = data['data']['ids'][0]
    status, data = api(
        'GET', f'photometry/{photometry_id}?format=flux', token=upload_data_token
    )
    assert status == 200
    assert data['status'] == 'success'
    assert len(data['data']['groups']) == 1


def test_can_post_photometry_empty_groups_list(
    upload_data_token, public_source, public_group, ztf_camera
):
    status, data = api(
        'POST',
        'photometry',
        data={
            'obj_id': str(public_source.id),
            'mjd': 58000.0,
            'instrument_id': ztf_camera.id,
            'flux': 12.24,
            'fluxerr': 0.031,
            'zp': 25.0,
            'magsys': 'ab',
            'filter': 'ztfg',
            'group_ids': [],
        },
        token=upload_data_token,
    )

    assert status == 200
    assert data['status'] == 'success'

    photometry_id = data['data']['ids'][0]
    status, data = api(
        'GET', f'photometry/{photometry_id}?format=flux', token=upload_data_token
    )
    assert status == 200
    assert data['status'] == 'success'
    assert len(data['data']['groups']) == 1


def test_token_user_post_mag_photometry_data_and_convert(
    upload_data_token, public_source, ztf_camera, public_group
):

    status, data = api(
        'POST',
        'photometry',
        data={
            'obj_id': str(public_source.id),
            'mjd': 58000.0,
            'instrument_id': ztf_camera.id,
            'mag': 21.0,
            'magerr': 0.2,
            'limiting_mag': 22.3,
            'magsys': 'vega',
            'filter': 'ztfg',
            'group_ids': [public_group.id],
        },
        token=upload_data_token,
    )
    assert status == 200
    assert data['status'] == 'success'

    photometry_id = data['data']['ids'][0]
    status, data = api(
        'GET', f'photometry/{photometry_id}?format=flux', token=upload_data_token
    )
    assert status == 200
    assert data['status'] == 'success'

    ab = sncosmo.get_magsystem('ab')
    vega = sncosmo.get_magsystem('vega')
    correction = 2.5 * np.log10(vega.zpbandflux('ztfg') / ab.zpbandflux('ztfg'))

    np.testing.assert_allclose(
        data['data']['flux'], 10 ** (-0.4 * (21.0 - correction - 23.9))
    )

    np.testing.assert_allclose(
        data['data']['fluxerr'], 0.2 / (2.5 / np.log(10)) * data['data']['flux']
    )

    status, data = api('GET', f'photometry/{photometry_id}', token=upload_data_token)
    assert status == 200
    assert data['status'] == 'success'

    np.testing.assert_allclose(data['data']['mag'], 21.0 - correction)

    np.testing.assert_allclose(data['data']['magerr'], 0.2)


def test_token_user_post_and_get_different_systems_mag(
    upload_data_token, public_source, ztf_camera, public_group
):

    status, data = api(
        'POST',
        'photometry',
        data={
            'obj_id': str(public_source.id),
            'mjd': 58000.0,
            'instrument_id': ztf_camera.id,
            'mag': 21.0,
            'magerr': 0.2,
            'limiting_mag': 22.3,
            'magsys': 'vega',
            'filter': 'ztfg',
            'group_ids': [public_group.id],
        },
        token=upload_data_token,
    )
    assert status == 200
    assert data['status'] == 'success'

    photometry_id = data['data']['ids'][0]
    status, data = api(
        'GET',
        f'photometry/{photometry_id}?format=mag&magsys=vega',
        token=upload_data_token,
    )
    assert status == 200
    assert data['status'] == 'success'
    assert data['data']['magsys'] == 'vega'

    ab = sncosmo.get_magsystem('ab')
    vega = sncosmo.get_magsystem('vega')
    correction = 2.5 * np.log10(vega.zpbandflux('ztfg') / ab.zpbandflux('ztfg'))

    np.testing.assert_allclose(data['data']['mag'], 21.0)
    np.testing.assert_allclose(data['data']['magerr'], 0.2)
    np.testing.assert_allclose(data['data']['limiting_mag'], 22.3)

    status, data = api(
        'GET',
        f'photometry/{photometry_id}?format=mag&magsys=ab',
        token=upload_data_token,
    )
    assert status == 200
    assert data['status'] == 'success'

    np.testing.assert_allclose(data['data']['mag'], 21.0 - correction)
    np.testing.assert_allclose(data['data']['magerr'], 0.2)
    np.testing.assert_allclose(data['data']['limiting_mag'], 22.3 - correction)


def test_token_user_post_and_get_different_systems_flux(
    upload_data_token, public_source, ztf_camera, public_group
):

    status, data = api(
        'POST',
        'photometry',
        data={
            'obj_id': str(public_source.id),
            'mjd': 58000.0,
            'instrument_id': ztf_camera.id,
            'mag': 21.0,
            'magerr': 0.2,
            'limiting_mag': 22.3,
            'magsys': 'vega',
            'filter': 'ztfg',
            'group_ids': [public_group.id],
        },
        token=upload_data_token,
    )
    assert status == 200
    assert data['status'] == 'success'

    photometry_id = data['data']['ids'][0]
    status, data = api(
        'GET',
        f'photometry/{photometry_id}?format=flux&magsys=vega',
        token=upload_data_token,
    )
    assert status == 200
    assert data['status'] == 'success'

    ab = sncosmo.get_magsystem('ab')
    vega = sncosmo.get_magsystem('vega')
    correction = 2.5 * np.log10(vega.zpbandflux('ztfg') / ab.zpbandflux('ztfg'))

    np.testing.assert_allclose(
        data['data']['flux'], 10 ** (-0.4 * (21 - correction - 23.9))
    )
    np.testing.assert_allclose(
        data['data']['fluxerr'], 0.2 / (2.5 / np.log(10)) * data['data']['flux']
    )
    np.testing.assert_allclose(data['data']['zp'], 23.9 + correction)

    status, data = api(
        'GET',
        f'photometry/{photometry_id}?format=flux&magsys=ab',
        token=upload_data_token,
    )
    assert status == 200
    assert data['status'] == 'success'

    np.testing.assert_allclose(
        data['data']['flux'], 10 ** (-0.4 * (21 - correction - 23.9))
    )
    np.testing.assert_allclose(
        data['data']['fluxerr'], 0.2 / (2.5 / np.log(10)) * data['data']['flux']
    )
    np.testing.assert_allclose(data['data']['zp'], 23.9)


def test_token_user_mixed_photometry_post(
    upload_data_token, public_source, ztf_camera, public_group
):

    status, data = api(
        'POST',
        'photometry',
        data={
            'obj_id': str(public_source.id),
            'mjd': 58000.0,
            'instrument_id': ztf_camera.id,
            'mag': 21.0,
            'magerr': [0.2, 0.1],
            'limiting_mag': 22.3,
            'magsys': 'ab',
            'filter': 'ztfg',
            'group_ids': [public_group.id],
        },
        token=upload_data_token,
    )
    assert status == 200
    assert data['status'] == 'success'

    photometry_id = data['data']['ids'][1]
    status, data = api(
        'GET', f'photometry/{photometry_id}?format=flux', token=upload_data_token
    )
    assert status == 200
    assert data['status'] == 'success'

    np.testing.assert_allclose(data['data']['flux'], 10 ** (-0.4 * (21.0 - 23.9)))

    np.testing.assert_allclose(
        data['data']['fluxerr'], 0.1 / (2.5 / np.log(10)) * data['data']['flux']
    )

    # should fail as len(mag) != len(magerr)
    status, data = api(
        'POST',
        'photometry',
        data={
            'obj_id': str(public_source.id),
            'mjd': 58000.0,
            'instrument_id': ztf_camera.id,
            'mag': [21.0],
            'magerr': [0.2, 0.1],
            'limiting_mag': 22.3,
            'magsys': 'ab',
            'filter': 'ztfg',
            'group_ids': [public_group.id],
        },
        token=upload_data_token,
    )
    assert status == 400
    assert data['status'] == 'error'


def test_token_user_mixed_mag_none_photometry_post(
    upload_data_token, public_source, ztf_camera, public_group
):

    status, data = api(
        'POST',
        'photometry',
        data={
            'obj_id': str(public_source.id),
            'mjd': 58000.0,
            'instrument_id': ztf_camera.id,
            'mag': None,
            'magerr': [0.2, 0.1],
            'limiting_mag': 22.3,
            'magsys': 'ab',
            'filter': 'ztfg',
            'group_ids': [public_group.id],
        },
        token=upload_data_token,
    )
    assert status == 400
    assert data['status'] == 'error'

    status, data = api(
        'POST',
        'photometry',
        data={
            'obj_id': str(public_source.id),
            'mjd': 58000.0,
            'instrument_id': ztf_camera.id,
            'mag': [21.3, None],
            'magerr': [0.2, 0.1],
            'limiting_mag': 22.3,
            'magsys': 'ab',
            'filter': 'ztfg',
            'group_ids': [public_group.id],
        },
        token=upload_data_token,
    )
    assert status == 400
    assert data['status'] == 'error'

    status, data = api(
        'POST',
        'photometry',
        data={
            'obj_id': str(public_source.id),
            'mjd': 58000.0,
            'instrument_id': ztf_camera.id,
            'mag': [21.3, None],
            'magerr': [None, 0.1],
            'limiting_mag': 22.3,
            'magsys': 'ab',
            'filter': 'ztfg',
            'group_ids': [public_group.id],
        },
        token=upload_data_token,
    )
    assert status == 400
    assert data['status'] == 'error'


def test_token_user_post_photometry_limits(
    upload_data_token, public_source, ztf_camera, public_group
):

    status, data = api(
        'POST',
        'photometry',
        data={
            'obj_id': str(public_source.id),
            'mjd': 58000.0,
            'instrument_id': ztf_camera.id,
            'mag': None,
            'magerr': None,
            'limiting_mag': 22.3,
            'magsys': 'ab',
            'filter': 'ztfg',
            'group_ids': [public_group.id],
        },
        token=upload_data_token,
    )
    assert status == 200
    assert data['status'] == 'success'

    photometry_id = data['data']['ids'][0]
    status, data = api(
        'GET', f'photometry/{photometry_id}?format=flux', token=upload_data_token
    )
    assert status == 200
    assert data['status'] == 'success'

    assert data['data']['flux'] is None
    np.testing.assert_allclose(
        data['data']['fluxerr'], 10 ** (-0.4 * (22.3 - 23.9)) / 5
    )

    status, data = api(
        'POST',
        'photometry',
        data={
            'obj_id': str(public_source.id),
            'mjd': 58000.0,
            'instrument_id': ztf_camera.id,
            'flux': None,
            'fluxerr': 0.031,
            'zp': 25.0,
            'magsys': 'ab',
            'filter': 'ztfg',
            'group_ids': [public_group.id],
        },
        token=upload_data_token,
    )
    assert status == 200
    assert data['status'] == 'success'

    photometry_id = data['data']['ids'][0]
    status, data = api(
        'GET', f'photometry/{photometry_id}?format=flux', token=upload_data_token
    )
    assert status == 200
    assert data['status'] == 'success'

    assert data['data']['flux'] is None
    np.testing.assert_allclose(
        data['data']['fluxerr'], 0.031 * 10 ** (-0.4 * (25.0 - 23.9))
    )


def test_token_user_post_invalid_filter(
    upload_data_token, public_source, ztf_camera, public_group
):

    status, data = api(
        'POST',
        'photometry',
        data={
            'obj_id': str(public_source.id),
            'mjd': 58000.0,
            'instrument_id': ztf_camera.id,
            'mag': None,
            'magerr': None,
            'limiting_mag': 22.3,
            'magsys': 'ab',
            'filter': 'bessellv',
            'group_ids': [public_group.id],
        },
        token=upload_data_token,
    )
    assert status == 400
    assert data['status'] == 'error'


def test_token_user_post_photometry_data_series(
    upload_data_token, public_source, ztf_camera, public_group
):
    # valid request
    status, data = api(
        'POST',
        'photometry',
        data={
            'obj_id': str(public_source.id),
            'mjd': [58000.0, 58001.0, 58002.0],
            'instrument_id': ztf_camera.id,
            'flux': [12.24, 15.24, 12.24],
            'fluxerr': [0.031, 0.029, 0.030],
            'filter': ['ztfg', 'ztfg', 'ztfg'],
            'zp': [25.0, 30.0, 21.2],
            'magsys': ['ab', 'ab', 'ab'],
            'ra': 264.1947917,
            'dec': [50.5478333, 50.5478333 + 0.00001, 50.5478333],
            'dec_unc': 0.2,
            'group_ids': [public_group.id],
        },
        token=upload_data_token,
    )
    assert status == 200
    assert data['status'] == 'success'
    assert len(data['data']['ids']) == 3

    photometry_id = data['data']['ids'][1]
    status, data = api(
        'GET', f'photometry/{photometry_id}?format=flux', token=upload_data_token
    )
    assert status == 200
    assert data['status'] == 'success'
    assert np.allclose(data['data']['flux'], 15.24 * 10 ** (-0.4 * (30 - 23.9)))

    assert np.allclose(data['data']['dec'], 50.5478333 + 0.00001)

    assert np.allclose(data['data']['dec_unc'], 0.2)
    assert data['data']['ra_unc'] is None

    # invalid request
    status, data = api(
        'POST',
        'photometry',
        data=[
            {
                'obj_id': str(public_source.id),
                'mjd': 58000,
                'instrument_id': ztf_camera.id,
                'flux': 12.24,
                'fluxerr': 0.031,
                'filter': 'ztfg',
                'zp': 25.0,
                'magsys': 'ab',
                'group_ids': [public_group.id],
            },
            {
                'obj_id': str(public_source.id),
                'mjd': 58001,
                'instrument_id': ztf_camera.id,
                'flux': 15.24,
                'fluxerr': 0.031,
                'filter': 'ztfg',
                'zp': 30.0,
                'magsys': 'ab',
                'group_ids': [public_group.id],
            },
            {
                'obj_id': str(public_source.id),
                'mjd': 58002,
                'instrument_id': ztf_camera.id,
                'flux': 12.24,
                'fluxerr': 0.031,
                'filter': 'ztfg',
                'zp': 21.2,
                'magsys': 'vega',
                'group_ids': [public_group.id],
            },
        ],
        token=upload_data_token,
    )

    assert status == 400
    assert data['status'] == 'error'


def test_post_photometry_no_access_token(
    view_only_token, public_source, ztf_camera, public_group
):
    status, data = api(
        'POST',
        'photometry',
        data={
            'obj_id': str(public_source.id),
            'mjd': 58000.0,
            'instrument_id': ztf_camera.id,
            'flux': 12.24,
            'fluxerr': 0.031,
            'zp': 25.0,
            'magsys': 'ab',
            'filter': 'ztfg',
            'group_ids': [public_group.id],
        },
        token=view_only_token,
    )
    assert status == 400
    assert data['status'] == 'error'


def test_token_user_update_photometry(
    upload_data_token, public_source, ztf_camera, public_group
):
    status, data = api(
        'POST',
        'photometry',
        data={
            'obj_id': str(public_source.id),
            'mjd': 58000.0,
            'instrument_id': ztf_camera.id,
            'flux': 12.24,
            'fluxerr': 0.031,
            'zp': 25.0,
            'magsys': 'ab',
            'filter': 'ztfi',
            'group_ids': [public_group.id],
        },
        token=upload_data_token,
    )
    assert status == 200
    assert data['status'] == 'success'

    photometry_id = data['data']['ids'][0]
    status, data = api(
        'GET', f'photometry/{photometry_id}?format=flux', token=upload_data_token
    )
    assert status == 200
    assert data['status'] == 'success'
    np.testing.assert_allclose(data['data']['flux'], 12.24 * 10 ** (-0.4 * (25 - 23.9)))

    status, data = api(
        'PATCH',
        f'photometry/{photometry_id}',
        data={
            'obj_id': str(public_source.id),
            'flux': 11.0,
            'mjd': 58000.0,
            'instrument_id': ztf_camera.id,
            'fluxerr': 0.031,
            'zp': 25.0,
            'magsys': 'ab',
            'filter': 'ztfi',
        },
        token=upload_data_token,
    )
    assert status == 200
    assert data['status'] == 'success'

    status, data = api(
        'GET', f'photometry/{photometry_id}?format=flux', token=upload_data_token
    )
    np.testing.assert_allclose(data['data']['flux'], 11.0 * 10 ** (-0.4 * (25 - 23.9)))


def test_token_user_cannot_update_unowned_photometry(
    upload_data_token, manage_sources_token, public_source, ztf_camera, public_group
):
    status, data = api(
        'POST',
        'photometry',
        data={
            'obj_id': str(public_source.id),
            'mjd': 58000.0,
            'instrument_id': ztf_camera.id,
            'flux': 12.24,
            'fluxerr': 0.031,
            'zp': 25.0,
            'magsys': 'ab',
            'filter': 'ztfi',
            'group_ids': [public_group.id],
        },
        token=upload_data_token,
    )
    assert status == 200
    assert data['status'] == 'success'

    photometry_id = data['data']['ids'][0]
    status, data = api(
        'GET', f'photometry/{photometry_id}?format=flux', token=upload_data_token
    )
    assert status == 200
    assert data['status'] == 'success'
    np.testing.assert_allclose(data['data']['flux'], 12.24 * 10 ** (-0.4 * (25 - 23.9)))

    status, data = api(
        'PATCH',
        f'photometry/{photometry_id}',
        data={
            'obj_id': str(public_source.id),
            'flux': 11.0,
            'mjd': 58000.0,
            'instrument_id': ztf_camera.id,
            'fluxerr': 0.031,
            'zp': 25.0,
            'magsys': 'ab',
            'filter': 'ztfi',
        },
        token=manage_sources_token,
    )
    assert status == 400


def test_token_user_update_photometry_groups(
    upload_data_token_two_groups,
    manage_sources_token_two_groups,
    public_source_two_groups,
    ztf_camera,
    public_group,
    public_group2,
    view_only_token,
):
    upload_data_token = upload_data_token_two_groups
    public_source = public_source_two_groups

    status, data = api(
        'POST',
        'photometry',
        data={
            'obj_id': str(public_source.id),
            'mjd': 58000.0,
            'instrument_id': ztf_camera.id,
            'flux': 12.24,
            'fluxerr': 0.031,
            'zp': 25.0,
            'magsys': 'ab',
            'filter': 'ztfi',
            'group_ids': [public_group.id, public_group2.id],
        },
        token=upload_data_token,
    )
    assert status == 200
    assert data['status'] == 'success'

    photometry_id = data['data']['ids'][0]
    status, data = api(
        'GET', f'photometry/{photometry_id}?format=flux', token=view_only_token
    )
    assert status == 200
    assert data['status'] == 'success'

    status, data = api(
        'PATCH',
        f'photometry/{photometry_id}',
        data={
            'obj_id': str(public_source.id),
            'flux': 11.0,
            'mjd': 58000.0,
            'instrument_id': ztf_camera.id,
            'fluxerr': 0.031,
            'zp': 25.0,
            'magsys': 'ab',
            'filter': 'ztfi',
            'group_ids': [public_group2.id],
        },
        token=upload_data_token,
    )
    assert status == 200
    assert data['status'] == 'success'

    status, data = api(
        'GET', f'photometry/{photometry_id}?format=flux', token=view_only_token
    )
    assert status == 400
    assert data['status'] == 'error'
    assert "Insufficient permissions" in data["message"]


def test_user_can_delete_owned_photometry_data(
    upload_data_token, public_source, ztf_camera, public_group
):
    status, data = api(
        'POST',
        'photometry',
        data={
            'obj_id': str(public_source.id),
            'mjd': 58000.0,
            'instrument_id': ztf_camera.id,
            'flux': 12.24,
            'fluxerr': 0.031,
            'zp': 25.0,
            'magsys': 'ab',
            'filter': 'ztfi',
            'group_ids': [public_group.id],
        },
        token=upload_data_token,
    )
    assert status == 200
    assert data['status'] == 'success'

    photometry_id = data['data']['ids'][0]
    status, data = api(
        'GET', f'photometry/{photometry_id}?format=flux', token=upload_data_token
    )
    assert status == 200
    assert data['status'] == 'success'
    np.testing.assert_allclose(data['data']['flux'], 12.24 * 10 ** (-0.4 * (25 - 23.9)))

    status, data = api('DELETE', f'photometry/{photometry_id}', token=upload_data_token)
    assert status == 200

    status, data = api(
        'GET', f'photometry/{photometry_id}?format=flux', token=upload_data_token
    )
    assert status == 400


def test_user_cannot_delete_unowned_photometry_data(
    upload_data_token, manage_sources_token, public_source, ztf_camera, public_group
):
    status, data = api(
        'POST',
        'photometry',
        data={
            'obj_id': str(public_source.id),
            'mjd': 58000.0,
            'instrument_id': ztf_camera.id,
            'flux': 12.24,
            'fluxerr': 0.031,
            'zp': 25.0,
            'magsys': 'ab',
            'filter': 'ztfi',
            'group_ids': [public_group.id],
        },
        token=upload_data_token,
    )
    assert status == 200
    assert data['status'] == 'success'

    photometry_id = data['data']['ids'][0]
    status, data = api(
        'GET', f'photometry/{photometry_id}?format=flux', token=upload_data_token
    )
    assert status == 200
    assert data['status'] == 'success'
    np.testing.assert_allclose(data['data']['flux'], 12.24 * 10 ** (-0.4 * (25 - 23.9)))

    status, data = api(
        'DELETE', f'photometry/{photometry_id}', token=manage_sources_token
    )

    assert status == 400


def test_admin_can_delete_unowned_photometry_data(
    upload_data_token, super_admin_token, public_source, ztf_camera, public_group
):
    status, data = api(
        'POST',
        'photometry',
        data={
            'obj_id': str(public_source.id),
            'mjd': 58000.0,
            'instrument_id': ztf_camera.id,
            'flux': 12.24,
            'fluxerr': 0.031,
            'zp': 25.0,
            'magsys': 'ab',
            'filter': 'ztfi',
            'group_ids': [public_group.id],
        },
        token=upload_data_token,
    )
    assert status == 200
    assert data['status'] == 'success'

    photometry_id = data['data']['ids'][0]
    status, data = api(
        'GET', f'photometry/{photometry_id}?format=flux', token=upload_data_token
    )
    assert status == 200
    assert data['status'] == 'success'
    np.testing.assert_allclose(data['data']['flux'], 12.24 * 10 ** (-0.4 * (25 - 23.9)))

    status, data = api('DELETE', f'photometry/{photometry_id}', token=super_admin_token)
    assert status == 200

    status, data = api(
        'GET', f'photometry/{photometry_id}?format=flux', token=upload_data_token
    )
    assert status == 400


def test_token_user_retrieving_source_photometry_and_convert(
    view_only_token, public_source
):
    status, data = api(
        'GET',
        f'sources/{public_source.id}/photometry?format=flux&magsys=ab',
        token=view_only_token,
    )
    assert status == 200
    assert data['status'] == 'success'
    assert isinstance(data['data'], list)
    assert 'mjd' in data['data'][0]
    assert 'ra_unc' in data['data'][0]

    mag1_ab = -2.5 * np.log10(data['data'][0]['flux']) + data['data'][0]['zp']
    magerr1_ab = 2.5 / np.log(10) * data['data'][0]['fluxerr'] / data['data'][0]['flux']

    maglast_ab = -2.5 * np.log10(data['data'][-1]['flux']) + data['data'][-1]['zp']
    magerrlast_ab = (
        2.5 / np.log(10) * data['data'][-1]['fluxerr'] / data['data'][-1]['flux']
    )

    status, data = api(
        'GET',
        f'sources/{public_source.id}/photometry?format=mag&magsys=ab',
        token=view_only_token,
    )
    assert status == 200
    assert data['status'] == 'success'

    assert np.allclose(mag1_ab, data['data'][0]['mag'])
    assert np.allclose(magerr1_ab, data['data'][0]['magerr'])

    assert np.allclose(maglast_ab, data['data'][-1]['mag'])
    assert np.allclose(magerrlast_ab, data['data'][-1]['magerr'])

    status, data = api(
        'GET',
        f'sources/{public_source.id}/photometry?format=flux&magsys=vega',
        token=view_only_token,
    )

    mag1_vega = -2.5 * np.log10(data['data'][0]['flux']) + data['data'][0]['zp']
    magerr1_vega = (
        2.5 / np.log(10) * data['data'][0]['fluxerr'] / data['data'][0]['flux']
    )

    maglast_vega = -2.5 * np.log10(data['data'][-1]['flux']) + data['data'][-1]['zp']
    magerrlast_vega = (
        2.5 / np.log(10) * data['data'][-1]['fluxerr'] / data['data'][-1]['flux']
    )

    assert status == 200
    assert data['status'] == 'success'

    ab = sncosmo.get_magsystem('ab')
    vega = sncosmo.get_magsystem('vega')
    vega_to_ab = {
        filter: 2.5 * np.log10(ab.zpbandflux(filter) / vega.zpbandflux(filter))
        for filter in ['ztfg', 'ztfr', 'ztfi']
    }

    assert np.allclose(mag1_ab, mag1_vega + vega_to_ab[data['data'][0]['filter']])
    assert np.allclose(magerr1_ab, magerr1_vega)

    assert np.allclose(
        maglast_ab, maglast_vega + vega_to_ab[data['data'][-1]['filter']]
    )
    assert np.allclose(magerrlast_ab, magerrlast_vega)


def test_token_user_retrieve_null_photometry(
    upload_data_token, public_source, ztf_camera, public_group
):

    status, data = api(
        'POST',
        'photometry',
        data={
            'obj_id': str(public_source.id),
            'mjd': 58000.0,
            'instrument_id': ztf_camera.id,
            'mag': None,
            'magerr': None,
            'limiting_mag': 22.3,
            'magsys': 'ab',
            'filter': 'ztfg',
            'group_ids': [public_group.id],
        },
        token=upload_data_token,
    )
    assert status == 200
    assert data['status'] == 'success'

    photometry_id = data['data']['ids'][0]
    status, data = api(
        'GET', f'photometry/{photometry_id}?format=flux', token=upload_data_token
    )
    assert status == 200
    assert data['status'] == 'success'
    assert data['data']['flux'] is None

    np.testing.assert_allclose(
        data['data']['fluxerr'], 10 ** (-0.4 * (22.3 - 23.9)) / 5.0
    )

    status, data = api(
        'GET', f'photometry/{photometry_id}?format=mag', token=upload_data_token
    )
    assert status == 200
    assert data['status'] == 'success'
    assert data['data']['mag'] is None
    assert data['data']['magerr'] is None


def test_token_user_big_post(
    upload_data_token, public_source, ztf_camera, public_group
):

    status, data = api(
        'POST',
        'photometry',
        data={
            'obj_id': str(public_source.id),
            'mjd': [58000 + i for i in range(50000)],
            'instrument_id': ztf_camera.id,
            'mag': np.random.uniform(low=18, high=22, size=50000).tolist(),
            'magerr': np.random.uniform(low=0.1, high=0.3, size=50000).tolist(),
            'limiting_mag': 22.3,
            'magsys': 'ab',
            'filter': 'ztfg',
            'group_ids': [public_group.id],
        },
        token=upload_data_token,
    )
    assert status == 200
    assert data['status'] == 'success'


def test_token_user_get_range_photometry(
    upload_data_token, public_source, public_group, ztf_camera
):
    status, data = api(
        'POST',
        'photometry',
        data={
            'obj_id': str(public_source.id),
            'mjd': [58000.0, 58500.0, 59000.0],
            'instrument_id': ztf_camera.id,
            'flux': 12.24,
            'fluxerr': 0.031,
            'zp': 25.0,
            'magsys': 'ab',
            'filter': 'ztfg',
            'group_ids': [public_group.id],
        },
        token=upload_data_token,
    )
    assert status == 200
    assert data['status'] == 'success'

    status, data = api(
        'GET',
        f'photometry/range',
        token=upload_data_token,
        data={'instrument_ids': [ztf_camera.id], 'max_date': '2018-05-15T00:00:00'},
    )
    assert status == 200
    assert data['status'] == 'success'
    assert len(data['data']) == 1

    status, data = api(
        'GET',
        f'photometry/range?format=flux&magsys=vega',
        token=upload_data_token,
        data={'instrument_ids': [ztf_camera.id], 'max_date': '2019-02-01T00:00:00'},
    )
    assert status == 200
    assert data['status'] == 'success'
    assert len(data['data']) == 2


def test_reject_photometry_inf(
    upload_data_token, public_source, public_group, ztf_camera
):
    status, data = api(
        'POST',
        'photometry',
        data={
            'obj_id': str(public_source.id),
            'mjd': [58000.0, 58500.0, 59000.0],
            'instrument_id': ztf_camera.id,
            'flux': math.inf,
            'fluxerr': math.inf,
            'zp': 25.0,
            'magsys': 'ab',
            'filter': 'ztfg',
            'group_ids': [public_group.id],
        },
        token=upload_data_token,
    )

    assert status == 400
    assert data['status'] == 'error'

    status, data = api(
        'POST',
        'photometry',
        data={
            'obj_id': str(public_source.id),
            'mjd': 58000.0,
            'instrument_id': ztf_camera.id,
            'mag': math.inf,
            'magerr': math.inf,
            'limiting_mag': 22.3,
            'magsys': 'vega',
            'filter': 'ztfg',
            'group_ids': [public_group.id],
        },
        token=upload_data_token,
    )

    assert status == 400
    assert data['status'] == 'error'

    status, data = api(
        'POST',
        'photometry',
        data={
            'obj_id': str(public_source.id),
            'mjd': 58000.0,
            'instrument_id': ztf_camera.id,
            'mag': 2.0,
            'magerr': 23.0,
            'limiting_mag': math.inf,
            'magsys': 'vega',
            'filter': 'ztfg',
            'group_ids': [public_group.id],
        },
        token=upload_data_token,
    )

    assert status == 400
    assert data['status'] == 'error'

    status, data = api(
        'POST',
        'photometry',
        data={
            'obj_id': str(public_source.id),
            'mjd': 58000.0,
            'instrument_id': ztf_camera.id,
            'mag': None,
            'magerr': None,
            'limiting_mag': -math.inf,
            'magsys': 'vega',
            'filter': 'ztfg',
            'group_ids': [public_group.id],
        },
        token=upload_data_token,
    )

    assert status == 400
    assert data['status'] == 'error'

    status, data = api(
        'POST',
        'photometry',
        data={
            'obj_id': str(public_source.id),
            'mjd': [58000.0, 58500.0, 59000.0],
            'instrument_id': ztf_camera.id,
            'flux': None,
            'fluxerr': math.inf,
            'zp': 25.0,
            'magsys': 'ab',
            'filter': 'ztfg',
            'group_ids': [public_group.id],
        },
        token=upload_data_token,
    )

    assert status == 400
    assert data['status'] == 'error'


def test_token_user_post_to_foreign_group_and_retrieve(
    upload_data_token, public_source_two_groups, public_group2, ztf_camera
):
    status, data = api(
        'POST',
        'photometry',
        data={
            'obj_id': str(public_source_two_groups.id),
            'mjd': [58000.0, 58500.0, 59000.0],
            'instrument_id': ztf_camera.id,
            'flux': 12.24,
            'fluxerr': 0.031,
            'zp': 25.0,
            'magsys': 'ab',
            'filter': 'ztfg',
            'group_ids': [public_group2.id],
        },
        token=upload_data_token,
    )
    assert status == 200
    assert data['status'] == 'success'

    photometry_id = data['data']['ids'][0]
    status, data = api(
        'GET', f'photometry/{photometry_id}?format=flux', token=upload_data_token
    )
    assert status == 200


<<<<<<< HEAD
def test_problematic_photometry_1263(
    upload_data_token, public_source, public_group, ztf_camera, public_group2
):

    payload = {
        "obj_id": public_source.id,
        "group_ids": [public_group.id, public_group2.id],
        "magsys": "ab",
        "zp": 23.9,
        "instrument_id": ztf_camera.id,
        'mjd': [
            59145.46447,
            59149.50347,
            59149.50347,
            59150.50872,
            59150.50872,
            59152.51631,
            59155.50801,
            59152.51631,
            59155.50801,
            59156.48479,
            59156.48479,
            59126.48693,
            59128.46834,
            59130.50257,
            59135.47329,
            59137.4758,
            59139.45454,
            59141.47449,
            59143.50987,
            59143.50987,
            59145.46447,
            59145.50556,
            59150.52806,
            59150.52806,
            59151.52116,
            59151.52116,
            59152.48332,
            59152.48332,
            59155.50022,
            59155.50022,
            59156.5383,
            59126.53144,
            59128.51928,
            59130.53196,
            59135.51196,
            59137.51334,
            59139.51507,
            59141.51422,
            59143.48529,
            59143.48529,
            59145.50556,
        ],
        'filter': [
            'ztfg',
            'ztfg',
            'ztfg',
            'ztfg',
            'ztfg',
            'ztfg',
            'ztfg',
            'ztfg',
            'ztfg',
            'ztfg',
            'ztfg',
            'ztfg',
            'ztfg',
            'ztfg',
            'ztfg',
            'ztfg',
            'ztfg',
            'ztfg',
            'ztfg',
            'ztfg',
            'ztfg',
            'ztfr',
            'ztfr',
            'ztfr',
            'ztfr',
            'ztfr',
            'ztfr',
            'ztfr',
            'ztfr',
            'ztfr',
            'ztfr',
            'ztfr',
            'ztfr',
            'ztfr',
            'ztfr',
            'ztfr',
            'ztfr',
            'ztfr',
            'ztfr',
            'ztfr',
            'ztfr',
        ],
        'flux': [
            105.4095462,
            100.4989583,
            100.4986052,
            97.45052422,
            97.45411937,
            91.71425204,
            81.08011148,
            91.71489652,
            81.08110854,
            59.37327478,
            59.37452643,
            None,
            None,
            None,
            73.17457336,
            82.20150344,
            89.14970986,
            102.1692537,
            98.6103674,
            98.60984771,
            105.4086204,
            100.8602976,
            94.84847105,
            94.85063718,
            104.8945366,
            104.8961951,
            101.6093671,
            101.6061542,
            82.34545782,
            82.34560248,
            72.48165796,
            None,
            None,
            None,
            61.60270207,
            72.73101786,
            83.83015488,
            98.70066264,
            99.85275375,
            99.84977174,
            100.8608292,
        ],
        'fluxerr': [
            8.416851743,
            10.10817406,
            10.10811785,
            11.74314252,
            11.74356103,
            11.40505647,
            10.61680918,
            11.40514417,
            10.61696199,
            10.6736128,
            10.67382477,
            13.51668635,
            18.71327665,
            9.509339593,
            9.374956127,
            9.638764985,
            11.98599464,
            10.42671307,
            9.666542673,
            9.666476165,
            8.41682049,
            8.680180822,
            9.926401394,
            9.926617677,
            8.494021784,
            8.494115051,
            9.984017125,
            9.983686084,
            7.964270439,
            7.964306468,
            8.499519049,
            12.65289244,
            11.39803573,
            9.771246706,
            7.839855173,
            7.592658663,
            8.674127848,
            8.965488502,
            7.69135795,
            7.691126885,
            8.680212034,
        ],
    }

    status, data = api('POST', 'photometry', data=payload, token=upload_data_token,)
    assert status == 200
    assert data['status'] == 'success'

    payload = {
        "obj_id": public_source.id,
        "group_ids": "all",
        "magsys": "ab",
        "instrument_id": ztf_camera.id,
        "filter": [
            "ztfr",
            "ztfg",
            "ztfr",
            "ztfg",
            "ztfr",
            "ztfg",
=======
def test_problematic_photometry_1276(
    public_source, public_group, super_admin_token, ztf_camera
):
    payload = {
        "obj_id": public_source.id,
        "group_ids": [public_group.id],
        "magsys": "ab",
        "instrument_id": ztf_camera.id,
        "filter": [
            "ztfg",
            "ztfr",
            "ztfr",
            "ztfr",
            "ztfr",
            "ztfr",
            "ztfr",
>>>>>>> 1ab7780f
            "ztfr",
            "ztfg",
            "ztfr",
            "ztfr",
            "ztfg",
            "ztfg",
            "ztfr",
            "ztfg",
<<<<<<< HEAD
            "ztfg",
=======
>>>>>>> 1ab7780f
            "ztfr",
            "ztfr",
            "ztfr",
            "ztfg",
<<<<<<< HEAD
=======
            "ztfg",
            "ztfg",
            "ztfg",
            "ztfr",
>>>>>>> 1ab7780f
            "ztfr",
            "ztfg",
            "ztfg",
            "ztfr",
<<<<<<< HEAD
        ],
        "mjd": [
            59130.53195599979,
            59135.473286999855,
            59135.51195599977,
            59137.47579859989,
            59137.51334490022,
            59139.45453700004,
            59139.51506939996,
            59141.474490699824,
            59141.51422449993,
            59143.48528939998,
            59143.50987270009,
            59145.46446759999,
            59145.50555559993,
            59149.50347220013,
            59150.50871529989,
            59150.52805559989,
            59151.52115740022,
            59152.4833217999,
            59152.516307900194,
            59155.50021990016,
            59155.5080093001,
            59156.4847916998,
            59156.53829859989,
        ],
        "limiting_mag": [
            19.67770004272461,
            20.11709976196289,
            20.059200286865234,
            20.281099319458008,
            20.224000930786133,
            19.809099197387695,
            20.236799240112305,
            20.57659912109375,
            20.31290054321289,
            20.414499282836914,
            20.680700302124023,
            20.57069969177246,
            20.48349952697754,
            20.242000579833984,
            20.642900466918945,
            20.029699325561523,
            20.11090087890625,
            19.808948516845703,
            19.819171905517578,
            19.9112606048584,
            19.913991928100586,
            19.600677490234375,
            20.005773544311523,
        ],
        "mag": [
            None,
            19.239099502563477,
            19.426000595092773,
            19.11280059814453,
            19.24570083618164,
            19.024700164794922,
            19.09149932861328,
            18.876699447631836,
            18.914199829101562,
            18.901599884033203,
            18.915199279785156,
            18.84280014038086,
            18.89069938659668,
            18.89459991455078,
            18.92799949645996,
            18.957399368286133,
            18.848100662231445,
            18.882665634155273,
            18.993907928466797,
            19.110898971557617,
            19.127714157104492,
            19.466022491455078,
            19.24942970275879,
        ],
        "magerr": [
            None,
            0.1391019970178604,
            0.13817599415779114,
            0.12731100618839264,
            0.11334399878978729,
            0.1459749937057495,
            0.11234399676322937,
            0.11080300062894821,
            0.09862300008535385,
            0.0836310014128685,
            0.1064319983124733,
            0.08669500052928925,
            0.09344000369310379,
            0.10920300334692001,
            0.13083499670028687,
            0.11362800002098083,
            0.08791899681091309,
            0.1066831648349762,
            0.13501590490341187,
            0.10501029342412949,
            0.14216870069503784,
            0.19518424570560455,
            0.12731821835041046,
        ],
        "ra": [
            None,
            134.5934039,
            134.5934169,
            134.5933773,
            134.593404,
            134.593372,
            134.5933825,
            134.5933984,
            134.5933945,
            134.5933917,
            134.5933988,
            134.5933848,
            134.5933991,
            134.5933909,
            134.5934048,
            134.5934296,
            134.5934341,
            134.593388,
            134.5933606,
            134.5933857,
            134.5933939,
            134.5933847,
            134.5933954,
        ],
        "dec": [
            None,
            15.0412865,
            15.041256,
            15.0412686,
            15.0412482,
            15.0412709,
            15.0412572,
            15.0412656,
            15.0412765,
            15.0412744,
            15.0412673,
            15.041271,
            15.0412726,
            15.0413061,
            15.0412751,
            15.041267,
            15.0412856,
            15.0412655,
            15.0412913,
            15.0412952,
            15.0412737,
            15.0411913,
            15.0412605,
        ],
    }

    status, data = api('POST', 'photometry', data=payload, token=upload_data_token,)
    assert status == 200
    assert data['status'] == 'success'

    payload['group_ids'] = 'all'

    status, data = api('PUT', 'photometry', data=payload, token=upload_data_token,)
    assert status == 200
    assert data['status'] == 'success'

    for id in data['data']['ids']:
        status, data = api(
            'GET', f'photometry/{id}?format=flux', token=upload_data_token
        )
        assert status == 200
        assert data['status'] == 'success'
        assert len(data['data']['groups']) == 2
=======
            "ztfg",
            "ztfr",
        ],
        "mjd": [
            59123.41299769981,
            59129.472291700076,
            59134.451203700155,
            59136.46903940011,
            59136.46903940011,
            59139.295057899784,
            59139.295057899784,
            59139.295057899784,
            59139.389629600104,
            59141.36341439979,
            59141.36341439979,
            59141.414189800154,
            59141.414189800154,
            59143.318460599985,
            59143.39145829994,
            59145.34545140015,
            59145.34545140015,
            59145.34545140015,
            59145.41583329998,
            59145.41583329998,
            59149.4703819002,
            59151.32671299996,
            59151.33918979997,
            59153.33692129981,
            59153.404351899866,
            59155.220972199924,
            59155.290161999874,
            59157.360347200185,
            59157.433634299785,
        ],
        "limiting_mag": [
            19.396099090576172,
            20.23240089416504,
            20.129100799560547,
            20.493600845336914,
            20.493600845336914,
            20.422000885009766,
            20.422000885009766,
            20.422000885009766,
            20.272199630737305,
            20.18910026550293,
            20.18910026550293,
            20.846799850463867,
            20.846799850463867,
            20.624300003051758,
            20.854000091552734,
            20.628799438476562,
            20.628799438476562,
            20.628799438476562,
            20.840900421142578,
            20.840900421142578,
            20.32859992980957,
            19.60849952697754,
            19.705799102783203,
            19.47800064086914,
            19.409400939941406,
            19.462600708007812,
            19.77630043029785,
            19.678672790527344,
            19.754121780395508,
        ],
        "mag": [
            18.43560028076172,
            17.338199615478516,
            16.25189971923828,
            16.011999130249023,
            16.09589958190918,
            15.974100112915039,
            15.891500473022461,
            15.891500473022461,
            None,
            15.753999710083008,
            15.819600105285645,
            18.528499603271484,
            18.57939910888672,
            15.781000137329102,
            18.309499740600586,
            15.692399978637695,
            15.692399978637695,
            15.790599822998047,
            18.305700302124023,
            18.31529998779297,
            18.13994026184082,
            18.040000915527344,
            15.505499839782715,
            15.569299697875977,
            17.812599182128906,
            18.046100616455078,
            None,
            17.95865249633789,
            15.475956916809082,
        ],
        "magerr": [
            0.18098600208759308,
            0.12704600393772125,
            0.03412500023841858,
            0.018530000001192093,
            0.09321600198745728,
            0.1358170062303543,
            0.017785999923944473,
            0.017785999923944473,
            None,
            0.017010999843478203,
            0.0650859996676445,
            0.1969199925661087,
            0.08772700279951096,
            0.05595200136303902,
            0.17250700294971466,
            0.0137339998036623,
            0.0137339998036623,
            0.06520400196313858,
            0.06727799773216248,
            0.13235700130462646,
            0.12975013256072998,
            0.11010699719190598,
            0.04597700014710426,
            0.049855999648571014,
            0.10752200335264206,
            0.13239599764347076,
            None,
            0.139614999294281,
            0.042450759559869766,
        ],
        "ra": [
            56.0478815,
            56.0468989,
            56.0478,
            56.0478343,
            56.0480658,
            56.0475873,
            56.047908,
            56.0480877,
            None,
            56.0476469,
            56.0477499,
            56.047177,
            56.0469751,
            56.0480999,
            56.0470656,
            56.0477652,
            56.0476761,
            56.0476218,
            56.0469908,
            56.0472491,
            56.0467978,
            56.0472009,
            56.0478524,
            56.0476997,
            56.0471999,
            56.0476057,
            None,
            56.0473734,
            56.0477336,
        ],
        "dec": [
            71.6368125,
            71.6367721,
            71.6367167,
            71.6367615,
            71.6367048,
            71.6368681,
            71.6368457,
            71.6368389,
            None,
            71.6367596,
            71.6365229,
            71.6367611,
            71.6368439,
            71.6367764,
            71.6368222,
            71.6367943,
            71.6368108,
            71.6367366,
            71.6368412,
            71.6367895,
            71.6368039,
            71.6367984,
            71.6367866,
            71.6367788,
            71.6368348,
            71.6367571,
            None,
            71.6367753,
            71.6367119,
        ],
    }

    status, data = api('PUT', 'photometry', data=payload, token=super_admin_token,)
    assert status == 400
    assert data['status'] == 'error'
>>>>>>> 1ab7780f
<|MERGE_RESOLUTION|>--- conflicted
+++ resolved
@@ -1539,7 +1539,6 @@
     assert status == 200
 
 
-<<<<<<< HEAD
 def test_problematic_photometry_1263(
     upload_data_token, public_source, public_group, ztf_camera, public_group2
 ):
@@ -1740,52 +1739,23 @@
             "ztfg",
             "ztfr",
             "ztfg",
-=======
-def test_problematic_photometry_1276(
-    public_source, public_group, super_admin_token, ztf_camera
-):
-    payload = {
-        "obj_id": public_source.id,
-        "group_ids": [public_group.id],
-        "magsys": "ab",
-        "instrument_id": ztf_camera.id,
-        "filter": [
-            "ztfg",
-            "ztfr",
-            "ztfr",
-            "ztfr",
-            "ztfr",
-            "ztfr",
-            "ztfr",
->>>>>>> 1ab7780f
-            "ztfr",
-            "ztfg",
-            "ztfr",
-            "ztfr",
-            "ztfg",
-            "ztfg",
-            "ztfr",
-            "ztfg",
-<<<<<<< HEAD
-            "ztfg",
-=======
->>>>>>> 1ab7780f
-            "ztfr",
-            "ztfr",
-            "ztfr",
-            "ztfg",
-<<<<<<< HEAD
-=======
-            "ztfg",
-            "ztfg",
-            "ztfg",
-            "ztfr",
->>>>>>> 1ab7780f
-            "ztfr",
-            "ztfg",
-            "ztfg",
-            "ztfr",
-<<<<<<< HEAD
+            "ztfr",
+            "ztfg",
+            "ztfr",
+            "ztfr",
+            "ztfg",
+            "ztfg",
+            "ztfr",
+            "ztfg",
+            "ztfg",
+            "ztfr",
+            "ztfr",
+            "ztfr",
+            "ztfg",
+            "ztfr",
+            "ztfg",
+            "ztfg",
+            "ztfr",
         ],
         "mjd": [
             59130.53195599979,
@@ -1956,7 +1926,44 @@
         assert status == 200
         assert data['status'] == 'success'
         assert len(data['data']['groups']) == 2
-=======
+
+
+def test_problematic_photometry_1276(
+    public_source, public_group, super_admin_token, ztf_camera
+):
+    payload = {
+        "obj_id": public_source.id,
+        "group_ids": [public_group.id],
+        "magsys": "ab",
+        "instrument_id": ztf_camera.id,
+        "filter": [
+            "ztfg",
+            "ztfr",
+            "ztfr",
+            "ztfr",
+            "ztfr",
+            "ztfr",
+            "ztfr",
+            "ztfr",
+            "ztfg",
+            "ztfr",
+            "ztfr",
+            "ztfg",
+            "ztfg",
+            "ztfr",
+            "ztfg",
+            "ztfr",
+            "ztfr",
+            "ztfr",
+            "ztfg",
+            "ztfg",
+            "ztfg",
+            "ztfg",
+            "ztfr",
+            "ztfr",
+            "ztfg",
+            "ztfg",
+            "ztfr",
             "ztfg",
             "ztfr",
         ],
@@ -2150,5 +2157,4 @@
 
     status, data = api('PUT', 'photometry', data=payload, token=super_admin_token,)
     assert status == 400
-    assert data['status'] == 'error'
->>>>>>> 1ab7780f
+    assert data['status'] == 'error'