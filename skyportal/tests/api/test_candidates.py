import datetime
import numpy.testing as npt
import uuid

from skyportal.tests import api

from tdtax import taxonomy, __version__


def test_candidate_list(view_only_token, public_candidate):
    status, data = api("GET", "candidates", token=view_only_token)
    assert status == 200
    assert data["status"] == "success"


def test_candidate_existence(view_only_token, public_candidate):
    status, _ = api("HEAD", f"candidates/{public_candidate.id}", token=view_only_token)
    assert status == 200

    status, _ = api(
        "HEAD", f"candidates/{public_candidate.id[:-1]}", token=view_only_token
    )
    assert status == 404


def test_token_user_retrieving_candidate(view_only_token, public_candidate):
    status, data = api(
        "GET", f"candidates/{public_candidate.id}", token=view_only_token
    )
    assert status == 200
    assert data["status"] == "success"
    assert all(k in data["data"] for k in ["ra", "dec", "redshift", "dm"])
    assert "photometry" not in data["data"]


def test_token_user_retrieving_candidate_with_phot(view_only_token, public_candidate):
    status, data = api(
        "GET",
        f"candidates/{public_candidate.id}?includePhotometry=true",
        token=view_only_token,
    )
    assert status == 200
    assert data["status"] == "success"
    assert all(k in data["data"] for k in ["ra", "dec", "redshift", "dm", "photometry"])


def test_token_user_post_delete_new_candidate(
    upload_data_token, view_only_token, public_filter,
):
    obj_id = str(uuid.uuid4())
    status, data = api(
        "POST",
        "candidates",
        data={
            "id": obj_id,
            "ra": 234.22,
            "dec": -22.33,
            "redshift": 3,
            "transient": False,
            "ra_dis": 2.3,
            "filter_ids": [public_filter.id],
            "passed_at": str(datetime.datetime.utcnow()),
        },
        token=upload_data_token,
    )
    assert status == 200
    candidate_id = data["data"]["ids"][0]

    status, data = api("GET", f"candidates/{obj_id}", token=view_only_token)
    assert status == 200
    assert data["data"]["id"] == obj_id
    npt.assert_almost_equal(data["data"]["ra"], 234.22)

    status, data = api("DELETE", f"candidates/{candidate_id}", token=upload_data_token,)
    assert status == 200


def test_cannot_add_candidate_without_filter_id(upload_data_token):
    obj_id = str(uuid.uuid4())
    status, data = api(
        "POST",
        "candidates",
        data={
            "id": obj_id,
            "ra": 234.22,
            "dec": -22.33,
            "redshift": 3,
            "transient": False,
            "ra_dis": 2.3,
            "passed_at": str(datetime.datetime.utcnow()),
        },
        token=upload_data_token,
    )
    assert status == 400


def test_cannot_add_candidate_without_passed_at(upload_data_token, public_filter):
    obj_id = str(uuid.uuid4())
    status, data = api(
        "POST",
        "candidates",
        data={
            "id": obj_id,
            "ra": 234.22,
            "dec": -22.33,
            "redshift": 3,
            "transient": False,
            "ra_dis": 2.3,
            "filter_ids": [public_filter.id],
        },
        token=upload_data_token,
    )
    assert status == 400


def test_token_user_post_two_candidates_same_obj_filter(
    upload_data_token, view_only_token, public_filter
):
    obj_id = str(uuid.uuid4())
    status, data = api(
        "POST",
        "candidates",
        data={
            "id": obj_id,
            "ra": 234.22,
            "dec": -22.33,
            "redshift": 3,
            "transient": False,
            "ra_dis": 2.3,
            "filter_ids": [public_filter.id],
            "passed_at": str(datetime.datetime.utcnow()),
        },
        token=upload_data_token,
    )
    assert status == 200

    status, data = api("GET", f"candidates/{obj_id}", token=view_only_token)
    assert status == 200
    assert data["data"]["id"] == obj_id
    npt.assert_almost_equal(data["data"]["ra"], 234.22)

    status, data = api(
        "POST",
        "candidates",
        data={
            "id": obj_id,
            "ra": 234.22,
            "dec": -22.33,
            "redshift": 3,
            "transient": False,
            "ra_dis": 2.3,
            "filter_ids": [public_filter.id],
            "passed_at": str(datetime.datetime.utcnow()),
        },
        token=upload_data_token,
    )
    assert status == 200


def test_token_user_cannot_post_two_candidates_same_obj_filter_passed_at(
    upload_data_token, view_only_token, public_filter
):
    obj_id = str(uuid.uuid4())
    passed_at = str(datetime.datetime.utcnow())
    status, data = api(
        "POST",
        "candidates",
        data={
            "id": obj_id,
            "ra": 234.22,
            "dec": -22.33,
            "redshift": 3,
            "transient": False,
            "ra_dis": 2.3,
            "filter_ids": [public_filter.id],
            "passed_at": passed_at,
        },
        token=upload_data_token,
    )
    assert status == 200

    status, data = api("GET", f"candidates/{obj_id}", token=view_only_token)
    assert status == 200
    assert data["data"]["id"] == obj_id
    npt.assert_almost_equal(data["data"]["ra"], 234.22)

    status, data = api(
        "POST",
        "candidates",
        data={
            "id": obj_id,
            "ra": 234.22,
            "dec": -22.33,
            "redshift": 3,
            "transient": False,
            "ra_dis": 2.3,
            "filter_ids": [public_filter.id],
            "passed_at": passed_at,
        },
        token=upload_data_token,
    )
    assert status == 400


def test_candidate_list_sorting_basic(
    annotation_token, view_only_token, public_candidate, public_candidate2
):
    origin = str(uuid.uuid4())
    status, data = api(
        "POST",
        "annotation",
        data={
            "obj_id": public_candidate.id,
            "origin": origin,
            "data": {"numeric_field": 1},
        },
        token=annotation_token,
    )
    assert status == 200

    status, data = api(
        "POST",
        "annotation",
        data={
            "obj_id": public_candidate2.id,
            "origin": origin,
            "data": {"numeric_field": 2},
        },
        token=annotation_token,
    )
    assert status == 200

    # Sort by the numeric field so that public_candidate is returned first,
    # instead of by last_detected (which would put public_candidate2 first)
    status, data = api(
        "GET",
        f"candidates",
        params={
            "sortByAnnotationOrigin": f"{origin}",
            "sortByAnnotationKey": "numeric_field",
        },
        token=view_only_token,
    )
    assert status == 200
    assert data["data"]["candidates"][0]["id"] == public_candidate.id
    assert data["data"]["candidates"][1]["id"] == public_candidate2.id


def test_candidate_list_sorting_different_origins(
    annotation_token, view_only_token, public_candidate, public_candidate2
):
    origin = str(uuid.uuid4())
    origin2 = str(uuid.uuid4())
    status, data = api(
        "POST",
        "annotation",
        data={
            "obj_id": public_candidate.id,
            "origin": origin,
            "data": {"numeric_field": 1},
        },
        token=annotation_token,
    )
    assert status == 200

    status, data = api(
        "POST",
        "annotation",
        data={
            "obj_id": public_candidate2.id,
            "origin": origin2,
            "data": {"numeric_field": 2},
        },
        token=annotation_token,
    )
    assert status == 200

    # If just sorting on numeric_field, public_candidate should be returned first
    # but since we specify origin2 (which is not the origin for the
    # public_candidate annotation) public_candidate2 is returned first
    status, data = api(
        "GET",
        f"candidates",
        params={
            "sortByAnnotationOrigin": f"{origin2}",
            "sortByAnnotationKey": "numeric_field",
        },
        token=view_only_token,
    )
    assert status == 200
    assert data["data"]["candidates"][0]["id"] == public_candidate2.id
    assert data["data"]["candidates"][1]["id"] == public_candidate.id


def test_candidate_list_sorting_hidden_group(
    annotation_token_two_groups,
    view_only_token,
    public_candidate_two_groups,
    public_candidate2,
    public_group2,
):
    # Post an annotation that belongs only to public_group2 (not allowed for view_only_token)
    status, data = api(
        "POST",
        "annotation",
        data={
            "obj_id": public_candidate_two_groups.id,
            "origin": f"{public_group2.id}",
            "data": {"numeric_field": 1},
            "group_ids": [public_group2.id],
        },
        token=annotation_token_two_groups,
    )
    assert status == 200

    # This one belongs to both public groups and is thus visible
    status, data = api(
        "POST",
        "annotation",
        data={
            "obj_id": public_candidate2.id,
            "origin": f"{public_group2.id}",
            "data": {"numeric_field": 2},
        },
        token=annotation_token_two_groups,
    )
    assert status == 200

    # Sort by the numeric field ascending, but since view_only_token does not
    # have access to public_group2, the first annotation above should not be
    # seen in the response
    status, data = api(
        "GET",
        f"candidates",
        params={
            "sortByAnnotationOrigin": f"{public_group2.id}",
            "sortByAnnotationKey": "numeric_field",
        },
        token=view_only_token,
    )
    assert status == 200
    assert data["data"]["candidates"][0]["id"] == public_candidate_two_groups.id
    assert data["data"]["candidates"][0]["annotations"] == []
    assert data["data"]["candidates"][1]["id"] == public_candidate2.id


def test_candidate_list_sorting_null_value(
    annotation_token, view_only_token, public_candidate, public_candidate2
):
    origin = str(uuid.uuid4())
    status, data = api(
        "POST",
        "annotation",
        data={
            "obj_id": public_candidate.id,
            "origin": origin,
            "data": {"numeric_field": 1},
        },
        token=annotation_token,
    )
    assert status == 200

    status, data = api(
        "POST",
        "annotation",
        data={
            "obj_id": public_candidate2.id,
            "origin": origin,
            "data": {"some_other_field": 2},
        },
        token=annotation_token,
    )
    assert status == 200

    # The second candidate does not have "numeric_field" in the annotations, and
    # should thus show up after the first candidate, even though it was posted
    # latest
    status, data = api(
        "GET",
        f"candidates",
        params={
            "sortByAnnotationOrigin": f"{origin}",
            "sortByAnnotationKey": "numeric_field",
        },
        token=view_only_token,
    )

    assert status == 200
    assert data["data"]["candidates"][0]["id"] == public_candidate.id
    assert data["data"]["candidates"][1]["id"] == public_candidate2.id


def test_candidate_list_filtering_numeric(
    annotation_token, view_only_token, public_candidate, public_candidate2
):
    origin = str(uuid.uuid4())
    status, data = api(
        "POST",
        "annotation",
        data={
            "obj_id": public_candidate.id,
            "origin": origin,
            "data": {"numeric_field": 1},
        },
        token=annotation_token,
    )
    assert status == 200

    status, data = api(
        "POST",
        "annotation",
        data={
            "obj_id": public_candidate2.id,
            "origin": origin,
            "data": {"numeric_field": 2},
        },
        token=annotation_token,
    )
    assert status == 200

    # Filter by the numeric field with max value 1.5 so that only public_candidate
    # is returned
    status, data = api(
        "GET",
        f"candidates",
        params={
            "annotationFilterList": f'{{"origin":"{origin}","key":"numeric_field","min":0,"max":1.5}}',
        },
        token=view_only_token,
    )
    assert status == 200
    assert len(data["data"]["candidates"]) == 1
    assert data["data"]["candidates"][0]["id"] == public_candidate.id


def test_candidate_list_filtering_boolean(
    annotation_token, view_only_token, public_candidate, public_candidate2
):
    origin = str(uuid.uuid4())
    status, data = api(
        "POST",
        "annotation",
        data={
            "obj_id": public_candidate.id,
            "origin": origin,
            "data": {"bool_field": True},
        },
        token=annotation_token,
    )
    assert status == 200

    status, data = api(
        "POST",
        "annotation",
        data={
            "obj_id": public_candidate2.id,
            "origin": origin,
            "data": {"bool_field": False},
        },
        token=annotation_token,
    )
    assert status == 200

    # Filter by the numeric field with value == true so that only public_candidate
    # is returned
    status, data = api(
        "GET",
        f"candidates",
        params={
            "annotationFilterList": f'{{"origin": "{origin}", "key": "bool_field", "value": "true"}}',
        },
        token=view_only_token,
    )
    assert status == 200
    assert len(data["data"]["candidates"]) == 1
    assert data["data"]["candidates"][0]["id"] == public_candidate.id


def test_candidate_list_filtering_string(
    annotation_token, view_only_token, public_candidate, public_candidate2
):
    origin = str(uuid.uuid4())
    status, data = api(
        "POST",
        "annotation",
        data={
            "obj_id": public_candidate.id,
            "origin": origin,
            "data": {"string_field": "a"},
        },
        token=annotation_token,
    )
    assert status == 200

    status, data = api(
        "POST",
        "annotation",
        data={
            "obj_id": public_candidate2.id,
            "origin": origin,
            "data": {"string_field": "b"},
        },
        token=annotation_token,
    )
    assert status == 200

    # Filter by the numeric field with value == "a" so that only public_candidate
    # is returned
    status, data = api(
        "GET",
        f"candidates",
        params={
            "annotationFilterList": f'{{"origin": "{origin}", "key": "string_field", "value": "a"}}',
        },
        token=view_only_token,
    )
    assert status == 200
    assert len(data["data"]["candidates"]) == 1
    assert data["data"]["candidates"][0]["id"] == public_candidate.id


def test_candidate_list_saved_to_all_selected_groups(
    upload_data_token_two_groups,
    view_only_token_two_groups,
    public_filter,
    public_group,
    public_group2,
):
    # Post three candidates for the same filter
    obj_id1 = str(uuid.uuid4())
    obj_id2 = str(uuid.uuid4())
    obj_id3 = str(uuid.uuid4())
    status, data = api(
        "POST",
        "candidates",
        data={
            "id": obj_id1,
            "ra": 234.22,
            "dec": -22.33,
            "redshift": 3,
            "transient": False,
            "ra_dis": 2.3,
            "filter_ids": [public_filter.id],
            "passed_at": str(datetime.datetime.utcnow()),
        },
        token=upload_data_token_two_groups,
    )
    assert status == 200
    status, data = api(
        "POST",
        "candidates",
        data={
            "id": obj_id2,
            "ra": 234.22,
            "dec": -22.33,
            "redshift": 3,
            "transient": False,
            "ra_dis": 2.3,
            "filter_ids": [public_filter.id],
            "passed_at": str(datetime.datetime.utcnow()),
        },
        token=upload_data_token_two_groups,
    )
    assert status == 200
    status, data = api(
        "POST",
        "candidates",
        data={
            "id": obj_id3,
            "ra": 234.22,
            "dec": -22.33,
            "redshift": 3,
            "transient": False,
            "ra_dis": 2.3,
            "filter_ids": [public_filter.id],
            "passed_at": str(datetime.datetime.utcnow()),
        },
        token=upload_data_token_two_groups,
    )
    assert status == 200

    # Save the two candidates as sources
    # obj_id1 is saved to both public groups
    status, data = api(
        "POST",
        "sources",
        data={"id": obj_id1, "group_ids": [public_group.id, public_group2.id]},
        token=upload_data_token_two_groups,
    )
    assert status == 200
    assert data["data"]["id"] == obj_id1
    # obj_id2 is saved to only public_group
    status, data = api(
        "POST",
        "sources",
        data={"id": obj_id2, "group_ids": [public_group.id]},
        token=upload_data_token_two_groups,
    )
    assert status == 200
    assert data["data"]["id"] == obj_id2

    # Now get candidates saved to both public_group and public_group2
    # Should not get obj_id3 back since it was not saved
    status, data = api(
        "GET",
        f"candidates/",
        params={
            "groupIDs": f"{public_group.id},{public_group2.id}",
            "savedStatus": "savedToAllSelected",
        },
        token=view_only_token_two_groups,
    )
    assert status == 200
    # Should only get obj_id1 back
    assert len(data["data"]["candidates"]) == 1
    assert data["data"]["candidates"][0]["id"] == obj_id1


def test_candidate_list_saved_to_any_selected_groups(
    upload_data_token_two_groups,
    view_only_token_two_groups,
    public_filter,
    public_group,
    public_group2,
):
    # Post three candidates for the same filter
    obj_id1 = str(uuid.uuid4())
    obj_id2 = str(uuid.uuid4())
    obj_id3 = str(uuid.uuid4())
    status, data = api(
        "POST",
        "candidates",
        data={
            "id": obj_id1,
            "ra": 234.22,
            "dec": -22.33,
            "redshift": 3,
            "transient": False,
            "ra_dis": 2.3,
            "filter_ids": [public_filter.id],
            "passed_at": str(datetime.datetime.utcnow()),
        },
        token=upload_data_token_two_groups,
    )
    assert status == 200
    status, data = api(
        "POST",
        "candidates",
        data={
            "id": obj_id2,
            "ra": 234.22,
            "dec": -22.33,
            "redshift": 3,
            "transient": False,
            "ra_dis": 2.3,
            "filter_ids": [public_filter.id],
            "passed_at": str(datetime.datetime.utcnow()),
        },
        token=upload_data_token_two_groups,
    )
    assert status == 200
    status, data = api(
        "POST",
        "candidates",
        data={
            "id": obj_id3,
            "ra": 234.22,
            "dec": -22.33,
            "redshift": 3,
            "transient": False,
            "ra_dis": 2.3,
            "filter_ids": [public_filter.id],
            "passed_at": str(datetime.datetime.utcnow()),
        },
        token=upload_data_token_two_groups,
    )
    assert status == 200

    # Save the two candidates as sources
    # obj_id1 is saved to only public_group2
    status, data = api(
        "POST",
        "sources",
        data={"id": obj_id1, "group_ids": [public_group2.id]},
        token=upload_data_token_two_groups,
    )
    assert status == 200
    assert data["data"]["id"] == obj_id1
    # obj_id2 is saved to only public_group
    status, data = api(
        "POST",
        "sources",
        data={"id": obj_id2, "group_ids": [public_group.id]},
        token=upload_data_token_two_groups,
    )
    assert status == 200
    assert data["data"]["id"] == obj_id2

    # Now get candidates saved to any of public_group and public_group2
    # Should not get obj_id3 back since it was not saved
    status, data = api(
        "GET",
        f"candidates/",
        params={
            "groupIDs": f"{public_group.id},{public_group2.id}",
            "savedStatus": "savedToAnySelected",
        },
        token=view_only_token_two_groups,
    )
    assert status == 200
    # Should get obj_id1 and obj_id2 back
    assert len(data["data"]["candidates"]) == 2
    assert (
        len(
            set([obj_id1, obj_id2]).difference(
                map(lambda x: x["id"], data["data"]["candidates"])
            )
        )
        == 0
    )


def test_candidate_list_saved_to_any_accessible_groups(
    upload_data_token_two_groups,
    view_only_token_two_groups,
    public_filter,
    public_group,
    public_group2,
):
    # Post two candidates for filter belonging to public_group
    obj_id = str(uuid.uuid4())
    obj_id2 = str(uuid.uuid4())
    status, data = api(
        "POST",
        "candidates",
        data={
            "id": obj_id,
            "ra": 234.22,
            "dec": -22.33,
            "redshift": 3,
            "transient": False,
            "ra_dis": 2.3,
            "filter_ids": [public_filter.id],
            "passed_at": str(datetime.datetime.utcnow()),
        },
        token=upload_data_token_two_groups,
    )
    assert status == 200
    status, data = api(
        "POST",
        "candidates",
        data={
            "id": obj_id2,
            "ra": 234.22,
            "dec": -22.33,
            "redshift": 3,
            "transient": False,
            "ra_dis": 2.3,
            "filter_ids": [public_filter.id],
            "passed_at": str(datetime.datetime.utcnow()),
        },
        token=upload_data_token_two_groups,
    )
    assert status == 200

    # obj_id is saved to only public_group2
    status, data = api(
        "POST",
        "sources",
        data={"id": obj_id, "group_ids": [public_group2.id]},
        token=upload_data_token_two_groups,
    )
    assert status == 200
    assert data["data"]["id"] == obj_id

    # Select for candidates passing public_filter, which belongs to public_group
    # Since we set "savedToAnyAccessible", should still get back obj_id even if
    # is saved to only public_group2
    # Should not get obj_id2 back since it was not saved
    status, data = api(
        "GET",
        f"candidates/",
        params={
            "groupIDs": f"{public_group.id}",
            "savedStatus": "savedToAnyAccessible",
        },
        token=view_only_token_two_groups,
    )
    assert status == 200
    assert len(data["data"]["candidates"]) == 1
    assert data["data"]["candidates"][0]["id"] == obj_id


def test_candidate_list_not_saved_to_any_accessible_groups(
    upload_data_token_two_groups,
    view_only_token,
    public_filter,
    public_group,
    public_group2,
):
    # Post three candidates for the same filter
    obj_id1 = str(uuid.uuid4())
    obj_id2 = str(uuid.uuid4())
    obj_id3 = str(uuid.uuid4())
    status, data = api(
        "POST",
        "candidates",
        data={
            "id": obj_id1,
            "ra": 234.22,
            "dec": -22.33,
            "redshift": 3,
            "transient": False,
            "ra_dis": 2.3,
            "filter_ids": [public_filter.id],
            "passed_at": str(datetime.datetime.utcnow()),
        },
        token=upload_data_token_two_groups,
    )
    assert status == 200
    status, data = api(
        "POST",
        "candidates",
        data={
            "id": obj_id2,
            "ra": 234.22,
            "dec": -22.33,
            "redshift": 3,
            "transient": False,
            "ra_dis": 2.3,
            "filter_ids": [public_filter.id],
            "passed_at": str(datetime.datetime.utcnow()),
        },
        token=upload_data_token_two_groups,
    )
    assert status == 200
    status, data = api(
        "POST",
        "candidates",
        data={
            "id": obj_id3,
            "ra": 234.22,
            "dec": -22.33,
            "redshift": 3,
            "transient": False,
            "ra_dis": 2.3,
            "filter_ids": [public_filter.id],
            "passed_at": str(datetime.datetime.utcnow()),
        },
        token=upload_data_token_two_groups,
    )
    assert status == 200

    # Obj_id1 is saved to public_group2
    status, data = api(
        "POST",
        "sources",
        data={"id": obj_id1, "group_ids": [public_group2.id]},
        token=upload_data_token_two_groups,
    )
    assert status == 200
    assert data["data"]["id"] == obj_id1

    # Obj_id3 is saved to public_group
    status, data = api(
        "POST",
        "sources",
        data={"id": obj_id3, "group_ids": [public_group.id]},
        token=upload_data_token_two_groups,
    )
    assert status == 200
    assert data["data"]["id"] == obj_id3

    # Select for candidates passing public_filter, which belongs to public_group
    # Since we set "notSavedToAnyAccessible", should get back obj_id even though
    # it is saved, since view_only_user doesn"t have public_group2 access
    # Should also get back obj_id2 since it is not saved at all
    # Should not get back obj_id3 since it is saved to public_group
    status, data = api(
        "GET",
        f"candidates/",
        params={
            "groupIDs": f"{public_group.id}",
            "savedStatus": "notSavedToAnyAccessible",
        },
        token=view_only_token,
    )
    assert status == 200
    # Should get obj_id1 and obj_id2 back
    assert len(data["data"]["candidates"]) == 2
    assert (
        len(
            set([obj_id1, obj_id2]).difference(
                map(lambda x: x["id"], data["data"]["candidates"])
            )
        )
        == 0
    )


def test_candidate_list_not_saved_to_any_selected_groups(
    upload_data_token_two_groups,
    view_only_token_two_groups,
    public_filter,
    public_group,
    public_group2,
):
    # Post three candidates for the same filter
    obj_id1 = str(uuid.uuid4())
    obj_id2 = str(uuid.uuid4())
    obj_id3 = str(uuid.uuid4())
    status, data = api(
        "POST",
        "candidates",
        data={
            "id": obj_id1,
            "ra": 234.22,
            "dec": -22.33,
            "redshift": 3,
            "transient": False,
            "ra_dis": 2.3,
            "filter_ids": [public_filter.id],
            "passed_at": str(datetime.datetime.utcnow()),
        },
        token=upload_data_token_two_groups,
    )
    assert status == 200
    status, data = api(
        "POST",
        "candidates",
        data={
            "id": obj_id2,
            "ra": 234.22,
            "dec": -22.33,
            "redshift": 3,
            "transient": False,
            "ra_dis": 2.3,
            "filter_ids": [public_filter.id],
            "passed_at": str(datetime.datetime.utcnow()),
        },
        token=upload_data_token_two_groups,
    )
    assert status == 200
    status, data = api(
        "POST",
        "candidates",
        data={
            "id": obj_id3,
            "ra": 234.22,
            "dec": -22.33,
            "redshift": 3,
            "transient": False,
            "ra_dis": 2.3,
            "filter_ids": [public_filter.id],
            "passed_at": str(datetime.datetime.utcnow()),
        },
        token=upload_data_token_two_groups,
    )
    assert status == 200

    # Obj_id1 is saved to public_group2
    status, data = api(
        "POST",
        "sources",
        data={"id": obj_id1, "group_ids": [public_group2.id]},
        token=upload_data_token_two_groups,
    )
    assert status == 200
    assert data["data"]["id"] == obj_id1

    # Obj_id3 is saved to public_group
    status, data = api(
        "POST",
        "sources",
        data={"id": obj_id3, "group_ids": [public_group.id]},
        token=upload_data_token_two_groups,
    )
    assert status == 200
    assert data["data"]["id"] == obj_id3

    # Select for candidates using public_group and public_group2
    # Should not get back obj_id1 since it is saved to public_group2
    # Should get back obj_id2 since it is not saved at all
    # Should not get back obj_id3 since it is saved to public_group
    status, data = api(
        "GET",
        f"candidates/",
        params={
            "groupIDs": f"{public_group.id},{public_group2.id}",
            "savedStatus": "notSavedToAnySelected",
        },
        token=view_only_token_two_groups,
    )
    assert status == 200
    # Should get obj_id1 back
    assert len(data["data"]["candidates"]) == 1
<<<<<<< HEAD
    assert data["data"]["candidates"][0]["id"] == obj_id2


def test_candidate_list_not_saved_to_all_selected_groups(
    upload_data_token_two_groups,
    view_only_token_two_groups,
    public_filter,
    public_group,
    public_group2,
):
    # Post three candidates for the same filter
    obj_id1 = str(uuid.uuid4())
    obj_id2 = str(uuid.uuid4())
    obj_id3 = str(uuid.uuid4())
=======
    assert data["data"]["candidates"][0]["id"] == public_candidate.id


def test_candidate_list_classifications(
    upload_data_token,
    taxonomy_token,
    classification_token,
    view_only_token,
    public_filter,
    public_group,
):
    # Post a candidate with a classification, and one without
    obj_id1 = str(uuid.uuid4())
    obj_id2 = str(uuid.uuid4())
>>>>>>> 36921e82
    status, data = api(
        "POST",
        "candidates",
        data={
            "id": obj_id1,
            "ra": 234.22,
            "dec": -22.33,
            "redshift": 3,
            "transient": False,
            "ra_dis": 2.3,
            "filter_ids": [public_filter.id],
            "passed_at": str(datetime.datetime.utcnow()),
        },
<<<<<<< HEAD
        token=upload_data_token_two_groups,
=======
        token=upload_data_token,
>>>>>>> 36921e82
    )
    assert status == 200
    status, data = api(
        "POST",
        "candidates",
        data={
            "id": obj_id2,
            "ra": 234.22,
            "dec": -22.33,
            "redshift": 3,
            "transient": False,
            "ra_dis": 2.3,
            "filter_ids": [public_filter.id],
            "passed_at": str(datetime.datetime.utcnow()),
        },
<<<<<<< HEAD
        token=upload_data_token_two_groups,
    )
    assert status == 200
=======
        token=upload_data_token,
    )
    assert status == 200

    status, data = api(
        "POST", "sources", data={"id": obj_id1}, token=upload_data_token,
    )
    assert status == 200
    status, data = api(
        'POST',
        'taxonomy',
        data={
            'name': "test taxonomy" + str(uuid.uuid4()),
            'hierarchy': taxonomy,
            'group_ids': [public_group.id],
            'provenance': f"tdtax_{__version__}",
            'version': __version__,
            'isLatest': True,
        },
        token=taxonomy_token,
    )
    assert status == 200
    taxonomy_id = data['data']['taxonomy_id']

    status, data = api(
        'POST',
        'classification',
        data={
            'obj_id': obj_id1,
            'classification': 'Algol',
            'taxonomy_id': taxonomy_id,
            'probability': 1.0,
            'group_ids': [public_group.id],
        },
        token=classification_token,
    )
    assert status == 200

    # Filter for candidates with classification 'Algol' - should only get obj_id1 back
    status, data = api(
        "GET",
        "candidates",
        params={"classifications": "Algol", "groupIDs": f"{public_group.id}"},
        token=view_only_token,
    )
    assert status == 200
    assert len(data["data"]["candidates"]) == 1
    assert data["data"]["candidates"][0]["id"] == obj_id1


def test_candidate_list_redshift_range(
    upload_data_token, view_only_token, public_filter, public_group
):
    # Post candidates with different redshifts
    obj_id1 = str(uuid.uuid4())
    obj_id2 = str(uuid.uuid4())
>>>>>>> 36921e82
    status, data = api(
        "POST",
        "candidates",
        data={
<<<<<<< HEAD
            "id": obj_id3,
            "ra": 234.22,
            "dec": -22.33,
            "redshift": 3,
=======
            "id": obj_id1,
            "ra": 234.22,
            "dec": -22.33,
            "redshift": 0,
>>>>>>> 36921e82
            "transient": False,
            "ra_dis": 2.3,
            "filter_ids": [public_filter.id],
            "passed_at": str(datetime.datetime.utcnow()),
        },
<<<<<<< HEAD
        token=upload_data_token_two_groups,
    )
    assert status == 200

    # Obj_id1 is saved to both groups
    status, data = api(
        "POST",
        "sources",
        data={"id": obj_id1, "group_ids": [public_group.id, public_group2.id]},
        token=upload_data_token_two_groups,
    )
    assert status == 200
    assert data["data"]["id"] == obj_id1

    # Obj_id3 is saved to public_group
    status, data = api(
        "POST",
        "sources",
        data={"id": obj_id3, "group_ids": [public_group.id]},
        token=upload_data_token_two_groups,
    )
    assert status == 200
    assert data["data"]["id"] == obj_id3

    # Select for candidates using public_group and public_group2
    # Should not get back obj_id since it is saved to both selected groups
    # Should get back obj_id2 since it is not saved at all
    # Should get back obj_id3 since it is saved to only public_group
    status, data = api(
        "GET",
        f"candidates/",
        params={
            "groupIDs": f"{public_group.id},{public_group2.id}",
            "savedStatus": "notSavedToAllSelected",
        },
        token=view_only_token_two_groups,
    )
    assert status == 200
    # Should get obj_id2 and obj_id3 back
    assert len(data["data"]["candidates"]) == 2
    assert (
        len(
            set([obj_id2, obj_id3]).difference(
                map(lambda x: x["id"], data["data"]["candidates"])
            )
        )
        == 0
    )
=======
        token=upload_data_token,
    )
    assert status == 200
    status, data = api(
        "POST",
        "candidates",
        data={
            "id": obj_id2,
            "ra": 234.22,
            "dec": -22.33,
            "redshift": 1,
            "transient": False,
            "ra_dis": 2.3,
            "filter_ids": [public_filter.id],
            "passed_at": str(datetime.datetime.utcnow()),
        },
        token=upload_data_token,
    )
    assert status == 200

    # Filter for candidates redshift between 0 and 0.5 - should only get obj_id1 back
    status, data = api(
        "GET",
        "candidates",
        params={"redshiftRange": "(0,0.5)", "groupIDs": f"{public_group.id}"},
        token=view_only_token,
    )
    assert status == 200
    assert len(data["data"]["candidates"]) == 1
    assert data["data"]["candidates"][0]["id"] == obj_id1
>>>>>>> 36921e82
<|MERGE_RESOLUTION|>--- conflicted
+++ resolved
@@ -517,6 +517,147 @@
     assert status == 200
     assert len(data["data"]["candidates"]) == 1
     assert data["data"]["candidates"][0]["id"] == public_candidate.id
+
+
+def test_candidate_list_classifications(
+    upload_data_token,
+    taxonomy_token,
+    classification_token,
+    view_only_token,
+    public_filter,
+    public_group,
+):
+    # Post a candidate with a classification, and one without
+    obj_id1 = str(uuid.uuid4())
+    obj_id2 = str(uuid.uuid4())
+    status, data = api(
+        "POST",
+        "candidates",
+        data={
+            "id": obj_id1,
+            "ra": 234.22,
+            "dec": -22.33,
+            "redshift": 3,
+            "transient": False,
+            "ra_dis": 2.3,
+            "filter_ids": [public_filter.id],
+            "passed_at": str(datetime.datetime.utcnow()),
+        },
+        token=upload_data_token,
+    )
+    assert status == 200
+    status, data = api(
+        "POST",
+        "candidates",
+        data={
+            "id": obj_id2,
+            "ra": 234.22,
+            "dec": -22.33,
+            "redshift": 3,
+            "transient": False,
+            "ra_dis": 2.3,
+            "filter_ids": [public_filter.id],
+            "passed_at": str(datetime.datetime.utcnow()),
+        },
+        token=upload_data_token,
+    )
+    assert status == 200
+
+    status, data = api(
+        "POST", "sources", data={"id": obj_id1}, token=upload_data_token,
+    )
+    assert status == 200
+    status, data = api(
+        'POST',
+        'taxonomy',
+        data={
+            'name': "test taxonomy" + str(uuid.uuid4()),
+            'hierarchy': taxonomy,
+            'group_ids': [public_group.id],
+            'provenance': f"tdtax_{__version__}",
+            'version': __version__,
+            'isLatest': True,
+        },
+        token=taxonomy_token,
+    )
+    assert status == 200
+    taxonomy_id = data['data']['taxonomy_id']
+
+    status, data = api(
+        'POST',
+        'classification',
+        data={
+            'obj_id': obj_id1,
+            'classification': 'Algol',
+            'taxonomy_id': taxonomy_id,
+            'probability': 1.0,
+            'group_ids': [public_group.id],
+        },
+        token=classification_token,
+    )
+    assert status == 200
+
+    # Filter for candidates with classification 'Algol' - should only get obj_id1 back
+    status, data = api(
+        "GET",
+        "candidates",
+        params={"classifications": "Algol", "groupIDs": f"{public_group.id}"},
+        token=view_only_token,
+    )
+    assert status == 200
+    assert len(data["data"]["candidates"]) == 1
+    assert data["data"]["candidates"][0]["id"] == obj_id1
+
+
+def test_candidate_list_redshift_range(
+    upload_data_token, view_only_token, public_filter, public_group
+):
+    # Post candidates with different redshifts
+    obj_id1 = str(uuid.uuid4())
+    obj_id2 = str(uuid.uuid4())
+    status, data = api(
+        "POST",
+        "candidates",
+        data={
+            "id": obj_id1,
+            "ra": 234.22,
+            "dec": -22.33,
+            "redshift": 0,
+            "transient": False,
+            "ra_dis": 2.3,
+            "filter_ids": [public_filter.id],
+            "passed_at": str(datetime.datetime.utcnow()),
+        },
+        token=upload_data_token,
+    )
+    assert status == 200
+    status, data = api(
+        "POST",
+        "candidates",
+        data={
+            "id": obj_id2,
+            "ra": 234.22,
+            "dec": -22.33,
+            "redshift": 1,
+            "transient": False,
+            "ra_dis": 2.3,
+            "filter_ids": [public_filter.id],
+            "passed_at": str(datetime.datetime.utcnow()),
+        },
+        token=upload_data_token,
+    )
+    assert status == 200
+
+    # Filter for candidates redshift between 0 and 0.5 - should only get obj_id1 back
+    status, data = api(
+        "GET",
+        "candidates",
+        params={"redshiftRange": "(0,0.5)", "groupIDs": f"{public_group.id}"},
+        token=view_only_token,
+    )
+    assert status == 200
+    assert len(data["data"]["candidates"]) == 1
+    assert data["data"]["candidates"][0]["id"] == obj_id1
 
 
 def test_candidate_list_saved_to_all_selected_groups(
@@ -994,7 +1135,6 @@
     assert status == 200
     # Should get obj_id1 back
     assert len(data["data"]["candidates"]) == 1
-<<<<<<< HEAD
     assert data["data"]["candidates"][0]["id"] == obj_id2
 
 
@@ -1009,22 +1149,6 @@
     obj_id1 = str(uuid.uuid4())
     obj_id2 = str(uuid.uuid4())
     obj_id3 = str(uuid.uuid4())
-=======
-    assert data["data"]["candidates"][0]["id"] == public_candidate.id
-
-
-def test_candidate_list_classifications(
-    upload_data_token,
-    taxonomy_token,
-    classification_token,
-    view_only_token,
-    public_filter,
-    public_group,
-):
-    # Post a candidate with a classification, and one without
-    obj_id1 = str(uuid.uuid4())
-    obj_id2 = str(uuid.uuid4())
->>>>>>> 36921e82
     status, data = api(
         "POST",
         "candidates",
@@ -1038,11 +1162,7 @@
             "filter_ids": [public_filter.id],
             "passed_at": str(datetime.datetime.utcnow()),
         },
-<<<<<<< HEAD
-        token=upload_data_token_two_groups,
-=======
-        token=upload_data_token,
->>>>>>> 36921e82
+        token=upload_data_token_two_groups,
     )
     assert status == 200
     status, data = api(
@@ -1058,89 +1178,22 @@
             "filter_ids": [public_filter.id],
             "passed_at": str(datetime.datetime.utcnow()),
         },
-<<<<<<< HEAD
-        token=upload_data_token_two_groups,
-    )
-    assert status == 200
-=======
-        token=upload_data_token,
-    )
-    assert status == 200
-
-    status, data = api(
-        "POST", "sources", data={"id": obj_id1}, token=upload_data_token,
-    )
-    assert status == 200
-    status, data = api(
-        'POST',
-        'taxonomy',
-        data={
-            'name': "test taxonomy" + str(uuid.uuid4()),
-            'hierarchy': taxonomy,
-            'group_ids': [public_group.id],
-            'provenance': f"tdtax_{__version__}",
-            'version': __version__,
-            'isLatest': True,
-        },
-        token=taxonomy_token,
-    )
-    assert status == 200
-    taxonomy_id = data['data']['taxonomy_id']
-
-    status, data = api(
-        'POST',
-        'classification',
-        data={
-            'obj_id': obj_id1,
-            'classification': 'Algol',
-            'taxonomy_id': taxonomy_id,
-            'probability': 1.0,
-            'group_ids': [public_group.id],
-        },
-        token=classification_token,
-    )
-    assert status == 200
-
-    # Filter for candidates with classification 'Algol' - should only get obj_id1 back
-    status, data = api(
-        "GET",
-        "candidates",
-        params={"classifications": "Algol", "groupIDs": f"{public_group.id}"},
-        token=view_only_token,
-    )
-    assert status == 200
-    assert len(data["data"]["candidates"]) == 1
-    assert data["data"]["candidates"][0]["id"] == obj_id1
-
-
-def test_candidate_list_redshift_range(
-    upload_data_token, view_only_token, public_filter, public_group
-):
-    # Post candidates with different redshifts
-    obj_id1 = str(uuid.uuid4())
-    obj_id2 = str(uuid.uuid4())
->>>>>>> 36921e82
-    status, data = api(
-        "POST",
-        "candidates",
-        data={
-<<<<<<< HEAD
+        token=upload_data_token_two_groups,
+    )
+    assert status == 200
+    status, data = api(
+        "POST",
+        "candidates",
+        data={
             "id": obj_id3,
             "ra": 234.22,
             "dec": -22.33,
             "redshift": 3,
-=======
-            "id": obj_id1,
-            "ra": 234.22,
-            "dec": -22.33,
-            "redshift": 0,
->>>>>>> 36921e82
-            "transient": False,
-            "ra_dis": 2.3,
-            "filter_ids": [public_filter.id],
-            "passed_at": str(datetime.datetime.utcnow()),
-        },
-<<<<<<< HEAD
+            "transient": False,
+            "ra_dis": 2.3,
+            "filter_ids": [public_filter.id],
+            "passed_at": str(datetime.datetime.utcnow()),
+        },
         token=upload_data_token_two_groups,
     )
     assert status == 200
@@ -1188,36 +1241,4 @@
             )
         )
         == 0
-    )
-=======
-        token=upload_data_token,
-    )
-    assert status == 200
-    status, data = api(
-        "POST",
-        "candidates",
-        data={
-            "id": obj_id2,
-            "ra": 234.22,
-            "dec": -22.33,
-            "redshift": 1,
-            "transient": False,
-            "ra_dis": 2.3,
-            "filter_ids": [public_filter.id],
-            "passed_at": str(datetime.datetime.utcnow()),
-        },
-        token=upload_data_token,
-    )
-    assert status == 200
-
-    # Filter for candidates redshift between 0 and 0.5 - should only get obj_id1 back
-    status, data = api(
-        "GET",
-        "candidates",
-        params={"redshiftRange": "(0,0.5)", "groupIDs": f"{public_group.id}"},
-        token=view_only_token,
-    )
-    assert status == 200
-    assert len(data["data"]["candidates"]) == 1
-    assert data["data"]["candidates"][0]["id"] == obj_id1
->>>>>>> 36921e82
+    )