import uuid
import pytest
import healpix_alchemy as ha
import numpy.testing as npt
import numpy as np
import arrow
from tdtax import taxonomy, __version__
import astropy.units as u

from skyportal.tests import api
from skyportal.models import cosmo

from datetime import datetime, timezone, timedelta
from dateutil import parser


def test_source_list(view_only_token):
    status, data = api("GET", "sources", token=view_only_token)
    assert status == 200
    assert data["status"] == "success"


def test_source_existence(view_only_token, public_source):
    status, _ = api("HEAD", f"sources/{public_source.id}", token=view_only_token)
    assert status == 200

    status, _ = api("HEAD", f"sources/{public_source.id[:-1]}", token=view_only_token)

    assert status == 404


def test_token_user_retrieving_source(view_only_token, public_source):
    status, data = api("GET", f"sources/{public_source.id}", token=view_only_token)
    assert status == 200
    assert data["status"] == "success"
    assert all(
        k in data["data"] for k in ["ra", "dec", "redshift", "dm", "created_at", "id"]
    )
    assert "photometry" not in data["data"]


def test_token_user_retrieving_source_with_phot(view_only_token, public_source):
    status, data = api(
        "GET",
        f"sources/{public_source.id}",
        params={"includePhotometry": "true"},
        token=view_only_token,
    )
    assert status == 200
    assert data["status"] == "success"
    assert all(
        k in data["data"]
        for k in ["ra", "dec", "redshift", "dm", "created_at", "id", "photometry"]
    )


def test_token_user_retrieving_source_with_thumbnails(view_only_token, public_source):
    status, data = api(
        "GET",
        f"sources/{public_source.id}",
        params={"includeThumbnails": True},
        token=view_only_token,
    )
    assert status == 200
    assert data["status"] == "success"
    assert all(
        k in data["data"]
        for k in ["ra", "dec", "redshift", "dm", "created_at", "id", "thumbnails"]
    )


def test_token_user_retrieving_source_without_nested(
    view_only_token, public_group, upload_data_token
):
    obj_id1 = str(uuid.uuid4())
    obj_id2 = str(uuid.uuid4())
    status, data = api(
        "POST",
        "sources",
        data={
            "id": obj_id1,
            "ra": 234.22,
            "dec": -22.33,
            "redshift": 3,
            "group_ids": [public_group.id],
        },
        token=upload_data_token,
    )
    assert status == 200
    status, data = api(
        "POST",
        "sources",
        data={
            "id": obj_id2,
            "ra": 234.22,
            "dec": -22.33,
            "redshift": 3,
            "group_ids": [public_group.id],
        },
        token=upload_data_token,
    )
    assert status == 200

    status, data = api(
        "GET",
        "sources",
        params={"removeNested": True, "group_ids": [public_group.id]},
        token=view_only_token,
    )
    assert status == 200
    assert data["status"] == "success"
    assert len(data["data"]["sources"]) == 2
    assert all(
        k in data["data"]["sources"][0]
        for k in ["ra", "dec", "redshift", "created_at", "id"]
    )
    assert all(
        k not in data["data"]["sources"][0]
        for k in ["annotations", "groups", "thumbnails", "classifications"]
    )


def test_duplicate_sources(public_group, upload_data_token, ztf_camera):
    obj_id1 = str(uuid.uuid4())
    obj_id2 = str(uuid.uuid4())
    ra = 200.0 * np.random.random()
    dec = 90.0 * np.random.random()
    status, data = api(
        "POST",
        "sources",
        data={
            "id": obj_id1,
            "ra": ra,
            "dec": dec,
            "redshift": 3,
            "group_ids": [public_group.id],
        },
        token=upload_data_token,
    )
    assert status == 200
    status, data = api(
        "POST",
        "sources",
        data={
            "id": obj_id2,
            "ra": ra + 0.0001,
            "dec": dec + 0.0005,
            "redshift": 3,
            "group_ids": [public_group.id],
        },
        token=upload_data_token,
    )
    assert status == 200
    status, data = api(
        "POST",
        "photometry",
        data={
            "obj_id": obj_id1,
            "mjd": 59801.4,
            "instrument_id": ztf_camera.id,
            "filter": "ztfg",
            "group_ids": [public_group.id],
            "mag": 12.4,
            "magerr": 0.3,
            "limiting_mag": 22,
            "magsys": "ab",
        },
        token=upload_data_token,
    )
    assert status == 200
    status, data = api(
        "POST",
        "photometry",
        data={
            "obj_id": obj_id2,
            "mjd": 59801.3,
            "instrument_id": ztf_camera.id,
            "filter": "ztfg",
            "group_ids": [public_group.id],
            "mag": 12.4,
            "magerr": 0.3,
            "limiting_mag": 22,
            "magsys": "ab",
        },
        token=upload_data_token,
    )
    assert status == 200

    status, data = api(
        "GET",
        f"sources/{obj_id1}",
        token=upload_data_token,
    )
    assert status == 200
    assert data["status"] == "success"
    assert data["data"]["duplicates"] == [obj_id2]

    status, data = api(
        "GET",
        f"sources/{obj_id2}",
        token=upload_data_token,
    )
    assert status == 200
    assert data["status"] == "success"
    assert data["data"]["duplicates"] == [obj_id1]


def test_token_user_update_source(upload_data_token, public_source):
    status, data = api(
        "PATCH",
        f"sources/{public_source.id}",
        data={
            "ra": 234.22,
            "dec": -22.33,
            "redshift": 3,
            "transient": False,
            "ra_dis": 2.3,
        },
        token=upload_data_token,
    )
    assert status == 200
    assert data["status"] == "success"

    status, data = api("GET", f"sources/{public_source.id}", token=upload_data_token)
    assert status == 200
    assert data["status"] == "success"
    npt.assert_almost_equal(data["data"]["ra"], 234.22)
    npt.assert_almost_equal(data["data"]["redshift"], 3.0)
    npt.assert_almost_equal(
        cosmo.luminosity_distance(3.0).value, data["data"]["luminosity_distance"]
    )


def test_distance_modulus(upload_data_token, public_source):
    status, data = api(
        "PATCH",
        f"sources/{public_source.id}",
        data={
            "ra": 234.22,
            "dec": -22.33,
            "altdata": {"dm": 28.5},
            "transient": False,
            "ra_dis": 2.3,
        },
        token=upload_data_token,
    )
    assert status == 200
    assert data["status"] == "success"

    status, data = api("GET", f"sources/{public_source.id}", token=upload_data_token)
    assert status == 200
    assert data["status"] == "success"
    npt.assert_almost_equal(10 ** ((28.5 / 5) - 5), data["data"]["luminosity_distance"])
    npt.assert_almost_equal(28.5, data["data"]["dm"])
    npt.assert_almost_equal(
        10 ** ((28.5 / 5) - 5), data["data"]["angular_diameter_distance"]
    )


def test_parallax(upload_data_token, public_source):
    parallax = 0.001  # in arcsec = 1 kpc
    d_pc = 1 / parallax
    dm = 5.0 * np.log10(d_pc / (10.0))

    status, data = api(
        "PATCH",
        f"sources/{public_source.id}",
        data={
            "ra": 234.22,
            "dec": -22.33,
            "altdata": {"parallax": parallax},
            "transient": False,
            "ra_dis": 2.3,
        },
        token=upload_data_token,
    )
    assert status == 200
    assert data["status"] == "success"

    status, data = api("GET", f"sources/{public_source.id}", token=upload_data_token)
    assert status == 200
    assert data["status"] == "success"

    npt.assert_almost_equal(dm, data["data"]["dm"])


def test_low_redshift(upload_data_token, public_source):
    status, data = api(
        "PATCH",
        f"sources/{public_source.id}",
        data={
            "ra": 234.22,
            "dec": -22.33,
            "transient": False,
            "ra_dis": 2.3,
            "redshift": 0.00001,
        },
        token=upload_data_token,
    )
    assert status == 200
    assert data["status"] == "success"

    status, data = api("GET", f"sources/{public_source.id}", token=upload_data_token)
    assert status == 200
    assert data["status"] == "success"

    assert data["data"]["dm"] is None


def test_cannot_update_source_without_permission(view_only_token, public_source):
    status, data = api(
        "PATCH",
        f"sources/{public_source.id}",
        data={
            "ra": 234.22,
            "dec": -22.33,
            "redshift": 3,
            "transient": False,
            "ra_dis": 2.3,
        },
        token=view_only_token,
    )
    assert status == 400
    assert data["status"] == "error"


def test_token_user_post_new_source(upload_data_token, view_only_token, public_group):
    obj_id = str(uuid.uuid4())
    alias = str(uuid.uuid4())
    origin = str(uuid.uuid4())
    t0 = datetime.now(timezone.utc)
    status, data = api(
        "POST",
        "sources",
        data={
            "id": obj_id,
            "ra": 234.22,
            "dec": -22.33,
            "redshift": 3,
            "transient": False,
            "ra_dis": 2.3,
            "group_ids": [public_group.id],
            "alias": [alias],
            "origin": origin,
        },
        token=upload_data_token,
    )
    assert status == 200
    assert data["data"]["id"] == obj_id

    status, data = api("GET", f"sources/{obj_id}", token=view_only_token)
    assert status == 200
    assert data["data"]["id"] == obj_id
    npt.assert_almost_equal(data["data"]["ra"], 234.22)

    saved_at = parser.parse(data["data"]["groups"][0]["saved_at"] + " UTC")
    assert abs(saved_at - t0) < timedelta(seconds=60)

    assert alias == data["data"]["alias"][0]
    assert origin == data["data"]["origin"]


def test_cannot_post_source_with_null_radec(
    upload_data_token, view_only_token, public_group
):
    obj_id = str(uuid.uuid4())
    status, data = api(
        "POST",
        "sources",
        data={
            "id": obj_id,
            "ra": None,
            "dec": None,
            "redshift": 3,
            "transient": False,
            "ra_dis": 2.3,
            "group_ids": [public_group.id],
        },
        token=upload_data_token,
    )
    assert status == 400


def test_add_source_without_group_id(upload_data_token, view_only_token, public_group):
    obj_id = str(uuid.uuid4())
    status, data = api(
        "POST",
        "sources",
        data={
            "id": obj_id,
            "ra": 234.22,
            "dec": -22.33,
            "redshift": 3,
            "transient": False,
            "ra_dis": 2.3,
        },
        token=upload_data_token,
    )
    assert status == 200
    status, data = api("GET", f"sources/{obj_id}", token=view_only_token)
    assert status == 200
    assert data["data"]["id"] == obj_id
    npt.assert_almost_equal(data["data"]["ra"], 234.22)


def test_starlist(upload_data_token, public_source):
    status, data = api(
        "PATCH",
        f"sources/{public_source.id}",
        data={"ra": 234.22, "dec": 22.33},
        token=upload_data_token,
    )
    assert status == 200
    assert data["status"] == "success"

    status, data = api(
        "GET",
        f"sources/{public_source.id}/offsets",
        params={"facility": "P200", "num_offset_stars": "1"},
        token=upload_data_token,
    )
    assert status == 200
    assert data["status"] == "success"
    assert data["data"]["noffsets"] == 1
    assert data["data"]["queries_issued"] == 1
    assert data["data"]["facility"] == "P200"
    assert "starlist_str" in data["data"]
    assert isinstance(data["data"]["starlist_info"][0]["ra"], float)

    status, data = api(
        "GET",
        f"sources/{public_source.id}/offsets",
        token=upload_data_token,
    )
    assert status == 200
    assert data["status"] == "success"
    assert data["data"]["noffsets"] == 3
    assert data["data"]["facility"] == "Keck"
    assert "starlist_str" in data["data"]
    assert isinstance(data["data"]["starlist_info"][2]["dec"], float)

    ztf_star_position = data["data"]["starlist_info"][2]["dec"]

    # use DR2 for offsets ... it should not be identical position as DR2
    status, data = api(
        "GET",
        f"sources/{public_source.id}/offsets",
        params={"use_ztfref": "false"},
        token=upload_data_token,
    )
    assert status == 200
    assert data["status"] == "success"
    assert isinstance(data["data"]["starlist_info"][2]["dec"], float)
    gaiadr2_star_position = data["data"]["starlist_info"][2]["dec"]
    with pytest.raises(AssertionError):
        npt.assert_almost_equal(gaiadr2_star_position, ztf_star_position, decimal=10)


def test_source_notifications_unauthorized(
    source_notification_user_token, public_group, public_source
):
    status, data = api(
        "POST",
        "source_notifications",
        data={
            "groupIds": [public_group.id],
            "sourceId": public_source.id,
            "level": "hard",
            "additionalNotes": "",
        },
        token=source_notification_user_token,
    )
    assert status == 400
    assert "Unauthorized" in data["message"]


def test_token_user_source_summary(
    public_group, public_source, view_only_token_two_groups, public_group2
):

    now = datetime.utcnow().isoformat()

    status, data = api(
        "GET",
        f"sources?saveSummary=true&group_ids={public_group.id}",
        token=view_only_token_two_groups,
    )
    assert status == 200
    assert "sources" in data["data"]
    sources = data["data"]["sources"]

    assert len(sources) == 1
    source = sources[0]
    assert "ra" not in source
    assert "dec" not in source

    assert source["obj_id"] == public_source.id
    assert source["group_id"] == public_group.id

    status, data = api(
        "GET",
        "sources",
        params={
            "saveSummary": "true",
            "savedAfter": f"{now}",
            "group_ids": f"{public_group.id}",
        },
        token=view_only_token_two_groups,
    )
    assert status == 200
    assert "sources" in data["data"]
    sources = data["data"]["sources"]

    assert len(sources) == 0

    status, data = api(
        "GET",
        "sources",
        params={"saveSummary": "true", "group_ids": f"{public_group2.id}"},
        token=view_only_token_two_groups,
    )
    assert status == 200
    assert "sources" in data["data"]
    sources = data["data"]["sources"]
    assert len(sources) == 0

    status, data = api(
        "GET",
        "sources",
        params={
            "saveSummary": "true",
            "savedBefore": f"{now}",
            "group_ids": f"{public_group.id}",
        },
        token=view_only_token_two_groups,
    )
    assert status == 200
    assert "sources" in data["data"]
    sources = data["data"]["sources"]

    assert len(sources) == 1
    source = sources[0]

    assert source["obj_id"] == public_source.id
    assert source["group_id"] == public_group.id

    # check the datetime formatting is properly validated
    status, data = api(
        "GET",
        "sources",
        params={
            "saveSummary": "true",
            "savedBefore": "2020-104-01T00:00:01.2412",
            "group_ids": f"{public_group.id}",
        },
        token=view_only_token_two_groups,
    )
    assert status == 400


def test_source_summary_pagination(super_admin_user, super_admin_token):
    group_name = str(uuid.uuid4())
    status, data = api(
        "POST",
        "groups",
        data={"name": group_name, "group_admins": [super_admin_user.id]},
        token=super_admin_token,
    )
    assert status == 200
    assert data["status"] == "success"
    new_group_id = data["data"]["id"]
    ids = set()
    for _ in range(1, 51):
        id = str(uuid.uuid4())
        ids.add(id)
        status, data = api(
            "POST",
            "sources",
            data={
                "id": id,
                "ra": 234.22,
                "dec": 22.33,
                "group_ids": [new_group_id],
            },
            token=super_admin_token,
        )
        assert status == 200
        assert data["status"] == "success"

    status, data = api(
        "GET",
        f"sources?saveSummary=true&group_ids={new_group_id}",
        token=super_admin_token,
    )
    assert status == 200
    assert "sources" in data["data"]
    sources = data["data"]["sources"]
    assert len(sources) == 50
    source = sources[0]
    assert "ra" not in source
    assert "dec" not in source

    fetched_ids = set()
    for i in range(1, 6):
        status, data = api(
            "GET",
            f"sources?saveSummary=true&group_ids={new_group_id}&pageNumber={i}&numPerPage=10",
            token=super_admin_token,
        )
        assert status == 200
        assert "sources" in data["data"]
        sources = data["data"]["sources"]
        assert len(sources) == 10
        source = sources[0]
        assert "ra" not in source
        assert "dec" not in source
        for source in sources:
            assert source["obj_id"] in ids
            fetched_ids.add(source["obj_id"])

    assert len(fetched_ids) == 50


def test_sources_sorting(upload_data_token, view_only_token, public_group):
    obj_id = str(uuid.uuid4())
    obj_id2 = str(uuid.uuid4())
    ra1 = 230
    ra2 = 240

    # Upload two new sources
    status, data = api(
        "POST",
        "sources",
        data={
            "id": obj_id,
            "ra": ra1,
            "dec": -22.33,
            "redshift": 3,
            "transient": False,
            "ra_dis": 2.3,
            "group_ids": [public_group.id],
        },
        token=upload_data_token,
    )
    assert status == 200
    assert data["data"]["id"] == obj_id
    status, data = api(
        "POST",
        "sources",
        data={
            "id": obj_id2,
            "ra": ra2,
            "dec": -22.33,
            "redshift": 3,
            "transient": False,
            "ra_dis": 2.3,
            "group_ids": [public_group.id],
        },
        token=upload_data_token,
    )
    assert status == 200
    assert data["data"]["id"] == obj_id2

    # Sort sources by ra, desc and check that source 2 is first
    status, data = api(
        "GET",
        "sources",
        params={"sortBy": "ra", "sortOrder": "desc", "group_ids": f"{public_group.id}"},
        token=view_only_token,
    )
    assert status == 200
    assert data["data"]["sources"][0]["id"] == obj_id2
    npt.assert_almost_equal(data["data"]["sources"][0]["ra"], ra2)
    assert data["data"]["sources"][1]["id"] == obj_id
    npt.assert_almost_equal(data["data"]["sources"][1]["ra"], ra1)


def test_object_last_detected(
    upload_data_token,
    view_only_token,
    public_source,
    ztf_camera,
    public_group,
    upload_data_token_two_groups,
    public_group2,
):
    # Some very high mjd to make this the latest point
    # This is not a detection though
    status, data = api(
        'POST',
        'photometry',
        data={
            'obj_id': str(public_source.id),
            'mjd': 99999.0,
            'instrument_id': ztf_camera.id,
            'mag': None,
            'magerr': None,
            'limiting_mag': 22.3,
            'magsys': 'ab',
            'filter': 'ztfg',
            'group_ids': [public_group.id],
        },
        token=upload_data_token,
    )
    assert status == 200
    assert data['status'] == 'success'

    # Another high mjd, but this time a photometry point not visible to the user
    status, data = api(
        'POST',
        'photometry',
        data={
            'obj_id': str(public_source.id),
            'mjd': 99900.0,
            'instrument_id': ztf_camera.id,
            'mag': None,
            'magerr': None,
            'limiting_mag': 22.3,
            'magsys': 'ab',
            'filter': 'ztfg',
            'group_ids': [public_group2.id],
        },
        token=upload_data_token_two_groups,
    )
    assert status == 200
    assert data['status'] == 'success'

    # A high mjd, but lower than the first point
    # Since this is a detection, it should be returned as "last_detected"
    status, data = api(
        'POST',
        'photometry',
        data={
            'obj_id': str(public_source.id),
            'mjd': 90000.0,
            'instrument_id': ztf_camera.id,
            'flux': 12.24,
            'fluxerr': 0.031,
            'zp': 25.0,
            'magsys': 'ab',
            'filter': 'ztfg',
            'group_ids': [public_group.id],
        },
        token=upload_data_token,
    )
    assert status == 200
    assert data['status'] == 'success'

    status, data = api(
        "GET",
        f"sources/{public_source.id}",
        params={"includeDetectionStats": "true"},
        token=view_only_token,
    )
    assert status == 200
    assert data["status"] == "success"
    assert (
        data["data"]["last_detected_at"]
        == arrow.get((90000.0 - 40_587) * 86400.0).isoformat()
    )


def test_source_photometry_summary_info(
    upload_data_token, view_only_token, public_source_no_data, ztf_camera, public_group
):
    pt1 = {"mjd": 58001.0, "flux": 13.24}
    pt2 = {"mjd": 58002.0, "flux": 15.24}
    status, data = api(
        'POST',
        'photometry',
        data={
            'obj_id': str(public_source_no_data.id),
            'mjd': [pt1["mjd"], pt2["mjd"]],
            'instrument_id': ztf_camera.id,
            'flux': [pt1["flux"], pt2["flux"]],
            'fluxerr': [0.031, 0.031],
            'filter': ['ztfg', 'ztfg'],
            'zp': [25.0, 25.0],
            'magsys': ['ab', 'ab'],
            'ra': 264.1947917,
            'dec': [50.5478333, 50.5478333],
            'dec_unc': 0.2,
            'group_ids': [public_group.id],
        },
        token=upload_data_token,
    )
    assert status == 200
    assert data["status"] == "success"
    assert len(data["data"]["ids"]) == 2

    mag1_ab = -2.5 * np.log10(pt1["flux"]) + 25.0
    iso1 = arrow.get((pt1["mjd"] - 40_587) * 86400.0).isoformat()
    mag2_ab = -2.5 * np.log10(pt2["flux"]) + 25.0
    iso2 = arrow.get((pt2["mjd"] - 40_587) * 86400.0).isoformat()

    status, data = api(
        "GET",
        f"sources/{public_source_no_data.id}",
        params={"includeDetectionStats": "true"},
        token=view_only_token,
    )
    assert status == 200
    assert data["status"] == "success"
    assert data["data"]["last_detected_at"] == iso2
    assert data["data"]["last_detected_mag"] == mag2_ab
    assert data["data"]["peak_detected_at"] == iso1
    assert data["data"]["peak_detected_mag"] == mag1_ab


# Sources filtering tests
def test_sources_filter_by_name_or_id(upload_data_token, view_only_token, public_group):
    obj_id = "test_source_1"
    obj_id2 = "some_other_object"

    # Upload two new sources
    status, data = api(
        "POST",
        "sources",
        data={"id": obj_id, "ra": 230, "dec": -22.33, "group_ids": [public_group.id]},
        token=upload_data_token,
    )
    assert status == 200
    assert data["data"]["id"] == obj_id
    status, data = api(
        "POST",
        "sources",
        data={"id": obj_id2, "ra": 230, "dec": -22.33, "group_ids": [public_group.id]},
        token=upload_data_token,
    )
    assert status == 200
    assert data["data"]["id"] == obj_id2

    # Filter for obj 1 only, using a substring not matched in the other one
    status, data = api(
        "GET",
        "sources",
        params={"sourceID": f"{obj_id[0:5]}", "group_ids": f"{public_group.id}"},
        token=view_only_token,
    )
    assert status == 200
    assert len(data["data"]["sources"]) == 1
    assert data["data"]["sources"][0]["id"] == obj_id


def test_sources_filter_by_position(upload_data_token, view_only_token, public_group):
    obj_id1 = str(uuid.uuid4())
    obj_id2 = str(uuid.uuid4())

    # Upload two new sources
    status, data = api(
        "POST",
        "sources",
        data={"id": obj_id1, "ra": 230, "dec": -22.33, "group_ids": [public_group.id]},
        token=upload_data_token,
    )
    assert status == 200
    assert data["data"]["id"] == obj_id1
    status, data = api(
        "POST",
        "sources",
        data={"id": obj_id2, "ra": 500, "dec": 0, "group_ids": [public_group.id]},
        token=upload_data_token,
    )
    assert status == 200
    assert data["data"]["id"] == obj_id2

    # Filter for obj 1 only
    status, data = api(
        "GET",
        "sources",
        params={"ra": 229, "dec": -22, "radius": 5, "group_ids": f"{public_group.id}"},
        token=view_only_token,
    )
    assert status == 200
    assert len(data["data"]["sources"]) == 1
    assert data["data"]["sources"][0]["id"] == obj_id1


def test_sources_filter_by_time_saved(upload_data_token, view_only_token, public_group):
    obj_id1 = str(uuid.uuid4())
    obj_id2 = str(uuid.uuid4())

    # Upload two new sources
    status, data = api(
        "POST",
        "sources",
        data={
            "id": obj_id1,
            "ra": 234.22,
            "dec": -22.33,
            "group_ids": [public_group.id],
        },
        token=upload_data_token,
    )
    assert status == 200
    assert data["data"]["id"] == obj_id1
    test_time = datetime.now(timezone.utc)
    status, data = api(
        "POST",
        "sources",
        data={
            "id": obj_id2,
            "ra": 234.22,
            "dec": -22.33,
            "group_ids": [public_group.id],
        },
        token=upload_data_token,
    )
    assert status == 200
    assert data["data"]["id"] == obj_id2

    # Filter for obj 1 only
    status, data = api(
        "GET",
        "sources",
        params={
            "savedBefore": test_time.isoformat(),
            "group_ids": f"{public_group.id}",
        },
        token=view_only_token,
    )
    assert status == 200
    assert len(data["data"]["sources"]) == 1
    assert data["data"]["sources"][0]["id"] == obj_id1

    # Filter for obj 2 only
    status, data = api(
        "GET",
        "sources",
        params={"savedAfter": test_time.isoformat(), "group_ids": f"{public_group.id}"},
        token=view_only_token,
    )
    assert status == 200
    assert len(data["data"]["sources"]) == 1
    assert data["data"]["sources"][0]["id"] == obj_id2


def test_sources_filter_by_time_spectrum(
    upload_data_token, view_only_token, public_group, lris
):
    obj_id1 = str(uuid.uuid4())
    obj_id2 = str(uuid.uuid4())

    # Upload two new sources
    status, data = api(
        "POST",
        "sources",
        data={
            "id": obj_id1,
            "ra": 234.22,
            "dec": -22.33,
            "group_ids": [public_group.id],
        },
        token=upload_data_token,
    )
    assert status == 200
    assert data["data"]["id"] == obj_id1
    status, data = api(
        "POST",
        "sources",
        data={
            "id": obj_id2,
            "ra": 234.22,
            "dec": -22.33,
            "group_ids": [public_group.id],
        },
        token=upload_data_token,
    )
    assert status == 200
    assert data["data"]["id"] == obj_id2

    # Add spectrum to source 1
    status, data = api(
        'POST',
        'spectrum',
        data={
            'obj_id': obj_id1,
            'observed_at': str(datetime.now(timezone.utc)),
            'instrument_id': lris.id,
            'wavelengths': [664, 665, 666],
            'fluxes': [234.2, 232.1, 235.3],
            'group_ids': [public_group.id],
        },
        token=upload_data_token,
    )
    assert status == 200
    assert data['status'] == 'success'

    test_time = datetime.now(timezone.utc)
    # Add spectrum to source 2
    status, data = api(
        'POST',
        'spectrum',
        data={
            'obj_id': obj_id2,
            'observed_at': str(datetime.now(timezone.utc)),
            'instrument_id': lris.id,
            'wavelengths': [664, 665, 666],
            'fluxes': [234.2, 232.1, 235.3],
            'group_ids': [public_group.id],
        },
        token=upload_data_token,
    )
    assert status == 200
    assert data['status'] == 'success'

    # Filter for obj 1 only
    status, data = api(
        "GET",
        "sources",
        params={
            "hasSpectrumBefore": test_time.isoformat(),
            "group_ids": f"{public_group.id}",
        },
        token=view_only_token,
    )
    assert status == 200
    assert len(data["data"]["sources"]) == 1
    assert data["data"]["sources"][0]["id"] == obj_id1

    # Filter for obj 2 only
    status, data = api(
        "GET",
        "sources",
        params={
            "hasSpectrumAfter": test_time.isoformat(),
            "group_ids": f"{public_group.id}",
        },
        token=view_only_token,
    )
    assert status == 200
    assert len(data["data"]["sources"]) == 1
    assert data["data"]["sources"][0]["id"] == obj_id2


def test_sources_filter_by_last_detected(
    upload_data_token, view_only_token, public_group, ztf_camera
):
    obj_id1 = str(uuid.uuid4())
    obj_id2 = str(uuid.uuid4())

    # Upload two new sources
    status, data = api(
        "POST",
        "sources",
        data={
            "id": obj_id1,
            "ra": 234.22,
            "dec": -22.33,
            "group_ids": [public_group.id],
        },
        token=upload_data_token,
    )
    assert status == 200
    assert data["data"]["id"] == obj_id1

    status, data = api(
        "POST",
        "sources",
        data={
            "id": obj_id2,
            "ra": 234.22,
            "dec": -22.33,
            "group_ids": [public_group.id],
        },
        token=upload_data_token,
    )
    assert status == 200
    assert data["data"]["id"] == obj_id2

    # Add a detection to obj 1
    status, data = api(
        'POST',
        'photometry',
        data={
            'obj_id': obj_id1,
            'mjd': [59000.0],
            'instrument_id': ztf_camera.id,
            'flux': 12.24,
            'fluxerr': 0.031,
            'zp': 25.0,
            'magsys': 'ab',
            'filter': 'ztfg',
            'group_ids': [public_group.id],
        },
        token=upload_data_token,
    )
    assert status == 200
    assert data['status'] == 'success'

    # Filter for obj 1 only
    status, data = api(
        "GET",
        "sources",
        params={
            "startDate": arrow.get((58500 - 40_587) * 86400.0).isoformat(),
            "group_ids": f"{public_group.id}",
        },
        token=view_only_token,
    )
    assert status == 200
    assert len(data["data"]["sources"]) == 1
    assert data["data"]["sources"][0]["id"] == obj_id1

    status, data = api(
        "GET",
        "sources",
        params={
            "endDate": arrow.get((59000 - 40_587) * 86400.0).isoformat(),
            "group_ids": f"{public_group.id}",
        },
        token=view_only_token,
    )
    assert status == 200
    assert len(data["data"]["sources"]) == 1
    assert data["data"]["sources"][0]["id"] == obj_id1


def test_sources_filter_by_simbad_class(
    upload_data_token, view_only_token, public_group
):
    obj_id1 = str(uuid.uuid4())
    obj_id2 = str(uuid.uuid4())
    simbad_class = str(uuid.uuid4())

    # Upload two new sources
    status, data = api(
        "POST",
        "sources",
        data={
            "id": obj_id1,
            "ra": 234.22,
            "dec": -22.33,
            "altdata": {"simbad": {"class": simbad_class}},
            "group_ids": [public_group.id],
        },
        token=upload_data_token,
    )
    assert status == 200
    assert data["data"]["id"] == obj_id1

    status, data = api(
        "POST",
        "sources",
        data={
            "id": obj_id2,
            "ra": 234.22,
            "dec": -22.33,
            "group_ids": [public_group.id],
        },
        token=upload_data_token,
    )
    assert status == 200
    assert data["data"]["id"] == obj_id2

    # Filter for obj 1 only
    status, data = api(
        "GET",
        "sources",
        params={"simbadClass": simbad_class, "group_ids": f"{public_group.id}"},
        token=view_only_token,
    )
    assert status == 200
    assert len(data["data"]["sources"]) == 1
    assert data["data"]["sources"][0]["id"] == obj_id1


def test_sources_filter_by_classifications(
    upload_data_token,
    taxonomy_token,
    classification_token,
    view_only_token,
    public_group,
):
    # Post a source with a classification, and one without
    obj_id1 = str(uuid.uuid4())
    obj_id2 = str(uuid.uuid4())
    status, data = api(
        "POST",
        "sources",
        data={
            "id": obj_id1,
            "ra": 234.22,
            "dec": -22.33,
            "group_ids": [public_group.id],
        },
        token=upload_data_token,
    )
    assert status == 200
    status, data = api(
        "POST",
        "sources",
        data={
            "id": obj_id2,
            "ra": 234.22,
            "dec": -22.33,
            "group_ids": [public_group.id],
        },
        token=upload_data_token,
    )
    assert status == 200

    taxonomy_name = "test taxonomy" + str(uuid.uuid4())
    status, data = api(
        "POST",
        "taxonomy",
        data={
            "name": taxonomy_name,
            "hierarchy": taxonomy,
            "group_ids": [public_group.id],
            "provenance": f"tdtax_{__version__}",
            "version": __version__,
            "isLatest": True,
        },
        token=taxonomy_token,
    )
    assert status == 200
    taxonomy_id = data["data"]["taxonomy_id"]

    status, data = api(
        "POST",
        "classification",
        data={
            "obj_id": obj_id1,
            "classification": "Algol",
            "taxonomy_id": taxonomy_id,
            "probability": 1.0,
            "group_ids": [public_group.id],
        },
        token=classification_token,
    )
    assert status == 200

    # Filter for sources with classification "Algol" - should only get obj_id1 back
    status, data = api(
        "GET",
        "sources",
        params={
            "classifications": f"{taxonomy_name}: Algol",
            "group_ids": f"{public_group.id}",
        },
        token=view_only_token,
    )
    assert status == 200
    assert len(data["data"]["sources"]) == 1
    assert data["data"]["sources"][0]["id"] == obj_id1


def test_sources_filter_by_redshift(upload_data_token, view_only_token, public_group):
    obj_id1 = str(uuid.uuid4())
    obj_id2 = str(uuid.uuid4())

    # Upload two new sources
    status, data = api(
        "POST",
        "sources",
        data={
            "id": obj_id1,
            "ra": 234.22,
            "dec": -22.33,
            "redshift": 3,
            "group_ids": [public_group.id],
        },
        token=upload_data_token,
    )
    assert status == 200
    assert data["data"]["id"] == obj_id1

    status, data = api(
        "POST",
        "sources",
        data={
            "id": obj_id2,
            "ra": 234.22,
            "dec": -22.33,
            "redshift": 1,
            "group_ids": [public_group.id],
        },
        token=upload_data_token,
    )
    assert status == 200
    assert data["data"]["id"] == obj_id2

    # Filter for obj 1 only
    status, data = api(
        "GET",
        "sources",
        params={"minRedshift": 2, "group_ids": f"{public_group.id}"},
        token=view_only_token,
    )
    assert status == 200
    assert len(data["data"]["sources"]) == 1
    assert data["data"]["sources"][0]["id"] == obj_id1

    # Filter for obj 2 only
    status, data = api(
        "GET",
        "sources",
        params={"maxRedshift": 2, "group_ids": f"{public_group.id}"},
        token=view_only_token,
    )
    assert status == 200
    assert len(data["data"]["sources"]) == 1
    assert data["data"]["sources"][0]["id"] == obj_id2


def test_sources_filter_by_peak_mag(
    upload_data_token, view_only_token, public_group, ztf_camera
):
    obj_id1 = str(uuid.uuid4())
    obj_id2 = str(uuid.uuid4())

    # Upload two new sources with differing large mags
    status, data = api(
        "POST",
        "sources",
        data={
            "id": obj_id1,
            "ra": 234.22,
            "dec": -22.33,
            "group_ids": [public_group.id],
        },
        token=upload_data_token,
    )
    assert status == 200
    assert data["data"]["id"] == obj_id1

    status, data = api(
        'POST',
        'photometry',
        data={
            'obj_id': obj_id1,
            'mjd': 58000.0,
            'instrument_id': ztf_camera.id,
            'mag': 55,
            'magerr': 0.1,
            'limiting_mag': 22.3,
            'magsys': 'ab',
            'filter': 'ztfg',
            'group_ids': [public_group.id],
        },
        token=upload_data_token,
    )
    assert status == 200
    assert data['status'] == 'success'

    status, data = api(
        "POST",
        "sources",
        data={
            "id": obj_id2,
            "ra": 234.22,
            "dec": -22.33,
            "group_ids": [public_group.id],
        },
        token=upload_data_token,
    )
    assert status == 200
    assert data["data"]["id"] == obj_id2

    status, data = api(
        'POST',
        'photometry',
        data={
            'obj_id': obj_id2,
            'mjd': 58000.0,
            'instrument_id': ztf_camera.id,
            'mag': 50,
            'magerr': 0.1,
            'limiting_mag': 22.3,
            'magsys': 'ab',
            'filter': 'ztfg',
            'group_ids': [public_group.id],
        },
        token=upload_data_token,
    )
    assert status == 200
    assert data['status'] == 'success'

    # Filter for obj 1 only
    status, data = api(
        "GET",
        "sources",
        params={"minPeakMagnitude": 51, "group_ids": f"{public_group.id}"},
        token=view_only_token,
    )
    assert status == 200
    assert len(data["data"]["sources"]) == 1
    assert data["data"]["sources"][0]["id"] == obj_id1

    # Filter for obj 2 only
    status, data = api(
        "GET",
        "sources",
        params={"maxPeakMagnitude": 51, "group_ids": f"{public_group.id}"},
        token=view_only_token,
    )
    assert status == 200
    assert len(data["data"]["sources"]) == 1
    assert data["data"]["sources"][0]["id"] == obj_id2


def test_sources_filter_by_latest_mag(
    upload_data_token, view_only_token, public_group, ztf_camera
):
    obj_id1 = str(uuid.uuid4())
    obj_id2 = str(uuid.uuid4())

    # Upload two new sources with differing latest mags
    status, data = api(
        "POST",
        "sources",
        data={
            "id": obj_id1,
            "ra": 234.22,
            "dec": -22.33,
            "group_ids": [public_group.id],
        },
        token=upload_data_token,
    )
    assert status == 200
    assert data["data"]["id"] == obj_id1

    status, data = api(
        'POST',
        'photometry',
        data={
            'obj_id': obj_id1,
            'mjd': 59000.0,
            'instrument_id': ztf_camera.id,
            'mag': 25,
            'magerr': 0.1,
            'limiting_mag': 22.3,
            'magsys': 'ab',
            'filter': 'ztfg',
            'group_ids': [public_group.id],
        },
        token=upload_data_token,
    )
    assert status == 200
    assert data['status'] == 'success'

    status, data = api(
        "POST",
        "sources",
        data={
            "id": obj_id2,
            "ra": 234.22,
            "dec": -22.33,
            "group_ids": [public_group.id],
        },
        token=upload_data_token,
    )
    assert status == 200
    assert data["data"]["id"] == obj_id2

    status, data = api(
        'POST',
        'photometry',
        data={
            'obj_id': obj_id2,
            'mjd': 59000.0,
            'instrument_id': ztf_camera.id,
            'mag': 22,
            'magerr': 0.1,
            'limiting_mag': 22.3,
            'magsys': 'ab',
            'filter': 'ztfg',
            'group_ids': [public_group.id],
        },
        token=upload_data_token,
    )
    assert status == 200
    assert data['status'] == 'success'

    # Filter for obj 1 only
    status, data = api(
        "GET",
        "sources",
        params={"minLatestMagnitude": 23, "group_ids": f"{public_group.id}"},
        token=view_only_token,
    )
    assert status == 200
    assert len(data["data"]["sources"]) == 1
    assert data["data"]["sources"][0]["id"] == obj_id1

    # Filter for obj 2 only
    status, data = api(
        "GET",
        "sources",
        params={"maxLatestMagnitude": 23, "group_ids": f"{public_group.id}"},
        token=view_only_token,
    )
    assert status == 200
    assert len(data["data"]["sources"]) == 1
    assert data["data"]["sources"][0]["id"] == obj_id2


def test_sources_filter_by_has_tns_name(
    upload_data_token, view_only_token, public_group
):
    obj_id1 = str(uuid.uuid4())
    obj_id2 = str(uuid.uuid4())

    # Upload two new sources
    status, data = api(
        "POST",
        "sources",
        data={
            "id": obj_id1,
            "ra": 234.22,
            "dec": -22.33,
            "altdata": {"tns": {"name": "test_tns_name"}},
            "group_ids": [public_group.id],
        },
        token=upload_data_token,
    )
    assert status == 200
    assert data["data"]["id"] == obj_id1

    status, data = api(
        "POST",
        "sources",
        data={
            "id": obj_id2,
            "ra": 234.22,
            "dec": -22.33,
            "group_ids": [public_group.id],
        },
        token=upload_data_token,
    )
    assert status == 200
    assert data["data"]["id"] == obj_id2

    # Filter for obj 1 only
    status, data = api(
        "GET",
        "sources",
        params={"hasTNSname": "true", "group_ids": f"{public_group.id}"},
        token=view_only_token,
    )
    assert status == 200
    assert len(data["data"]["sources"]) == 1
    assert data["data"]["sources"][0]["id"] == obj_id1


def test_sources_filter_by_has_spectrum(
    view_only_token,
    public_group,
    public_source,
    public_source_no_data,
):
    # Filter for obj 1 only, since the no data source will not have spectra
    status, data = api(
        "GET",
        "sources",
        params={"hasSpectrum": "true", "group_ids": f"{public_group.id}"},
        token=view_only_token,
    )
    assert status == 200
    assert len(data["data"]["sources"]) == 1
    assert data["data"]["sources"][0]["id"] == public_source.id


def test_sources_hidden_photometry_not_leaked(
    public_source,
    ztf_camera,
    public_group,
    public_group2,
    view_only_token,
    upload_data_token_two_groups,
):
    obj_id = str(public_source.id)
    # Post photometry to the object belonging to a different group
    status, data = api(
        'POST',
        'photometry',
        data={
            'obj_id': obj_id,
            'mjd': 58000.0,
            'instrument_id': ztf_camera.id,
            'flux': 12.24,
            'fluxerr': 0.031,
            'zp': 25.0,
            'magsys': 'ab',
            'filter': 'ztfg',
            'group_ids': [public_group2.id],
            'altdata': {'some_key': 'some_value'},
        },
        token=upload_data_token_two_groups,
    )
    assert status == 200
    assert data['status'] == 'success'
    photometry_id = data['data']['ids'][0]

    # Check the photometry sent back with the source
    status, data = api(
        "GET",
        "sources",
        params={"group_ids": f"{public_group.id}", "includePhotometry": "true"},
        token=view_only_token,
    )
    assert status == 200
    assert len(data["data"]["sources"]) == 1
    assert data["data"]["sources"][0]["id"] == obj_id
    assert len(public_source.photometry) - 1 == len(
        data["data"]["sources"][0]["photometry"]
    )
    assert photometry_id not in map(
        lambda x: x["id"], data["data"]["sources"][0]["photometry"]
    )

    # Check for single GET call as well
    status, data = api(
        "GET",
        f"sources/{obj_id}",
        params={"includePhotometry": "true"},
        token=view_only_token,
    )
    assert status == 200
    assert data["data"]["id"] == obj_id
    assert len(public_source.photometry) - 1 == len(data["data"]["photometry"])
    assert photometry_id not in map(lambda x: x["id"], data["data"]["photometry"])


<<<<<<< HEAD
def test_source_healpix(upload_data_token, view_only_token, public_group):
    obj_id = str(uuid.uuid4())
=======
def test_filter_sources_by_created_at(upload_data_token, view_only_token, public_group):
    obj_id1 = str(uuid.uuid4())
    obj_id2 = str(uuid.uuid4())

    time_before_both = datetime.now(timezone.utc)

    # Upload two new sources
    status, data = api(
        "POST",
        "sources",
        data={
            "id": obj_id1,
            "ra": 234.22,
            "dec": -22.33,
            "group_ids": [public_group.id],
        },
        token=upload_data_token,
    )
    assert status == 200
    assert data["data"]["id"] == obj_id1

    partition_time = datetime.now(timezone.utc)

>>>>>>> 41524cdb
    status, data = api(
        "POST",
        "sources",
        data={
<<<<<<< HEAD
            "id": obj_id,
            "ra": 229.9620403,
            "dec": 34.8442757,
            "redshift": 3,
=======
            "id": obj_id2,
            "ra": 234.22,
            "dec": -22.33,
>>>>>>> 41524cdb
            "group_ids": [public_group.id],
        },
        token=upload_data_token,
    )
    assert status == 200
<<<<<<< HEAD

    status, data = api("GET", f"sources/{obj_id}", token=view_only_token)
    assert status == 200
    healpix = ha.constants.HPX.lonlat_to_healpix(
        229.9620403 * u.deg, 34.8442757 * u.deg
    )
    assert data["data"]["healpix"] == healpix
=======
    assert data["data"]["id"] == obj_id2

    time_after_both = datetime.now(timezone.utc)

    # Filter for obj 2 only
    status, data = api(
        "GET",
        "sources",
        params={
            "createdOrModifiedAfter": str(partition_time),
            "group_ids": f"{public_group.id}",
        },
        token=view_only_token,
    )
    assert status == 200
    assert len(data["data"]["sources"]) == 1
    assert data["data"]["sources"][0]["id"] == obj_id2

    # Fetch both
    status, data = api(
        "GET",
        "sources",
        params={
            "createdOrModifiedAfter": str(time_before_both),
            "group_ids": f"{public_group.id}",
        },
        token=view_only_token,
    )
    assert status == 200
    assert len(data["data"]["sources"]) == 2

    # Filter both out
    status, data = api(
        "GET",
        "sources",
        params={
            "createdOrModifiedAfter": str(time_after_both),
            "group_ids": f"{public_group.id}",
        },
        token=view_only_token,
    )
    assert status == 200
    assert len(data["data"]["sources"]) == 0


def test_filter_sources_by_modified(upload_data_token, view_only_token, public_group):
    obj_id1 = str(uuid.uuid4())
    obj_id2 = str(uuid.uuid4())

    time_before_both = datetime.now(timezone.utc)

    # Upload two new sources
    status, data = api(
        "POST",
        "sources",
        data={
            "id": obj_id1,
            "ra": 234.22,
            "dec": -22.33,
            "group_ids": [public_group.id],
        },
        token=upload_data_token,
    )
    assert status == 200
    assert data["data"]["id"] == obj_id1

    status, data = api(
        "POST",
        "sources",
        data={
            "id": obj_id2,
            "ra": 234.22,
            "dec": -22.33,
            "group_ids": [public_group.id],
        },
        token=upload_data_token,
    )
    assert status == 200
    assert data["data"]["id"] == obj_id2

    partition_time = datetime.now(timezone.utc)

    status, data = api(
        "PATCH",
        f"sources/{obj_id2}",
        data={
            "ra": 234.11,
            "dec": -22.11,
        },
        token=upload_data_token,
    )
    assert status == 200

    time_after_both = datetime.now(timezone.utc)

    # Filter for obj 2 only
    status, data = api(
        "GET",
        "sources",
        params={
            "createdOrModifiedAfter": str(partition_time),
            "group_ids": f"{public_group.id}",
        },
        token=view_only_token,
    )
    assert status == 200
    assert len(data["data"]["sources"]) == 1
    assert data["data"]["sources"][0]["id"] == obj_id2

    # Fetch both
    status, data = api(
        "GET",
        "sources",
        params={
            "createdOrModifiedAfter": str(time_before_both),
            "group_ids": f"{public_group.id}",
        },
        token=view_only_token,
    )
    assert status == 200
    assert len(data["data"]["sources"]) == 2

    # Filter both out
    status, data = api(
        "GET",
        "sources",
        params={
            "createdOrModifiedAfter": str(time_after_both),
            "group_ids": f"{public_group.id}",
        },
        token=view_only_token,
    )
    assert status == 200
    assert len(data["data"]["sources"]) == 0
>>>>>>> 41524cdb
<|MERGE_RESOLUTION|>--- conflicted
+++ resolved
@@ -1622,55 +1622,21 @@
     assert len(public_source.photometry) - 1 == len(data["data"]["photometry"])
     assert photometry_id not in map(lambda x: x["id"], data["data"]["photometry"])
 
-
-<<<<<<< HEAD
 def test_source_healpix(upload_data_token, view_only_token, public_group):
     obj_id = str(uuid.uuid4())
-=======
-def test_filter_sources_by_created_at(upload_data_token, view_only_token, public_group):
-    obj_id1 = str(uuid.uuid4())
-    obj_id2 = str(uuid.uuid4())
-
-    time_before_both = datetime.now(timezone.utc)
-
-    # Upload two new sources
-    status, data = api(
-        "POST",
-        "sources",
-        data={
-            "id": obj_id1,
-            "ra": 234.22,
-            "dec": -22.33,
-            "group_ids": [public_group.id],
-        },
-        token=upload_data_token,
-    )
-    assert status == 200
-    assert data["data"]["id"] == obj_id1
-
-    partition_time = datetime.now(timezone.utc)
-
->>>>>>> 41524cdb
-    status, data = api(
-        "POST",
-        "sources",
-        data={
-<<<<<<< HEAD
+    status, data = api(
+        "POST",
+        "sources",
+        data={
             "id": obj_id,
             "ra": 229.9620403,
             "dec": 34.8442757,
             "redshift": 3,
-=======
-            "id": obj_id2,
-            "ra": 234.22,
-            "dec": -22.33,
->>>>>>> 41524cdb
-            "group_ids": [public_group.id],
-        },
-        token=upload_data_token,
-    )
-    assert status == 200
-<<<<<<< HEAD
+            "group_ids": [public_group.id],
+        },
+        token=upload_data_token,
+    )
+    assert status == 200
 
     status, data = api("GET", f"sources/{obj_id}", token=view_only_token)
     assert status == 200
@@ -1678,7 +1644,42 @@
         229.9620403 * u.deg, 34.8442757 * u.deg
     )
     assert data["data"]["healpix"] == healpix
-=======
+   
+def test_filter_sources_by_created_at(upload_data_token, view_only_token, public_group):
+    obj_id1 = str(uuid.uuid4())
+    obj_id2 = str(uuid.uuid4())
+
+    time_before_both = datetime.now(timezone.utc)
+
+    # Upload two new sources
+    status, data = api(
+        "POST",
+        "sources",
+        data={
+            "id": obj_id1,
+            "ra": 234.22,
+            "dec": -22.33,
+            "group_ids": [public_group.id],
+        },
+        token=upload_data_token,
+    )
+    assert status == 200
+    assert data["data"]["id"] == obj_id1
+
+    partition_time = datetime.now(timezone.utc)
+
+    status, data = api(
+        "POST",
+        "sources",
+        data={
+            "id": obj_id2,
+            "ra": 234.22,
+            "dec": -22.33,
+            "group_ids": [public_group.id],
+        },
+        token=upload_data_token,
+    )
+    assert status == 200
     assert data["data"]["id"] == obj_id2
 
     time_after_both = datetime.now(timezone.utc)
@@ -1812,5 +1813,4 @@
         token=view_only_token,
     )
     assert status == 200
-    assert len(data["data"]["sources"]) == 0
->>>>>>> 41524cdb
+    assert len(data["data"]["sources"]) == 0