--- conflicted
+++ resolved
@@ -135,11 +135,8 @@
     (r'/api/instrument(/[0-9]+)?', InstrumentHandler),
     (r'/api/invitations(/.*)?', InvitationHandler),
     (r'/api/newsfeed', NewsFeedHandler),
-<<<<<<< HEAD
+    (r'/api/observation(/[0-9]+)?', ObservationHandler),
     (r'/api/observation_plan(/.*)?', ObservationPlanRequestHandler),
-=======
-    (r'/api/observation(/[0-9]+)?', ObservationHandler),
->>>>>>> 50ed7a2c
     (r'/api/observing_run(/[0-9]+)?', ObservingRunHandler),
     (r'/api/objs(/[0-9A-Za-z-_\.\+]+)', ObjHandler),
     (r'/api/photometry(/[0-9]+)?', PhotometryHandler),
