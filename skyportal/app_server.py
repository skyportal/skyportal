import tornado.web

from baselayer.app.app_server import MainPageHandler

from skyportal.handlers import (BecomeUserHandler, LogoutHandler)
from skyportal.handlers.api import (
    CandidateHandler,
    CommentHandler, CommentAttachmentHandler,
    FilterHandler,
    FollowupRequestHandler,
    GroupHandler, GroupUserHandler,
    InstrumentHandler,
    NewsFeedHandler,
<<<<<<< HEAD
    ObservingRunHandler,
    PhotometryHandler,
=======
    PhotometryHandler, BulkDeletePhotometryHandler,
>>>>>>> ecc61cbf
    SourceHandler, SourcePhotometryHandler, SourceOffsetsHandler,
    SourceFinderHandler,
    SpectrumHandler,
    SysInfoHandler,
    TelescopeHandler,
    ThumbnailHandler,
    UserHandler
)
from skyportal.handlers.api.internal import (
    PlotPhotometryHandler, PlotSpectroscopyHandler, SourceViewsHandler,
    TokenHandler, DBInfoHandler, ProfileHandler, InstrumentObservationParamsHandler
)

from . import models, model_util, openapi


def make_app(cfg, baselayer_handlers, baselayer_settings):
    """Create and return a `tornado.web.Application` object with specified
    handlers and settings.

    Parameters
    ----------
    cfg : Config
        Loaded configuration.  Can be specified with '--config'
        (multiple uses allowed).
    baselayer_handlers : list
        Tornado handlers needed for baselayer to function.
    baselayer_settings : cfg
        Settings needed for baselayer to function.

    """
    if cfg['cookie_secret'] == 'abc01234':
        print('!' * 80)
        print('  Your server is insecure. Please update the secret string ')
        print('  in the configuration file!')
        print('!' * 80)

    handlers = baselayer_handlers + [
        # API endpoints
        (r'/api/candidates(/.*)?', CandidateHandler),
        (r'/api/comment(/[0-9]+)?', CommentHandler),
        (r'/api/comment(/[0-9]+)/attachment', CommentAttachmentHandler),
        (r'/api/filters(/.*)?', FilterHandler),
        (r'/api/followup_request(/.*)?', FollowupRequestHandler),
        (r'/api/groups/(.*)/users/(.*)?', GroupUserHandler),
        (r'/api/groups(/.*)?', GroupHandler),
        (r'/api/instrument(/[0-9]+)?', InstrumentHandler),
        (r'/api/newsfeed', NewsFeedHandler),
        (r'/api/observing_run(/[0-9]+)?', ObservingRunHandler),
        (r'/api/photometry(/[0-9]+)?', PhotometryHandler),
        (r'/api/photometry/bulk_delete/(.*)', BulkDeletePhotometryHandler),
        (r'/api/sources(/[0-9A-Za-z-]+)/photometry', SourcePhotometryHandler),
        (r'/api/sources(/[0-9A-Za-z-]+)/offsets', SourceOffsetsHandler),
        (r'/api/sources(/[0-9A-Za-z-]+)/finder', SourceFinderHandler),
        (r'/api/sources(/.*)?', SourceHandler),
        (r'/api/spectrum(/[0-9]+)?', SpectrumHandler),
        (r'/api/sysinfo', SysInfoHandler),
        (r'/api/telescope(/[0-9]+)?', TelescopeHandler),
        (r'/api/thumbnail(/[0-9]+)?', ThumbnailHandler),
        (r'/api/user(/.*)?', UserHandler),

        (r'/api/internal/tokens(/.*)?', TokenHandler),
        (r'/api/internal/profile', ProfileHandler),
        (r'/api/internal/dbinfo', DBInfoHandler),
        (r'/api/internal/source_views(/.*)?', SourceViewsHandler),
        (r'/api/internal/plot/photometry/(.*)', PlotPhotometryHandler),
        (r'/api/internal/plot/spectroscopy/(.*)', PlotSpectroscopyHandler),
        (r'/api/internal/instrument_obs_params', InstrumentObservationParamsHandler),

        (r'/become_user(/.*)?', BecomeUserHandler),
        (r'/logout', LogoutHandler),

        # User-facing pages
        (r'/.*', MainPageHandler)  # Route all frontend pages, such as
                                   # `/source/g647ba`, through the main page.
                                   #
                                   # Refer to Main.jsx for routing info.
    ]

    settings = baselayer_settings
    settings.update({})  # Specify any additional settings here

    app = tornado.web.Application(handlers, **settings)
    models.init_db(**cfg['database'])
    model_util.create_tables()
    model_util.setup_permissions()
    app.cfg = cfg

    app.openapi_spec = openapi.spec_from_handlers(handlers)

    return app<|MERGE_RESOLUTION|>--- conflicted
+++ resolved
@@ -11,12 +11,8 @@
     GroupHandler, GroupUserHandler,
     InstrumentHandler,
     NewsFeedHandler,
-<<<<<<< HEAD
     ObservingRunHandler,
-    PhotometryHandler,
-=======
     PhotometryHandler, BulkDeletePhotometryHandler,
->>>>>>> ecc61cbf
     SourceHandler, SourcePhotometryHandler, SourceOffsetsHandler,
     SourceFinderHandler,
     SpectrumHandler,
