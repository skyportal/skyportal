import tornado.web

from baselayer.app.app_server import (handlers as baselayer_handlers,
                                      settings as baselayer_settings,
                                      MainPageHandler)

from skyportal.handlers import (SourceHandler, CommentHandler, GroupHandler,
                                GroupUserHandler, PlotPhotometryHandler,
                                PlotSpectroscopyHandler, ProfileHandler,
                                BecomeUserHandler, LogoutHandler,
<<<<<<< HEAD
                                PhotometryHandler, TokenHandler, SysInfoHandler)
=======
                                PhotometryHandler, TokenHandler,
                                UserInfoHandler)
>>>>>>> 717656f1
from skyportal import models, model_util


def make_app(cfg, baselayer_handlers, baselayer_settings):
    """Create and return a `tornado.web.Application` object with specified
    handlers and settings.

    Parameters
    ----------
    cfg : Config
        Loaded configuration.  Can be specified with '--config'
        (multiple uses allowed).
    baselayer_handlers : list
        Tornado handlers needed for baselayer to function.
    baselayer_settings : cfg
        Settings needed for baselayer to function.

    """
    if cfg['cookie_secret'] == 'abc01234':
        print('!' * 80)
        print('  Your server is insecure. Please update the secret string ')
        print('  in the configuration file!')
        print('!' * 80)

    handlers = baselayer_handlers + [
        # API endpoints
        (r'/api/sources(/.*)?', SourceHandler),
        (r'/api/groups/(.*)/users/(.*)?', GroupUserHandler),
        (r'/api/groups(/.*)?', GroupHandler),
        (r'/api/comment(/[0-9]+)?', CommentHandler),
        (r'/api/comment(/[0-9]+)/(download_attachment)', CommentHandler),
        (r'/api/photometry(/.*)?', PhotometryHandler),
<<<<<<< HEAD
        (r'/api/sysinfo', SysInfoHandler),

        (r'/api/internal/tokens(/.*)?', TokenHandler),
        (r'/api/internal/profile', ProfileHandler),
        (r'/api/internal/plot/photometry/(.*)', PlotPhotometryHandler),
        (r'/api/internal/plot/spectroscopy/(.*)', PlotSpectroscopyHandler),

=======
        (r'/api/tokens(/.*)?', TokenHandler),
        (r'/api/user(/.*)?', UserInfoHandler),
>>>>>>> 717656f1
        (r'/become_user(/.*)?', BecomeUserHandler),
        (r'/logout', LogoutHandler),

        # User-facing pages
        (r'/.*', MainPageHandler)  # Route all frontend pages, such as
                                   # `/source/g647ba`, through the main page.
                                   #
                                   # Refer to Main.jsx for routing info.
    ]

    settings = baselayer_settings
    settings.update({})  # Specify any additional settings here

    app = tornado.web.Application(handlers, **settings)
    models.init_db(**cfg['database'])
    model_util.create_tables()
    model_util.setup_permissions()
    app.cfg = cfg

    return app<|MERGE_RESOLUTION|>--- conflicted
+++ resolved
@@ -8,12 +8,8 @@
                                 GroupUserHandler, PlotPhotometryHandler,
                                 PlotSpectroscopyHandler, ProfileHandler,
                                 BecomeUserHandler, LogoutHandler,
-<<<<<<< HEAD
-                                PhotometryHandler, TokenHandler, SysInfoHandler)
-=======
                                 PhotometryHandler, TokenHandler,
-                                UserInfoHandler)
->>>>>>> 717656f1
+                                SysInfoHandler, UserInfoHandler)
 from skyportal import models, model_util
 
 
@@ -46,7 +42,7 @@
         (r'/api/comment(/[0-9]+)?', CommentHandler),
         (r'/api/comment(/[0-9]+)/(download_attachment)', CommentHandler),
         (r'/api/photometry(/.*)?', PhotometryHandler),
-<<<<<<< HEAD
+        (r'/api/user(/.*)?', UserInfoHandler),
         (r'/api/sysinfo', SysInfoHandler),
 
         (r'/api/internal/tokens(/.*)?', TokenHandler),
@@ -54,10 +50,6 @@
         (r'/api/internal/plot/photometry/(.*)', PlotPhotometryHandler),
         (r'/api/internal/plot/spectroscopy/(.*)', PlotSpectroscopyHandler),
 
-=======
-        (r'/api/tokens(/.*)?', TokenHandler),
-        (r'/api/user(/.*)?', UserInfoHandler),
->>>>>>> 717656f1
         (r'/become_user(/.*)?', BecomeUserHandler),
         (r'/logout', LogoutHandler),
 
