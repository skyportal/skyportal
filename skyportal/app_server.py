import tornado.web

from baselayer.app.app_server import MainPageHandler
from baselayer.app import model_util as baselayer_model_util

from skyportal.handlers import (BecomeUserHandler, LogoutHandler)
from skyportal.handlers.api import (
    CandidateHandler,
    ClassificationHandler,
    CommentHandler, CommentAttachmentHandler,
    FilterHandler,
    FollowupRequestHandler,
    GroupHandler, GroupUserHandler, PublicGroupHandler, GroupStreamHandler,
    InstrumentHandler,
    InvalidEndpointHandler,
    NewsFeedHandler,
    PhotometryHandler, BulkDeletePhotometryHandler, ObjPhotometryHandler,
    SharingHandler,
    SourceHandler, SourceOffsetsHandler,
    SourceFinderHandler,
<<<<<<< HEAD
    SpectrumHandler,
    StreamHandler,
=======
    SpectrumHandler, ObjSpectraHandler,
>>>>>>> d08bd66d
    SysInfoHandler,
    TaxonomyHandler,
    TelescopeHandler,
    ThumbnailHandler,
    UserHandler
)
from skyportal.handlers.api.internal import (
    PlotPhotometryHandler, PlotSpectroscopyHandler, SourceViewsHandler,
    TokenHandler, DBInfoHandler, ProfileHandler, InstrumentObservationParamsHandler
)

from . import models, model_util, openapi


def make_app(cfg, baselayer_handlers, baselayer_settings):
    """Create and return a `tornado.web.Application` object with specified
    handlers and settings.

    Parameters
    ----------
    cfg : Config
        Loaded configuration.  Can be specified with '--config'
        (multiple uses allowed).
    baselayer_handlers : list
        Tornado handlers needed for baselayer to function.
    baselayer_settings : cfg
        Settings needed for baselayer to function.

    """
    if cfg['cookie_secret'] == 'abc01234':
        print('!' * 80)
        print('  Your server is insecure. Please update the secret string ')
        print('  in the configuration file!')
        print('!' * 80)

    handlers = baselayer_handlers + [
        # API endpoints
        (r'/api/candidates(/.*)?', CandidateHandler),
        (r'/api/classification(/[0-9]+)?', ClassificationHandler),
        (r'/api/comment(/[0-9]+)?', CommentHandler),
        (r'/api/comment(/[0-9]+)/attachment', CommentAttachmentHandler),
        (r'/api/filters(/.*)?', FilterHandler),
        (r'/api/followup_request(/.*)?', FollowupRequestHandler),
        (r'/api/groups/public', PublicGroupHandler),
        (r'/api/groups(/[0-9]+)/streams(/[0-9]+)?', GroupStreamHandler),
        (r'/api/groups(/[0-9]+)/users(/.*)?', GroupUserHandler),
        (r'/api/groups(/[0-9]+)?', GroupHandler),
        (r'/api/instrument(/[0-9]+)?', InstrumentHandler),
        (r'/api/newsfeed', NewsFeedHandler),
        (r'/api/photometry(/[0-9]+)?', PhotometryHandler),
        (r'/api/sharing', SharingHandler),
        (r'/api/photometry/bulk_delete/(.*)', BulkDeletePhotometryHandler),
        (r'/api/sources(/[0-9A-Za-z-_]+)/photometry', ObjPhotometryHandler),
        (r'/api/sources(/[0-9A-Za-z-_]+)/spectra', ObjSpectraHandler),
        (r'/api/sources(/[0-9A-Za-z-_]+)/offsets', SourceOffsetsHandler),
        (r'/api/sources(/[0-9A-Za-z-_]+)/finder', SourceFinderHandler),
        (r'/api/sources(/.*)?', SourceHandler),
        (r'/api/spectrum(/[0-9]+)?', SpectrumHandler),
        (r'/api/streams(/[0-9]+)?', StreamHandler),
        (r'/api/sysinfo', SysInfoHandler),
        (r'/api/taxonomy(/.*)?', TaxonomyHandler),
        (r'/api/telescope(/[0-9]+)?', TelescopeHandler),
        (r'/api/thumbnail(/[0-9]+)?', ThumbnailHandler),
        (r'/api/user(/.*)?', UserHandler),

        (r'/api/internal/tokens(/.*)?', TokenHandler),
        (r'/api/internal/profile', ProfileHandler),
        (r'/api/internal/dbinfo', DBInfoHandler),
        (r'/api/internal/source_views(/.*)?', SourceViewsHandler),
        (r'/api/internal/plot/photometry/(.*)', PlotPhotometryHandler),
        (r'/api/internal/plot/spectroscopy/(.*)', PlotSpectroscopyHandler),
        (r'/api/internal/instrument_obs_params', InstrumentObservationParamsHandler),
        (r'/api/.*', InvalidEndpointHandler),

        (r'/become_user(/.*)?', BecomeUserHandler),
        (r'/logout', LogoutHandler),

        # User-facing pages
        (r'/.*', MainPageHandler)  # Route all frontend pages, such as
                                   # `/source/g647ba`, through the main page.
                                   #
                                   # Refer to Main.jsx for routing info.
    ]

    settings = baselayer_settings
    settings.update({})  # Specify any additional settings here

    app = tornado.web.Application(handlers, **settings)
    models.init_db(**cfg['database'])
    baselayer_model_util.create_tables()
    model_util.setup_permissions()
    app.cfg = cfg

    admin_token = model_util.provision_token()
    with open('.tokens.yaml', 'w') as f:
        f.write(f'INITIAL_ADMIN: {admin_token.id}\n')
    with open('.tokens.yaml', 'r') as f:
        print('-' * 78)
        print('Tokens in .tokens.yaml:')
        print('\n'.join(f.readlines()), end='')
        print('-' * 78)

    model_util.provision_public_group()

    app.openapi_spec = openapi.spec_from_handlers(handlers)

    return app<|MERGE_RESOLUTION|>--- conflicted
+++ resolved
@@ -18,12 +18,8 @@
     SharingHandler,
     SourceHandler, SourceOffsetsHandler,
     SourceFinderHandler,
-<<<<<<< HEAD
-    SpectrumHandler,
+    SpectrumHandler, ObjSpectraHandler,
     StreamHandler,
-=======
-    SpectrumHandler, ObjSpectraHandler,
->>>>>>> d08bd66d
     SysInfoHandler,
     TaxonomyHandler,
     TelescopeHandler,
