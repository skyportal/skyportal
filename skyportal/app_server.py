--- conflicted
+++ resolved
@@ -45,11 +45,8 @@
     ProfileHandler,
     InstrumentObservationParamsHandler,
     LogHandler,
-<<<<<<< HEAD
     RecentSourcesHandler,
-=======
     PlotAirmassHandler,
->>>>>>> e9f80f0c
 )
 
 from . import models, model_util, openapi
