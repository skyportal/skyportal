import tornado.web

from baselayer.app.app_server import MainPageHandler
from baselayer.app import model_util as baselayer_model_util

from skyportal.handlers import BecomeUserHandler, LogoutHandler
from skyportal.handlers.api import (
    AllocationHandler,
    AssignmentHandler,
    CandidateHandler,
    ClassificationHandler,
    CommentHandler,
    CommentAttachmentHandler,
    FilterHandler,
    FollowupRequestHandler,
    GroupHandler,
    GroupUserHandler,
    PublicGroupHandler,
    GroupStreamHandler,
    InstrumentHandler,
    InvalidEndpointHandler,
    NewsFeedHandler,
    ObservingRunHandler,
    PhotometryHandler,
    BulkDeletePhotometryHandler,
    ObjPhotometryHandler,
    SharingHandler,
    SourceHandler,
    SourceOffsetsHandler,
    SourceFinderHandler,
    SpectrumHandler,
    ObjSpectraHandler,
    StreamHandler,
    SysInfoHandler,
    TaxonomyHandler,
    TelescopeHandler,
    ThumbnailHandler,
    UserHandler,
)
from skyportal.handlers.api.internal import (
    PlotPhotometryHandler,
    PlotSpectroscopyHandler,
    SourceViewsHandler,
    SourceCountHandler,
    TokenHandler,
    DBInfoHandler,
    ProfileHandler,
<<<<<<< HEAD
    RoboticInstrumentFormsHandler,
=======
    RoboticInstrumentsHandler,
>>>>>>> fcf7656a
    LogHandler,
    RecentSourcesHandler,
    PlotAirmassHandler,
)

from . import models, model_util, openapi


def make_app(cfg, baselayer_handlers, baselayer_settings):
    """Create and return a `tornado.web.Application` object with specified
    handlers and settings.

    Parameters
    ----------
    cfg : Config
        Loaded configuration.  Can be specified with '--config'
        (multiple uses allowed).
    baselayer_handlers : list
        Tornado handlers needed for baselayer to function.
    baselayer_settings : cfg
        Settings needed for baselayer to function.

    """
    if cfg['cookie_secret'] == 'abc01234':
        print('!' * 80)
        print('  Your server is insecure. Please update the secret string ')
        print('  in the configuration file!')
        print('!' * 80)

    handlers = baselayer_handlers + [
        # API endpoints
        (r'/api/allocation(/.*)?', AllocationHandler),
        (r'/api/assignment(/.*)?', AssignmentHandler),
        (r'/api/candidates(/.*)?', CandidateHandler),
        (r'/api/classification(/[0-9]+)?', ClassificationHandler),
        (r'/api/comment(/[0-9]+)?', CommentHandler),
        (r'/api/comment(/[0-9]+)/attachment', CommentAttachmentHandler),
        (r'/api/filters(/.*)?', FilterHandler),
        (r'/api/followup_request(/.*)?', FollowupRequestHandler),
        (r'/api/groups/public', PublicGroupHandler),
        (r'/api/groups(/[0-9]+)/streams(/[0-9]+)?', GroupStreamHandler),
        (r'/api/groups(/[0-9]+)/users(/.*)?', GroupUserHandler),
        (r'/api/groups(/[0-9]+)?', GroupHandler),
        (r'/api/instrument(/[0-9]+)?', InstrumentHandler),
        (r'/api/newsfeed', NewsFeedHandler),
        (r'/api/observing_run(/[0-9]+)?', ObservingRunHandler),
        (r'/api/photometry(/[0-9]+)?', PhotometryHandler),
        (r'/api/sharing', SharingHandler),
        (r'/api/photometry/bulk_delete/(.*)', BulkDeletePhotometryHandler),
        (r'/api/sources(/[0-9A-Za-z-_]+)/photometry', ObjPhotometryHandler),
        (r'/api/sources(/[0-9A-Za-z-_]+)/spectra', ObjSpectraHandler),
        (r'/api/sources(/[0-9A-Za-z-_]+)/offsets', SourceOffsetsHandler),
        (r'/api/sources(/[0-9A-Za-z-_]+)/finder', SourceFinderHandler),
        (r'/api/sources(/.*)?', SourceHandler),
        (r'/api/spectrum(/[0-9]+)?', SpectrumHandler),
        (r'/api/streams(/[0-9]+)?', StreamHandler),
        (r'/api/sysinfo', SysInfoHandler),
        (r'/api/taxonomy(/.*)?', TaxonomyHandler),
        (r'/api/telescope(/[0-9]+)?', TelescopeHandler),
        (r'/api/thumbnail(/[0-9]+)?', ThumbnailHandler),
        (r'/api/user(/.*)?', UserHandler),
        (r'/api/internal/tokens(/.*)?', TokenHandler),
        (r'/api/internal/profile', ProfileHandler),
        (r'/api/internal/dbinfo', DBInfoHandler),
        (r'/api/internal/source_views(/.*)?', SourceViewsHandler),
        (r'/api/internal/source_counts(/.*)?', SourceCountHandler),
        (r'/api/internal/plot/photometry/(.*)', PlotPhotometryHandler),
        (r'/api/internal/plot/spectroscopy/(.*)', PlotSpectroscopyHandler),
<<<<<<< HEAD
        (r'/api/internal/instrument_forms', RoboticInstrumentFormsHandler),
=======
        (r'/api/internal/instrument_forms', RoboticInstrumentsHandler),
>>>>>>> fcf7656a
        (r'/api/internal/plot/airmass/(.*)', PlotAirmassHandler),
        (r'/api/internal/log', LogHandler),
        (r'/api/internal/recent_sources(/.*)?', RecentSourcesHandler),
        (r'/api/.*', InvalidEndpointHandler),
        (r'/become_user(/.*)?', BecomeUserHandler),
        (r'/logout', LogoutHandler),
        # User-facing pages
        (r'/.*', MainPageHandler)  # Route all frontend pages, such as
        # `/source/g647ba`, through the main page.
        #
        # Refer to Main.jsx for routing info.
    ]

    settings = baselayer_settings
    if not cfg["server.auth.debug_login"]:
        settings.update(
            {
                'SOCIAL_AUTH_PIPELINE': (
                    # Get the information we can about the user and return it in a simple
                    # format to create the user instance later. In some cases the details are
                    # already part of the auth response from the provider, but sometimes this
                    # could hit a provider API.
                    'social_core.pipeline.social_auth.social_details',
                    # Get the social uid from whichever service we're authing thru. The uid is
                    # the unique identifier of the given user in the provider.
                    'social_core.pipeline.social_auth.social_uid',
                    # Verify that the current auth process is valid within the current
                    # project, this is where emails and domains whitelists are applied (if
                    # defined).
                    'social_core.pipeline.social_auth.auth_allowed',
                    # Checks if the current social-account is already associated in the site.
                    'social_core.pipeline.social_auth.social_user',
                    # Make up a username for this person, appends a random string at the end if
                    # there's any collision.
                    'social_core.pipeline.user.get_username',
                    'skyportal.onboarding.create_user',
                    # Create a user account if we haven't found one yet.
                    # 'social_core.pipeline.user.create_user',
                    # Create the record that associates the social account with the user.
                    'social_core.pipeline.social_auth.associate_user',
                    # Populate the extra_data field in the social record with the values
                    # specified by settings (and the default ones like access_token, etc).
                    'social_core.pipeline.social_auth.load_extra_data',
                    # Update the user record with any changed info from the auth service.
                    'social_core.pipeline.user.user_details',
                    'skyportal.onboarding.setup_invited_user_permissions',
                ),
                'SOCIAL_AUTH_NEW_USER_REDIRECT_URL': '/profile?newUser=true',
                'SOCIAL_AUTH_FIELDS_STORED_IN_SESSION': ['invite_token'],
            }
        )

    app = tornado.web.Application(handlers, **settings)
    models.init_db(**cfg['database'])
    baselayer_model_util.create_tables()
    model_util.setup_permissions()
    app.cfg = cfg

    admin_token = model_util.provision_token()
    with open('.tokens.yaml', 'w') as f:
        f.write(f'INITIAL_ADMIN: {admin_token.id}\n')
    with open('.tokens.yaml', 'r') as f:
        print('-' * 78)
        print('Tokens in .tokens.yaml:')
        print('\n'.join(f.readlines()), end='')
        print('-' * 78)

    model_util.provision_public_group()

    app.openapi_spec = openapi.spec_from_handlers(handlers)

    return app<|MERGE_RESOLUTION|>--- conflicted
+++ resolved
@@ -45,11 +45,7 @@
     TokenHandler,
     DBInfoHandler,
     ProfileHandler,
-<<<<<<< HEAD
-    RoboticInstrumentFormsHandler,
-=======
     RoboticInstrumentsHandler,
->>>>>>> fcf7656a
     LogHandler,
     RecentSourcesHandler,
     PlotAirmassHandler,
@@ -118,11 +114,7 @@
         (r'/api/internal/source_counts(/.*)?', SourceCountHandler),
         (r'/api/internal/plot/photometry/(.*)', PlotPhotometryHandler),
         (r'/api/internal/plot/spectroscopy/(.*)', PlotSpectroscopyHandler),
-<<<<<<< HEAD
-        (r'/api/internal/instrument_forms', RoboticInstrumentFormsHandler),
-=======
         (r'/api/internal/instrument_forms', RoboticInstrumentsHandler),
->>>>>>> fcf7656a
         (r'/api/internal/plot/airmass/(.*)', PlotAirmassHandler),
         (r'/api/internal/log', LogHandler),
         (r'/api/internal/recent_sources(/.*)?', RecentSourcesHandler),
