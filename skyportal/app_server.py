--- conflicted
+++ resolved
@@ -12,14 +12,9 @@
     GroupHandler, GroupUserHandler,
     InstrumentHandler,
     NewsFeedHandler,
-<<<<<<< HEAD
     ObservingRunHandler,
-    PhotometryHandler, BulkDeletePhotometryHandler,
-    SourceHandler, SourcePhotometryHandler, SourceOffsetsHandler,
-=======
     PhotometryHandler, BulkDeletePhotometryHandler, ObjPhotometryHandler,
     SourceHandler, SourceOffsetsHandler,
->>>>>>> e6aa8be2
     SourceFinderHandler,
     SpectrumHandler,
     SysInfoHandler,
