--- conflicted
+++ resolved
@@ -39,11 +39,6 @@
     EarthquakePredictionHandler,
     EarthquakeStatusHandler,
     EnumTypesHandler,
-    ExternalPublishingBotCoauthorHandler,
-    ExternalPublishingBotGroupAutoPublisherHandler,
-    ExternalPublishingBotGroupHandler,
-    ExternalPublishingBotHandler,
-    ExternalPublishingSubmissionHandler,
     FacilityMessageHandler,
     FilterHandler,
     FollowupAPIsHandler,
@@ -554,26 +549,6 @@
     (r"/api/telescope(/[0-9]+)?", TelescopeHandler),
     (r"/api/thumbnail(/[0-9]+)?", ThumbnailHandler),
     (r"/api/thumbnailPath", ThumbnailPathHandler),
-<<<<<<< HEAD
-    # External publishing endpoints
-    (
-        r"/api/external_publishing/submission(/[0-9]+)?",
-        ExternalPublishingSubmissionHandler,
-    ),
-    (
-        r"/api/external_publishing_bot(/[0-9]+)/coauthor(/[0-9]+)?",
-        ExternalPublishingBotCoauthorHandler,
-    ),
-    (
-        r"/api/external_publishing_bot(/[0-9]+)/group(/[0-9]+)?",
-        ExternalPublishingBotGroupHandler,
-    ),
-    (
-        r"/api/external_publishing_bot(/[0-9]+)/group(/[0-9]+)/auto_publisher(/[0-9]+)?",
-        ExternalPublishingBotGroupAutoPublisherHandler,
-    ),
-    (r"/api/external_publishing_bot(/[0-9]+)?", ExternalPublishingBotHandler),
-=======
     # Sharing service endpoints
     (
         r"/api/sharing_service/submission(/[0-9]+)?",
@@ -592,7 +567,6 @@
         SharingServiceGroupAutoPublisherHandler,
     ),
     (r"/api/sharing_service(/[0-9]+)?", SharingServiceHandler),
->>>>>>> 208b71e7
     #
     (r"/api/unsourced_finder", UnsourcedFinderHandler),
     (r"/api/user(/[0-9]+)/acls(/.*)?", UserACLHandler),
