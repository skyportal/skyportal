import numpy as np
import pandas as pd

from bokeh.core.json_encoder import serialize_json
from bokeh.core.properties import List, String
from bokeh.document import Document
from bokeh.layouts import row, column
from bokeh.models import CustomJS, HoverTool, Range1d, Slider, Button, LinearAxis
from bokeh.models.widgets import CheckboxGroup, TextInput, Panel, Tabs, Div
from bokeh.plotting import figure, ColumnDataSource
from bokeh.util.compiler import bundle_all_models
from bokeh.util.serialization import make_id

from astropy.time import Time

from matplotlib import cm
from matplotlib.colors import rgb2hex

import os
from skyportal.models import (
    DBSession,
    Obj,
    Photometry,
    Group,
    Instrument,
    Telescope,
    PHOT_ZP,
    Spectrum,
<<<<<<< HEAD
=======
    GroupSpectrum,
>>>>>>> 50adea8c
)

import sncosmo


DETECT_THRESH = 3  # sigma

SPEC_LINES = {
    'H': ([3970, 4102, 4341, 4861, 6563], '#ff0000'),
    'He': ([3886, 4472, 5876, 6678, 7065], '#002157'),
    'He II': ([3203, 4686], '#003b99'),
    'C I': ([8335, 9093, 9406, 9658, 10693, 11330, 11754, 14543], '#8a2be2'),
    'C II': ([3919, 4267, 6580, 7234, 9234], '#570199'),
    'C III': ([4650, 5696], '#a30198'),
    'C IV': ([5801], '#ff0073'),
    'N II': ([5754, 6548, 6583], '#01fee1'),
    'N III': ([4100, 4640], '#01fe95'),
    'O': ([7772, 7774, 7775, 8447, 9266], '#007236'),
    'O II': ([3727], '#00a64d'),
    'O III': ([4959, 5007], '#00bf59'),
    'Na': ([5890, 5896, 8183, 8195], '#aba000'),
    'Mg': ([2780, 2852, 3829, 3832, 3838, 4571, 5167, 5173, 5184], '#8c6239'),
    'Mg II': ([2791, 2796, 2803, 4481], '#bf874e'),
    'Si I': ([10585, 10827, 12032, 15888], '#6495ed'),
    'Si II': ([3856, 5041, 5056, 5670, 6347, 6371], '#5674b9'),
    'S I': ([9223, 10457, 13809, 18940, 22694], '#ffe4b5'),
    'S II': ([5433, 5454, 5606, 5640, 5647, 6715], '#a38409'),
    'Ca I': ([19453, 19753], '#009000'),
    'Ca II': ([3934, 3969, 7292, 7324, 8498, 8542, 8662], '#005050'),
    'Mn I': ([12900, 13310, 13630, 13859, 15184, 15263], '#009090'),
    'Fe I': ([11973], '#cd5c5c'),
    'Fe II': ([5018, 5169], '#f26c4f'),
    'Fe III': ([4397, 4421, 4432, 5129, 5158], '#f9917b'),
    'Co II': (
        [15759, 16064, 16361, 17239, 17462, 17772, 21347, 22205, 22497, 23613, 24596],
        '#ffe4e1',
    ),
}
# TODO add groups
# Galaxy lines
#
# 'H': '4341, 4861, 6563;
# 'N II': '6548, 6583;
# 'O I': '6300;'
# 'O II': '3727;
# 'O III': '4959, 5007;
# 'Mg II': '2798;
# 'S II': '6717, 6731'
# 'H': '3970, 4102, 4341, 4861, 6563'
# 'Na': '5890, 5896, 8183, 8195'
# 'He': '3886, 4472, 5876, 6678, 7065'
# 'Mg': '2780, 2852, 3829, 3832, 3838, 4571, 5167, 5173, 5184'
# 'He II': '3203, 4686'
# 'Mg II': '2791, 2796, 2803, 4481'
# 'O': '7772, 7774, 7775, 8447, 9266'
# 'Si II': '3856, 5041, 5056, 5670 6347, 6371'
# 'O II': '3727'
# 'Ca II': '3934, 3969, 7292, 7324, 8498, 8542, 8662'
# 'O III': '4959, 5007'
# 'Fe II': '5018, 5169'
# 'S II': '5433, 5454, 5606, 5640, 5647, 6715'
# 'Fe III': '4397, 4421, 4432, 5129, 5158'
#
# Other
#
# 'Tel: 6867-6884, 7594-7621'
# 'Tel': '#b7b7b7',
# 'H: 4341, 4861, 6563;
# 'N II': 6548, 6583;
# 'O I': 6300;
# 'O II': 3727;
# 'O III': 4959, 5007;
# 'Mg II': 2798;
# 'S II': 6717, 6731'


class CheckboxWithLegendGroup(CheckboxGroup):
    colors = List(String, help="List of legend colors")
    __implementation__ = """
import {empty, input, label, div} from "core/dom"
import * as p from "core/properties"
import {CheckboxGroup, CheckboxGroupView} from "models/widgets/checkbox_group"
export class CheckboxWithLegendGroupView extends CheckboxGroupView
  render: () ->
    super()
    empty(@el)
    active = @model.active
    colors = @model.colors
    for text, i in @model.labels
      inputEl = input({type: "checkbox", value: "#{i}"})
      inputEl.addEventListener("change", () => @change_input())
      if @model.disabled then inputEl.disabled = true
      if i in active then inputEl.checked = true
      attrs = {
        style: "border-left: 12px solid #{colors[i]}; padding-left: 0.3em;"
      }
      labelEl = label(attrs, inputEl, text)
      if @model.inline
        labelEl.classList.add("bk-bs-checkbox-inline")
        @el.appendChild(labelEl)
      else
        divEl = div({class: "bk-bs-checkbox"}, labelEl)
        @el.appendChild(divEl)
    return @
export class CheckboxWithLegendGroup extends CheckboxGroup
  type: "CheckboxWithLegendGroup"
  default_view: CheckboxWithLegendGroupView
  @define {
    colors:   [ p.Array, []    ]
  }
"""


# TODO replace with (script, div) method
def _plot_to_json(plot):
    """Convert plot to JSON objects necessary for rendering with `bokehJS`.
    Parameters
    ----------
    plot : bokeh.plotting.figure.Figure
        Bokeh plot object to be rendered.
    Returns
    -------
    (str, str)
        Returns (docs_json, render_items) json for the desired plot.
    """
    render_items = [{'docid': plot._id, 'elementid': make_id()}]

    doc = Document()
    doc.add_root(plot)
    docs_json_inner = doc.to_json()
    docs_json = {render_items[0]['docid']: docs_json_inner}

    docs_json = serialize_json(docs_json)
    render_items = serialize_json(render_items)
    custom_model_js = bundle_all_models()

    return docs_json, render_items, custom_model_js


tooltip_format = [
    ('mjd', '@mjd{0.000000}'),
    ('flux', '@flux'),
    ('filter', '@filter'),
    ('fluxerr', '@fluxerr'),
    ('mag', '@mag'),
    ('magerr', '@magerr'),
    ('lim_mag', '@lim_mag'),
    ('instrument', '@instrument'),
    ('stacked', '@stacked'),
]
cmap = cm.get_cmap('jet_r')


def get_color(bandpass_name, cmap_limits=(3000.0, 10000.0)):
    if bandpass_name.startswith('ztf'):
        return {'ztfg': 'green', 'ztfi': 'orange', 'ztfr': 'red'}[bandpass_name]
    else:
        bandpass = sncosmo.get_bandpass(bandpass_name)
        wave = bandpass.wave_eff
        rgb = cmap((cmap_limits[1] - wave) / (cmap_limits[1] - cmap_limits[0]))[:3]
        bandcolor = rgb2hex(rgb)

        return bandcolor


# TODO make async so that thread isn't blocked
def photometry_plot(obj_id, user, width=600, height=300):
    """Create scatter plot of photometry for object.
    Parameters
    ----------
    obj_id : str
        ID of Obj to be plotted.
    Returns
    -------
    (str, str)
        Returns (docs_json, render_items) json for the desired plot.
    """

    data = pd.read_sql(
        DBSession()
        .query(
            Photometry,
            Telescope.nickname.label("telescope"),
            Instrument.name.label("instrument"),
        )
        .join(Instrument, Instrument.id == Photometry.instrument_id)
        .join(Telescope, Telescope.id == Instrument.telescope_id)
        .filter(Photometry.obj_id == obj_id)
        .filter(
            Photometry.groups.any(Group.id.in_([g.id for g in user.accessible_groups]))
        )
        .statement,
        DBSession().bind,
    )

    if data.empty:
        return None, None, None

    data['color'] = [get_color(f) for f in data['filter']]
    data['label'] = [
        f'{i} {f}-band' for i, f in zip(data['instrument'], data['filter'])
    ]

    data['zp'] = PHOT_ZP
    data['magsys'] = 'ab'
    data['alpha'] = 1.0
    data['lim_mag'] = -2.5 * np.log10(data['fluxerr'] * DETECT_THRESH) + data['zp']

    # Passing a dictionary to a bokeh datasource causes the frontend to die,
    # deleting the dictionary column fixes that
    del data['original_user_data']

    # keep track of things that are only upper limits
    data['hasflux'] = ~data['flux'].isna()

    # calculate the magnitudes - a photometry point is considered "significant"
    # or "detected" (and thus can be represented by a magnitude) if its snr
    # is above DETECT_THRESH
    obsind = data['hasflux'] & (
        data['flux'].fillna(0.0) / data['fluxerr'] >= DETECT_THRESH
    )
    data.loc[~obsind, 'mag'] = None
    data.loc[obsind, 'mag'] = -2.5 * np.log10(data[obsind]['flux']) + PHOT_ZP

    # calculate the magnitude errors using standard error propagation formulae
    # https://en.wikipedia.org/wiki/Propagation_of_uncertainty#Example_formulae
    data.loc[~obsind, 'magerr'] = None
    coeff = 2.5 / np.log(10)
    magerrs = np.abs(coeff * data[obsind]['fluxerr'] / data[obsind]['flux'])
    data.loc[obsind, 'magerr'] = magerrs
    data['obs'] = obsind
    data['stacked'] = False

    split = data.groupby('label', sort=False)

    finite = np.isfinite(data['flux'])
    fdata = data[finite]
    lower = np.min(fdata['flux']) * 0.95
    upper = np.max(fdata['flux']) * 1.05

    plot = figure(
        plot_width=width,
        plot_height=height,
        active_drag='box_zoom',
        tools='box_zoom,wheel_zoom,pan,reset,save',
        y_range=(lower, upper),
    )

    imhover = HoverTool(tooltips=tooltip_format)
    plot.add_tools(imhover)

    model_dict = {}

    for i, (label, sdf) in enumerate(split):

        # for the flux plot, we only show things that have a flux value
        df = sdf[sdf['hasflux']]

        key = f'obs{i}'
        model_dict[key] = plot.scatter(
            x='mjd',
            y='flux',
            color='color',
            marker='circle',
            fill_color='color',
            alpha='alpha',
            source=ColumnDataSource(df),
        )

        imhover.renderers.append(model_dict[key])

        key = f'bin{i}'
        model_dict[key] = plot.scatter(
            x='mjd',
            y='flux',
            color='color',
            marker='circle',
            fill_color='color',
            source=ColumnDataSource(
                data=dict(
                    mjd=[],
                    flux=[],
                    fluxerr=[],
                    filter=[],
                    color=[],
                    lim_mag=[],
                    mag=[],
                    magerr=[],
                    stacked=[],
                    instrument=[],
                )
            ),
        )

        imhover.renderers.append(model_dict[key])

        key = 'obserr' + str(i)
        y_err_x = []
        y_err_y = []

        for d, ro in df.iterrows():
            px = ro['mjd']
            py = ro['flux']
            err = ro['fluxerr']

            y_err_x.append((px, px))
            y_err_y.append((py - err, py + err))

        model_dict[key] = plot.multi_line(
            xs='xs',
            ys='ys',
            color='color',
            alpha='alpha',
            source=ColumnDataSource(
                data=dict(
                    xs=y_err_x, ys=y_err_y, color=df['color'], alpha=[1.0] * len(df)
                )
            ),
        )

        key = f'binerr{i}'
        model_dict[key] = plot.multi_line(
            xs='xs',
            ys='ys',
            color='color',
            source=ColumnDataSource(data=dict(xs=[], ys=[], color=[])),
        )

    plot.xaxis.axis_label = 'MJD'
    plot.yaxis.axis_label = 'Flux (μJy)'
    plot.toolbar.logo = None

    toggle = CheckboxWithLegendGroup(
        labels=list(data.label.unique()),
        active=list(range(len(data.label.unique()))),
        colors=list(data.color.unique()),
    )

    # TODO replace `eval` with Namespaces
    # https://github.com/bokeh/bokeh/pull/6340
    toggle.callback = CustomJS(
        args={'toggle': toggle, **model_dict},
        code=open(
            os.path.join(os.path.dirname(__file__), '../static/js/plotjs', 'togglef.js')
        ).read(),
    )

    slider = Slider(start=0.0, end=15.0, value=0.0, step=1.0, title='Binsize (days)')

    callback = CustomJS(
        args={'slider': slider, 'toggle': toggle, **model_dict},
        code=open(
            os.path.join(os.path.dirname(__file__), '../static/js/plotjs', 'stackf.js')
        )
        .read()
        .replace('default_zp', str(PHOT_ZP))
        .replace('detect_thresh', str(DETECT_THRESH)),
    )

    slider.js_on_change('value', callback)

    # Mark the first and last detections
    detection_dates = data[data['hasflux']]['mjd']
    if len(detection_dates) > 0:
        first = round(detection_dates.min(), 6)
        last = round(detection_dates.max(), 6)
        first_color = "#34b4eb"
        last_color = "#8992f5"
        midpoint = (upper + lower) / 2
        line_top = 5 * upper - 4 * midpoint
        line_bottom = 5 * lower - 4 * midpoint
        y = np.linspace(line_bottom, line_top, num=5000)
        first_r = plot.line(
            x=np.full(5000, first),
            y=y,
            line_alpha=0.5,
            line_color=first_color,
            line_width=2,
        )
        plot.add_tools(
            HoverTool(tooltips=[("First detection", f'{first}')], renderers=[first_r],)
        )
        last_r = plot.line(
            x=np.full(5000, last),
            y=y,
            line_alpha=0.5,
            line_color=last_color,
            line_width=2,
        )
        plot.add_tools(
            HoverTool(tooltips=[("Last detection", f'{last}')], renderers=[last_r],)
        )

    layout = row(plot, toggle)
    layout = column(slider, layout)

    p1 = Panel(child=layout, title='Flux')

    # now make the mag light curve
    ymax = (
        np.nanmax(
            (
                np.nanmax(data.loc[obsind, 'mag']) if any(obsind) else np.nan,
                np.nanmax(data.loc[~obsind, 'lim_mag']) if any(~obsind) else np.nan,
            )
        )
        + 0.1
    )
    ymin = (
        np.nanmin(
            (
                np.nanmin(data.loc[obsind, 'mag']) if any(obsind) else np.nan,
                np.nanmin(data.loc[~obsind, 'lim_mag']) if any(~obsind) else np.nan,
            )
        )
        - 0.1
    )

    xmin = data['mjd'].min() - 2
    xmax = data['mjd'].max() + 2

    plot = figure(
        plot_width=width,
        plot_height=height + 100,
        active_drag='box_zoom',
        tools='box_zoom,wheel_zoom,pan,reset,save',
        y_range=(ymax, ymin),
        x_range=(xmin, xmax),
        toolbar_location='above',
        toolbar_sticky=False,
        x_axis_location='above',
    )

    # Mark the first and last detections again
    detection_dates = data[obsind]['mjd']
    if len(detection_dates) > 0:
        first = round(detection_dates.min(), 6)
        last = round(detection_dates.max(), 6)
        midpoint = (ymax + ymin) / 2
        line_top = 5 * ymax - 4 * midpoint
        line_bottom = 5 * ymin - 4 * midpoint
        y = np.linspace(line_bottom, line_top, num=5000)
        first_r = plot.line(
            x=np.full(5000, first),
            y=y,
            line_alpha=0.5,
            line_color=first_color,
            line_width=2,
        )
        plot.add_tools(
            HoverTool(tooltips=[("First detection", f'{first}')], renderers=[first_r],)
        )
        last_r = plot.line(
            x=np.full(5000, last),
            y=y,
            line_alpha=0.5,
            line_color=last_color,
            line_width=2,
        )
        plot.add_tools(
            HoverTool(
                tooltips=[("Last detection", f'{last}')],
                renderers=[last_r],
                point_policy='follow_mouse',
            )
        )

    imhover = HoverTool(tooltips=tooltip_format)
    plot.add_tools(imhover)

    model_dict = {}

    for i, (label, df) in enumerate(split):

        key = f'obs{i}'
        model_dict[key] = plot.scatter(
            x='mjd',
            y='mag',
            color='color',
            marker='circle',
            fill_color='color',
            alpha='alpha',
            source=ColumnDataSource(df[df['obs']]),
        )

        imhover.renderers.append(model_dict[key])

        unobs_source = df[~df['obs']].copy()
        unobs_source.loc[:, 'alpha'] = 0.8

        key = f'unobs{i}'
        model_dict[key] = plot.scatter(
            x='mjd',
            y='lim_mag',
            color='color',
            marker='inverted_triangle',
            fill_color='white',
            line_color='color',
            alpha='alpha',
            source=ColumnDataSource(unobs_source),
        )

        imhover.renderers.append(model_dict[key])

        key = f'bin{i}'
        model_dict[key] = plot.scatter(
            x='mjd',
            y='mag',
            color='color',
            marker='circle',
            fill_color='color',
            source=ColumnDataSource(
                data=dict(
                    mjd=[],
                    flux=[],
                    fluxerr=[],
                    filter=[],
                    color=[],
                    lim_mag=[],
                    mag=[],
                    magerr=[],
                    instrument=[],
                    stacked=[],
                )
            ),
        )

        imhover.renderers.append(model_dict[key])

        key = 'obserr' + str(i)
        y_err_x = []
        y_err_y = []

        for d, ro in df[df['obs']].iterrows():
            px = ro['mjd']
            py = ro['mag']
            err = ro['magerr']

            y_err_x.append((px, px))
            y_err_y.append((py - err, py + err))

        model_dict[key] = plot.multi_line(
            xs='xs',
            ys='ys',
            color='color',
            alpha='alpha',
            source=ColumnDataSource(
                data=dict(
                    xs=y_err_x,
                    ys=y_err_y,
                    color=df[df['obs']]['color'],
                    alpha=[1.0] * len(df[df['obs']]),
                )
            ),
        )

        key = f'binerr{i}'
        model_dict[key] = plot.multi_line(
            xs='xs',
            ys='ys',
            color='color',
            source=ColumnDataSource(data=dict(xs=[], ys=[], color=[])),
        )

        key = f'unobsbin{i}'
        model_dict[key] = plot.scatter(
            x='mjd',
            y='lim_mag',
            color='color',
            marker='inverted_triangle',
            fill_color='white',
            line_color='color',
            alpha=0.8,
            source=ColumnDataSource(
                data=dict(
                    mjd=[],
                    flux=[],
                    fluxerr=[],
                    filter=[],
                    color=[],
                    lim_mag=[],
                    mag=[],
                    magerr=[],
                    instrument=[],
                    stacked=[],
                )
            ),
        )
        imhover.renderers.append(model_dict[key])

        key = f'all{i}'
        model_dict[key] = ColumnDataSource(df)

        key = f'bold{i}'
        model_dict[key] = ColumnDataSource(
            df[
                [
                    'mjd',
                    'flux',
                    'fluxerr',
                    'mag',
                    'magerr',
                    'filter',
                    'zp',
                    'magsys',
                    'lim_mag',
                    'stacked',
                ]
            ]
        )

    plot.xaxis.axis_label = 'MJD'
    plot.yaxis.axis_label = 'AB mag'
    plot.toolbar.logo = None

    obj = DBSession().query(Obj).get(obj_id)
    if obj.dm is not None:
        plot.extra_y_ranges = {
            "Absolute Mag": Range1d(start=ymax - obj.dm, end=ymin - obj.dm)
        }
        plot.add_layout(
            LinearAxis(y_range_name="Absolute Mag", axis_label="m - DM"), 'right'
        )

    now = Time.now().mjd
    plot.extra_x_ranges = {"Days Ago": Range1d(start=now - xmin, end=now - xmax)}
    plot.add_layout(LinearAxis(x_range_name="Days Ago", axis_label="Days Ago"), 'below')

    toggle = CheckboxWithLegendGroup(
        labels=list(data.label.unique()),
        active=list(range(len(data.label.unique()))),
        colors=list(data.color.unique()),
    )

    # TODO replace `eval` with Namespaces
    # https://github.com/bokeh/bokeh/pull/6340
    toggle.callback = CustomJS(
        args={'toggle': toggle, **model_dict},
        code=open(
            os.path.join(os.path.dirname(__file__), '../static/js/plotjs', 'togglem.js')
        ).read(),
    )

    slider = Slider(start=0.0, end=15.0, value=0.0, step=1.0, title='Binsize (days)')

    button = Button(label="Export Bold Light Curve to CSV")
    button.callback = CustomJS(
        args={'slider': slider, 'toggle': toggle, **model_dict},
        code=open(
            os.path.join(
                os.path.dirname(__file__), '../static/js/plotjs', "download.js"
            )
        )
        .read()
        .replace('objname', obj_id)
        .replace('default_zp', str(PHOT_ZP)),
    )

    toplay = row(slider, button)
    callback = CustomJS(
        args={'slider': slider, 'toggle': toggle, **model_dict},
        code=open(
            os.path.join(os.path.dirname(__file__), '../static/js/plotjs', 'stackm.js')
        )
        .read()
        .replace('default_zp', str(PHOT_ZP))
        .replace('detect_thresh', str(DETECT_THRESH)),
    )
    slider.js_on_change('value', callback)

    layout = row(plot, toggle)
    layout = column(toplay, layout)

    p2 = Panel(child=layout, title='Mag')

    tabs = Tabs(tabs=[p2, p1])
    return _plot_to_json(tabs)


# TODO make async so that thread isn't blocked
def spectroscopy_plot(obj_id, user, spec_id=None):
    obj = Obj.query.get(obj_id)
    spectra = (
        DBSession()
        .query(Spectrum)
        .join(Obj)
        .join(GroupSpectrum)
        .filter(
            Spectrum.obj_id == obj_id,
            GroupSpectrum.group_id.in_([g.id for g in user.accessible_groups]),
        )
    ).all()

    if spec_id is not None:
        spectra = [spec for spec in spectra if spec.id == int(spec_id)]
    if len(spectra) == 0:
        return None, None, None

    rainbow = cm.get_cmap('rainbow', len(spectra))
    palette = list(map(rgb2hex, rainbow(range(len(spectra)))))
    color_map = dict(zip([s.id for s in spectra], palette))

    data = []
    for i, s in enumerate(spectra):

        # normalize spectra to a median flux of 1 for easy comparison
        normfac = np.median(s.fluxes)

        df = pd.DataFrame(
            {
                'wavelength': s.wavelengths,
                'flux': s.fluxes / normfac,
                'id': s.id,
                'telescope': s.instrument.telescope.name,
                'instrument': s.instrument.name,
                'date_observed': s.observed_at.date().isoformat(),
                'pi': s.assignment.run.pi
                if s.assignment is not None
                else (
                    s.followup_request.allocation.pi
                    if s.followup_request is not None
                    else ""
                ),
            }
        )
        data.append(df)
    data = pd.concat(data)

    dfs = []
    for i, s in enumerate(spectra):
        # Smooth the spectrum by using a rolling average
        df = (
            pd.DataFrame({'wavelength': s.wavelengths, 'flux': s.fluxes})
            .rolling(2)
            .mean(numeric_only=True)
            .dropna()
        )
        dfs.append(df)

    smoothed_data = pd.concat(dfs)

    split = data.groupby('id')
    hover = HoverTool(
        tooltips=[
            ('wavelength', '$x'),
            ('flux', '$y'),
            ('telesecope', '@telescope'),
            ('instrument', '@instrument'),
            ('UTC date observed', '@date_observed'),
            ('PI', '@pi'),
        ]
    )
    smoothed_max = np.max(smoothed_data['flux'])
    smoothed_min = np.min(smoothed_data['flux'])
    ymax = smoothed_max * 1.05
    ymin = smoothed_min - 0.05 * (smoothed_max - smoothed_min)
    xmin = np.min(data['wavelength']) - 100
    xmax = np.max(data['wavelength']) + 100
    plot = figure(
        plot_width=600,
        plot_height=300,
        y_range=(ymin, ymax),
        x_range=(xmin, xmax),
        sizing_mode='scale_both',
        tools='box_zoom,wheel_zoom,pan,reset',
        active_drag='box_zoom',
    )
    plot.add_tools(hover)
    model_dict = {}
    for i, (key, df) in enumerate(split):
        model_dict['s' + str(i)] = plot.step(
            x='wavelength',
            y='flux',
            color=color_map[key],
            source=ColumnDataSource(df),
            mode="center",
        )
    plot.xaxis.axis_label = 'Wavelength (Å)'
    plot.yaxis.axis_label = 'Flux'
    plot.toolbar.logo = None

    # TODO how to choose a good default?
    plot.y_range = Range1d(0, 1.03 * data.flux.max())

    spec_labels = []
    for k, _ in split:
        s = Spectrum.query.get(k)
        label = f'{s.instrument.telescope.nickname}/{s.instrument.name} ({s.observed_at.date().isoformat()})'
        spec_labels.append(label)

    toggle = CheckboxWithLegendGroup(
        labels=spec_labels,
        active=list(range(len(spectra))),
        colors=[color_map[k] for k, df in split],
    )
    toggle.callback = CustomJS(
        args={'toggle': toggle, **model_dict},
        code="""
          for (let i = 0; i < toggle.labels.length; i++) {
              eval("s" + i).visible = (toggle.active.includes(i))
          }
    """,
    )

    z_title = Div(text="Redshift (<i>z</i>): ")
    z_slider = Slider(
        value=obj.redshift if obj.redshift is not None else 0.0,
        start=0.0,
        end=1.0,
        step=0.001,
        show_value=False,
        format="0[.]000",
    )
    z_textinput = TextInput(
        value=str(obj.redshift if obj.redshift is not None else 0.0)
    )
    z_slider.callback = CustomJS(
        args={'slider': z_slider, 'textinput': z_textinput},
        code="""
            textinput.value = slider.value.toFixed(3).toString();
            textinput.change.emit();
        """,
    )
    z = column(z_title, z_slider, z_textinput)

    v_title = Div(text="<i>V</i><sub>expansion</sub> (km/s): ")
    v_exp_slider = Slider(value=0.0, start=0.0, end=3e4, step=10.0, show_value=False,)
    v_exp_textinput = TextInput(value='0')
    v_exp_slider.callback = CustomJS(
        args={'slider': v_exp_slider, 'textinput': v_exp_textinput},
        code="""
            textinput.value = slider.value.toFixed(0).toString();
            textinput.change.emit();
        """,
    )
    v_exp = column(v_title, v_exp_slider, v_exp_textinput)

    for i, (wavelengths, color) in enumerate(SPEC_LINES.values()):
        el_data = pd.DataFrame({'wavelength': wavelengths})
        obj_redshift = 0 if obj.redshift is None else obj.redshift
        el_data['x'] = el_data['wavelength'] * (1.0 + obj_redshift)
        model_dict[f'el{i}'] = plot.segment(
            x0='x',
            x1='x',
            # TODO change limits
            y0=0,
            y1=1e4,
            color=color,
            source=ColumnDataSource(el_data),
        )
        model_dict[f'el{i}'].visible = False

    # Split spectral lines into 3 columns
    element_dicts = np.array_split(np.array(list(SPEC_LINES.items()), dtype=object), 3)
    elements_groups = []
    col_offset = 0
    for element_dict in element_dicts:
        labels = [key for key, value in element_dict]
        colors = [c for key, (w, c) in element_dict]
        elements = CheckboxWithLegendGroup(labels=labels, active=[], colors=colors,)
        elements_groups.append(elements)

        # TODO callback policy: don't require submit for text changes?
        elements.callback = CustomJS(
            args={
                'elements': elements,
                'z': z_textinput,
                'v_exp': v_exp_textinput,
                **model_dict,
            },
            code=f"""
            let c = 299792.458; // speed of light in km / s
            const i_max = {col_offset} + elements.labels.length;
            let local_i = 0;
            for (let i = {col_offset}; i < i_max; i++) {{
                let el = eval("el" + i);
                el.visible = (elements.active.includes(local_i))
                el.data_source.data.x = el.data_source.data.wavelength.map(
                    x_i => (x_i * (1 + parseFloat(z.value)) /
                                    (1 + parseFloat(v_exp.value) / c))
                );
                el.data_source.change.emit();
                local_i++;
            }}
        """,
        )

        col_offset += len(labels)

    # Our current version of Bokeh doesn't properly execute multiple callbacks
    # https://github.com/bokeh/bokeh/issues/6508
    # Workaround is to manually put the code snippets together
    z_textinput.js_on_change(
        'value',
        CustomJS(
            args={
                'elements0': elements_groups[0],
                'elements1': elements_groups[1],
                'elements2': elements_groups[2],
                'z': z_textinput,
                'slider': z_slider,
                'v_exp': v_exp_textinput,
                **model_dict,
            },
            code="""
            // Update slider value to match text input
            slider.value = parseFloat(z.value).toFixed(3);

            // Update plot data for each element
            let c = 299792.458; // speed of light in km / s
            const offset_col_1 = elements0.labels.length;
            const offset_col_2 = offset_col_1 + elements1.labels.length;
            const i_max = offset_col_2 + elements2.labels.length;
            for (let i = 0; i < i_max; i++) {{
                let el = eval("el" + i);
                el.visible =
                    elements0.active.includes(i) ||
                    elements1.active.includes(i - offset_col_1) ||
                    elements2.active.includes(i - offset_col_2);
                el.data_source.data.x = el.data_source.data.wavelength.map(
                    x_i => (x_i * (1 + parseFloat(z.value)) /
                                    (1 + parseFloat(v_exp.value) / c))
                );
                el.data_source.change.emit();
            }}
        """,
        ),
    )

    v_exp_textinput.js_on_change(
        'value',
        CustomJS(
            args={
                'elements0': elements_groups[0],
                'elements1': elements_groups[1],
                'elements2': elements_groups[2],
                'z': z_textinput,
                'slider': v_exp_slider,
                'v_exp': v_exp_textinput,
                **model_dict,
            },
            code="""
            // Update slider value to match text input
            slider.value = parseFloat(v_exp.value).toFixed(3);

            // Update plot data for each element
            let c = 299792.458; // speed of light in km / s
            const offset_col_1 = elements0.labels.length;
            const offset_col_2 = offset_col_1 + elements1.labels.length;
            const i_max = offset_col_2 + elements2.labels.length;
            for (let i = 0; i < i_max; i++) {{
                let el = eval("el" + i);
                el.visible =
                    elements0.active.includes(i) ||
                    elements1.active.includes(i - offset_col_1) ||
                    elements2.active.includes(i - offset_col_2);
                el.data_source.data.x = el.data_source.data.wavelength.map(
                    x_i => (x_i * (1 + parseFloat(z.value)) /
                                    (1 + parseFloat(v_exp.value) / c))
                );
                el.data_source.change.emit();
            }}
        """,
        ),
    )

    row1 = row(plot, toggle)
    row2 = row(elements_groups)
    row3 = row(z, v_exp)
    layout = column(row1, row2, row3)
    return _plot_to_json(layout)<|MERGE_RESOLUTION|>--- conflicted
+++ resolved
@@ -26,10 +26,7 @@
     Telescope,
     PHOT_ZP,
     Spectrum,
-<<<<<<< HEAD
-=======
     GroupSpectrum,
->>>>>>> 50adea8c
 )
 
 import sncosmo
