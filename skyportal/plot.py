import copy
import itertools
import math
import json
import collections

import numpy as np
import pandas as pd

from bokeh.core.properties import List, String
from bokeh.layouts import row, column
from bokeh.models import (
    CustomJS,
    HoverTool,
    Range1d,
    Slider,
    Button,
    LinearAxis,
    RadioGroup,
    CategoricalColorMapper,
    Legend,
    LegendItem,
    Dropdown,
    Spinner,
)
from bokeh.models.widgets import (
    CheckboxGroup,
    TextInput,
    NumericInput,
    Panel,
    Tabs,
    Div,
)
from bokeh.plotting import figure, ColumnDataSource

import bokeh.embed as bokeh_embed
from bokeh.transform import factor_mark

from astropy.time import Time

from matplotlib import cm
from matplotlib.colors import rgb2hex

import os
from baselayer.app.env import load_env
from skyportal.models import (
    DBSession,
    Obj,
    Annotation,
    AnnotationOnSpectrum,
    Photometry,
    Instrument,
    Telescope,
    PHOT_ZP,
    Spectrum,
)

from .enum_types import ALLOWED_SPECTRUM_TYPES

# use the full registry from the enum_types import of sykportal
# which may have custom bandpasses
from .enum_types import sncosmo as snc


_, cfg = load_env()
# The minimum signal-to-noise ratio to consider a photometry point as detected
PHOT_DETECTION_THRESHOLD = cfg["misc.photometry_detection_threshold_nsigma"]

SPEC_LINES = {
    'H': ([3970, 4102, 4341, 4861, 6563, 10052, 10941, 12822, 18756], '#ff0000'),
    'He I': ([3889, 4471, 5876, 6678, 7065], '#002157'),
    'He II': ([3203, 4686, 5411, 6560, 6683, 6891, 8237, 10124], '#003b99'),
    'C I': ([8335, 9093, 9406, 9658, 10693, 11330, 11754, 14543], '#8a2be2'),
    'C II': ([3919, 3921, 4267, 5145, 5890, 6578, 7231, 7236, 9234, 9891], '#570199'),
    'C III': ([4647, 4650, 5696, 6742, 8500, 8665, 9711], '#a30198'),
    'C IV': ([4658, 5801, 5812, 7061, 7726, 8859], '#ff0073'),
    'N II': ([3995, 4631, 5005, 5680, 5942, 6482, 6611], '#01fee1'),
    'N III': ([4634, 4641, 4687, 5321, 5327, 6467], '#01fe95'),
    'N IV': ([3479, 3483, 3485, 4058, 6381, 7115], '#00ff4d'),
    'N V': ([4604, 4620, 4945], '#22ff00'),
    'O I': ([6158, 7772, 7774, 7775, 8446, 9263], '#007236'),
    '[O I]': ([5577, 6300, 6363], '#007236'),
    'O II': (
        [3390, 3377, 3713, 3749, 3954, 3973, 4076, 4349, 4416, 4649, 6641, 6721],
        '#00a64d',
    ),
    '[O II]': ([3726, 3729], '#b9d2c5'),
    # The following lines are so-called forbidden O III lines
    # (see https://www.britannica.com/science/forbidden-lines)
    # 'O III': ([4959, 5007], '#00bf59'),
    '[O III]': ([4363, 4959, 5007], '#aeefcc'),
    'O V': ([3145, 4124, 4930, 5598, 6500], '#03d063'),
    'O VI': ([3811, 3834], '#01e46b'),
    'Na I': ([5890, 5896, 8183, 8195], '#aba000'),
    'Mg I': ([3829, 3832, 3838, 4571, 4703, 5167, 5173, 5184, 5528, 8807], '#8c6239'),
    'Mg II': (
        [2796, 2798, 2803, 4481, 7877, 7896, 8214, 8235, 9218, 9244, 9632],
        '#bf874e',
    ),
    'Si I': ([10585, 10827, 12032, 15888], '#6495ed'),
    'Si II': ([4128, 4131, 5958, 5979, 6347, 6371], '#5674b9'),
    'S I': ([9223, 10457, 13809, 18940, 22694], '#ffe4b5'),
    'S II': ([5433, 5454, 5606, 5640, 5647, 6715, 13529, 14501], '#a38409'),
    'Ca I': ([19453, 19753], '#009000'),
    'Ca II': ([3159, 3180, 3706, 3737, 3934, 3969, 8498, 8542, 8662], '#005050'),
    '[Ca II]': ([7292, 7324], '#859797'),
    'Mn I': ([12900, 13310, 13630, 13859, 15184, 15263], '#009090'),
    'Fe I': ([11973], '#cd5c5c'),
    'Fe II': ([4303, 4352, 4515, 4549, 4924, 5018, 5169, 5198, 5235, 5363], '#f26c4f'),
    'Fe III': ([4397, 4421, 4432, 5129, 5158], '#f9917b'),
    'Co II': (
        [15759, 16064, 16361, 17239, 17462, 17772, 21347, 22205, 22497, 23613, 24596],
        '#ffe4e1',
    ),
    'WR WN': (
        [
            4058,
            4341,
            4537,
            4604,
            4641,
            4686,
            4861,
            4945,
            5411,
            5801,
            6563,
            7109,
            7123,
            10124,
        ],
        '#a55031',
    ),
    # H: 4341,4861,6563; HeII: 4686,5411,10124; CIV: 5801;
    # NIII: 4641; NIV: 4058,4537,7109,7123; NV: 4604,4945
    'WR WC/O': (
        [
            3811,
            3834,
            3886,
            4341,
            4472,
            4647,
            4686,
            4861,
            5598,
            5696,
            5801,
            5876,
            6563,
            6678,
            6742,
            7065,
            7236,
            7726,
            9711,
        ],
        '#b9a44f',
    ),
    # H: 4341,4861,6563; HeI: 7065,6678,5876,4472,3886; HeII: 4686;
    # CII: 7236; CIII: 4647,5696,6742,9711; CIV: 5801,7726; OV: 5598; OVI: 3811,3834
    'Galaxy Lines': (
        [
            2025,
            2056,
            2062,
            2066,
            2249,
            2260,
            2343,
            2374,
            2382,
            2576,
            2586,
            2594,
            2599,
            2798,
            2852,
            3727,
            3934,
            3969,
            4341,
            4861,
            4959,
            5007,
            5890,
            5896,
            6548,
            6563,
            6583,
            6717,
            6731,
        ],
        '#8357bd',
    ),
    # H 4341,4861,6563; NII 6548,6583; [OII] 3727; [OIII] 4959,5007;
    # NaI 5890,5896; MgII 2798; SII 6717,6731; CaII H&K 3969,3934
    # ZnII 2025; CrII 2056,2062,2066; FeII 2249,2260,2343,2374,2382,2586,2599;
    # MnII 2576,2594; MgI 2852
    'Tellurics-1': ([6867, 6884], '#e5806b'),
    'Tellurics-2': ([7594, 7621], '#e5806b'),
    'Sky Lines': (
        [
            4168,
            4917,
            4993,
            5199,
            5577,
            5890,
            6236,
            6300,
            6363,
            6831,
            6863,
            6923,
            6949,
            7242,
            7276,
            7316,
            7329,
            7341,
            7359,
            7369,
            7402,
            7437,
            7470,
            7475,
            7480,
            7524,
            7570,
            7713,
            7725,
            7749,
            7758,
            7776,
            7781,
            7793,
            7809,
            7821,
            7840,
            7853,
            7869,
            7879,
            7889,
            7914,
            7931,
            7947,
            7965,
            7978,
            7993,
            8015,
            8026,
            8063,
            8281,
            8286,
            8299,
            8311,
            8346,
            8365,
            8384,
            8399,
            8418,
            8432,
            8455,
            8468,
            8496,
            8507,
            8542,
            8552,
            8632,
            8660,
            8665,
            8768,
            8781,
            8795,
            8831,
            8854,
            8871,
            8889,
            8907,
            8923,
            8947,
            8961,
            8991,
            9004,
            9040,
            9051,
            9093,
            9103,
            9158,
        ],
        '#6dcff6',
    ),
}


class CheckboxWithLegendGroup(CheckboxGroup):
    colors = List(String, help="List of legend colors")

    __implementation__ = ""


tooltip_format = [
    ('mjd', '@mjd{0.000000}'),
    ('flux', '@flux'),
    ('filter', '@filter'),
    ('fluxerr', '@fluxerr'),
    ('mag', '@mag'),
    ('magerr', '@magerr'),
    ('lim_mag', '@lim_mag'),
    ('instrument', '@instrument'),
    ('stacked', '@stacked'),
]
cmap_opt = cm.get_cmap('nipy_spectral')
cmap_uv = cm.get_cmap('cool')
cmap_ir = cm.get_cmap('autumn')

phot_markers = [
    "circle",
    "triangle",
    "square",
    "diamond",
    "inverted_triangle",
    "plus",
    "cross",
    "triangle_pin",
    "square_pin",
]


def get_effective_wavelength(bandpass_name):
    try:
        bandpass = snc.get_bandpass(bandpass_name)
    except ValueError as e:
        raise ValueError(
            f"Could not get bandpass for {bandpass_name} due to sncosmo error: {e}"
        )

    return float(bandpass.wave_eff)


def get_color(wavelength):

    if 0 < wavelength <= 1500:  # EUV
        bandcolor = 'indigo'
    elif 1500 < wavelength <= 2100:  # uvw2
        bandcolor = 'slateblue'
    elif 2100 < wavelength <= 2400:  # uvm2
        bandcolor = 'darkviolet'
    elif 2400 < wavelength <= 3000:  # uvw1
        bandcolor = 'magenta'
    elif 3000 < wavelength <= 4000:  # U, sdss u
        bandcolor = 'blue'
    elif 4000 < wavelength <= 5000:  # B, sdss g
        bandcolor = 'green'
    elif 5000 < wavelength <= 6000:  # V
        bandcolor = 'yellowgreen'
    elif 6000 < wavelength <= 7000:  # sdss r
        bandcolor = 'red'
    elif 7000 < wavelength <= 8000:  # sdss i
        bandcolor = 'orange'
    elif 8000 < wavelength <= 11000:  # sdss z
        bandcolor = 'brown'
    elif 11000 < wavelength < 1e5:  # mm to Radio
        wavelength = np.log10(wavelength)
        cmap = cmap_ir
        cmap_limits = (4, 5)
        rgb = cmap((cmap_limits[1] - wavelength) / (cmap_limits[1] - cmap_limits[0]))[
            :3
        ]
        bandcolor = rgb2hex(rgb)
    else:
        raise ValueError('wavelength out of range for color maps')

    return bandcolor


def annotate_spec(plot, spectra, lower, upper):
    """Annotate photometry plot with spectral markers.

    Parameters
    ----------
    plot : bokeh figure object
        Figure to be annotated.
    spectra : DBSession object
        Results of query for spectra of object.
    lower, upper : float
        Plot limits allowing calculation of annotation symbol y value.

    Returns
    -------
    None
    """
    # get y position of annotation
    text_y = upper - (upper - lower) * 0.05
    s_y = [text_y] * len(spectra)
    s_text = ['S'] * len(spectra)

    # get data from spectra
    s_mjd = [Time(s.observed_at, format='datetime').mjd for s in spectra]
    s_date = [s.observed_at.isoformat() for s in spectra]
    s_tel = [s.instrument.telescope.name for s in spectra]
    s_inst = [s.instrument.name for s in spectra]

    # plot the annotation using data for hover
    if len(s_mjd) > 0:
        spec_r = plot.text(
            x='s_mjd',
            y='s_y',
            text='s_text',
            text_alpha=0.3,
            text_align='center',
            source=ColumnDataSource(
                data=dict(
                    s_mjd=s_mjd,
                    s_y=s_y,
                    s_date=s_date,
                    s_tel=s_tel,
                    s_inst=s_inst,
                    s_text=s_text,
                )
            ),
        )
        plot.add_tools(
            HoverTool(
                tooltips=[
                    ("Spectrum", ""),
                    ("mjd", "@s_mjd{0.000000}"),
                    ("date", "@s_date"),
                    ("tel", "@s_tel"),
                    ("inst", "@s_inst"),
                ],
                renderers=[spec_r],
            )
        )


def add_plot_legend(plot, legend_items, width, legend_orientation, legend_loc):
    """Helper function to add responsive legends to a photometry plot tab"""
    plot.add_layout(
        Legend(
            orientation="horizontal",
            items=legend_items,
            click_policy="hide",
            location="top_center",
            margin=3,
        ),
        "below",
    )

<<<<<<< HEAD

def get_photometry_button_callback(info, model_dict):
    """Get the callback function for a photometry button for showing photometry
    points

    Parameters
    ----------
    info : dict
        Dictionary including the filters and origins that should be turned visible
        on click of this photometry button.
    model_dict : dict
        A dictionary containing all of the GlyphRenderers for the plot.

=======

def get_photometry_button_callback(info, model_dict):
    """Get the callback function for a photometry button for showing photometry
    points

    Parameters
    ----------
    info : dict
        Dictionary including the filters and origins that should be turned visible
        on click of this photometry button.
    model_dict : dict
        A dictionary containing all of the GlyphRenderers for the plot.

>>>>>>> 71409f5d
    Returns
    -------
    CustomJS defining the callback
    """
    return CustomJS(
        args={'info': info, 'model_dict': model_dict},
        code="""
        for (const [key, value] of Object.entries(model_dict)) {
          const [filter, origin, extra] = key.split("~");
          if (info['filters'].includes(filter) || info['origins'].includes(origin)) {
            value.visible = true;
          }
        }
        """,
    )


def make_hide_photometry_button(model_dict):
    """Make a button to hide photometry on the photometry plot.

    Parameters
    ----------
    model_dict : dict
        A dictionary containing all of the GlyphRenderers for the plot.

    Returns
    -------
    bokeh Button object
    """
    button = Button(
        name="Hide All Photometry", label="Hide All Photometry", width_policy="min"
    )
    callback_hide_photometry = CustomJS(
        args={'model_dict': model_dict},
        code="""
        for (const [key, value] of Object.entries(model_dict)) {
            value.visible = false
        }
        """,
    )
    button.js_on_click(callback_hide_photometry)
    return button


def make_show_all_photometry_button(model_dict):
    """Make a button to show all photometry on the photometry plot.

    Parameters
    ----------
    model_dict : dict
        A dictionary containing all of the GlyphRenderers for the plot.

    Returns
    -------
    bokeh Button object
    """
    button = Button(
        name="Show All Photometry", label="Show All Photometry", width_policy="min"
    )
    callback_show_photometry = CustomJS(
        args={'model_dict': model_dict},
        code="""
        for (const [key, value] of Object.entries(model_dict)) {
            value.visible = true
        }
        """,
    )
    button.js_on_click(callback_show_photometry)
    return button


def make_show_and_hide_photometry_buttons(model_dict, user, device):
    """Make a container for the show and hide photometry buttons.

    Parameters
    ----------
    model_dict : dict
        A dictionary containing all of the GlyphRenderers for the plot.
    user : User object
        Current user.
    device : str
        String representation of device being used by the user. Contains "browser",
        "mobile", or "tablet"

    Returns
    -------
    bokeh row object
    """
    buttons = [
        make_show_all_photometry_button(model_dict),
        make_hide_photometry_button(model_dict),
    ]
    if user.preferences and "photometryButtons" in user.preferences:
        for name, info in user.preferences["photometryButtons"].items():
            btn = Button(label=f"Show {name}", width_policy="min")
            btn.js_on_click(get_photometry_button_callback(info, model_dict))
            buttons.append(btn)
    if "mobile" in device:
        return column(buttons)
    # if not on mobile, return a column of rows with 5 buttons in each row.
    return column([row(buttons[i : i + 5]) for i in range(0, len(buttons), 5)])


def add_axis_labels(plot, panel_name):
    """Add axis labels to a photometry plot.

    Parameters
    ----------
    plot : bokeh Figure object
        Figure object that axis labels should be added to
    panel_name : str
        Name of the panel. One of flux, mag or period

    Returns
    -------
    None

    """
    axis_label_dict = {
        'flux': {'x': 'MJD', 'y': 'Flux (μJy)'},
        'mag': {'x': 'MJD', 'y': 'AB mag'},
        'period': {'x': 'phase', 'y': 'mag'},
    }
    plot.xaxis.axis_label = axis_label_dict[panel_name]['x']
    plot.yaxis.axis_label = axis_label_dict[panel_name]['y']


def check_visibility_on_phot_plot(user, show_all_filters, show_all_origins, label):
    """Function to check if a photometry point should be displayed on the plot in
    accordance with the user's photometry plotting preferences.

    Parameters
    ----------
    user : User object
        Current user
    show_all_filters: Boolean
        Boolean value indicating whether to show all filters or not. Set to true
        when the plot does not contain any of the user's automatically visible filters
        as set in the preferences.
    show_all_origins: Boolean
        Boolean value indicating whether to show all origins or not. Set to true
        when the plot does not contain any of the user's automatically visible
        origins as set in the preferences.
    label : str
        Label of the photometry containing instrument, filter, and origin such as
        'ZTF/ztfg/Muphoten'

    Returns
    -------
    visible : boolean
        Boolean value indicating whether the point should be visible or not.
    """
    if show_all_filters and show_all_origins:
        return True
    split = label.split('/')
    filter = split[1]
    origin = None
    if len(split) == 3:
        origin = split[2]
    visible = False
    if user.preferences:
        if (
            ("automaticallyVisibleFilters" in user.preferences)
            and (filter in user.preferences['automaticallyVisibleFilters'])
        ) or (
            origin
            and ('automaticallyVisibleOrigins' in user.preferences)
            and (origin in user.preferences['automaticallyVisibleOrigins'])
        ):
            visible = True
    return visible


def make_scatter(
    plot,
    model_dict,
    name,
    i,
    label,
    data_source,
    x,
    y,
    renderers,
    imhover,
    spinner,
    color_dict,
    markers,
    instruments,
    user,
    show_all_filters,
    show_all_origins,
):
    """Adds a scatter plot to a bokeh Figure object.

    Parameters
    ----------
    plot : bokeh Figure object
        Figure object that scatter plot should be added to
    model_dict : dict
        A dictionary containing all of the GlyphRenderers for the plot.
    name : str
        Short name describing the scatter points such as 'obs', 'unobs', or 'bin'
    i : int
        Index of the loop that iterates over all the separate photometry. Used to
        keep track of which photometry point the GlyphRenderer belongs to
    label : str
        Label of the photometry containing instrument, filter, and origin such as
        'ZTF/ztfg/Muphoten'
    data_source : bokeh ColumnDataSource object
        ColumnDataSource used for plot.scatter
    x : str
        x name like 'mjd'
    y : str
        y name like 'lim_mag'
    renderers : list
        List of renderers for the current legend item. This scatter plot
        GlyphRenderer is added to the renderers.
    imhover : HoverTool object
        HoverTool for current photometry
    spinner : Spinner object
        Spinner for controlling the data size of photometry points.
    color_dict : dict
        Dictionary defining which color the data points should be
    markers : list
        List of marker shapes
    instruments : list
        List of instruments
    user : User object
        Current user.
    show_all_filters: Boolean
        Boolean value indicating whether to show all filters or not. Set to true
        when the plot does not contain any of the user's automatically visible
        filters as set in the preferences.
    show_all_origins: Boolean
        Boolean value indicating whether to show all origins or not. Set to
        true when the plot does not contain any of the user's automatically
        visible origins as set in the preferences.

    Returns
    -------
    None
    """
    split = label.split('/')
    key = f'{split[1]}~{split[2] if len(split) == 3 else "None"}~{name}{i}'
    size = 4
    if user.preferences and "photometryDataPointSize" in user.preferences:
        size = int(user.preferences["photometryDataPointSize"])
    visible = check_visibility_on_phot_plot(
        user, show_all_filters, show_all_origins, label
    )
    model_dict[key] = plot.scatter(
        x=x,
        y=y,
        size=size,
        visible=visible,
        color=color_dict,
        marker=factor_mark('instrument', markers, instruments),
        fill_alpha=0.1,
        line_color=color_dict,
        fill_color=color_dict,
        source=data_source,
    )
    renderers.append(model_dict[key])
    imhover.renderers.append(model_dict[key])
    spinner.js_link('value', model_dict[key].glyph, 'size')


def make_multi_line(
    plot,
    model_dict,
    name,
    i,
    label,
    data_source,
    renderers,
    user,
    show_all_filters,
    show_all_origins,
):
    """Adds a multi-line plot to a bokeh Figure object.

    Parameters
    ----------
    plot : bokeh Figure object
        Figure object that multi-line plot should be added to
    model_dict : dict
        A dictionary containing all of the GlyphRenderers for the plot.
    name : str
        Short name describing the scatter points such as 'obs', 'unobs', or 'bin'
    i : int
        Index of the loop that iterates over all the separate photometry. Used to
        keep track of which photometry point the GlyphRenderer belongs to
    label : str
        Label of the photometry containing instrument, filter, and origin such as
        'ZTF/ztfg/Muphoten'
    data_source : bokeh ColumnDataSource object
        ColumnDataSource used for plot.scatter
    renderers : list
        List of renderers for the current legend item. This scatter plot
        GlyphRenderer is added to the renderers.
    user : User object
        Current user.
    show_all_filters: Boolean
        Boolean value indicating whether to show all filters or not. Set to true
         when the plot does not contain any of the user's automatically visible
         filters as set in the preferences.
    show_all_origins: Boolean
        Boolean value indicating whether to show all origins or not. Set to true
        when the plot does not contain any of the user's automatically visible
        origins as set in the preferences.

    Returns
    -------
    None
    """
    split = label.split('/')
    key = f'{split[1]}~{split[2] if len(split) == 3 else "None"}~{name}{i}'
    visible = check_visibility_on_phot_plot(
        user, show_all_filters, show_all_origins, label
    )
    model_dict[key] = plot.multi_line(
        xs='xs',
        ys='ys',
        visible=visible,
        color='color',
        source=data_source,
    )
    renderers.append(model_dict[key])


def get_errs(panel_name, df, ph=''):
    """Gets the errors for a certain panel. Used to make the error lines on the data
    points.

    Parameters
    ----------
    panel_name : str
        Name of the panel. One of 'mag', 'flux', and 'period'
    df : pandas DataFrame object
        Photometry data
    ph : Optional str
        Only used with the period panel. ph is 'a' or 'b'

    Returns
    -------
    Tuple containing the x and y errors
    """
    df = df if panel_name == 'flux' else df[df['obs']]
    err_dict = {
        'mag': {'px': 'mjd', 'py': 'mag', 'err': 'magerr'},
        'flux': {'px': 'mjd', 'py': 'flux', 'err': 'fluxerr'},
        'period': {'px': f'mjd_fold{ph}', 'py': 'mag', 'err': 'magerr'},
    }
    y_err_x = []
    y_err_y = []
    for d, ro in df.iterrows():
        px = ro[err_dict[panel_name]['px']]
        py = ro[err_dict[panel_name]['py']]
        err = ro[err_dict[panel_name]['err']]

        y_err_x.append((px, px))
        y_err_y.append((py - err, py + err))
    return (y_err_x, y_err_y)


def mark_detections(plot, detection_dates, ymin, ymax):
    """Mark detection lines on a plot

    Parameters
    ----------
    plot : bokeh Figure object
    detections_date : pandas Series object
        The detections dates to be plotted as lines
    ymin : int
        Minimum y range value of the plot
    ymax : int
        Maximum y range value of the plot

    Returns
    -------
    None
    """
    first = round(detection_dates.min(), 6)
    last = round(detection_dates.max(), 6)
    first_color = "#34b4eb"
    last_color = "#8992f5"
    midpoint = (ymax + ymin) / 2
    line_top = 5 * ymax - 4 * midpoint
    line_bottom = 5 * ymin - 4 * midpoint
    y = np.linspace(line_bottom, line_top, num=5000)
    first_r = plot.line(
        x=np.full(5000, first),
        y=y,
        line_alpha=0.5,
        line_color=first_color,
        line_width=2,
    )
    plot.add_tools(
        HoverTool(
            tooltips=[("First detection", f'{first}')],
            renderers=[first_r],
        )
    )
    last_r = plot.line(
        x=np.full(5000, last),
        y=y,
        line_alpha=0.5,
        line_color=last_color,
        line_width=2,
    )
    plot.add_tools(
        HoverTool(
            tooltips=[("Last detection", f'{last}')],
            renderers=[last_r],
            point_policy='follow_mouse',
        )
    )


def get_show_all_flag(user, data, type):
    """Return a flag of whether to show all photometry points of a certain type on the phot plot.

    Parameters
    ----------
    user : User object
        Current user.
    data : pandas DataFrame object
        Photometry data (ungrouped)
    type : str
        Thing we're filtering the photometry by. Currently one of 'filters' or 'origins'.

    Returns
    -------
    boolean flag for show all.
    """
    # The purpose of the boolean flag is for the case where the plot contains none of the user's automatically visible filters
    # /origins: in that case we will display all of the photometry points and set show_all_filters/origins to `True`. Otherwise, we
    # would like to selectively display points based on the user's preferences, so the flags will be set to `False`.
    unique_values = list(data[type[:-1]].unique())
    if 'None' in unique_values:
        unique_values.remove('None')
    show_all = True
    if user.preferences:
        if f"automaticallyVisible{type.capitalize()}" in user.preferences:
            for value in user.preferences[f'automaticallyVisible{type.capitalize()}']:
                if value in unique_values:
                    show_all = False
                    break
    return show_all


def make_legend_items_and_detection_lines(
    grouped_data,
    plot,
    spinner,
    model_dict,
    imhover,
    panel_name,
    color_dict,
    y_range,
    data,
    obsind,
    markers,
    instruments,
    period,
    user,
):
    """Makes the legend items for a plot and adds detections lines.

    Parameters
    ----------
    grouped_data : pandas DataFrameGroupBy object
        The photometry data grouped by label.
    plot : bokeh Figure object
    spinner : Spinner object
        Spinner for controlling the data size of photometry points.
    model_dict : dict
        A dictionary containing all of the GlyphRenderers for the plot.
    imhover : HoverTool object
        HoverTool for current photometry
    panel_name : str
        Name of the panel. One of 'flux', 'mag' or 'period'
    color_dict : dict
        Dictionary defining which color the data points should be
    y_range : tuple(int)
        Tuple containing the minimum and maximum y range values of the plot
        respectively
    data : pandas DataFrame object
        Photometry data (ungrouped)
    obsind : pandas Series object
        Index of points that have been positively detected (observed),
        i.e., points that are not upper limits.
    markers : list
        List of marker shapes
    instruments : list
        List of instruments
    period : float
        period used for manipulating the data frame
    user : User object
        Current user.

    Returns
    -------
    List of LegendItem objects
    """

    empty_data_source = dict(
        mjd=[],
        flux=[],
        fluxerr=[],
        filter=[],
        color=[],
        lim_mag=[],
        mag=[],
        magerr=[],
        instrument=[],
        stacked=[],
    )

    show_all_filters = get_show_all_flag(user, data, 'filters')
    show_all_origins = get_show_all_flag(user, data, 'origins')

    legend_items = []
    for i, (label, df) in enumerate(grouped_data):
        renderers = []
        unobs_source = df[~df['obs']].copy()
        unobs_source.loc[:, 'alpha'] = 0.8
        if panel_name == 'flux':
            df = df[df['hasflux']]
        elif panel_name == 'period':
            df['mjd_folda'] = (df['mjd'] % period) / period
            df['mjd_foldb'] = df['mjd_folda'] + 1.0
        if panel_name == 'mag' or panel_name == 'flux':
            y_err_x, y_err_y = get_errs(panel_name, df)
            plotting_dict = {
                'mag': {
                    'scatter': {
                        'unobs': {
                            'x': 'mjd',
                            'y': 'lim_mag',
                            'data_source': unobs_source,
                        },
                        'obs': {'x': 'mjd', 'y': 'mag', 'data_source': df[df['obs']]},
                        'bin': {
                            'x': 'mjd',
                            'y': 'mag',
                            'data_source': empty_data_source,
                        },
                        'unobsbin': {
                            'x': 'mjd',
                            'y': 'lim_mag',
                            'data_source': empty_data_source,
                        },
                    }
                },
                'flux': {
                    'scatter': {
                        'obs': {'x': 'mjd', 'y': 'flux', 'data_source': df},
                        'bin': {
                            'x': 'mjd',
                            'y': 'flux',
                            'data_source': empty_data_source,
                        },
                    }
                },
            }
            for name, values in plotting_dict[panel_name]['scatter'].items():
                make_scatter(
                    plot,
                    model_dict,
                    name,
                    i,
                    label,
                    ColumnDataSource(values['data_source']),
                    values['x'],
                    values['y'],
                    renderers,
                    imhover,
                    spinner,
                    color_dict,
                    markers,
                    instruments,
                    user,
                    show_all_filters,
                    show_all_origins,
                )
            make_multi_line(
                plot,
                model_dict,
                'obserr',
                i,
                label,
                ColumnDataSource(
                    data=dict(
                        xs=y_err_x,
                        ys=y_err_y,
                        color=df['color']
                        if panel_name == 'flux'
                        else df[df['obs']]['color'],
                        alpha=[1.0]
                        * len(df if panel_name == 'flux' else df[df['obs']]),
                    )
                ),
                renderers,
                user,
                show_all_filters,
                show_all_origins,
            )
            make_multi_line(
                plot,
                model_dict,
                'binerr',
                i,
                label,
                ColumnDataSource(data=dict(xs=[], ys=[], color=[])),
                renderers,
                user,
                show_all_filters,
                show_all_origins,
            )
        elif panel_name == 'period':
            for ph in ['a', 'b']:
                y_err_x, y_err_y = get_errs(panel_name, df, ph)
                make_scatter(
                    plot,
                    model_dict,
                    f'fold{ph}',
                    i,
                    label,
                    ColumnDataSource(df[df['obs']]),
                    f'mjd_fold{ph}',
                    'mag',
                    renderers,
                    imhover,
                    spinner,
                    color_dict,
                    markers,
                    instruments,
                    user,
                    show_all_filters,
                    show_all_origins,
                )
                make_multi_line(
                    plot,
                    model_dict,
                    f'fold{ph}err',
                    i,
                    label,
                    ColumnDataSource(
                        data=dict(
                            xs=y_err_x,
                            ys=y_err_y,
                            color=df[df['obs']]['color'],
                            alpha=[1.0] * len(df[df['obs']]),
                        )
                    ),
                    renderers,
                    user,
                    show_all_filters,
                    show_all_origins,
                )
        else:
            raise ValueError("Panel name should be one of mag, flux, and period.")
        if panel_name == 'mag' or panel_name == 'flux':
            mark_detections(
                plot,
                data[obsind]['mjd']
                if panel_name == 'mag'
                else data[data['hasflux']]['mjd'],
                y_range[0],
                y_range[1],
            )
        key = f'all{i}'
        model_dict[key] = ColumnDataSource(df)

        key = f'bold{i}'
        model_dict[key] = ColumnDataSource(
            df[
                [
                    'mjd',
                    'flux',
                    'fluxerr',
                    'mag',
                    'magerr',
                    'filter',
                    'zp',
                    'magsys',
                    'lim_mag',
                    'stacked',
                ]
            ]
        )

        legend_items.append(LegendItem(label=label, renderers=renderers))

    return legend_items


def transformed_model_dict(model_dict):
    """In order to programmatically toggle visibilty, the model_dict keys are altered to contain the filter, instrument, and origin of
    the photometry point. However, many widgets need the original model dict with keys such as obs0 and bin0 in order to work correctly.
    This function changes the keys of the model dict to work with that format.

    Parameters
    ----------
    model_dict : dict
        Dictionary with string keys and GlyphRenderer values.

    Returns
    -------
    dict with transformed keys.
    """
    transformed_model_dict = {}
    for k, v in model_dict.items():
        label = k.split('~')[2] if '~' in k else k
        transformed_model_dict[label] = v
    return transformed_model_dict


def make_binsize_slider(grouped_data, model_dict):
    """Makes a slider to control binsize.

    Parameters
    ----------
    grouped_data : pandas DataFrameGroupBy object
        The photometry data grouped by label.
    model_dict : dict
        A dictionary containing all of the GlyphRenderers for the plot.

    Returns
    -------
    bokeh Slider object
    """
    model_dict = transformed_model_dict(model_dict)
    slider = Slider(
        start=0.0,
        end=15.0,
        value=0.0,
        step=1.0,
        title='Binsize (days)',
        max_width=350,
        margin=(4, 10, 0, 10),
    )
    callback = CustomJS(
        args={'slider': slider, 'n_labels': len(grouped_data), **model_dict},
        code=open(
            os.path.join(os.path.dirname(__file__), '../static/js/plotjs', 'stackm.js')
        )
        .read()
        .replace('default_zp', str(PHOT_ZP))
        .replace('detect_thresh', str(PHOT_DETECTION_THRESHOLD)),
    )
    slider.js_on_change('value', callback)
    return slider


def make_export_csv_button(grouped_data, model_dict, obj_id):
    """Makes a button to export a bold light curve to CSV.

    Parameters
    ----------
    grouped_data : pandas DataFrameGroupBy object
        The photometry data grouped by label.
    model_dict : dict
        A dictionary containing all of the GlyphRenderers for the plot.
    obj_id : str
        ID of the object

    Returns
    -------
    bokeh Button object
    """
    model_dict = transformed_model_dict(model_dict)
    button = Button(label="Export Bold Light Curve to CSV")
    button.js_on_click(
        CustomJS(
            args={'n_labels': len(grouped_data), **model_dict},
            code=open(
                os.path.join(
                    os.path.dirname(__file__), '../static/js/plotjs', "download.js"
                )
            )
            .read()
            .replace('objname', obj_id)
            .replace('default_zp', str(PHOT_ZP)),
        )
    )
    return button


def make_period_controls(
    period_labels,
    period_list,
    period,
    grouped_data,
    plot,
    model_dict,
    device,
    width,
    layout,
):
    """Makes period controls to be used in a period photometry panel.

    Parameters
    ----------
    period_labels : list
        List of labels for the period buttons.
    period_list : list
        List of periods for the period buttons.
    period : float
        The current period.
    grouped_data : pandas DataFrameGroupBy object
        The photometry data grouped by label.
    plot : bokeh Plot object
        The plot object.
    model_dict : dict
        A dictionary containing all of the GlyphRenderers for the plot.
    device : str
        The device to use for the plot.
    width : int
        The width of the plot.
    layout : bokeh Layout object
        The layout object.

    Returns
    -------
    bokeh column object
    """
    model_dict = transformed_model_dict(model_dict)
    period_selection = RadioGroup(labels=period_labels, active=0)

    phase_selection = RadioGroup(labels=["One phase", "Two phases"], active=1)
    period_title = Div(text="Period (days): ")
    period_textinput = TextInput(value=str(period if period is not None else 0.0))
    period_textinput.js_on_change(
        'value',
        CustomJS(
            args={
                'textinput': period_textinput,
                'numphases': phase_selection,
                'n_labels': len(grouped_data),
                'p': plot,
                **model_dict,
            },
            code=open(
                os.path.join(
                    os.path.dirname(__file__), '../static/js/plotjs', 'foldphase.js'
                )
            ).read(),
        ),
    )
    # a way to modify the period
    period_double_button = Button(label="*2", width=30)
    period_double_button.js_on_click(
        CustomJS(
            args={'textinput': period_textinput},
            code="""
            const period = parseFloat(textinput.value);
            textinput.value = parseFloat(2.*period).toFixed(9);
            """,
        )
    )
    period_halve_button = Button(label="/2", width=30)
    period_halve_button.js_on_click(
        CustomJS(
            args={'textinput': period_textinput},
            code="""
                    const period = parseFloat(textinput.value);
                    textinput.value = parseFloat(period/2.).toFixed(9);
                    """,
        )
    )
    # a way to select the period
    period_selection.js_on_click(
        CustomJS(
            args={'textinput': period_textinput, 'periods': period_list},
            code="""
            textinput.value = parseFloat(periods[this.active]).toFixed(9);
            """,
        )
    )
    phase_selection.js_on_click(
        CustomJS(
            args={
                'textinput': period_textinput,
                'numphases': phase_selection,
                'n_labels': len(grouped_data),
                'p': plot,
                **model_dict,
            },
            code=open(
                os.path.join(
                    os.path.dirname(__file__), '../static/js/plotjs', 'foldphase.js'
                )
            ).read(),
        )
    )
    if device == "mobile_portrait":
        period_controls = column(
            row(
                period_title,
                period_textinput,
                period_double_button,
                period_halve_button,
                width=width,
                sizing_mode="scale_width",
            ),
            phase_selection,
            period_selection,
            width=width,
        )
    else:
        period_controls = column(
            row(
                period_title,
                period_textinput,
                period_double_button,
                period_halve_button,
                phase_selection,
                width=width,
                sizing_mode="scale_width",
            ),
            period_selection,
            margin=10,
        )
    return period_controls


def add_widgets(
    panel_name,
    layout,
    grouped_data,
    model_dict,
    obj_id,
    period_labels,
    period_list,
    period,
    plot,
    device,
    width,
):
    """Adds widgets to the layout of a photometry panel.

    Parameters
    ----------
    panel_name : str
        Name of the panel. One of 'mag', 'flux', and 'period'. Used to determine
        which
        widgets to add.
    layout : bokeh column object
        The layout of the panel. Widgets added to this object.
    grouped_data : pandas DataFrameGroupBy object
        The photometry data grouped by label.
    model_dict : dict
        A dictionary containing all of the GlyphRenderers for the plot.
    obj_id : int
        ID of the source/object the photometry is for
    period_labels, period_list, period : list, list, float
        Information needed for the period controls
    plot : bokeh Figure object
    device : str
        String representation of device being used by the user. Contains "browser",
        "mobile", or "tablet"
    width : int
        Width of the plot

    Returns
    -------
    None
    """
    if panel_name == 'mag':
        slider = make_binsize_slider(grouped_data, model_dict)
        export_csv_button = make_export_csv_button(grouped_data, model_dict, obj_id)
        top_layout = (
            slider
            if "mobile" in device or "tablet" in device
            else row(slider, export_csv_button)
        )
        layout.children.insert(0, top_layout)
    elif panel_name == 'flux':
        slider = make_binsize_slider(grouped_data, model_dict)
        layout.children.insert(0, slider)
    elif panel_name == 'period':
        period_controls = make_period_controls(
            period_labels,
            period_list,
            period,
            grouped_data,
            plot,
            model_dict,
            device,
            width,
            layout,
        )
        layout.children.insert(2, period_controls)
    else:
        raise ValueError("Panel name should be one of mag, flux, and period.")


def make_photometry_panel(panel_name, device, width, user, data, obj_id, spectra):
    """Makes a panel for the photometry plot.

    Parameters
    ----------
    panel_name : str
        Name of the panel. One of 'mag', 'flux', and 'period'
    device : str
        String representation of device being used by the user. Contains "browser",
        "mobile", or "tablet"
    width : int
        Width of the plot
    user : User object
        Current user.
    data : pandas DataFrame object
        Photometry data
    obj_id : int
        ID of the source/object the photometry is for
    spectra : list of Spectra objects
        The source/object's spectra

    Returns
    -------
    bokeh Panel object or None if the panel should
    not be added to the plot (i.e. no period plot)
    """
    # get marker for each unique instrument
    instruments = list(data.instrument.unique())
    markers = []
    for i, inst in enumerate(instruments):
        markers.append(phot_markers[i % len(phot_markers)])

    filters = list(set(data['filter']))
    ewaves = [get_effective_wavelength(f) for f in filters]
    colors = [get_color(w) for w in ewaves]

    color_mapper = CategoricalColorMapper(factors=filters, palette=colors)
    color_dict = {'field': 'filter', 'transform': color_mapper}

    # calculate the magnitudes - a photometry point is considered "significant"
    # or "detected" (and thus can be represented by a magnitude) if its snr
    # is above PHOT_DETECTION_THRESHOLD
    obsind = data['hasflux'] & (
        data['flux'].fillna(0.0) / data['fluxerr'] >= PHOT_DETECTION_THRESHOLD
    )
    data.loc[~obsind, 'mag'] = None
    data.loc[obsind, 'mag'] = -2.5 * np.log10(data[obsind]['flux']) + PHOT_ZP

    # calculate the magnitude errors using standard error propagation formulae
    # https://en.wikipedia.org/wiki/Propagation_of_uncertainty#Example_formulae
    data.loc[~obsind, 'magerr'] = None
    coeff = 2.5 / np.log(10)
    magerrs = np.abs(coeff * data[obsind]['fluxerr'] / data[obsind]['flux'])
    data.loc[obsind, 'magerr'] = magerrs
    data['obs'] = obsind
    data['stacked'] = False

    grouped_data = data.groupby('label', sort=False)

    finite = np.isfinite(data['flux'])
    fdata = data[finite]
    lower = np.min(fdata['flux']) * 0.95
    upper = np.max(fdata['flux']) * 1.05

    xmin = data['mjd'].min() - 2
    xmax = data['mjd'].max() + 2
    ymax = (
        np.nanmax(
            (
                np.nanmax(data.loc[obsind, 'mag']) if any(obsind) else np.nan,
                np.nanmax(data.loc[~obsind, 'lim_mag']) if any(~obsind) else np.nan,
            )
        )
        + 0.1
    )
    ymin = (
        np.nanmin(
            (
                np.nanmin(data.loc[obsind, 'mag']) if any(obsind) else np.nan,
                np.nanmin(data.loc[~obsind, 'lim_mag']) if any(~obsind) else np.nan,
            )
        )
        - 0.1
    )

    (
        frame_width,
        aspect_ratio,
        legend_row_height,
        legend_items_per_row,
    ) = get_dimensions_by_device(device, width)
    height = (
        500
        if device == "browser"
        else math.floor(width / aspect_ratio)
        + legend_row_height * int(len(grouped_data) / legend_items_per_row)
        + 30  # 30 is the height of the toolbar
    )
    active_drag = None if "mobile" in device or "tablet" in device else "box_zoom"
    tools = (
        'box_zoom,pan,reset'
        if "mobile" in device or "tablet" in device
        else "box_zoom,wheel_zoom,pan,reset,save"
    )
    legend_loc = "below" if "mobile" in device or "tablet" in device else "right"
    legend_orientation = (
        "vertical" if device in ["mobile", "mobile_portrait"] else "horizontal"
    )

    ranges = {
        'mag': {'y_range': (ymax, ymin), 'x_range': (xmin, xmax)},
        'flux': {'y_range': (lower, upper), 'x_range': (xmin, xmax)},
        'period': {'y_range': (ymax, ymin), 'x_range': (-0.01, 2.01)},
    }

    y_range = ranges[panel_name]['y_range']
    x_range = ranges[panel_name]['x_range']

    plot = figure(
        frame_width=frame_width,
        height=height,
        active_drag=active_drag,
        tools=tools,
        y_range=y_range,
        x_range=x_range,
        toolbar_location='above',
        toolbar_sticky=True,
        x_axis_location='below' if panel_name == 'period' else 'above',
        sizing_mode="stretch_width",
    )
    add_axis_labels(plot, panel_name)
    plot.toolbar.logo = None
    if device == "mobile_portrait":
        plot.xaxis.ticker.desired_num_ticks = 5

    if panel_name == 'mag' or panel_name == 'flux':
        now = Time.now().mjd
        plot.extra_x_ranges = {
            "Days Ago": Range1d(start=now - x_range[0], end=now - x_range[1])
        }
        plot.add_layout(
            LinearAxis(x_range_name="Days Ago", axis_label="Days Ago"), 'below'
        )

    obj = Obj.get_if_accessible_by(obj_id, user)
    if obj.dm is not None:
        plot.extra_y_ranges = {
            "Absolute Mag": Range1d(start=y_range[0] - obj.dm, end=y_range[1] - obj.dm)
        }
        plot.add_layout(
            LinearAxis(y_range_name="Absolute Mag", axis_label="m - DM"), 'right'
        )
    period_labels = []
    period_list = []
    period = None
    if panel_name == 'period':
        annotation_list = (
            Annotation.query_records_accessible_by(user)
            .filter(Annotation.obj_id == obj.id)
            .all()
        )
        for an in annotation_list:
            if 'period' in an.data:
                period_list.append(an.data['period'])
                period_labels.append(an.origin + ": %.9f" % an.data['period'])

        if len(period_list) > 0:
            period = period_list[0]
        else:
            period = None
            return None

    imhover = HoverTool(tooltips=tooltip_format)
    imhover.renderers = []
    plot.add_tools(imhover)

    model_dict = {}
    spinner = Spinner(
        title="Data point size",
        low=1,
        high=60,
        step=0.5,
        value=(
            user.preferences['photometryDataPointSize']
            if user.preferences and 'photometryDataPointSize' in user.preferences
            else 4
        ),
        width_policy="min",
    )
    spinner.js_on_change(
        'value',
        CustomJS(
            args=dict(spinner=spinner),
            code=open(
                os.path.join(
                    os.path.dirname(__file__),
                    '../static/js/plotjs',
                    'update_data_point_size.js',
                )
            ).read(),
        ),
    )

    legend_items = make_legend_items_and_detection_lines(
        grouped_data,
        plot,
        spinner,
        model_dict,
        imhover,
        panel_name,
        color_dict,
        y_range,
        data,
        obsind,
        markers,
        instruments,
        period,
        user,
    )

    add_plot_legend(plot, legend_items, width, legend_orientation, legend_loc)

    if panel_name == 'mag' or panel_name == 'flux':
        annotate_spec(plot, spectra, y_range[0], y_range[1])

    layout = column(
        plot,
        column(
            make_show_and_hide_photometry_buttons(model_dict, user, device), spinner
        ),
        # width=width,
    )
    add_widgets(
        panel_name,
        layout,
        grouped_data,
        model_dict,
        obj_id,
        period_labels,
        period_list,
        period,
        plot,
        device,
        width,
    )
    return Panel(child=layout, title=panel_name.capitalize())


def photometry_plot(obj_id, user, width=600, device="browser"):
    """Create object photometry scatter plot.

    Parameters
    ----------
    obj_id : str
        ID of Obj to be plotted.
    user : User object
        Current user.
    width : int
        Width of the plot
    device : str
        String representation of device being used by the user. Contains "browser",
        "mobile", or "tablet"

    Returns
    -------
    dict
        Returns Bokeh JSON embedding for the desired plot.
    """

    telescope_subquery = Telescope.query_records_accessible_by(user).subquery()
    instrument_subquery = Instrument.query_records_accessible_by(user).subquery()
    with DBSession() as session:
        data = pd.read_sql(
            Photometry.query_records_accessible_by(user)
            .add_columns(
                telescope_subquery.c.nickname.label("telescope"),
                instrument_subquery.c.name.label("instrument"),
            )
            .join(
                instrument_subquery,
                instrument_subquery.c.id == Photometry.instrument_id,
            )
            .join(
                telescope_subquery,
                telescope_subquery.c.id == instrument_subquery.c.telescope_id,
            )
            .filter(Photometry.obj_id == obj_id)
            .statement,
            session.get_bind(),
        )

    if data.empty:
        return None, None, None

    spectra = (
        Spectrum.query_records_accessible_by(user)
        .filter(Spectrum.obj_id == obj_id)
        .all()
    )

    data['effwave'] = [get_effective_wavelength(f) for f in data['filter']]
    data['color'] = [get_color(w) for w in data['effwave']]

    data.sort_values(by=['effwave'], inplace=True)

    # labels for legend items
    labels = []
    for i, datarow in data.iterrows():
        label = f'{datarow["instrument"]}/{datarow["filter"]}'
        if datarow['origin'] != 'None':
            label += f'/{datarow["origin"]}'
        labels.append(label)

    data['label'] = labels
    data['zp'] = PHOT_ZP
    data['magsys'] = 'ab'
    data['alpha'] = 1.0
    data['lim_mag'] = (
        -2.5 * np.log10(data['fluxerr'] * PHOT_DETECTION_THRESHOLD) + data['zp']
    )

    # Passing a dictionary to a bokeh datasource causes the frontend to die,
    # deleting the dictionary column fixes that
    del data['original_user_data']

    # keep track of things that are only upper limits
    data['hasflux'] = ~data['flux'].isna()

    panel_names = ['mag', 'flux', 'period']
    panels = []

    for panel_name in panel_names:
        panel = make_photometry_panel(
            panel_name, device, width, user, data, obj_id, spectra
        )
        if panel:
            panels.append(panel)
    tabs = Tabs(
        tabs=panels,
        # width=width,
    )
    try:
        return bokeh_embed.json_item(tabs)
    except ValueError:
        with pd.option_context('display.max_rows', None, 'display.max_columns', None):
            print('PHOTOMETRY PLOT FAILED ON THIS DATASET')
            print(data)
        return Tabs()


def smoothing_function(values, window_size):
    """
    Smooth the input "values" using a rolling average
    where "window_size" is the number of points to use
    for averaging.
    This should be the same logic as static/js/plotjs/smooth_spectra.js

    Parameters
    ----------
    values : float array or list of floats
        array of flux values to be smoothed.
    window_size : integer scalar
        the number of points to be used as the smoothing window.

    Returns
    -------
    float array
        the flux values after smoothing. Same size as "values".
    """

    if values is None or not hasattr(values, '__len__') or len(values) == 0:
        return values
    output = np.zeros(values.shape)
    under = int((window_size + 1) // 2) - 1
    over = int(window_size // 2)

    for i in range(len(values)):
        idx_low = i - under if i - under >= 0 else 0
        idx_high = i + over if i + over < len(values) else len(values) - 1
        N = 0
        for j in range(idx_low, idx_high):
            if np.isnan(values[j]) == 0:
                N += 1
                output[i] += values[j]
        output[i] /= N

    return output


def spectroscopy_plot(
    obj_id,
    user,
    spec_id=None,
    width=600,
    device="browser",
    smoothing=False,
    smooth_number=10,
):
    """
    Create object spectroscopy line plot.

    Parameters
    ----------
    obj_id : str
        ID of Obj to be plotted.
    user :
        The user object that is requesting the plot.
    spec_id : str or None
        A string with a single spectrum ID or a
        comma-separated list of IDs.
        Only the spectra with matching IDs
        are plotted.
        If None (default), will plot all
        spectra associated with the object
        and accessible to the user.
    width : int
        Size of the plot in pixels. Default=600.
    device : str
        Choose one of the following options to describe
        the device on which the plot will be displayed:
        - "browser" (default)
        - "mobile_portrait"
        - "mobile_landscape"
        - "tablet_portrait"
        - "tablet_landscape"
    smoothing: bool
        choose if to start the display with the smoothed plot or the full resolution spectrum.
        default is no smoothing.
    smooth_number: int
        number of data points to use in the moving average when displaying the smoothed spectrum.
        default is 10 points.

    Returns
    -------
    dict
        Bokeh JSON embedding of the plot.

    """

    obj = Obj.get_if_accessible_by(obj_id, user)
    spectra = (
        Spectrum.query_records_accessible_by(user)
        .filter(Spectrum.obj_id == obj_id)
        .all()
    )

    # Accept a string with a single spectrum ID
    # or a comma separated list of IDs.
    # If no IDs are given, choose all Object's spectra.
    if spec_id is not None and len(spec_id) > 0:
        spec_id = spec_id.split(',')
        filtered_spectra = []
        # choose any of the object's spectra that match one of the IDs given
        for sid in spec_id:
            filtered_spectra.extend([spec for spec in spectra if spec.id == int(sid)])
        spectra = filtered_spectra
    if len(spectra) == 0:
        return None, None, None

    # sort out the size of the plot

    spectra_by_type = collections.defaultdict(list)

    for s in spectra:
        spectra_by_type[s.type].append(s)

    # sort the dictionary to be ordered according to the given list
    def sorted_dict(d, key_list):
        return {key: d[key] for key in key_list if key in d}

    # we want the tabs to appear in the order they're defined in the config:
    spectra_by_type = sorted_dict(spectra_by_type, ALLOWED_SPECTRUM_TYPES)

    layouts = []
    for spec_type in spectra_by_type:
        layouts.append(
            make_spectrum_layout(
                obj,
                spectra_by_type[spec_type],
                user,
                device,
                width,
                smoothing,
                smooth_number,
            )
        )

    if len(layouts) > 1:
        panels = []
        spectrum_types = [s for s in spectra_by_type]
        for i, layout in enumerate(layouts):
            panels.append(Panel(child=layout, title=spectrum_types[i]))
        tabs = Tabs(
            tabs=panels, width=width, height=layouts[0].height + 60, sizing_mode='fixed'
        )
        return bokeh_embed.json_item(tabs)

    return bokeh_embed.json_item(layouts[0])


def make_spectrum_layout(obj, spectra, user, device, width, smoothing, smooth_number):
    """
    Helper function that takes the object, spectra and user info,
    as well as the total width of the figure,
    and produces one layout for a spectrum plot.
    This can be used once for each tab on the spectrum plot,
    if using different spectrum types.

    Parameters
    ----------
    obj : dict
        The underlying object that is associated with all these spectra.
    spectra : dict
        The different spectra to be plotted. This can be a subset of
        e.g., all the spectra of one type.
    user : dict
        info about the user, used to get the individual user plot preferences.
    device: string
        name of the device used ("browser", "mobile", "mobile_portrait", "tablet", etc).
    width: int
        width of the external frame of the plot, including the buttons/sliders.
    smoothing: bool
        choose if to start the display with the smoothed plot or the full resolution spectrum.
    smooth_number: int
        number of data points to use in the moving average when displaying the smoothed spectrum.

    Returns
    -------
    dict
        Bokeh JSON embedding of one layout that can be tabbed or
        used as the plot specifications on its own.
    """
    rainbow = cm.get_cmap('rainbow', len(spectra))
    palette = list(map(rgb2hex, rainbow(range(len(spectra)))))
    color_map = dict(zip([s.id for s in spectra], palette))

    data = []
    for i, s in enumerate(spectra):
        # normalize spectra to a median flux of 1 for easy comparison
        normfac = np.nanmedian(np.abs(s.fluxes))
        normfac = normfac if normfac != 0.0 else 1e-20
        altdata = json.dumps(s.altdata) if s.altdata is not None else ""
        annotations = (
            AnnotationOnSpectrum.query_records_accessible_by(user)
            .filter(AnnotationOnSpectrum.spectrum_id == s.id)
            .all()
        )
        annotations = (
            json.dumps([{a.origin: a.data} for a in annotations])
            if len(annotations)
            else ""
        )

        df = pd.DataFrame(
            {
                'wavelength': s.wavelengths,
                'flux': s.fluxes / normfac,
                'flux_original': s.fluxes / normfac,
                'id': s.id,
                'telescope': s.instrument.telescope.name,
                'instrument': s.instrument.name,
                'date_observed': s.observed_at.isoformat(sep=' ', timespec='seconds'),
                'pi': (
                    s.assignment.run.pi
                    if s.assignment is not None
                    else (
                        s.followup_request.allocation.pi
                        if s.followup_request is not None
                        else ""
                    )
                ),
                'origin': s.origin,
                'altdata': altdata[:20] + "..." if len(altdata) > 20 else altdata,
                'annotations': annotations,
            }
        )
        data.append(df)

    data = pd.concat(data)
    data.sort_values(by=['date_observed', 'wavelength'], inplace=True)

    split = data.groupby('id', sort=False)

    (
        frame_width,
        aspect_ratio,
        legend_row_height,
        legend_items_per_row,
    ) = get_dimensions_by_device(device, width)

    plot_height = (
        math.floor(width / aspect_ratio)
        if device == "browser"
        else math.floor(width / aspect_ratio)
        + legend_row_height * int(len(split) / legend_items_per_row)
        + 30  # 30 is the height of the toolbar
    )

    # check browser plot_height for legend overflow
    if device == "browser":
        plot_height_of_legend = (
            legend_row_height * int(len(split) / legend_items_per_row)
            + 90  # 90 is height of toolbar plus legend offset
        )

        if plot_height_of_legend > plot_height:
            plot_height = plot_height_of_legend

    hover = HoverTool(
        tooltips=[
            ('wavelength', '@wavelength{0,0.000}'),
            ('flux', '@flux'),
            ('telesecope', '@telescope'),
            ('instrument', '@instrument'),
            ('UTC date observed', '@date_observed'),
            ('PI', '@pi'),
            ('origin', '@origin'),
            ('altdata', '@altdata{safe}'),
            ('annotations', '@annotations{safe}'),
        ],
    )

    flux_max = np.max(data['flux'])
    flux_min = np.min(data['flux'])
    ymax = flux_max * 1.05
    ymin = flux_min - 0.05 * (flux_max - flux_min)
    xmin = np.min(data['wavelength']) - 100
    xmax = np.max(data['wavelength']) + 100
    if obj.redshift is not None and obj.redshift > 0:
        xmin_rest = xmin / (1.0 + obj.redshift)
        xmax_rest = xmax / (1.0 + obj.redshift)

    active_drag = None if "mobile" in device or "tablet" in device else "box_zoom"
    tools = (
        "box_zoom, pan, reset"
        if "mobile" in device or "tablet" in device
        else "box_zoom,wheel_zoom,pan,reset"
    )

    plot = figure(
        frame_width=frame_width,
        height=plot_height,
        y_range=(ymin, ymax),
        x_range=(xmin, xmax),
        tools=tools,
        toolbar_location="above",
        active_drag=active_drag,
    )

    # https://docs.bokeh.org/en/latest/docs/user_guide/styling.html#setting-render-levels
    # image is the lowest render level in bokeh plots, set all of the grid lines to this lowest level
    # so we can use the 'underlay' and 'glyph' levels for the spectra.
    for grid in plot.grid:
        grid.level = "image"
    for grid in plot.xgrid:
        grid.level = "image"
    for grid in plot.ygrid:
        grid.level = "image"

    model_dict = {}
    legend_items = []
    label_dict = {}
    for i, (key, df) in enumerate(split):

        renderers = []
        s = next(spec for spec in spectra if spec.id == key)
        if s.label is not None and len(s.label) > 0:
            label = s.label
        else:
            label = f'{s.instrument.name} ({s.observed_at.date().strftime("%m/%d/%y")})'
        label_dict[str(s.id)] = i
        model_dict['s' + str(i)] = plot.step(
            x='wavelength',
            y='flux',
            color=color_map[key],
            source=ColumnDataSource(df),
        )
        renderers.append(model_dict[f's{i}'])

        # this starts out the same as the previous plot, but can be binned/smoothed later in JS
        dfs = copy.deepcopy(df)

        if smoothing:
            dfs['flux'] = smoothing_function(dfs['flux_original'], smooth_number)
        model_dict[f'bin{i}'] = plot.step(
            x='wavelength', y='flux', color=color_map[key], source=ColumnDataSource(dfs)
        )
        renderers.append(model_dict[f'bin{i}'])

        # add this line plot to be able to show tooltip at hover
        model_dict['l' + str(i)] = plot.line(
            x='wavelength',
            y='flux',
            color=color_map[key],
            source=ColumnDataSource(df),
            line_alpha=0.0,
        )
        renderers.append(model_dict[f'l{i}'])

        legend_items.append(LegendItem(label=label, renderers=renderers, id=s.id))
    plot.xaxis.axis_label = 'Wavelength (Å)'
    plot.yaxis.axis_label = 'Flux'
    plot.toolbar.logo = None
    if obj.redshift is not None and obj.redshift > 0:
        plot.extra_x_ranges = {"rest_wave": Range1d(start=xmin_rest, end=xmax_rest)}
        plot.add_layout(
            LinearAxis(x_range_name="rest_wave", axis_label="Rest Wavelength (Å)"),
            'above',
        )

    # TODO how to choose a good default?
    plot.y_range = Range1d(0, 1.03 * data.flux.max())

    legend_loc = "below" if "mobile" in device or "tablet" in device else "right"
    legend_orientation = (
        "vertical" if device in ["browser", "mobile_portrait"] else "horizontal"
    )

    add_plot_legend(plot, legend_items, width, legend_orientation, legend_loc)
    # only show this tooltip for spectra, not elemental lines
    hover.renderers = list(model_dict.values())
    plot.add_tools(hover)

    smooth_checkbox = CheckboxGroup(
        labels=["smoothing"],
        active=[0] if smoothing else [],
    )
    smooth_slider = Slider(
        start=0.0,
        end=100.0,
        value=0.0,
        step=1.0,
        show_value=False,
        max_width=350,
        # margin=(4, 10, 0, 10),
    )
    smooth_input = NumericInput(value=smooth_number)
    smooth_callback = CustomJS(
        args=dict(
            model_dict=model_dict,
            n_labels=len(split),
            checkbox=smooth_checkbox,
            input=smooth_input,
            slider=smooth_slider,
        ),
        code=open(
            os.path.join(
                os.path.dirname(__file__), '../static/js/plotjs', 'smooth_spectra.js'
            )
        ).read(),
    )
    smooth_checkbox.js_on_click(smooth_callback)
    smooth_input.js_on_change('value', smooth_callback)
    smooth_slider.js_on_change(
        'value',
        CustomJS(
            args={'slider': smooth_slider, 'input': smooth_input},
            code="""
                    input.value = slider.value;
                    input.change.emit();
                """,
        ),
    )
    smooth_column = column(
        smooth_checkbox,
        smooth_slider,
        smooth_input,
        width=width if "mobile" in device else int(width * 1 / 5) - 20,
        margin=(4, 10, 0, 10),
    )

    # 20 is for padding
    slider_width = width if "mobile" in device else int(width * 2 / 5) - 20
    z_title = Div(text="Redshift (<i>z</i>): ")
    z_slider = Slider(
        value=obj.redshift if obj.redshift is not None else 0.0,
        start=0.0,
        end=3.0,
        step=0.00001,
        show_value=False,
        format="0[.]0000",
    )
    z_input = NumericInput(
        value=obj.redshift if obj.redshift is not None else 0.0,
        mode='float',
    )
    z_slider.js_on_change(
        'value',
        CustomJS(
            args={'slider': z_slider, 'input': z_input},
            code="""
                    input.value = slider.value;
                    input.change.emit();
                """,
        ),
    )
    z = column(
        z_title,
        z_slider,
        z_input,
        width=slider_width,
        margin=(4, 10, 0, 10),
    )

    v_title = Div(text="<i>V</i><sub>expansion</sub> (km/s): ")
    v_exp_slider = Slider(
        value=0.0,
        start=0.0,
        end=3e4,
        step=10.0,
        show_value=False,
    )
    v_exp_input = NumericInput(value=0, mode='int')
    v_exp_slider.js_on_change(
        'value',
        CustomJS(
            args={'slider': v_exp_slider, 'input': v_exp_input},
            code="""
                    input.value = slider.value;
                    input.change.emit();
                """,
        ),
    )
    v_exp = column(
        v_title,
        v_exp_slider,
        v_exp_input,
        width=slider_width,
        margin=(0, 10, 0, 10),
    )

    # Track elements that need to be shifted with change in z / v
    shifting_elements = []
    renderers = []
    obj_redshift = 0 if obj.redshift is None else obj.redshift

    for i, (name, (wavelengths, color)) in enumerate(SPEC_LINES.items()):

        if name in ('Tellurics-1', 'Tellurics-2'):
            el_data = pd.DataFrame(
                {
                    'name': name,
                    'wavelength': [(wavelengths[0] + wavelengths[1]) / 2],
                    'bandwidth': [wavelengths[1] - wavelengths[0]],
                }
            )
            new_line = plot.vbar(
                x='wavelength',
                width='bandwidth',
                top=ymax,
                color=color,
                source=ColumnDataSource(el_data),
                alpha=0.3,
            )

        else:
            flux_values = list(np.linspace(ymin, ymax, 100))
            flux_values[-1] = np.nan
            wavelength_values = [
                w for w in wavelengths for _ in flux_values
            ]  # repeat each wavelength 100 times
            el_data = pd.DataFrame(
                {
                    'name': name,
                    'x': wavelength_values,
                    'wavelength': wavelength_values,
                    'flux': [f for _ in wavelengths for f in flux_values],
                }
            )
            if name != 'Sky Lines':
                el_data['x'] = el_data['wavelength'] * (1.0 + obj_redshift)
            new_line = plot.line(
                x='x',
                y='flux',
                color=color,
                line_alpha=0.3,
                source=ColumnDataSource(el_data),
            )

        new_line.visible = False
        model_dict[f'element_{i}'] = new_line
        renderers.append(new_line)

        if name not in ('Sky Lines', 'Tellurics-1', 'Tellurics-2'):
            shifting_elements.append(new_line)
            new_line.glyph.line_alpha = 1.0

    # add the elemental lines to hover tool
    hover_lines = HoverTool(
        tooltips=[
            ('name', '@name'),
            ('wavelength', '@wavelength{0,0}'),
        ],
        renderers=renderers,
    )

    plot.add_tools(hover_lines)

    # Split spectral line legend into columns
    if device == "mobile_portrait":
        columns = 3
    elif device == "mobile_landscape":
        columns = 5
    else:
        columns = 7

    # Create columns from a list.
    #
    # `list(zip_longest(a, b, c, ...))` returns a tuple where the i-th
    # element comes from the i-th iterable argument.
    #
    # The trick here is to pass in the same iterable `column` times.
    # This gives us rows.
    rows = itertools.zip_longest(*[iter(SPEC_LINES.items())] * columns)

    # To form columns from the rows, zip the rows together.
    element_dicts = zip(*rows)

    all_column_checkboxes = []
    for column_idx, element_dict in enumerate(element_dicts):
        element_dict = [e for e in element_dict if e is not None]
        labels = [name for name, _ in element_dict]
        colors = [color for name, (wavelengths, color) in element_dict]
        column_checkboxes = CheckboxWithLegendGroup(
            labels=labels, active=[], colors=colors, width=width // (columns + 1)
        )
        all_column_checkboxes.append(column_checkboxes)

        callback_toggle_lines = CustomJS(
            args={'column_checkboxes': column_checkboxes, **model_dict},
            code=f"""
                    for (let i = 0; i < {len(labels)}; i = i + 1) {{
                        let el_idx = i * {columns} + {column_idx};
                        let el = eval("element_" + el_idx);
                        el.visible = (column_checkboxes.active.includes(i))
                    }}
                """,
        )
        column_checkboxes.js_on_click(callback_toggle_lines)

    hide_all_spectra = Button(
        name="Hide All Spectra", label="Hide All Spectra", width_policy="min"
    )
    callback_hide_all_spectra = CustomJS(
        args={'model_dict': model_dict},
        code="""
            for (const[key, value] of Object.entries(model_dict)) {
                if (!key.startsWith('element_')) {
                    value.visible = false
                }
            }
        """,
    )
    hide_all_spectra.js_on_click(callback_hide_all_spectra)

    show_all_spectra = Button(
        name="Show All Spectra", label="Show All Spectra", width_policy="min"
    )
    callback_show_all_spectra = CustomJS(
        args={'model_dict': model_dict},
        code="""
            for (const[key, value] of Object.entries(model_dict)) {
                if (!key.startsWith('element_')) {
                    value.visible = true
                }
            }
        """,
    )
    show_all_spectra.js_on_click(callback_show_all_spectra)

    reset_checkboxes_button = Button(
        name="Reset Checkboxes", label="Reset Checkboxes", width_policy="min"
    )
    callback_reset_specs = CustomJS(
        args={
            'all_column_checkboxes': all_column_checkboxes,
        },
        code=f"""
            for (let i = 0; i < {len(all_column_checkboxes)}; i++) {{
                all_column_checkboxes[i].active = [];
            }}
        """,
    )
    reset_checkboxes_button.js_on_click(callback_reset_specs)

    # Move spectral lines when redshift or velocity changes
    speclines = {f'specline_{i}': line for i, line in enumerate(shifting_elements)}
    callback_zvs = CustomJS(
        args={'z': z_input, 'v_exp': v_exp_input, **speclines},
        code=f"""
                const c = 299792.458; // speed of light in km / s
                for (let i = 0; i < {len(speclines)}; i = i + 1) {{
                    let el = eval("specline_" + i);
                    el.data_source.data.x = el.data_source.data.wavelength.map(
                        x_i => ( x_i * (1 + z.value) /
                                        (1 + v_exp.value / c) )
                    );
                    el.data_source.change.emit();
                }}
            """,
    )

    # Hook up callback that shifts spectral lines when z or v changes
    z_input.js_on_change('value', callback_zvs)
    v_exp_input.js_on_change('value', callback_zvs)

    z_input.js_on_change(
        'value',
        CustomJS(
            args={'z': z_input, 'slider': z_slider},
            code="""
                    // Update slider value to match text input
                    slider.value = z.value;
                """,
        ),
    )

    v_exp_input.js_on_change(
        'value',
        CustomJS(
            args={'slider': v_exp_slider, 'v_exp': v_exp_input},
            code="""
                    // Update slider value to match text input
                    slider.value = v_exp.value;
                """,
        ),
    )

    on_top_spectra_dropdown = Dropdown(
        label="Select on top spectra",
        menu=[
            (legend_item.label['value'], str(legend_item.id))
            for legend_item in legend_items
        ],
        width_policy="min",
    )
    on_top_spectra_dropdown.js_on_event(
        "menu_item_click",
        CustomJS(
            args={'model_dict': model_dict, 'label_dict': label_dict},
            code="""
            for (const[key, value] of Object.entries(model_dict)) {
                if (!key.startsWith('element_') && (key.charAt(key.length - 1) === label_dict[this.item].toString())) {
                    value.level = 'glyph'
                }
                else {
                    value.level = 'underlay'
                }
            }
            """,
        ),
    )

    row1 = row(all_column_checkboxes)
    row2 = (
        column(
            on_top_spectra_dropdown,
            show_all_spectra,
            hide_all_spectra,
            reset_checkboxes_button,
        )
        if "mobile" in device
        else row(
            on_top_spectra_dropdown,
            show_all_spectra,
            hide_all_spectra,
            reset_checkboxes_button,
        )
    )
    row3 = (
        column(z, v_exp, smooth_column)
        if "mobile" in device
        else row(z, v_exp, smooth_column)
    )
    return column(
        plot,
        row1,
        row2,
        row3,
        sizing_mode='stretch_width',
        width=width,
    )


def get_dimensions_by_device(device, width):
    frame_width = width - 64
    aspect_ratio = 2.0
    legend_row_height = 25
    legend_items_per_row = 1
    if device == "mobile_portrait":
        legend_items_per_row = 1
        legend_row_height = 24
        aspect_ratio = 1
    elif device == "mobile_landscape":
        legend_items_per_row = 4
        legend_row_height = 50
        aspect_ratio = 1.8
    elif device == "tablet_portrait":
        legend_items_per_row = 5
        legend_row_height = 50
        aspect_ratio = 1.5
    elif device == "tablet_landscape":
        legend_items_per_row = 7
        legend_row_height = 50
        aspect_ratio = 1.8
    elif device == "browser":
        frame_width = width - 200
        aspect_ratio = 2.0
        legend_row_height = 25
        legend_items_per_row = 1

    return frame_width, aspect_ratio, legend_row_height, legend_items_per_row<|MERGE_RESOLUTION|>--- conflicted
+++ resolved
@@ -448,7 +448,6 @@
         "below",
     )
 
-<<<<<<< HEAD
 
 def get_photometry_button_callback(info, model_dict):
     """Get the callback function for a photometry button for showing photometry
@@ -462,21 +461,6 @@
     model_dict : dict
         A dictionary containing all of the GlyphRenderers for the plot.
 
-=======
-
-def get_photometry_button_callback(info, model_dict):
-    """Get the callback function for a photometry button for showing photometry
-    points
-
-    Parameters
-    ----------
-    info : dict
-        Dictionary including the filters and origins that should be turned visible
-        on click of this photometry button.
-    model_dict : dict
-        A dictionary containing all of the GlyphRenderers for the plot.
-
->>>>>>> 71409f5d
     Returns
     -------
     CustomJS defining the callback
