--- conflicted
+++ resolved
@@ -1727,7 +1727,7 @@
         column_checkboxes = CheckboxWithLegendGroup(
             labels=labels, active=[], colors=colors, width=width // (columns + 1)
         )
-<<<<<<< HEAD
+
         elements_groups.append(elements)
 
         callback = CustomJS(
@@ -1750,17 +1750,6 @@
                 );
                 el.data_source.change.emit();
                 local_i++;
-=======
-        all_column_checkboxes.append(column_checkboxes)
-
-        callback_toggle_lines = CustomJS(
-            args={'column_checkboxes': column_checkboxes, **model_dict},
-            code=f"""
-            for (let i = 0; i < {len(labels)}; i = i + 1) {{
-                let el_idx = i * {columns} + {column_idx};
-                let el = eval("element_" + el_idx);
-                el.visible = (column_checkboxes.active.includes(i))
->>>>>>> 3033a399
             }}
         """,
         )
@@ -1790,14 +1779,7 @@
     z_textinput.js_on_change(
         'value',
         CustomJS(
-<<<<<<< HEAD
-            args={
-                'z': z_textinput,
-                'slider': z_slider,
-            },
-=======
             args={'z': z_textinput, 'slider': z_slider},
->>>>>>> 3033a399
             code="""
             // Update slider value to match text input
             slider.value = parseFloat(z.value).toFixed(3);
@@ -1808,14 +1790,7 @@
     v_exp_textinput.js_on_change(
         'value',
         CustomJS(
-<<<<<<< HEAD
-            args={
-                'slider': v_exp_slider,
-                'v_exp': v_exp_textinput,
-            },
-=======
             args={'slider': v_exp_slider, 'v_exp': v_exp_textinput},
->>>>>>> 3033a399
             code="""
             // Update slider value to match text input
             slider.value = parseFloat(v_exp.value).toFixed(3);
