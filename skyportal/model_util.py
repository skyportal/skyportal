import sqlalchemy as sa

from baselayer.app.env import load_env
from baselayer.app.psa import TornadoStorage
from skyportal.enum_types import LISTENER_CLASSES, sqla_enum_types
from skyportal.models import ACL, DBSession, Group, Role, Token, User

all_acl_ids = [
    "Become user",
    "Comment",
    "Annotate",
    "Manage users",
    "Manage sources",
    "Manage groups",
<<<<<<< HEAD
    "Manage external publishing bots",
=======
    "Manage sharing services",
>>>>>>> 208b71e7
    "Manage shifts",
    "Manage instruments",
    "Manage allocations",
    "Manage observing runs",
    "Manage telescopes",
    "Manage Analysis Services",
    "Manage Recurring APIs",
    "Manage observation plans",
    "Manage GCNs",
    "Upload data",
    "Run Analyses",
    "System admin",
    "Post taxonomy",
    "Delete taxonomy",
    "Delete instrument",
    "Delete telescope",
    "Delete bulk photometry",
    "Classify",
] + [c.get_acl_id() for c in LISTENER_CLASSES]


role_acls = {
    "Super admin": all_acl_ids,
    "Group admin": [
        "Annotate",
        "Comment",
        "Manage shifts",
        "Manage sources",
        "Manage Analysis Services",
        "Manage Recurring APIs",
        "Manage GCNs",
        "Upload data",
        "Run Analyses",
        "Post taxonomy",
        "Manage users",
        "Classify",
        "Manage observing runs",
    ],
    "Full user": [
        "Annotate",
        "Comment",
        "Upload data",
        "Classify",
        "Run Analyses",
        "Manage observing runs",
    ],
    "View only": [],
}

env, cfg = load_env()


def add_user(username, roles=[], auth=False, first_name=None, last_name=None):
    with DBSession() as session:
        user = session.scalars(sa.select(User).where(User.username == username)).first()

        if user is None:
            user = User(username=username, first_name=first_name, last_name=last_name)
            if auth:
                TornadoStorage.user.create_social_auth(
                    user, user.username, "google-oauth2"
                )

        for rolename in roles:
            role = session.scalars(sa.select(Role).where(Role.id == rolename)).first()
            if role not in user.roles:
                user.roles.append(role)

        session.add(user)
        session.flush()

        # Add user to sitewide public group
        public_group_name = cfg["misc.public_group_name"]
        if public_group_name:
            public_group = session.scalars(
                sa.select(Group).where(Group.name == public_group_name)
            ).first()
            if public_group is None:
                public_group = Group(name=public_group_name)
                session.add(public_group)
                session.flush()

        user.groups.append(public_group)
        session.commit()

    return DBSession().query(User).filter(User.username == username).first()


def refresh_enums():
    with DBSession() as session:
        for type in sqla_enum_types:
            for key in type.enums:
                session.execute(
                    sa.text(f"ALTER TYPE {type.name} ADD VALUE IF NOT EXISTS '{key}'")
                )
        session.commit()


def make_super_user(username):
    """Initializes a super user with full permissions."""
    setup_permissions()  # make sure permissions already exist
    add_user(username, roles=["Super admin"], auth=True)


def provision_token():
    """Provision an initial administrative token."""
    admin = add_user(
        "provisioned_admin",
        roles=["Super admin"],
        first_name="provisioned",
        last_name="admin",
    )
    token_name = "Initial admin token"

    token = (
        DBSession().query(Token).filter_by(created_by=admin, name=token_name).first()
    )

    if token is None:
        token_id = create_token(all_acl_ids, user_id=admin.id, name=token_name)
        token = DBSession().get(Token, token_id)

    return token


def provision_public_group():
    """If public group name is set in the config file, create it."""
    env, cfg = load_env()
    public_group_name = cfg["misc.public_group_name"]
    pg = DBSession().query(Group).filter(Group.name == public_group_name).first()

    if pg is None:
        DBSession().add(Group(name=public_group_name))
        DBSession().commit()


def setup_permissions():
    """Create default ACLs/Roles needed by application.

    If a given ACL or Role already exists, it will be skipped."""
    all_acls = [ACL.create_or_get(a) for a in all_acl_ids]
    DBSession().add_all(all_acls)
    DBSession().commit()

    for r, acl_ids in role_acls.items():
        role = DBSession().get(Role, r)
        if role is None:
            role = Role(id=r)
        role.acls = [DBSession().get(ACL, a) for a in acl_ids]
        DBSession().add(role)
    DBSession().commit()


def create_token(ACLs, user_id, name):
    t = Token(permissions=ACLs, name=name)
    u = DBSession().get(User, user_id)
    u.tokens.append(t)
    t.created_by = u
    DBSession().add(u)
    DBSession().add(t)
    DBSession().commit()
    return t.id


def delete_token(token_id):
    t = DBSession().get(Token, token_id)
    if t is not None:
        DBSession().delete(t)
        DBSession().commit()<|MERGE_RESOLUTION|>--- conflicted
+++ resolved
@@ -12,11 +12,7 @@
     "Manage users",
     "Manage sources",
     "Manage groups",
-<<<<<<< HEAD
-    "Manage external publishing bots",
-=======
     "Manage sharing services",
->>>>>>> 208b71e7
     "Manage shifts",
     "Manage instruments",
     "Manage allocations",
