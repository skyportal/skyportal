--- conflicted
+++ resolved
@@ -20,13 +20,8 @@
 role_acls = {
     'Super admin': all_acl_ids,
     'Group admin': ['Comment', 'Manage sources', 'Upload data', 'Post taxonomy',
-<<<<<<< HEAD
-                    'Manage users'],
-    'Full user': ['Comment', 'Upload data'],
-=======
                     'Manage users', 'Classify'],
     'Full user': ['Comment', 'Upload data', 'Classify'],
->>>>>>> 7a9399f3
     'View only': []
 }
 
