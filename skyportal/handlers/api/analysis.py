import io
import json
from urllib.parse import urlparse, urljoin
import datetime
import functools

import numpy as np
import pandas as pd
import requests
from requests_oauthlib import OAuth1
from requests.auth import HTTPBasicAuth, HTTPDigestAuth
from tornado.ioloop import IOLoop
from marshmallow.exceptions import ValidationError
from sqlalchemy import func, select
from sqlalchemy.exc import IntegrityError

from baselayer.app.access import auth_or_token, permissions
from baselayer.app.model_util import recursive_to_dict

from baselayer.log import make_log
from baselayer.app.env import load_env
from ...app_utils import get_app_base_url

from ...enum_types import ANALYSIS_INPUT_TYPES, AUTHENTICATION_TYPES, ANALYSIS_TYPES

from ..base import BaseHandler

from ...models import (
    AnalysisService,
    Group,
    Photometry,
    Spectrum,
    Annotation,
    Classification,
    Obj,
    Comment,
    ObjAnalysis,
)
from .photometry import serialize

log = make_log('app/analysis')

_, cfg = load_env()


def valid_url(trial_url):
    """
    determine if the URL is valid
    """
    try:
        rez = urlparse(trial_url)
        return all([rez.scheme, rez.netloc])
    except ValueError:
        return False


def call_external_analysis_service(
    url,
    callback_url,
    inputs={},
    analysis_parameters={},
    authentication_type='none',
    authinfo=None,
    callback_method="POST",
    invalid_after=None,
    analysis_resource_type=None,
    resource_id=None,
    request_timeout=30.0,
):
    """
    Call an external analysis service with pre-assembled input data and user-specified
    authentication.

    The expectation is that any errors raised herein will be handled by the caller.
    """
    headers = {}
    auth = None
    payload_data = {
        "callback_url": callback_url,
        "inputs": inputs,
        "callback_method": callback_method,
        "invalid_after": str(invalid_after),
        "analysis_resource_type": analysis_resource_type,
        "resource_id": resource_id,
        "analysis_parameters": analysis_parameters,
    }

    if authentication_type == 'api_key':
        payload_data.update({authinfo['api_key_name']: authinfo['api_key']})
    elif authentication_type == 'header_token':
        headers.update(authinfo['header_token'])
    elif authentication_type == 'HTTPBasicAuth':
        auth = HTTPBasicAuth(authinfo['username'], authinfo['password'])
    elif authentication_type == 'HTTPDigestAuth':
        auth = HTTPDigestAuth(authinfo['username'], authinfo['password'])
    elif authentication_type == 'OAuth1':
        auth = OAuth1(
            authinfo['app_key'],
            authinfo['app_secret'],
            authinfo['user_oauth_token'],
            authinfo['user_oauth_token_secret'],
        )
    elif authentication_type == 'none':
        pass
    else:
        raise ValueError(f"Invalid authentication_type: {authentication_type}")

    try:
        result = requests.post(
            url,
            json=payload_data,
            headers=headers,
            auth=auth,
            timeout=request_timeout,
        )
    except requests.exceptions.Timeout:
        raise ValueError(f"Request to {url} timed out.")
    except Exception as e:
        raise Exception(f"Request to {url} had exception {e}.")

    return result


class AnalysisServiceHandler(BaseHandler):
    """Handler for analysis services."""

    @permissions(["Manage Analysis Services"])
    def post(self):
        f"""
        ---
        description: POST a new Analysis Service.
        tags:
          - analysis_services
        requestBody:
          content:
            application/json:
              schema:
                type: object
                properties:
                  name:
                    type: string
                    description: Unique name/identifier of the analysis service.
                  display_name:
                    type: string
                    description: Display name of the analysis service.
                  description:
                    type: string
                    description: Description of the analysis service.
                  version:
                    type: string
                    description: Semantic version (or githash) of the analysis service.
                  contact_name:
                    type: string
                    description: |
                        Name of person responsible for the service (ie. the maintainer).
                        This person does not need to be part of this SkyPortal instance.
                  contact_email:
                    type: string
                    description: Email address of the person responsible for the service.
                  url:
                    type: string
                    description: |
                        URL to running service accessible to this SkyPortal instance.
                        For example, http://localhost:5000/analysis/<service_name>.
                  optional_analysis_parameters:
                    type: object
                    additionalProperties:
                      type: array
                      items:
                        type: string
                    description: |
                        Optional URL parameters that can be passed to the service, along
                        with a list of possible values (to be used in a dropdown UI)
                  authentication_type:
                    type: string
                    description: |
                        Service authentiction method. One of: {', '.join(f"'{t}'" for t in AUTHENTICATION_TYPES)}.
                        See https://docs.python-requests.org/en/master/user/authentication/
                  _authinfo:
                    type: object
                    description: |
                        Authentication secrets for the service. Not needed if authentication_type is "none".
                        This should be a string that can be parsed by the python json.loads() function and
                        should contain the key `authentication_type`. Values of this key will be used
                        to POST into the remote analysis service.
                  enabled:
                    type: boolean
                    description: Whether the service is enabled or not.
                  analysis_type:
                    type: string
                    description: Type of analysis. One of: {', '.join(f"'{t}'" for t in ANALYSIS_TYPES)}
                  input_data_types:
                    type: array
                    items:
                        type: string
                    description: |
                        List of input data types that the service requires. Zero to many of:
                        {', '.join(f"'{t}'" for t in ANALYSIS_INPUT_TYPES)}
                  timeout:
                    type: float
                    description: Max time in seconds to wait for the analysis service to complete. Default is 3600.0.
                    default: 3600.0
                  group_ids:
                    type: array
                    items:
                      type: integer
                    description: |
                      List of group IDs corresponding to which groups should be
                      able to use the Analysis Service. Defaults to all of requesting
                      user's groups.
                required:
                  - name
                  - url
                  - authentication_type
                  - analysis_type
                  - input_data_types
        responses:
          200:
            content:
              application/json:
                schema:
                  allOf:
                    - $ref: '#/components/schemas/Success'
                    - type: object
                      properties:
                        data:
                          type: object
                          properties:
                            id:
                              type: integer
                              description: New AnalysisService ID
        """
        data = self.get_json()

        if not data.get('url', None):
            return self.error('`url` is required to add an Analysis Service.')
        else:
            if not valid_url(data.get('url', None)):
                return self.error(
                    'a valid `url` is required to add an Analysis Service.'
                )
        try:
            _ = json.loads(data.get('optional_analysis_parameters', '{}'))
        except json.decoder.JSONDecodeError:
            return self.error(
                'Could not parse `optional_analysis_parameters` as JSON.', status=400
            )

        authentication_type = data.get('authentication_type', None)
        if not authentication_type:
            return self.error(
                '`authentication_type` is required to add an Analysis Service.'
            )

        if authentication_type not in AUTHENTICATION_TYPES:
            return self.error(
                f'`authentication_type` must be one of: {", ".join([t for t in AUTHENTICATION_TYPES])}.'
            )
        else:
            if authentication_type != 'none':
                _authinfo = data.get('_authinfo', None)
                if not _authinfo:
                    return self.error(
                        '`_authinfo` is required to add an Analysis Service '
                        ' when authentication_type is not "none".'
                    )
                try:
                    _authinfo = json.loads(_authinfo)
                except json.JSONDecodeError:
                    return self.error(
                        '`_authinfo` must be parseable to a valid JSON object.'
                    )
                if authentication_type not in _authinfo:
                    return self.error(
                        f'`_authinfo` must contain a key for "{authentication_type}".'
                    )

        group_ids = data.pop('group_ids', None)
        with self.Session() as session:
            if not group_ids:
                group_ids = [g.id for g in self.current_user.accessible_groups]

            groups = (
                session.scalars(
                    Group.select(self.current_user).where(Group.id.in_(group_ids))
                )
                .unique()
                .all()
            )
            if {g.id for g in groups} != set(group_ids):
                return self.error(
                    f'Cannot find one or more groups with IDs: {group_ids}.',
                    status=403,
                )

            schema = AnalysisService.__schema__()
            try:
                analysis_service = schema.load(data)
            except ValidationError as e:
                return self.error(
                    "Invalid/missing parameters: " f"{e.normalized_messages()}"
                )

            session.add(analysis_service)
            analysis_service.groups = groups

            try:
                session.commit()
            except IntegrityError as e:
                return self.error(
                    f'Analysis Service with that name already exists: {str(e)}'
                )
            except Exception as e:
                return self.error(f'Unexpected Error adding Analysis Service: {str(e)}')

            self.push_all(action='skyportal/REFRESH_ANALYSIS_SERVICES')
            return self.success(data={"id": analysis_service.id})

    @auth_or_token
    def get(self, analysis_service_id=None):
        """
        ---
        single:
          description: Retrieve an Analysis Service by id
          tags:
            - analysis_services
          parameters:
            - in: path
              name: analysis_service_id
              required: true
              schema:
                type: integer
          responses:
            200:
              content:
                application/json:
                  schema: SingleAnalysisService
            400:
              content:
                application/json:
                  schema: Error
        multiple:
          description: Retrieve all Analysis Services
          tags:
            - analysis_services
          responses:
            200:
              content:
                application/json:
                  schema: ArrayOfAnalysisServices
            400:
              content:
                application/json:
                  schema: Error
        """
        with self.Session() as session:
            if analysis_service_id is not None:
                s = session.scalars(
                    AnalysisService.select(session.user_or_token).where(
                        AnalysisService.id == analysis_service_id
                    )
                ).first()
                if s is None:
                    return self.error(
                        'Cannot access this Analysis Service.', status=403
                    )

                analysis_dict = recursive_to_dict(s)
                analysis_dict["groups"] = s.groups
                return self.success(data=analysis_dict)

            # retrieve multiple services
            analysis_services = session.scalars(
                AnalysisService.select(session.user_or_token)
            ).all()

            ret_array = []
            for a in analysis_services:
                analysis_dict = recursive_to_dict(a)
                analysis_dict["groups"] = a.groups
                if isinstance(a.optional_analysis_parameters, str):
                    analysis_dict["optional_analysis_parameters"] = json.loads(
                        a.optional_analysis_parameters
                    )
                elif isinstance(a.optional_analysis_parameters, dict):
                    analysis_dict[
                        "optional_analysis_parameters"
                    ] = a.optional_analysis_parameters
                else:
                    return self.error(
                        message='optional_analysis_parameters must be dictionary or string'
                    )
                ret_array.append(analysis_dict)

            return self.success(data=ret_array)

    @permissions(["Manage Analysis Services"])
    def patch(self, analysis_service_id):
        f"""
        ---
        description: Update an Analysis Service.
        tags:
          - analysis_services
        parameters:
          - in: path
            name: analysis_service_id
            required: True
            schema:
              type: integer
        requestBody:
          content:
            application/json:
              schema:
                type: object
                properties:
                  name:
                    type: string
                    description: Unique name/identifier of the analysis service.
                  display_name:
                    type: string
                    description: Display name of the analysis service.
                  description:
                    type: string
                    description: Description of the analysis service.
                  version:
                    type: string
                    description: Semantic version (or githash) of the analysis service.
                  contact_name:
                    type: string
                    description: |
                        Name of person responsible for the service (ie. the maintainer).
                        This person does not need to be part of this SkyPortal instance.
                  contact_email:
                    type: string
                    description: Email address of the person responsible for the service.
                  url:
                    type: string
                    description: |
                        URL to running service accessible to this SkyPortal instance.
                        For example, http://localhost:5000/analysis/<service_name>.
                  optional_analysis_parameters:
                    type: object
                    additionalProperties:
                      type: array
                      items:
                        type: string
                    description: |
                        Optional URL parameters that can be passed to the service, along
                        with a list of possible values (to be used in a dropdown UI)
                  authentication_type:
                    type: string
                    description: |
                        Service authentiction method. One of: {', '.join(f"'{t}'" for t in AUTHENTICATION_TYPES)}.
                        See https://docs.python-requests.org/en/master/user/authentication/
                  authinfo:
                    type: object
                    description: Authentication secrets for the service. Not needed if authentication_type is "none".
                  enabled:
                    type: boolean
                    description: Whether the service is enabled or not.
                  analysis_type:
                    type: string
                    description: Type of analysis. One of: {', '.join(f"'{t}'" for t in ANALYSIS_TYPES)}
                  input_data_types:
                    type: array
                    items:
                        type: string
                    description: |
                        List of input data types that the service requires. Zero to many of:
                        {', '.join(f"'{t}'" for t in ANALYSIS_INPUT_TYPES)}
                  timeout:
                    type: float
                    description: Max time in seconds to wait for the analysis service to complete. Default is 3600.0.
                    default: 3600.0
                  group_ids:
                    type: array
                    items:
                      type: integer
                    description: |
                      List of group IDs corresponding to which groups should be
                      able to use the Analysis Service.
        responses:
          200:
            content:
              application/json:
                schema: Success
          400:
            content:
              application/json:
                schema: Error
        """

        try:
            analysis_service_id = int(analysis_service_id)
        except ValueError:
            return self.error('analysis_service_id must be an int.')

        with self.Session() as session:
            s = session.scalars(
                AnalysisService.select(session.user_or_token, mode="update").where(
                    AnalysisService.id == analysis_service_id
                )
            ).first()
            if s is None:
                return self.error('Cannot access this Analysis Service.', status=403)

            data = self.get_json()
            group_ids = data.pop('group_ids', None)

            schema = AnalysisService.__schema__()
            try:
                new_analysis_service = schema.load(data, partial=True)
            except ValidationError as e:
                return self.error(
                    'Invalid/missing parameters: ' f'{e.normalized_messages()}'
                )

            new_analysis_service.id = analysis_service_id
            session.merge(new_analysis_service)

            if group_ids is not None:
                groups = (
                    session.scalars(
                        Group.select(self.current_user).where(Group.id.in_(group_ids))
                    )
                    .unique()
                    .all()
                )
                if {g.id for g in groups} != set(group_ids):
                    return self.error(
                        f'Cannot find one or more groups with IDs: {group_ids}.'
                    )

                if not all(
                    [group in self.current_user.accessible_groups for group in groups]
                ):
                    return self.error(
                        "Cannot change groups for Analysis Services that you are not a member of."
                    )
                new_analysis_service.groups = groups

            session.commit()
            return self.success()

    @permissions(["Manage Analysis Services"])
    def delete(self, analysis_service_id):
        """
        ---
        description: Delete an Analysis Service.
        tags:
          - analysis_services
        parameters:
          - in: path
            name: analysis_service_id
            required: true
            schema:
              type: integer
        responses:
          200:
            content:
              application/json:
                schema: Success
        """

        with self.Session() as session:
            analysis_service = session.scalars(
                AnalysisService.select(session.user_or_token, mode="delete").where(
                    AnalysisService.id == analysis_service_id
                )
            ).first()
            if analysis_service is None:
                return self.error('Cannot delete this Analysis Service.', status=403)
            session.delete(analysis_service)
            session.commit()

            self.push_all(action='skyportal/REFRESH_ANALYSIS_SERVICES')
            return self.success()


class AnalysisHandler(BaseHandler):
    def generic_serialize(self, row, columns):
        return {
            c: getattr(row, c).tolist()
            if isinstance(getattr(row, c), np.ndarray)
            else getattr(row, c)
            for c in columns
        }

    def get_associated_obj_resource(self, associated_resource_type):
        """
        What are the columns that we can allow to send to the external service
        should not be sending internal keys
        """
        associated_resource_type = associated_resource_type.lower()
        associated_resource_types = {
            "photometry": {
                "class": Photometry,
                "allowed_export_columns": [
                    "mjd",
                    "flux",
                    "fluxerr",
                    "mag",
                    "magerr",
                    "filter",
                    "magsys",
                    "zp",
                    "instrument_name",
                ],
                "id_attr": 'obj_id',
            },
            "spectra": {
                "class": Spectrum,
                "allowed_export_columns": [
                    "observed_at",
                    "wavelengths",
                    "fluxes",
                    "errors",
                    "units",
                    "altdata",
                    "created_at",
                    "origin",
                    "modified",
                    "type",
                ],
                "id_attr": 'obj_id',
            },
            "annotations": {
                "class": Annotation,
                "allowed_export_columns": ["data", "modified", "origin", "created_at"],
                "id_attr": 'obj_id',
            },
            "comments": {
                "class": Comment,
                "allowed_export_columns": [
                    "text",
                    "bot",
                    "modified",
                    "origin",
                    "created_at",
                ],
                "id_attr": 'obj_id',
            },
            "classifications": {
                "class": Classification,
                "allowed_export_columns": [
                    "classification",
                    "probability",
                    "modified",
                    "created_at",
                ],
                "id_attr": 'obj_id',
            },
            "redshift": {
                "class": Obj,
                "allowed_export_columns": [
                    "redshift",
                    "redshift_error",
                    "redshift_origin",
                ],
                "id_attr": 'id',
            },
        }
        if associated_resource_type not in associated_resource_types:
            raise ValueError(
                f"Invalid associated_resource_type: {associated_resource_type}"
            )
        return associated_resource_types[associated_resource_type]

    @permissions(['Run Analyses'])
    async def post(self, analysis_resource_type, resource_id, analysis_service_id):
        """
        ---
        description: Begin an analysis run
        tags:
          - analysis
        parameters:
          - in: path
            name: analysis_resource_type
            required: true
            schema:
              type: string
            description: |
               What underlying data the analysis is on:
               must be "obj" (more to be added in the future)
          - in: path
            name: resource_id
            required: true
            schema:
              type: string
            description: |
               The ID of the underlying data.
               This would be a string for an object ID.
          - in: path
            name: analysis_service_id
            required: true
            schema:
              type: string
            description: the analysis service id to be used
        requestBody:
          content:
            application/json:
              schema:
                type: object
                properties:
                  show_parameters:
                    type: boolean
                    description: Whether to render the parameters of this analysis
                  show_plots:
                    type: boolean
                    description: Whether to render the plots of this analysis
                  show_corner:
                    type: boolean
                    description: Whether to render the corner plots of this analysis
                  analysis_parameters:
                    type: object
                    description: Dictionary of parameters to be passed thru to the analysis
                    additionalProperties:
                        type: string
                  group_ids:
                    type: array
                    items:
                      type: integer
                    description: |
                      List of group IDs corresponding to which groups should be
                      able to view analysis results. Defaults to all of requesting user's
                      groups.
        responses:
          200:
            content:
              application/json:
                schema:
                  allOf:
                    - $ref: '#/components/schemas/Success'
                    - type: object
                      properties:
                        data:
                          type: object
                          properties:
                            analysis_id:
                              type: integer
                              description: New analysis ID
        """
        try:
            data = self.get_json()
        except Exception as e:
            return self.error(f'Error parsing JSON: {e}')

        with self.Session() as session:

            stmt = AnalysisService.select(self.current_user).where(
                AnalysisService.id == analysis_service_id
            )
            analysis_service = session.scalars(stmt).first()
            if analysis_service is None:
                return self.error(
                    message=f'Could not access Analysis Service ID: {analysis_service_id}.',
                    status=403,
                )

            if analysis_service.upload_only:
                return self.error(
                    message=(
                        f'Analysis Service ID: {analysis_service_id} is of type upload_only.'
                        ' Please use the analysis_upload endpoint.'
                    ),
                    status=403,
                )

            input_data_types = analysis_service.input_data_types.copy()

            analysis_parameters = data.get('analysis_parameters', {})

            if isinstance(analysis_service.optional_analysis_parameters, str):
                optional_analysis_parameters = json.loads(
                    analysis_service.optional_analysis_parameters
                )
            else:
                optional_analysis_parameters = (
                    analysis_service.optional_analysis_parameters
                )

            if not set(analysis_parameters.keys()).issubset(
                set(optional_analysis_parameters.keys())
            ):
                return self.error(
                    f'Invalid analysis_parameters: {analysis_parameters}.', status=400
                )

            group_ids = data.pop('group_ids', None)
            if not group_ids:
                group_ids = [g.id for g in self.current_user.accessible_groups]

            groups = session.scalars(
                Group.select(self.current_user).where(Group.id.in_(group_ids))
            ).all()
            if {g.id for g in groups} != set(group_ids):
                return self.error(
                    f'Cannot find one or more groups with IDs: {group_ids}.'
                )

            author = self.associated_user_object
<<<<<<< HEAD
            data["author"] = author

            inputs = {"analysis_parameters": analysis_parameters.copy()}

            # if any analysis_parameters is a file, we discard it and just keep its name (if possible)
            keys_to_delete = []
            for k, v in analysis_parameters.items():
                if isinstance(v, str):
                    if 'data:' in v and ';name=' in v:
                        keys_to_delete.append(k)
            for k in keys_to_delete:
                try:
                    analysis_parameters[k] = (
                        analysis_parameters[k].split(';name=')[1].split(';')[0]
                    )
                except Exception:
                    del analysis_parameters[k]
=======
            inputs = {"analysis_parameters": analysis_parameters}
>>>>>>> 1b609f91

            if analysis_resource_type.lower() == 'obj':
                obj_id = resource_id
                stmt = Obj.select(self.current_user).where(Obj.id == obj_id)
                obj = session.scalars(stmt).first()
                if obj is None:
                    return self.error(f'Obj {obj_id} not found', status=404)

                # make sure the user has not exceeded the maximum number of analyses
                # for this object. This will help save space on the disk
                # an enforce a reasonable limit on the number of analyses.
                stmt = ObjAnalysis.select(self.current_user).where(
                    ObjAnalysis.obj_id == obj_id
                )
                stmt = stmt.where(ObjAnalysis.author == author)
                stmt = stmt.where(ObjAnalysis.status == "completed")

                total_matches = session.execute(
                    select(func.count()).select_from(stmt)
                ).scalar()

                if (
                    total_matches
                    >= cfg["analysis_services.max_analysis_per_obj_per_user"]
                ):
                    return self.error(
                        (
                            'You have reached the maximum number of analyses for this object.'
                            ' Please delete some analyses before attempting to start more analyses.'
                        ),
                        status=403,
                    )

                # Let's assemble the input data for this Obj
                for input_type in input_data_types:
                    associated_resource = self.get_associated_obj_resource(input_type)
                    stmt = (
                        associated_resource['class']
                        .select(self.current_user)
                        .where(
                            getattr(
                                associated_resource['class'],
                                associated_resource['id_attr'],
                            )
                            == obj_id
                        )
                    )
                    input_data = session.scalars(stmt).all()
                    if input_type == 'photometry':
                        input_data = [
                            serialize(phot, 'ab', 'both') for phot in input_data
                        ]
                        df = pd.DataFrame(input_data)[
                            associated_resource['allowed_export_columns']
                        ]
                    else:
                        input_data = [
                            self.generic_serialize(
                                row, associated_resource['allowed_export_columns']
                            )
                            for row in input_data
                        ]
                        df = pd.DataFrame(input_data)
                    inputs[input_type] = df.to_csv(index=False)

                invalid_after = datetime.datetime.utcnow() + datetime.timedelta(
                    seconds=analysis_service.timeout
                )

                analysis = ObjAnalysis(
                    obj=obj,
                    author=author,
                    groups=groups,
                    analysis_service=analysis_service,
                    show_parameters=data.get('show_parameters', True),
                    show_plots=data.get('show_plots', True),
                    show_corner=data.get('show_corner', True),
                    analysis_parameters=analysis_parameters,
                    status='queued',
                    handled_by_url="api/webhook/obj_analysis",
                    invalid_after=invalid_after,
                )
            # Add more analysis_resource_types here one day (eg. GCN)
            else:
                return self.error(
                    f'analysis_resource_type must be one of {", ".join(["obj"])}',
                    status=404,
                )

            session.add(analysis)
            try:
                session.commit()
            except IntegrityError as e:
                return self.error(f'Analysis already exists: {str(e)}')
            except Exception as e:
                return self.error(f'Unexpected error creating analysis: {str(e)}')

            # Now call the analysis service to start the analysis, using the `input` data
            # that we assembled above.
            callback_url = urljoin(
                get_app_base_url(), f"{analysis.handled_by_url}/{analysis.token}"
            )
            external_analysis_service = functools.partial(
                call_external_analysis_service,
                analysis_service.url,
                callback_url,
                inputs=inputs,
                authentication_type=analysis_service.authentication_type,
                authinfo=analysis_service.authinfo,
                callback_method="POST",
                invalid_after=invalid_after,
                analysis_resource_type=analysis_resource_type,
                resource_id=resource_id,
            )

            self.push_notification(
                'Sending data to analysis service to start the analysis.',
            )

            def analysis_done_callback(
                future,
                logger=log,
                analysis_id=analysis.id,
                analysis_service_id=analysis_service.id,
                analysis_resource_type=analysis_resource_type,
            ):
                """
                Callback function for when the analysis service is done.
                Updates the Analysis object with the results/errors.
                """
                with self.Session() as session:
                    # grab the analysis (only Obj for now)
                    if analysis_resource_type.lower() == 'obj':
                        try:
                            analysis = session.query(ObjAnalysis).get(analysis_id)
                            if analysis is None:
                                logger.error(f'Analysis {analysis_id} not found')
                                return
                        except Exception as e:
                            log(f'Could not access Analysis {analysis_id} {e}.')
                            return
                    else:
                        log(f"Invalid analysis_resource_type: {analysis_resource_type}")
                        return

                    analysis.last_activity = datetime.datetime.utcnow()
                    try:
                        result = future.result()
                        analysis.status = (
                            'pending' if result.status_code == 200 else 'failure'
                        )
                        # truncate the return just so we dont have a huge string in the database
                        analysis.status_message = result.text[:1024]
                    except Exception:
                        analysis.status = 'failure'
                        analysis.status_message = str(future.exception())[:1024]
                    finally:
                        logger(
                            f"[id={analysis_id} service={analysis_service_id}] status='{analysis.status}' message='{analysis.status_message}'"
                        )
                        session.commit()

            # Start the analysis service in a separate thread and log any exceptions
            x = IOLoop.current().run_in_executor(None, external_analysis_service)
            x.add_done_callback(analysis_done_callback)

            return self.success(data={"id": analysis.id})

    @auth_or_token
    def get(self, analysis_resource_type, analysis_id=None):
        """
        ---
        single:
          description: Retrieve an Analysis by id
          tags:
            - analysis
          parameters:
            - in: path
              name: analysis_resource_type
              required: true
              schema:
                type: string
              description: |
                What underlying data the analysis is on:
                must be "obj" (more to be added in the future)
            - in: path
              name: analysis_id
              required: false
              schema:
                type: int
              description: |
                ID of the analysis to return.
            - in: query
              name: objID
              nullable: true
              schema:
                type: string
              description: |
                Return any analysis on an object with ID objID
            - in: query
              name: includeAnalysisData
              nullable: true
              schema:
                type: boolean
              description: |
                Boolean indicating whether to include the data associated
                with the analysis in the response. Could be a large
                amount of data. Only works for single analysis requests.
                Defaults to false.
            - in: query
              name: includeFilename
              nullable: true
              schema:
                type: boolean
              description: |
                Boolean indicating whether to include the filename of the
                data associated with the analysis in the response. Defaults to false.
          responses:
            200:
              content:
                application/json:
                  schema: SingleObjAnalysis
            400:
              content:
                application/json:
                  schema: Error
        multiple:
          description: Retrieve all Analyses
          tags:
            - analysis
          responses:
            200:
              content:
                application/json:
                  schema: ArrayOfObjAnalysiss
            400:
              content:
                application/json:
                  schema: Error
        """
        include_analysis_data = self.get_query_argument(
            "includeAnalysisData", False
        ) in ["True", "t", "true", "1", True, 1]
        include_filename = self.get_query_argument("includeFilename", False) in [
            "True",
            "t",
            "true",
            "1",
            True,
            1,
        ]
        obj_id = self.get_query_argument('objID', None)

        with self.Session() as session:
            if obj_id is not None:
                stmt = Obj.select(self.current_user).where(Obj.id == obj_id)
                obj = session.scalars(stmt).first()
                if obj is None:
                    return self.error(f'Obj {obj_id} not found', status=404)

            if analysis_resource_type.lower() == 'obj':
                if analysis_id is not None:
                    stmt = ObjAnalysis.select(self.current_user).where(
                        ObjAnalysis.id == analysis_id
                    )
                    if obj_id:
                        stmt = stmt.where(ObjAnalysis.obj_id.contains(obj_id.strip()))

                    analysis = session.scalars(stmt).first()
                    if analysis is None:
                        return self.error('Cannot access this Analysis.', status=403)

                    analysis_dict = recursive_to_dict(analysis)
                    stmt = AnalysisService.select(self.current_user).where(
                        AnalysisService.id == analysis.analysis_service_id
                    )
                    analysis_service = session.scalars(stmt).first()
                    analysis_dict[
                        "analysis_service_name"
                    ] = analysis_service.display_name
                    analysis_dict[
                        "analysis_service_description"
                    ] = analysis_service.description
                    analysis_dict["num_plots"] = analysis.number_of_analysis_plots

                    if include_filename:
                        analysis_dict["filename"] = analysis._full_name
                    analysis_dict["groups"] = analysis.groups
                    if include_analysis_data:
                        analysis_dict["data"] = analysis.data

                    return self.success(data=analysis_dict)

                # retrieve multiple analyses
                stmt = ObjAnalysis.select(self.current_user)
                if obj_id:
                    stmt = stmt.where(ObjAnalysis.obj_id.contains(obj_id.strip()))
                analyses = session.scalars(stmt).all()

                ret_array = []
                analysis_services_dict = {}
                for a in analyses:
                    analysis_dict = recursive_to_dict(a)
                    if a.analysis_service_id not in analysis_services_dict.keys():
                        stmt = AnalysisService.select(self.current_user).where(
                            AnalysisService.id == a.analysis_service_id
                        )
                        analysis_service = session.scalars(stmt).first()
                        analysis_services_dict.update(
                            {
                                a.analysis_service_id: {
                                    "analysis_service_name": analysis_service.display_name,
                                    "analysis_service_description": analysis_service.description,
                                }
                            }
                        )

                    service_info = analysis_services_dict[a.analysis_service_id]
                    analysis_dict["analysis_service_name"] = service_info[
                        "analysis_service_name"
                    ]
                    analysis_dict["analysis_service_description"] = service_info[
                        "analysis_service_description"
                    ]

                    analysis_dict["groups"] = a.groups
                    if include_filename:
                        analysis_dict["filename"] = a._full_name
                    ret_array.append(analysis_dict)
            else:
                return self.error(
                    f'analysis_resource_type must be one of {", ".join(["obj"])}',
                    status=404,
                )
            return self.success(data=ret_array)

    @permissions(["Run Analyses"])
    def delete(self, analysis_resource_type, analysis_id):
        """
        ---
        description: Delete an Analysis.
        tags:
          - analysis
        parameters:
          - in: path
            name: analysis_id
            required: true
            schema:
              type: integer
        responses:
          200:
            content:
              application/json:
                schema: Success
        """

        with self.Session() as session:
            if analysis_resource_type.lower() == 'obj':
                stmt = ObjAnalysis.select(self.current_user).where(
                    ObjAnalysis.id == analysis_id
                )
                analysis = session.scalars(stmt).first()
                if analysis is None:
                    return self.error('Cannot access this Analysis.', status=403)
                session.delete(analysis)
                session.commit()
                return self.success()
            else:
                return self.error(
                    f'analysis_resource_type must be one of {", ".join(["obj"])}',
                    status=404,
                )


class AnalysisProductsHandler(BaseHandler):
    @auth_or_token
    async def get(
        self, analysis_resource_type, analysis_id, product_type, plot_number=0
    ):
        """
        ---
        description: Retrieve primary data associated with an Analysis.
        tags:
        - analysis
        parameters:
        - in: path
          name: analysis_resource_type
          required: true
          schema:
            type: string
          description: |
            What underlying data the analysis is on:
            must be "obj" (more to be added in the future)
        - in: path
          name: analysis_id
          required: true
          schema:
            type: integer
        - in: path
          name: product_type
          required: true
          schema:
            type: string
          description: |
            What type of data to retrieve:
            must be one of "corner", "results", or "plot"
        - in: path
          name: plot_number
          required: false
          schema:
            type: integer
          description: |
            if product_type == "plot", which
            plot number should be returned?
            Default to zero (first plot).
        requestBody:
          content:
            application/json:
              schema:
                type: object
                properties:
                  download:
                    type: bool
                    description: |
                        Download the results as a file
                  plot_kwargs:
                    type: object
                    additionalProperties:
                      type: object
                    description: |
                        Extra parameters to pass to the plotting functions
                        if new plots are to be generated (e.g. with corner plots)
        responses:
          200:
            description: Requested analysis file
            content:
                oneOf:
                    - image/png:
                        schema:
                            type: string
                            format: binary
                    - application/json:
                        schema:
                            type: object
          400:
            content:
              application/json:
                schema: Error
        """

        with self.Session() as session:
            if analysis_resource_type.lower() == 'obj':
                if analysis_id is not None:
                    stmt = ObjAnalysis.select(self.current_user).where(
                        ObjAnalysis.id == analysis_id
                    )
                    analysis = session.scalars(stmt).first()
                    if analysis is None:
                        return self.error('Cannot access this Analysis.', status=403)

                    if analysis.data in [None, {}]:
                        return self.error(
                            "No data found for this Analysis.", status=404
                        )

                    if product_type.lower() == "corner":
                        if not analysis.has_inference_data:
                            return self.error(
                                "No inference data found for this Analysis.", status=404
                            )

                        plot_kwargs = self.get_query_argument("plot_kwargs", {})
                        filename = f"analysis_{analysis.obj_id}_corner.png"
                        output_type = "png"
                        output_data = analysis.generate_corner_plot(**plot_kwargs)
                        if output_data is not None:
                            await self.send_file(
                                output_data, filename, output_type=output_type
                            )
                    elif product_type.lower() == "results":
                        if not analysis.has_results_data:
                            return self.error(
                                "No results data found for this Analysis.", status=404
                            )

                        result = analysis.serialize_results_data()
                        if result:
                            download = self.get_query_argument("download", False)
                            if download:
                                filename = f"analysis_{analysis.obj_id}.json"
                                buf = io.BytesIO()
                                buf.write(result.encode('utf-8'))
                                buf.seek(0)

                                await self.send_file(buf, filename, output_type='json')
                            else:
                                return self.success(data=result)
                        else:
                            return self.error(
                                "No results data found for this Analysis.", status=404
                            )
                    elif product_type.lower() == "plots":
                        if not analysis.has_plot_data:
                            return self.error(
                                "No plot data found for this Analysis.", status=404
                            )
                        try:
                            plot_number = int(plot_number)
                        except Exception as e:
                            return self.error(
                                f"plot_number must be an integer. {e}", status=400
                            )
                        if (
                            plot_number < 0
                            or plot_number >= analysis.number_of_analysis_plots
                        ):
                            return self.error(
                                "Invalid plot number. "
                                f"There is/are {analysis.number_of_analysis_plots} plot(s) available for this analysis",
                                status=404,
                            )

                        result = analysis.get_analysis_plot(plot_number=plot_number)
                        if result is not None:
                            output_data = result["plot_data"]
                            output_type = result["plot_type"].lower()
                            filename = f"analysis_{analysis.obj_id}_plot_{plot_number}.{output_type}"
                            await self.send_file(
                                output_data, filename, output_type=output_type
                            )
                    else:
                        return self.error(
                            f"Invalid product type: {product_type}", status=404
                        )
            else:
                return self.error(
                    f'analysis_resource_type must be one of {", ".join(["obj"])}',
                    status=404,
                )

            return self.error("No data found for this Analysis.", status=404)


class AnalysisUploadOnlyHandler(BaseHandler):
    @permissions(['Run Analyses'])
    def post(self, analysis_resource_type, resource_id, analysis_service_id):
        """
        ---
        description: Upload an upload_only analysis result
        tags:
          - analysis
        parameters:
          - in: path
            name: analysis_resource_type
            required: true
            schema:
              type: string
            description: |
               What underlying data the analysis is on:
               must be "obj" (more to be added in the future)
          - in: path
            name: resource_id
            required: true
            schema:
              type: string
            description: |
               The ID of the underlying data.
               This would be a string for an object ID.
          - in: path
            name: analysis_service_id
            required: true
            schema:
              type: string
            description: the analysis service id to be used
        requestBody:
          content:
            application/json:
              schema:
                type: object
                properties:
                  results:
                    type: object
                    description: Results data of this analysis
                  show_parameters:
                    type: boolean
                    description: Whether to render the parameters of this analysis
                  show_plots:
                    type: boolean
                    description: Whether to render the plots of this analysis
                  show_corner:
                    type: boolean
                    description: Whether to render the corner plots of this analysis
                  group_ids:
                    type: array
                    items:
                      type: integer
                    description: |
                      List of group IDs corresponding to which groups should be
                      able to view analysis results. Defaults to all of requesting user's
                      groups.
        responses:
          200:
            content:
              application/json:
                schema:
                  allOf:
                    - $ref: '#/components/schemas/Success'
                    - type: object
                      properties:
                        data:
                          type: object
                          properties:
                            analysis_id:
                              type: integer
                              description: New analysis ID
        """
        # allowable resources now are [obj]. Can be extended in the future.
        if analysis_resource_type.lower() not in ['obj']:
            return self.error("Invalid analysis resource type", status=403)

        try:
            data = self.get_json()
        except Exception as e:
            return self.error(f'Error parsing JSON: {e}')

        with self.Session() as session:

            stmt = AnalysisService.select(self.current_user).where(
                AnalysisService.id == analysis_service_id
            )
            analysis_service = session.scalars(stmt).first()
            if analysis_service is None:
                return self.error(
                    message=f'Could not access Analysis Service ID: {analysis_service_id}.',
                    status=403,
                )
            if not analysis_service.upload_only:
                return self.error(
                    message=f'Analysis Service ID: {analysis_service_id} is not of type upload_only.',
                    status=403,
                )

            group_ids = data.pop('group_ids', None)
            if not group_ids:
                group_ids = [g.id for g in self.current_user.accessible_groups]

            groups = session.scalars(
                Group.select(self.current_user).where(Group.id.in_(group_ids))
            ).all()
            if {g.id for g in groups} != set(group_ids):
                return self.error(
                    f'Cannot find one or more groups with IDs: {group_ids}.'
                )

            author = self.associated_user_object
            status_message = data.get("message", "")

            if analysis_resource_type.lower() == 'obj':
                obj_id = resource_id
                stmt = Obj.select(self.current_user).where(Obj.id == obj_id)
                obj = session.scalars(stmt).first()
                if obj is None:
                    return self.error(f'Obj {obj_id} not found', status=404)

                # make sure the user has not exceeded the maximum number of analyses
                # for this object. This will help save space on the disk
                # an enforce a reasonable limit on the number of analyses.
                stmt = ObjAnalysis.select(self.current_user).where(
                    ObjAnalysis.obj_id == obj_id
                )
                stmt = stmt.where(ObjAnalysis.author == author)
                stmt = stmt.where(ObjAnalysis.status == "completed")

                total_matches = session.execute(
                    select(func.count()).select_from(stmt)
                ).scalar()

                if (
                    total_matches
                    >= cfg["analysis_services.max_analysis_per_obj_per_user"]
                ):
                    return self.error(
                        (
                            'You have reached the maximum number of analyses for this object.'
                            ' Please delete some analyses before uploading more.'
                        ),
                        status=403,
                    )
                invalid_after = datetime.datetime.utcnow() + datetime.timedelta(
                    seconds=10
                )
                analysis = ObjAnalysis(
                    obj=obj,
                    author=author,
                    groups=groups,
                    analysis_service=analysis_service,
                    show_parameters=data.get('show_parameters', True),
                    show_plots=data.get('show_plots', True),
                    show_corner=data.get('show_corner', True),
                    analysis_parameters={},
                    status='completed',
                    status_message=status_message,
                    handled_by_url="/",
                    invalid_after=invalid_after,
                    last_activity=datetime.datetime.utcnow(),
                )
            else:
                return self.error(
                    f'analysis_resource_type must be one of {", ".join(["obj"])}',
                    status=404,
                )
            session.add(analysis)
            try:
                session.commit()
            except IntegrityError as e:
                return self.error(f'Analysis already exists: {str(e)}')
            except Exception as e:
                return self.error(f'Unexpected error creating analysis: {str(e)}')

            results = data.get("analysis", {})
            if len(results.keys()) > 0:
                analysis._data = results
                analysis.save_data()
                message = f"Saved upload_only analysis data at {analysis.filename}. Message: {analysis.status_message}"
            else:
                message = f"Note: empty analysis upload_only results. Message: {analysis.status_message}"
            log(message)
            session.commit()
            return self.success(data={"id": analysis.id, "message": message})<|MERGE_RESOLUTION|>--- conflicted
+++ resolved
@@ -799,9 +799,6 @@
                 )
 
             author = self.associated_user_object
-<<<<<<< HEAD
-            data["author"] = author
-
             inputs = {"analysis_parameters": analysis_parameters.copy()}
 
             # if any analysis_parameters is a file, we discard it and just keep its name (if possible)
@@ -817,9 +814,6 @@
                     )
                 except Exception:
                     del analysis_parameters[k]
-=======
-            inputs = {"analysis_parameters": analysis_parameters}
->>>>>>> 1b609f91
 
             if analysis_resource_type.lower() == 'obj':
                 obj_id = resource_id
