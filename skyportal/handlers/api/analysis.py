import io
import json
from urllib.parse import urlparse, urljoin
import datetime
import functools

import numpy as np
import pandas as pd
import requests
from requests_oauthlib import OAuth1
from requests.auth import HTTPBasicAuth, HTTPDigestAuth
from tornado.ioloop import IOLoop
from marshmallow.exceptions import ValidationError
from sqlalchemy import func, select
from sqlalchemy.exc import IntegrityError

from baselayer.app.flow import Flow
from baselayer.app.access import auth_or_token, permissions
from baselayer.app.model_util import recursive_to_dict

from baselayer.log import make_log
from baselayer.app.env import load_env
from ...app_utils import get_app_base_url

from ...enum_types import (
    ANALYSIS_INPUT_TYPES,
    AUTHENTICATION_TYPES,
    ANALYSIS_TYPES,
    DEFAULT_ANALYSIS_FILTER_TYPES,
)

from ..base import BaseHandler

from ...models import (
    AnalysisService,
    Group,
    Photometry,
    Spectrum,
    Annotation,
    Classification,
    Obj,
    Comment,
    ObjAnalysis,
    DefaultAnalysis,
    UserNotification,
)
from .photometry import serialize

log = make_log('app/analysis')

_, cfg = load_env()

DEFAULT_ANALYSES_DAILY_LIMIT = 100


def valid_url(trial_url):
    """
    determine if the URL is valid
    """
    try:
        rez = urlparse(trial_url)
        return all([rez.scheme, rez.netloc])
    except ValueError:
        return False


def call_external_analysis_service(
    url,
    callback_url,
    inputs={},
    analysis_parameters={},
    authentication_type='none',
    authinfo=None,
    callback_method="POST",
    invalid_after=None,
    analysis_resource_type=None,
    resource_id=None,
    request_timeout=30.0,
):
    """
    Call an external analysis service with pre-assembled input data and user-specified
    authentication.

    The expectation is that any errors raised herein will be handled by the caller.
    """
    headers = {}
    auth = None
    payload_data = {
        "callback_url": callback_url,
        "inputs": inputs,
        "callback_method": callback_method,
        "invalid_after": str(invalid_after),
        "analysis_resource_type": analysis_resource_type,
        "resource_id": resource_id,
        "analysis_parameters": analysis_parameters,
    }

    if authentication_type == 'api_key':
        payload_data.update({authinfo['api_key_name']: authinfo['api_key']})
    elif authentication_type == 'header_token':
        headers.update(authinfo['header_token'])
    elif authentication_type == 'HTTPBasicAuth':
        auth = HTTPBasicAuth(authinfo['username'], authinfo['password'])
    elif authentication_type == 'HTTPDigestAuth':
        auth = HTTPDigestAuth(authinfo['username'], authinfo['password'])
    elif authentication_type == 'OAuth1':
        auth = OAuth1(
            authinfo['app_key'],
            authinfo['app_secret'],
            authinfo['user_oauth_token'],
            authinfo['user_oauth_token_secret'],
        )
    elif authentication_type == 'none':
        pass
    else:
        raise ValueError(f"Invalid authentication_type: {authentication_type}")

    try:
        result = requests.post(
            url,
            json=payload_data,
            headers=headers,
            auth=auth,
            timeout=request_timeout,
        )
    except requests.exceptions.Timeout:
        raise ValueError(f"Request to {url} timed out.")
    except Exception as e:
        raise Exception(f"Request to {url} had exception {e}.")

    return result


def generic_serialize(row, columns):
    return {
        c: getattr(row, c).tolist()
        if isinstance(getattr(row, c), np.ndarray)
        else getattr(row, c)
        for c in columns
    }


def get_associated_obj_resource(associated_resource_type):
    """
    What are the columns that we can allow to send to the external service
    should not be sending internal keys
    """
    associated_resource_type = associated_resource_type.lower()
    associated_resource_types = {
        "photometry": {
            "class": Photometry,
            "allowed_export_columns": [
                "mjd",
                "flux",
                "fluxerr",
                "mag",
                "magerr",
                "filter",
                "magsys",
                "zp",
                "instrument_name",
            ],
            "id_attr": 'obj_id',
        },
        "spectra": {
            "class": Spectrum,
            "allowed_export_columns": [
                "observed_at",
                "wavelengths",
                "fluxes",
                "errors",
                "units",
                "altdata",
                "created_at",
                "origin",
                "modified",
                "type",
            ],
            "id_attr": 'obj_id',
        },
        "annotations": {
            "class": Annotation,
            "allowed_export_columns": ["data", "modified", "origin", "created_at"],
            "id_attr": 'obj_id',
        },
        "comments": {
            "class": Comment,
            "allowed_export_columns": [
                "text",
                "bot",
                "modified",
                "origin",
                "created_at",
            ],
            "id_attr": 'obj_id',
        },
        "classifications": {
            "class": Classification,
            "allowed_export_columns": [
                "classification",
                "probability",
                "modified",
                "created_at",
            ],
            "id_attr": 'obj_id',
        },
        "redshift": {
            "class": Obj,
            "allowed_export_columns": [
                "redshift",
                "redshift_error",
                "redshift_origin",
            ],
            "id_attr": 'id',
        },
    }
    if associated_resource_type not in associated_resource_types:
        raise ValueError(
            f"Invalid associated_resource_type: {associated_resource_type}"
        )
    return associated_resource_types[associated_resource_type]


def post_analysis(
    analysis_resource_type,
    resource_id,
    current_user,
    author,
    groups,
    analysis_service,
    session,
    notification=None,
    analysis_parameters=None,
    show_parameters=False,
    show_plots=False,
    show_corner=False,
):
    """
    Post an analysis to the database.

    Parameters
    ----------
    analysis_resource_type: str
        The type of resource we are analyzing.
    resource_id: str
        The ID of the resource we are analyzing.
    current_user: baselayer.app.models.User
        The user who is requesting the analysis.
    author: baselayer.app.models.User
        The user who will be the author of the analysis.
    groups: list of baselayer.app.models.Group
        The groups that will be able to view the analysis.
    analysis_service: skyportal.models.AnalysisService
        The analysis service to use.
    session: sqlalchemy.orm.session.Session
        The database session.
    analysis_parameters: dict
        The parameters to pass to the analysis service.
    show_parameters: bool
        Whether to show the parameters in the analysis.
    show_plots: bool
        Whether to show the plots in the analysis.
    show_corner: bool
        Whether to show the corner plot in the analysis.

    Returns
    -------
    analysis_id: int
        The ID of the analysis.
    """

    input_data_types = analysis_service.input_data_types.copy()
    inputs = {"analysis_parameters": analysis_parameters}

    if analysis_resource_type.lower() == 'obj':
        obj_id = resource_id
        stmt = Obj.select(current_user).where(Obj.id == obj_id)
        obj = session.scalars(stmt).first()
        if obj is None:
            raise ValueError(f'Obj {obj_id} not found')

        # make sure the user has not exceeded the maximum number of analyses
        # for this object. This will help save space on the disk
        # an enforce a reasonable limit on the number of analyses.
        stmt = ObjAnalysis.select(current_user).where(ObjAnalysis.obj_id == obj_id)
        stmt = stmt.where(ObjAnalysis.author == author)
        stmt = stmt.where(ObjAnalysis.status == "completed")

        total_matches = session.execute(select(func.count()).select_from(stmt)).scalar()

        if total_matches >= cfg["analysis_services.max_analysis_per_obj_per_user"]:
            raise Exception(
                """'You have reached the maximum number of analyses for this object.'
                  ' Please delete some analyses before attempting to start more analyses.'
                  """
            )

        # Let's assemble the input data for this Obj
        for input_type in input_data_types:
            associated_resource = get_associated_obj_resource(input_type)
            stmt = (
                associated_resource['class']
                .select(current_user)
                .where(
                    getattr(
                        associated_resource['class'],
                        associated_resource['id_attr'],
                    )
                    == obj_id
                )
            )
            input_data = session.scalars(stmt).all()
            if input_type == 'photometry':
                input_data = [serialize(phot, 'ab', 'both') for phot in input_data]
                df = pd.DataFrame(input_data)[
                    associated_resource['allowed_export_columns']
                ]
            else:
                input_data = [
                    generic_serialize(
                        row, associated_resource['allowed_export_columns']
                    )
                    for row in input_data
                ]
                df = pd.DataFrame(input_data)
            inputs[input_type] = df.to_csv(index=False)

        invalid_after = datetime.datetime.utcnow() + datetime.timedelta(
            seconds=analysis_service.timeout
        )

        analysis = ObjAnalysis(
            obj=obj,
            author=author,
            groups=groups,
            analysis_service=analysis_service,
            show_parameters=show_parameters,
            show_plots=show_plots,
            show_corner=show_corner,
            analysis_parameters=analysis_parameters,
            status='queued',
            handled_by_url="api/webhook/obj_analysis",
            invalid_after=invalid_after,
        )
    # Add more analysis_resource_types here one day (eg. GCN)
    else:
        raise ValueError(f'analysis_resource_type must be one of {", ".join(["obj"])}')

    session.add(analysis)
    try:
        session.commit()
    except IntegrityError as e:
        raise Exception(f'Analysis already exists: {str(e)}')
    except Exception as e:
        raise Exception(f'Unexpected error creating analysis: {str(e)}')

    # Now call the analysis service to start the analysis, using the `input` data
    # that we assembled above.
    callback_url = urljoin(
        get_app_base_url(), f"{analysis.handled_by_url}/{analysis.token}"
    )
    external_analysis_service = functools.partial(
        call_external_analysis_service,
        analysis_service.url,
        callback_url,
        inputs=inputs,
        authentication_type=analysis_service.authentication_type,
        authinfo=analysis_service.authinfo,
        callback_method="POST",
        invalid_after=invalid_after,
        analysis_resource_type=analysis_resource_type,
        resource_id=resource_id,
    )

    flow = Flow()
    flow.push(
        current_user.id,
        action_type="baselayer/SHOW_NOTIFICATION",
        payload={
            "note": f'Sending data to analysis service {analysis_service.name} to start the analysis.'
            if notification is None
            else notification,
            "type": "info",
        },
    )

    if notification is not None and notification != "":
        try:
            user_notification = UserNotification(
                user=current_user,
                text=notification,
                notification_type="default_analysis",
                url=f"/source/{obj_id}/analysis/{analysis.id}",
            )
            session.add(user_notification)
            session.commit()
        except Exception as e:
            log(f"Could not add notification: {e}")

    def analysis_done_callback(
        future,
        logger=log,
        analysis_id=analysis.id,
        analysis_service_id=analysis_service.id,
        analysis_resource_type=analysis_resource_type,
    ):
        """
        Callback function for when the analysis service is done.
        Updates the Analysis object with the results/errors.
        """
        # grab the analysis (only Obj for now)
        if analysis_resource_type.lower() == 'obj':
            try:
                analysis = session.query(ObjAnalysis).get(analysis_id)
                if analysis is None:
                    logger.error(f'Analysis {analysis_id} not found')
                    return
            except Exception as e:
                log(f'Could not access Analysis {analysis_id} {e}.')
                return
        else:
            log(f"Invalid analysis_resource_type: {analysis_resource_type}")
            return

        analysis.last_activity = datetime.datetime.utcnow()
        try:
            result = future.result()
            analysis.status = 'pending' if result.status_code == 200 else 'failure'
            # truncate the return just so we dont have a huge string in the database
            analysis.status_message = result.text[:1024]
        except Exception:
            analysis.status = 'failure'
            analysis.status_message = str(future.exception())[:1024]
        finally:
            logger(
                f"[id={analysis_id} service={analysis_service_id}] status='{analysis.status}' message='{analysis.status_message}'"
            )
            session.commit()

    # Start the analysis service in a separate thread and log any exceptions
    x = IOLoop.current().run_in_executor(None, external_analysis_service)
    x.add_done_callback(analysis_done_callback)

    return analysis.id


class AnalysisServiceHandler(BaseHandler):
    """Handler for analysis services."""

    @permissions(["Manage Analysis Services"])
    def post(self):
        f"""
        ---
        description: POST a new Analysis Service.
        tags:
          - analysis_services
        requestBody:
          content:
            application/json:
              schema:
                type: object
                properties:
                  name:
                    type: string
                    description: Unique name/identifier of the analysis service.
                  display_name:
                    type: string
                    description: Display name of the analysis service.
                  description:
                    type: string
                    description: Description of the analysis service.
                  version:
                    type: string
                    description: Semantic version (or githash) of the analysis service.
                  contact_name:
                    type: string
                    description: |
                        Name of person responsible for the service (ie. the maintainer).
                        This person does not need to be part of this SkyPortal instance.
                  contact_email:
                    type: string
                    description: Email address of the person responsible for the service.
                  url:
                    type: string
                    description: |
                        URL to running service accessible to this SkyPortal instance.
                        For example, http://localhost:5000/analysis/<service_name>.
                  optional_analysis_parameters:
                    type: object
                    additionalProperties:
                      type: array
                      items:
                        type: string
                    description: |
                        Optional URL parameters that can be passed to the service, along
                        with a list of possible values (to be used in a dropdown UI)
                  authentication_type:
                    type: string
                    description: |
                        Service authentiction method. One of: {', '.join(f"'{t}'" for t in AUTHENTICATION_TYPES)}.
                        See https://docs.python-requests.org/en/master/user/authentication/
                  _authinfo:
                    type: object
                    description: |
                        Authentication secrets for the service. Not needed if authentication_type is "none".
                        This should be a string that can be parsed by the python json.loads() function and
                        should contain the key `authentication_type`. Values of this key will be used
                        to POST into the remote analysis service.
                  enabled:
                    type: boolean
                    description: Whether the service is enabled or not.
                  analysis_type:
                    type: string
                    description: Type of analysis. One of: {', '.join(f"'{t}'" for t in ANALYSIS_TYPES)}
                  input_data_types:
                    type: array
                    items:
                        type: string
                    description: |
                        List of input data types that the service requires. Zero to many of:
                        {', '.join(f"'{t}'" for t in ANALYSIS_INPUT_TYPES)}
                  timeout:
                    type: float
                    description: Max time in seconds to wait for the analysis service to complete. Default is 3600.0.
                    default: 3600.0
                  group_ids:
                    type: array
                    items:
                      type: integer
                    description: |
                      List of group IDs corresponding to which groups should be
                      able to use the Analysis Service. Defaults to all of requesting
                      user's groups.
                required:
                  - name
                  - url
                  - authentication_type
                  - analysis_type
                  - input_data_types
        responses:
          200:
            content:
              application/json:
                schema:
                  allOf:
                    - $ref: '#/components/schemas/Success'
                    - type: object
                      properties:
                        data:
                          type: object
                          properties:
                            id:
                              type: integer
                              description: New AnalysisService ID
        """
        data = self.get_json()

        if not data.get('url', None):
            return self.error('`url` is required to add an Analysis Service.')
        else:
            if not valid_url(data.get('url', None)):
                return self.error(
                    'a valid `url` is required to add an Analysis Service.'
                )
        try:
            _ = json.loads(data.get('optional_analysis_parameters', '{}'))
        except json.decoder.JSONDecodeError:
            return self.error(
                'Could not parse `optional_analysis_parameters` as JSON.', status=400
            )

        authentication_type = data.get('authentication_type', None)
        if not authentication_type:
            return self.error(
                '`authentication_type` is required to add an Analysis Service.'
            )

        if authentication_type not in AUTHENTICATION_TYPES:
            return self.error(
                f'`authentication_type` must be one of: {", ".join([t for t in AUTHENTICATION_TYPES])}.'
            )
        else:
            if authentication_type != 'none':
                _authinfo = data.get('_authinfo', None)
                if not _authinfo:
                    return self.error(
                        '`_authinfo` is required to add an Analysis Service '
                        ' when authentication_type is not "none".'
                    )
                try:
                    _authinfo = json.loads(_authinfo)
                except json.JSONDecodeError:
                    return self.error(
                        '`_authinfo` must be parseable to a valid JSON object.'
                    )
                if authentication_type not in _authinfo:
                    return self.error(
                        f'`_authinfo` must contain a key for "{authentication_type}".'
                    )

        group_ids = data.pop('group_ids', None)
        with self.Session() as session:
            if not group_ids:
                group_ids = [g.id for g in self.current_user.accessible_groups]

            groups = (
                session.scalars(
                    Group.select(self.current_user).where(Group.id.in_(group_ids))
                )
                .unique()
                .all()
            )
            if {g.id for g in groups} != set(group_ids):
                return self.error(
                    f'Cannot find one or more groups with IDs: {group_ids}.',
                    status=403,
                )

            schema = AnalysisService.__schema__()
            try:
                analysis_service = schema.load(data)
            except ValidationError as e:
                return self.error(
                    "Invalid/missing parameters: " f"{e.normalized_messages()}"
                )

            session.add(analysis_service)
            analysis_service.groups = groups

            try:
                session.commit()
            except IntegrityError as e:
                return self.error(
                    f'Analysis Service with that name already exists: {str(e)}'
                )
            except Exception as e:
                return self.error(f'Unexpected Error adding Analysis Service: {str(e)}')

            self.push_all(action='skyportal/REFRESH_ANALYSIS_SERVICES')
            return self.success(data={"id": analysis_service.id})

    @auth_or_token
    def get(self, analysis_service_id=None):
        """
        ---
        single:
          description: Retrieve an Analysis Service by id
          tags:
            - analysis_services
          parameters:
            - in: path
              name: analysis_service_id
              required: true
              schema:
                type: integer
          responses:
            200:
              content:
                application/json:
                  schema: SingleAnalysisService
            400:
              content:
                application/json:
                  schema: Error
        multiple:
          description: Retrieve all Analysis Services
          tags:
            - analysis_services
          responses:
            200:
              content:
                application/json:
                  schema: ArrayOfAnalysisServices
            400:
              content:
                application/json:
                  schema: Error
        """
        with self.Session() as session:
            if analysis_service_id is not None:
                s = session.scalars(
                    AnalysisService.select(session.user_or_token).where(
                        AnalysisService.id == analysis_service_id
                    )
                ).first()
                if s is None:
                    return self.error(
                        'Cannot access this Analysis Service.', status=403
                    )

                analysis_dict = recursive_to_dict(s)
                analysis_dict["groups"] = s.groups
                return self.success(data=analysis_dict)

            # retrieve multiple services
            analysis_services = session.scalars(
                AnalysisService.select(session.user_or_token)
            ).all()

            ret_array = []
            for a in analysis_services:
                analysis_dict = recursive_to_dict(a)
                analysis_dict["groups"] = a.groups
                if isinstance(a.optional_analysis_parameters, str):
                    analysis_dict["optional_analysis_parameters"] = json.loads(
                        a.optional_analysis_parameters
                    )
                elif isinstance(a.optional_analysis_parameters, dict):
                    analysis_dict[
                        "optional_analysis_parameters"
                    ] = a.optional_analysis_parameters
                else:
                    return self.error(
                        message='optional_analysis_parameters must be dictionary or string'
                    )
                ret_array.append(analysis_dict)

            return self.success(data=ret_array)

    @permissions(["Manage Analysis Services"])
    def patch(self, analysis_service_id):
        f"""
        ---
        description: Update an Analysis Service.
        tags:
          - analysis_services
        parameters:
          - in: path
            name: analysis_service_id
            required: True
            schema:
              type: integer
        requestBody:
          content:
            application/json:
              schema:
                type: object
                properties:
                  name:
                    type: string
                    description: Unique name/identifier of the analysis service.
                  display_name:
                    type: string
                    description: Display name of the analysis service.
                  description:
                    type: string
                    description: Description of the analysis service.
                  version:
                    type: string
                    description: Semantic version (or githash) of the analysis service.
                  contact_name:
                    type: string
                    description: |
                        Name of person responsible for the service (ie. the maintainer).
                        This person does not need to be part of this SkyPortal instance.
                  contact_email:
                    type: string
                    description: Email address of the person responsible for the service.
                  url:
                    type: string
                    description: |
                        URL to running service accessible to this SkyPortal instance.
                        For example, http://localhost:5000/analysis/<service_name>.
                  optional_analysis_parameters:
                    type: object
                    additionalProperties:
                      type: array
                      items:
                        type: string
                    description: |
                        Optional URL parameters that can be passed to the service, along
                        with a list of possible values (to be used in a dropdown UI)
                  authentication_type:
                    type: string
                    description: |
                        Service authentiction method. One of: {', '.join(f"'{t}'" for t in AUTHENTICATION_TYPES)}.
                        See https://docs.python-requests.org/en/master/user/authentication/
                  authinfo:
                    type: object
                    description: Authentication secrets for the service. Not needed if authentication_type is "none".
                  enabled:
                    type: boolean
                    description: Whether the service is enabled or not.
                  analysis_type:
                    type: string
                    description: Type of analysis. One of: {', '.join(f"'{t}'" for t in ANALYSIS_TYPES)}
                  input_data_types:
                    type: array
                    items:
                        type: string
                    description: |
                        List of input data types that the service requires. Zero to many of:
                        {', '.join(f"'{t}'" for t in ANALYSIS_INPUT_TYPES)}
                  timeout:
                    type: float
                    description: Max time in seconds to wait for the analysis service to complete. Default is 3600.0.
                    default: 3600.0
                  group_ids:
                    type: array
                    items:
                      type: integer
                    description: |
                      List of group IDs corresponding to which groups should be
                      able to use the Analysis Service.
        responses:
          200:
            content:
              application/json:
                schema: Success
          400:
            content:
              application/json:
                schema: Error
        """

        try:
            analysis_service_id = int(analysis_service_id)
        except ValueError:
            return self.error('analysis_service_id must be an int.')

        with self.Session() as session:
            s = session.scalars(
                AnalysisService.select(session.user_or_token, mode="update").where(
                    AnalysisService.id == analysis_service_id
                )
            ).first()
            if s is None:
                return self.error('Cannot access this Analysis Service.', status=403)

            data = self.get_json()
            group_ids = data.pop('group_ids', None)

            schema = AnalysisService.__schema__()
            try:
                new_analysis_service = schema.load(data, partial=True)
            except ValidationError as e:
                return self.error(
                    'Invalid/missing parameters: ' f'{e.normalized_messages()}'
                )

            new_analysis_service.id = analysis_service_id
            session.merge(new_analysis_service)

            if group_ids is not None:
                groups = (
                    session.scalars(
                        Group.select(self.current_user).where(Group.id.in_(group_ids))
                    )
                    .unique()
                    .all()
                )
                if {g.id for g in groups} != set(group_ids):
                    return self.error(
                        f'Cannot find one or more groups with IDs: {group_ids}.'
                    )

                if not all(
                    [group in self.current_user.accessible_groups for group in groups]
                ):
                    return self.error(
                        "Cannot change groups for Analysis Services that you are not a member of."
                    )
                new_analysis_service.groups = groups

            session.commit()
            return self.success()

    @permissions(["Manage Analysis Services"])
    def delete(self, analysis_service_id):
        """
        ---
        description: Delete an Analysis Service.
        tags:
          - analysis_services
        parameters:
          - in: path
            name: analysis_service_id
            required: true
            schema:
              type: integer
        responses:
          200:
            content:
              application/json:
                schema: Success
        """

        with self.Session() as session:
            analysis_service = session.scalars(
                AnalysisService.select(session.user_or_token, mode="delete").where(
                    AnalysisService.id == analysis_service_id
                )
            ).first()
            if analysis_service is None:
                return self.error('Cannot delete this Analysis Service.', status=403)
            session.delete(analysis_service)
            session.commit()

            self.push_all(action='skyportal/REFRESH_ANALYSIS_SERVICES')
            return self.success()


class AnalysisHandler(BaseHandler):
    @permissions(['Run Analyses'])
    async def post(self, analysis_resource_type, resource_id, analysis_service_id):
        """
        ---
        description: Begin an analysis run
        tags:
          - analysis
        parameters:
          - in: path
            name: analysis_resource_type
            required: true
            schema:
              type: string
            description: |
               What underlying data the analysis is on:
               must be "obj" (more to be added in the future)
          - in: path
            name: resource_id
            required: true
            schema:
              type: string
            description: |
               The ID of the underlying data.
               This would be a string for an object ID.
          - in: path
            name: analysis_service_id
            required: true
            schema:
              type: string
            description: the analysis service id to be used
        requestBody:
          content:
            application/json:
              schema:
                type: object
                properties:
                  show_parameters:
                    type: boolean
                    description: Whether to render the parameters of this analysis
                  show_plots:
                    type: boolean
                    description: Whether to render the plots of this analysis
                  show_corner:
                    type: boolean
                    description: Whether to render the corner plots of this analysis
                  analysis_parameters:
                    type: object
                    description: Dictionary of parameters to be passed thru to the analysis
                    additionalProperties:
                        type: string
                  group_ids:
                    type: array
                    items:
                      type: integer
                    description: |
                      List of group IDs corresponding to which groups should be
                      able to view analysis results. Defaults to all of requesting user's
                      groups.
        responses:
          200:
            content:
              application/json:
                schema:
                  allOf:
                    - $ref: '#/components/schemas/Success'
                    - type: object
                      properties:
                        data:
                          type: object
                          properties:
                            analysis_id:
                              type: integer
                              description: New analysis ID
        """
        try:
            data = self.get_json()
        except Exception as e:
            return self.error(f'Error parsing JSON: {e}')

        with self.Session() as session:

            stmt = AnalysisService.select(self.current_user).where(
                AnalysisService.id == analysis_service_id
            )
            analysis_service = session.scalars(stmt).first()
            if analysis_service is None:
                return self.error(
                    message=f'Could not access Analysis Service ID: {analysis_service_id}.',
                    status=403,
                )

            if analysis_service.upload_only:
                return self.error(
                    message=(
                        f'Analysis Service ID: {analysis_service_id} is of type upload_only.'
                        ' Please use the analysis_upload endpoint.'
                    ),
                    status=403,
                )

            analysis_parameters = data.get('analysis_parameters', {})

            if isinstance(analysis_service.optional_analysis_parameters, str):
                optional_analysis_parameters = json.loads(
                    analysis_service.optional_analysis_parameters
                )
            else:
                optional_analysis_parameters = (
                    analysis_service.optional_analysis_parameters
                )

            if not set(analysis_parameters.keys()).issubset(
                set(optional_analysis_parameters.keys())
            ):
                return self.error(
                    f'Invalid analysis_parameters: {analysis_parameters}.', status=400
                )

            group_ids = data.pop('group_ids', None)
            if not group_ids:
                group_ids = [g.id for g in self.current_user.accessible_groups]

            groups = session.scalars(
                Group.select(self.current_user).where(Group.id.in_(group_ids))
            ).all()
            if {g.id for g in groups} != set(group_ids):
                return self.error(
                    f'Cannot find one or more groups with IDs: {group_ids}.'
                )

            author = self.associated_user_object
<<<<<<< HEAD
=======
            inputs = {"analysis_parameters": analysis_parameters.copy()}

            # if any analysis_parameters is a file, we discard it and just keep its name (if possible)
            keys_to_delete = []
            for k, v in analysis_parameters.items():
                if isinstance(v, str):
                    if 'data:' in v and ';name=' in v:
                        keys_to_delete.append(k)
            for k in keys_to_delete:
                try:
                    analysis_parameters[k] = (
                        analysis_parameters[k].split(';name=')[1].split(';')[0]
                    )
                except Exception:
                    del analysis_parameters[k]

            if analysis_resource_type.lower() == 'obj':
                obj_id = resource_id
                stmt = Obj.select(self.current_user).where(Obj.id == obj_id)
                obj = session.scalars(stmt).first()
                if obj is None:
                    return self.error(f'Obj {obj_id} not found', status=404)

                # make sure the user has not exceeded the maximum number of analyses
                # for this object. This will help save space on the disk
                # an enforce a reasonable limit on the number of analyses.
                stmt = ObjAnalysis.select(self.current_user).where(
                    ObjAnalysis.obj_id == obj_id
                )
                stmt = stmt.where(ObjAnalysis.author == author)
                stmt = stmt.where(ObjAnalysis.status == "completed")
>>>>>>> d2a24257

            try:
                analysis_id = post_analysis(
                    analysis_resource_type,
                    resource_id,
                    self.current_user,
                    author,
                    groups,
                    analysis_service,
                    analysis_parameters=data.get('analysis_parameters', {}),
                    show_parameters=data.get('show_parameters', False),
                    show_plots=data.get('show_plots', False),
                    show_corner=data.get('show_corner', False),
                    session=session,
                )
                return self.success(data={"id": analysis_id})
            except Exception as e:
                if 'not found' in str(e).lower():
                    return self.error(f'Error posting analysis: {e}', status=404)
                else:
                    return self.error(f'Error posting analysis: {e}')

    @auth_or_token
    def get(self, analysis_resource_type, analysis_id=None):
        """
        ---
        single:
          description: Retrieve an Analysis by id
          tags:
            - analysis
          parameters:
            - in: path
              name: analysis_resource_type
              required: true
              schema:
                type: string
              description: |
                What underlying data the analysis is on:
                must be "obj" (more to be added in the future)
            - in: path
              name: analysis_id
              required: false
              schema:
                type: int
              description: |
                ID of the analysis to return.
            - in: query
              name: objID
              nullable: true
              schema:
                type: string
              description: |
                Return any analysis on an object with ID objID
            - in: path
              name: analysisServiceID
              required: false
              schema:
                type: int
              description: |
                ID of the analysis service used to create the analysis, used only if no analysis_id is given
            - in: query
              name: includeAnalysisData
              nullable: true
              schema:
                type: boolean
              description: |
                Boolean indicating whether to include the data associated
                with the analysis in the response. Could be a large
                amount of data. Only works for single analysis requests.
                Defaults to false.
            - in: query
              name: includeFilename
              nullable: true
              schema:
                type: boolean
              description: |
                Boolean indicating whether to include the filename of the
                data associated with the analysis in the response. Defaults to false.
          responses:
            200:
              content:
                application/json:
                  schema: SingleObjAnalysis
            400:
              content:
                application/json:
                  schema: Error
        multiple:
          description: Retrieve all Analyses
          tags:
            - analysis
          responses:
            200:
              content:
                application/json:
                  schema: ArrayOfObjAnalysiss
            400:
              content:
                application/json:
                  schema: Error
        """
        include_analysis_data = self.get_query_argument(
            "includeAnalysisData", False
        ) in ["True", "t", "true", "1", True, 1]
        include_filename = self.get_query_argument("includeFilename", False) in [
            "True",
            "t",
            "true",
            "1",
            True,
            1,
        ]
        obj_id = self.get_query_argument('objID', None)
        analysis_service_id = self.get_query_argument('analysisServiceID', None)

        with self.Session() as session:
            if obj_id is not None:
                stmt = Obj.select(self.current_user).where(Obj.id == obj_id)
                obj = session.scalars(stmt).first()
                if obj is None:
                    return self.error(f'Obj {obj_id} not found', status=404)

            if analysis_resource_type.lower() == 'obj':
                if analysis_id is not None:
                    stmt = ObjAnalysis.select(self.current_user).where(
                        ObjAnalysis.id == analysis_id
                    )
                    if obj_id:
                        stmt = stmt.where(ObjAnalysis.obj_id.contains(obj_id.strip()))

                    analysis = session.scalars(stmt).first()
                    if analysis is None:
                        return self.error('Cannot access this Analysis.', status=403)

                    analysis_dict = recursive_to_dict(analysis)
                    stmt = AnalysisService.select(self.current_user).where(
                        AnalysisService.id == analysis.analysis_service_id
                    )
                    analysis_service = session.scalars(stmt).first()
                    analysis_dict[
                        "analysis_service_name"
                    ] = analysis_service.display_name
                    analysis_dict[
                        "analysis_service_description"
                    ] = analysis_service.description
                    analysis_dict["num_plots"] = analysis.number_of_analysis_plots

                    if include_filename:
                        analysis_dict["filename"] = analysis._full_name
                    analysis_dict["groups"] = analysis.groups
                    if include_analysis_data:
                        analysis_dict["data"] = analysis.data

                    return self.success(data=analysis_dict)

                # retrieve multiple analyses
                stmt = ObjAnalysis.select(self.current_user)
                if obj_id:
                    stmt = stmt.where(ObjAnalysis.obj_id.contains(obj_id.strip()))
                if analysis_service_id:
                    stmt = stmt.where(
                        ObjAnalysis.analysis_service_id == analysis_service_id
                    )
                analyses = session.scalars(stmt).unique().all()

                ret_array = []
                analysis_services_dict = {}
                for a in analyses:
                    analysis_dict = recursive_to_dict(a)
                    if a.analysis_service_id not in analysis_services_dict.keys():
                        stmt = AnalysisService.select(self.current_user).where(
                            AnalysisService.id == a.analysis_service_id
                        )
                        analysis_service = session.scalars(stmt).first()
                        analysis_services_dict.update(
                            {
                                a.analysis_service_id: {
                                    "analysis_service_name": analysis_service.display_name,
                                    "analysis_service_description": analysis_service.description,
                                }
                            }
                        )

                    service_info = analysis_services_dict[a.analysis_service_id]
                    analysis_dict["analysis_service_name"] = service_info[
                        "analysis_service_name"
                    ]
                    analysis_dict["analysis_service_description"] = service_info[
                        "analysis_service_description"
                    ]

                    analysis_dict["groups"] = a.groups
                    if include_filename:
                        analysis_dict["filename"] = a._full_name
                    ret_array.append(analysis_dict)
            else:
                return self.error(
                    f'analysis_resource_type must be one of {", ".join(["obj"])}',
                    status=404,
                )
            return self.success(data=ret_array)

    @permissions(["Run Analyses"])
    def delete(self, analysis_resource_type, analysis_id):
        """
        ---
        description: Delete an Analysis.
        tags:
          - analysis
        parameters:
          - in: path
            name: analysis_id
            required: true
            schema:
              type: integer
        responses:
          200:
            content:
              application/json:
                schema: Success
        """

        with self.Session() as session:
            if analysis_resource_type.lower() == 'obj':
                stmt = ObjAnalysis.select(self.current_user).where(
                    ObjAnalysis.id == analysis_id
                )
                analysis = session.scalars(stmt).first()
                if analysis is None:
                    return self.error('Cannot access this Analysis.', status=403)
                session.delete(analysis)
                session.commit()
                return self.success()
            else:
                return self.error(
                    f'analysis_resource_type must be one of {", ".join(["obj"])}',
                    status=404,
                )


class AnalysisProductsHandler(BaseHandler):
    @auth_or_token
    async def get(
        self, analysis_resource_type, analysis_id, product_type, plot_number=0
    ):
        """
        ---
        description: Retrieve primary data associated with an Analysis.
        tags:
        - analysis
        parameters:
        - in: path
          name: analysis_resource_type
          required: true
          schema:
            type: string
          description: |
            What underlying data the analysis is on:
            must be "obj" (more to be added in the future)
        - in: path
          name: analysis_id
          required: true
          schema:
            type: integer
        - in: path
          name: product_type
          required: true
          schema:
            type: string
          description: |
            What type of data to retrieve:
            must be one of "corner", "results", or "plot"
        - in: path
          name: plot_number
          required: false
          schema:
            type: integer
          description: |
            if product_type == "plot", which
            plot number should be returned?
            Default to zero (first plot).
        requestBody:
          content:
            application/json:
              schema:
                type: object
                properties:
                  download:
                    type: bool
                    description: |
                        Download the results as a file
                  plot_kwargs:
                    type: object
                    additionalProperties:
                      type: object
                    description: |
                        Extra parameters to pass to the plotting functions
                        if new plots are to be generated (e.g. with corner plots)
        responses:
          200:
            description: Requested analysis file
            content:
                oneOf:
                    - image/png:
                        schema:
                            type: string
                            format: binary
                    - application/json:
                        schema:
                            type: object
          400:
            content:
              application/json:
                schema: Error
        """

        with self.Session() as session:
            if analysis_resource_type.lower() == 'obj':
                if analysis_id is not None:
                    stmt = ObjAnalysis.select(self.current_user).where(
                        ObjAnalysis.id == analysis_id
                    )
                    analysis = session.scalars(stmt).first()
                    if analysis is None:
                        return self.error('Cannot access this Analysis.', status=403)

                    if analysis.data in [None, {}]:
                        return self.error(
                            "No data found for this Analysis.", status=404
                        )

                    if product_type.lower() == "corner":
                        if not analysis.has_inference_data:
                            return self.error(
                                "No inference data found for this Analysis.", status=404
                            )

                        plot_kwargs = self.get_query_argument("plot_kwargs", {})
                        filename = f"analysis_{analysis.obj_id}_corner.png"
                        output_type = "png"
                        output_data = analysis.generate_corner_plot(**plot_kwargs)
                        if output_data is not None:
                            await self.send_file(
                                output_data, filename, output_type=output_type
                            )
                    elif product_type.lower() == "results":
                        if not analysis.has_results_data:
                            return self.error(
                                "No results data found for this Analysis.", status=404
                            )

                        result = analysis.serialize_results_data()
                        if result:
                            download = self.get_query_argument("download", False)
                            if download:
                                filename = f"analysis_{analysis.obj_id}.json"
                                buf = io.BytesIO()
                                buf.write(result.encode('utf-8'))
                                buf.seek(0)

                                await self.send_file(buf, filename, output_type='json')
                            else:
                                return self.success(data=result)
                        else:
                            return self.error(
                                "No results data found for this Analysis.", status=404
                            )
                    elif product_type.lower() == "plots":
                        if not analysis.has_plot_data:
                            return self.error(
                                "No plot data found for this Analysis.", status=404
                            )
                        try:
                            plot_number = int(plot_number)
                        except Exception as e:
                            return self.error(
                                f"plot_number must be an integer. {e}", status=400
                            )
                        if (
                            plot_number < 0
                            or plot_number >= analysis.number_of_analysis_plots
                        ):
                            return self.error(
                                "Invalid plot number. "
                                f"There is/are {analysis.number_of_analysis_plots} plot(s) available for this analysis",
                                status=404,
                            )

                        result = analysis.get_analysis_plot(plot_number=plot_number)
                        if result is not None:
                            output_data = result["plot_data"]
                            output_type = result["plot_type"].lower()
                            filename = f"analysis_{analysis.obj_id}_plot_{plot_number}.{output_type}"
                            await self.send_file(
                                output_data, filename, output_type=output_type
                            )
                    else:
                        return self.error(
                            f"Invalid product type: {product_type}", status=404
                        )
            else:
                return self.error(
                    f'analysis_resource_type must be one of {", ".join(["obj"])}',
                    status=404,
                )

            return self.error("No data found for this Analysis.", status=404)


class AnalysisUploadOnlyHandler(BaseHandler):
    @permissions(['Run Analyses'])
    def post(self, analysis_resource_type, resource_id, analysis_service_id):
        """
        ---
        description: Upload an upload_only analysis result
        tags:
          - analysis
        parameters:
          - in: path
            name: analysis_resource_type
            required: true
            schema:
              type: string
            description: |
               What underlying data the analysis is on:
               must be "obj" (more to be added in the future)
          - in: path
            name: resource_id
            required: true
            schema:
              type: string
            description: |
               The ID of the underlying data.
               This would be a string for an object ID.
          - in: path
            name: analysis_service_id
            required: true
            schema:
              type: string
            description: the analysis service id to be used
        requestBody:
          content:
            application/json:
              schema:
                type: object
                properties:
                  results:
                    type: object
                    description: Results data of this analysis
                  show_parameters:
                    type: boolean
                    description: Whether to render the parameters of this analysis
                  show_plots:
                    type: boolean
                    description: Whether to render the plots of this analysis
                  show_corner:
                    type: boolean
                    description: Whether to render the corner plots of this analysis
                  group_ids:
                    type: array
                    items:
                      type: integer
                    description: |
                      List of group IDs corresponding to which groups should be
                      able to view analysis results. Defaults to all of requesting user's
                      groups.
        responses:
          200:
            content:
              application/json:
                schema:
                  allOf:
                    - $ref: '#/components/schemas/Success'
                    - type: object
                      properties:
                        data:
                          type: object
                          properties:
                            analysis_id:
                              type: integer
                              description: New analysis ID
        """
        # allowable resources now are [obj]. Can be extended in the future.
        if analysis_resource_type.lower() not in ['obj']:
            return self.error("Invalid analysis resource type", status=403)

        try:
            data = self.get_json()
        except Exception as e:
            return self.error(f'Error parsing JSON: {e}')

        with self.Session() as session:

            stmt = AnalysisService.select(self.current_user).where(
                AnalysisService.id == analysis_service_id
            )
            analysis_service = session.scalars(stmt).first()
            if analysis_service is None:
                return self.error(
                    message=f'Could not access Analysis Service ID: {analysis_service_id}.',
                    status=403,
                )
            if not analysis_service.upload_only:
                return self.error(
                    message=f'Analysis Service ID: {analysis_service_id} is not of type upload_only.',
                    status=403,
                )

            group_ids = data.pop('group_ids', None)
            if not group_ids:
                group_ids = [g.id for g in self.current_user.accessible_groups]

            groups = session.scalars(
                Group.select(self.current_user).where(Group.id.in_(group_ids))
            ).all()
            if {g.id for g in groups} != set(group_ids):
                return self.error(
                    f'Cannot find one or more groups with IDs: {group_ids}.'
                )

            author = self.associated_user_object
            status_message = data.get("message", "")

            if analysis_resource_type.lower() == 'obj':
                obj_id = resource_id
                stmt = Obj.select(self.current_user).where(Obj.id == obj_id)
                obj = session.scalars(stmt).first()
                if obj is None:
                    return self.error(f'Obj {obj_id} not found', status=404)

                # make sure the user has not exceeded the maximum number of analyses
                # for this object. This will help save space on the disk
                # an enforce a reasonable limit on the number of analyses.
                stmt = ObjAnalysis.select(self.current_user).where(
                    ObjAnalysis.obj_id == obj_id
                )
                stmt = stmt.where(ObjAnalysis.author == author)
                stmt = stmt.where(ObjAnalysis.status == "completed")

                total_matches = session.execute(
                    select(func.count()).select_from(stmt)
                ).scalar()

                if (
                    total_matches
                    >= cfg["analysis_services.max_analysis_per_obj_per_user"]
                ):
                    return self.error(
                        (
                            'You have reached the maximum number of analyses for this object.'
                            ' Please delete some analyses before uploading more.'
                        ),
                        status=403,
                    )
                invalid_after = datetime.datetime.utcnow() + datetime.timedelta(
                    seconds=10
                )
                analysis = ObjAnalysis(
                    obj=obj,
                    author=author,
                    groups=groups,
                    analysis_service=analysis_service,
                    show_parameters=data.get('show_parameters', True),
                    show_plots=data.get('show_plots', True),
                    show_corner=data.get('show_corner', True),
                    analysis_parameters={},
                    status='completed',
                    status_message=status_message,
                    handled_by_url="/",
                    invalid_after=invalid_after,
                    last_activity=datetime.datetime.utcnow(),
                )
            else:
                return self.error(
                    f'analysis_resource_type must be one of {", ".join(["obj"])}',
                    status=404,
                )
            session.add(analysis)
            try:
                session.commit()
            except IntegrityError as e:
                return self.error(f'Analysis already exists: {str(e)}')
            except Exception as e:
                return self.error(f'Unexpected error creating analysis: {str(e)}')

            results = data.get("analysis", {})
            if len(results.keys()) > 0:
                analysis._data = results
                analysis.save_data()
                message = f"Saved upload_only analysis data at {analysis.filename}. Message: {analysis.status_message}"
            else:
                message = f"Note: empty analysis upload_only results. Message: {analysis.status_message}"
            log(message)
            session.commit()
            return self.success(data={"id": analysis.id, "message": message})


class DefaultAnalysisHandler(BaseHandler):
    # this handler is a handler to post and get default analyses
    # a DefaultAnalysis is a reference to an analysis service, and a set of parameters, and a set of source_filter, that are criteria
    # for a default analysis to be run on an object

    @auth_or_token
    def get(self, analysis_service_id, default_analysis_id):
        """
        ---
        single:
          description: Retrieve a default analysis
          parameters:
            - in: path
              name: analysis_service_id
              required: true
              description: Analysis service ID
            - in: path
              name: default_analysis_id
              required: true
              description: Default analysis ID
          responses:
            200:
              content:
                application/json:
                  schema: SingleDefaultAnalysis
            400:
              content:
                application/json:
                  schema: Error
        multiple:
          description: Retrieve all default analyses
          parameters:
            - in: path
              name: analysis_service_id
              required: false
              description: Analysis service ID, if not provided, return all default analyses for all analysis services
          responses:
            200:
              content:
                application/json:
                  schema: ArrayOfDefaultAnalysiss
            400:
              content:
                application/json:
                  schema: Error
        """

        with self.Session() as session:
            try:
                if default_analysis_id is not None and analysis_service_id is not None:
                    stmt = DefaultAnalysis.select(self.current_user).where(
                        DefaultAnalysis.analysis_service_id == analysis_service_id,
                        DefaultAnalysis.id == default_analysis_id,
                    )
                    default_analysis = session.scalars(stmt).first()
                    if default_analysis is None:
                        return self.error(
                            f"Could not load default analysis {default_analysis_id}",
                            status=400,
                        )
                    return self.success(data=default_analysis)
                elif analysis_service_id is not None:
                    stmt = DefaultAnalysis.select(self.current_user).where(
                        DefaultAnalysis.analysis_service_id == analysis_service_id
                    )
                    default_analysis = session.scalars(stmt).all()
                    return self.success(data=default_analysis)
                else:
                    stmt = DefaultAnalysis.select(self.current_user)
                    default_analysis = session.scalars(stmt).all()
                    return self.success(data=default_analysis)
            except Exception as e:
                return self.error(
                    f'Unexpected error loading default analysis: {str(e)}'
                )

    @auth_or_token
    def post(self, analysis_service_id, default_analysis_id=None):
        data = self.get_json()
        with self.Session() as session:
            try:
                analysis_service = session.scalars(
                    AnalysisService.select(self.current_user).where(
                        AnalysisService.id == analysis_service_id
                    )
                ).first()
                if analysis_service is None:
                    return self.error(
                        f'Analysis service {analysis_service_id} not found', status=404
                    )

                stmt = DefaultAnalysis.select(self.current_user).where(
                    DefaultAnalysis.analysis_service_id == analysis_service_id,
                    DefaultAnalysis.author_id == self.associated_user_object.id,
                )
                default_analysis = session.scalars(stmt).first()
                if default_analysis is not None:
                    return self.error(
                        'You already have a default analysis for this analysis service. Delete it first, or update it.',
                        status=400,
                    )

                default_analysis_parameters = data.get(
                    'default_analysis_parameters', {}
                )
                source_filter = data.get('source_filter', {})
                daily_limit = data.get('daily_limit', 10)
                if not isinstance(daily_limit, int):
                    try:
                        daily_limit = int(daily_limit)
                    except Exception:
                        return self.error(
                            f'Invalid daily_limit: {daily_limit}.', status=400
                        )

                if daily_limit > DEFAULT_ANALYSES_DAILY_LIMIT or daily_limit <= 0:
                    return self.error(
                        f'Invalid daily_limit: {daily_limit}. Must be between 1 and {DEFAULT_ANALYSES_DAILY_LIMIT}',
                        status=400,
                    )

                stats = {
                    'daily_limit': daily_limit,
                    'daily_count': 0,
                    'last_run': datetime.datetime.utcnow().strftime(
                        "%Y-%m-%dT%H:%M:%S.%f"
                    ),
                }

                if not isinstance(source_filter, dict):
                    try:
                        source_filter = json.loads(source_filter)
                    except Exception:
                        return self.error(
                            f'Invalid source_filter: {source_filter}.',
                            status=400,
                        )

                if not isinstance(default_analysis_parameters, dict):
                    try:
                        default_analysis_parameters = json.loads(
                            default_analysis_parameters
                        )
                    except Exception:
                        return self.error(
                            f'Invalid analysis_parameters: {default_analysis_parameters}.',
                            status=400,
                        )

                if isinstance(analysis_service.optional_analysis_parameters, str):
                    optional_analysis_parameters = json.loads(
                        analysis_service.optional_analysis_parameters
                    )
                else:
                    optional_analysis_parameters = (
                        analysis_service.optional_analysis_parameters
                    )

                if not set(default_analysis_parameters.keys()).issubset(
                    set(optional_analysis_parameters.keys())
                ):
                    return self.error(
                        f'Invalid default_analysis_parameters: {default_analysis_parameters}.',
                        status=400,
                    )

                group_ids = data.pop('group_ids', None)
                if not group_ids:
                    group_ids = [g.id for g in self.current_user.accessible_groups]

                groups = session.scalars(
                    Group.select(self.current_user).where(Group.id.in_(group_ids))
                ).all()
                if {g.id for g in groups} != set(group_ids):
                    return self.error(
                        f'Cannot find one or more groups with IDs: {group_ids}.'
                    )

                # # check that the keys of the source_filter are valid from the enum DEFAULT_ANALYSIS_SOURCE_FILTERS
                if not set(source_filter.keys()).issubset(
                    set(DEFAULT_ANALYSIS_FILTER_TYPES.keys())
                ):
                    return self.error(f'Invalid source_filter: {source_filter}.')

                for key, value in source_filter.items():
                    if isinstance(value, list):
                        for v in value:
                            if isinstance(v, dict):
                                if not set(v.keys()).issubset(
                                    set(DEFAULT_ANALYSIS_FILTER_TYPES[key])
                                ):
                                    return self.error(
                                        f'Invalid source_filter. Key {key} must be a list of dicts with keys {str(DEFAULT_ANALYSIS_FILTER_TYPES[key])}.'
                                    )
                            else:
                                return self.error(
                                    f'Invalid source_filter. Key {key} must be a list of dicts.'
                                )
                    else:
                        return self.error(
                            f'Invalid source_filter with key {key}. Value must be a list.'
                        )

                author = self.associated_user_object

                default_analysis = DefaultAnalysis(
                    analysis_service=analysis_service,
                    default_analysis_parameters=default_analysis_parameters,
                    source_filter=source_filter,
                    stats=stats,
                    show_parameters=data.get('show_parameters', True),
                    show_plots=data.get('show_plots', True),
                    show_corner=data.get('show_corner', True),
                    author=author,
                    groups=groups,
                )

                session.add(default_analysis)
                session.commit()
                return self.success(data={"id": default_analysis.id})
            except Exception as e:
                raise e
                return self.error(
                    f'Unexpected error posting default analysis: {str(e)}'
                )

    @auth_or_token
    def delete(self, analysis_service_id, default_analysis_id):
        """
        ---
        description: Delete a default analysis
        parameters:
          - in: path
            name: analysis_service_id
            required: true
            schema:
              type: integer
            description: Analysis service ID
          - in: path
            name: default_analysis_id
            required: true
            schema:
              type: integer
            description: Default analysis ID
        responses:
          200:
            content:
              application/json:
                schema: Success
          400:
            content:
              application/json:
                schema: Error
        """
        if default_analysis_id is None:
            return self.error("Missing required parameter: default_analysis_id")

        with self.Session() as session:
            try:
                default_analysis = session.scalars(
                    DefaultAnalysis.select(self.current_user).where(
                        DefaultAnalysis.analysis_service_id == analysis_service_id,
                        DefaultAnalysis.id == default_analysis_id,
                    )
                ).first()
                if default_analysis is None:
                    return self.error(
                        f"Could not find default analysis {default_analysis_id}",
                        status=400,
                    )
                session.delete(default_analysis)
                session.commit()
                return self.success()
            except Exception as e:
                return self.error(
                    f'Unexpected error deleting default analysis: {str(e)}'
                )<|MERGE_RESOLUTION|>--- conflicted
+++ resolved
@@ -270,7 +270,22 @@
     """
 
     input_data_types = analysis_service.input_data_types.copy()
-    inputs = {"analysis_parameters": analysis_parameters}
+
+    inputs = {"analysis_parameters": analysis_parameters.copy()}
+
+    # if any analysis_parameters is a file, we discard it and just keep its name (if possible)
+    keys_to_delete = []
+    for k, v in analysis_parameters.items():
+        if isinstance(v, str):
+            if 'data:' in v and ';name=' in v:
+                keys_to_delete.append(k)
+    for k in keys_to_delete:
+        try:
+            analysis_parameters[k] = (
+                analysis_parameters[k].split(';name=')[1].split(';')[0]
+            )
+        except Exception:
+            del analysis_parameters[k]
 
     if analysis_resource_type.lower() == 'obj':
         obj_id = resource_id
@@ -1032,40 +1047,6 @@
                 )
 
             author = self.associated_user_object
-<<<<<<< HEAD
-=======
-            inputs = {"analysis_parameters": analysis_parameters.copy()}
-
-            # if any analysis_parameters is a file, we discard it and just keep its name (if possible)
-            keys_to_delete = []
-            for k, v in analysis_parameters.items():
-                if isinstance(v, str):
-                    if 'data:' in v and ';name=' in v:
-                        keys_to_delete.append(k)
-            for k in keys_to_delete:
-                try:
-                    analysis_parameters[k] = (
-                        analysis_parameters[k].split(';name=')[1].split(';')[0]
-                    )
-                except Exception:
-                    del analysis_parameters[k]
-
-            if analysis_resource_type.lower() == 'obj':
-                obj_id = resource_id
-                stmt = Obj.select(self.current_user).where(Obj.id == obj_id)
-                obj = session.scalars(stmt).first()
-                if obj is None:
-                    return self.error(f'Obj {obj_id} not found', status=404)
-
-                # make sure the user has not exceeded the maximum number of analyses
-                # for this object. This will help save space on the disk
-                # an enforce a reasonable limit on the number of analyses.
-                stmt = ObjAnalysis.select(self.current_user).where(
-                    ObjAnalysis.obj_id == obj_id
-                )
-                stmt = stmt.where(ObjAnalysis.author == author)
-                stmt = stmt.where(ObjAnalysis.status == "completed")
->>>>>>> d2a24257
 
             try:
                 analysis_id = post_analysis(
