--- conflicted
+++ resolved
@@ -373,19 +373,6 @@
             min_ra, max_ra = np.min(coords[0].ra.deg), np.max(coords[0].ra.deg)
             min_dec, max_dec = np.min(coords[0].dec.deg), np.max(coords[0].dec.deg)
             for coord in coords:
-<<<<<<< HEAD
-                min_ra, max_ra = min(min_ra, np.min(coord.ra.deg)), max(
-                    max_ra, np.max(coord.ra.deg)
-                )
-                min_dec, max_dec = min(min_dec, np.min(coord.dec.deg)), max(
-                    max_dec, np.max(coord.dec.deg)
-                )
-            ras = [min_ra, max_ra, max_ra, min_ra, min_ra]
-            decs = [min_dec, min_dec, max_dec, max_dec, max_dec]
-
-            tab = list(zip(ras, decs))
-            geometry_summary = tab
-=======
                 min_ra = min(min_ra, np.min(coord.ra.deg))
                 max_ra = max(max_ra, np.max(coord.ra.deg))
                 min_dec = min(min_dec, np.min(coord.dec.deg))
@@ -397,7 +384,6 @@
                 (min_ra, max_dec),
                 (min_ra, min_dec),
             ]
->>>>>>> 81741a4b
 
             contour_summary = {
                 'properties': {
