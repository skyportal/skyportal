from marshmallow.exceptions import ValidationError
from baselayer.app.access import permissions, auth_or_token
from baselayer.log import make_log
from sqlalchemy.orm import joinedload
from sqlalchemy.orm import sessionmaker, scoped_session
from tornado.ioloop import IOLoop

from healpix_alchemy import Tile
from regions import Regions
from astropy import coordinates
from astropy import units as u
import numpy as np

from ..base import BaseHandler
from ...models import (
    DBSession,
    Instrument,
    Telescope,
    InstrumentField,
    InstrumentFieldTile,
)
from ...enum_types import ALLOWED_BANDPASSES

log = make_log('api/instrument')

Session = scoped_session(sessionmaker(bind=DBSession.session_factory.kw["bind"]))


class InstrumentHandler(BaseHandler):
    @permissions(['System admin'])
    def post(self):
        # See bottom of this file for redoc docstring -- moved it there so that
        # it could be made an f-string.

        data = self.get_json()
        telescope_id = data.get('telescope_id')
        telescope = Telescope.get_if_accessible_by(
            telescope_id, self.current_user, raise_if_none=True, mode="read"
        )

        field_data = data.pop("field_data", None)
        field_region = data.pop("field_region", None)

        schema = Instrument.__schema__()
        try:
            instrument = schema.load(data)
        except ValidationError as exc:
            return self.error(
                'Invalid/missing parameters: ' f'{exc.normalized_messages()}'
            )

        existing_instrument = (
            Instrument.query_records_accessible_by(
                self.current_user,
            )
            .filter(
                Instrument.name == data.get('name'),
                Instrument.telescope_id == telescope_id,
            )
            .first()
        )
        if existing_instrument is None:
            instrument.telescope = telescope
            DBSession().add(instrument)
            DBSession().commit()
        else:
            instrument = existing_instrument

        if field_data is not None:
            if field_region is None:
                return self.error('`field_region` is required with field_data')
            regions = Regions.parse(field_region, format='ds9')

            log(f"Started generating fields for instrument {instrument.id}")
            # run async
            IOLoop.current().run_in_executor(
                None,
                lambda: add_tiles(instrument.id, instrument.name, regions, field_data),
            )

        self.push_all(action="skyportal/REFRESH_INSTRUMENTS")
        return self.success(data={"id": instrument.id})

    @auth_or_token
    def get(self, instrument_id=None):
        """
        ---
        single:
          description: Retrieve an instrument
          tags:
            - instruments
          parameters:
            - in: path
              name: instrument_id
              required: true
              schema:
                type: integer
            - in: query
              name: includeGeoJSON
              nullable: true
              schema:
                type: boolean
              description: |
                Boolean indicating whether to include associated geojson. Defaults to
                false.
            - in: query
              name: includeGeoJSONSummary
              nullable: true
              schema:
                type: boolean
              description: |
                Boolean indicating whether to include associated geojson summary bounding box. Defaults to
                false.
          responses:
            200:
              content:
                application/json:
                  schema: SingleInstrument
            400:
              content:
                application/json:
                  schema: Error
        multiple:
          description: Retrieve all instruments
          tags:
            - instruments
          parameters:
            - in: query
              name: name
              schema:
                type: string
              description: Filter by name (exact match)
            - in: query
              name: includeGeoJSON
              nullable: true
              schema:
                type: boolean
              description: |
                Boolean indicating whether to include associated geojson. Defaults to
                false.
            - in: query
              name: includeGeoJSONSummary
              nullable: true
              schema:
                type: boolean
              description: |
                Boolean indicating whether to include associated geojson summary bounding box. Defaults to
                false.
          responses:
            200:
              content:
                application/json:
                  schema: ArrayOfInstruments
            400:
              content:
                application/json:
                  schema: Error
        """
        includeGeoJSON = self.get_query_argument("includeGeoJSON", False)
        includeGeoJSONSummary = self.get_query_argument("includeGeoJSONSummary", False)
        options = [joinedload(Instrument.fields)]
        if includeGeoJSON:
            options.append(
                joinedload(Instrument.fields).undefer(InstrumentField.contour)
            )
        if includeGeoJSONSummary:
            options.append(
                joinedload(Instrument.fields).undefer(InstrumentField.contour_summary)
            )

        if instrument_id is not None:
            instrument = Instrument.get_if_accessible_by(
                int(instrument_id),
                self.current_user,
                raise_if_none=True,
                mode="read",
                options=options,
            )

            return self.success(data=instrument)

        inst_name = self.get_query_argument("name", None)
        query = Instrument.query_records_accessible_by(
            self.current_user, mode="read", options=options
        )
        if inst_name is not None:
            query = query.filter(Instrument.name == inst_name)
        instruments = query.all()
        self.verify_and_commit()
        return self.success(data=instruments)

    @permissions(['System admin'])
    def put(self, instrument_id):
        """
        ---
        description: Update instrument
        tags:
          - instruments
        parameters:
          - in: path
            name: instrument_id
            required: true
            schema:
              type: integer
        requestBody:
          content:
            application/json:
              schema: InstrumentNoID
        responses:
          200:
            content:
              application/json:
                schema: Success
          400:
            content:
              application/json:
                schema: Error
        """
        data = self.get_json()
        data['id'] = int(instrument_id)

        # permission check
        _ = Instrument.get_if_accessible_by(
            int(instrument_id), self.current_user, raise_if_none=True, mode='update'
        )

        schema = Instrument.__schema__()
        try:
            schema.load(data, partial=True)
        except ValidationError as exc:
            return self.error(
                'Invalid/missing parameters: ' f'{exc.normalized_messages()}'
            )
        self.verify_and_commit()

        self.push_all(action="skyportal/REFRESH_INSTRUMENTS")
        return self.success()

    @permissions(['System admin'])
    def delete(self, instrument_id):
        """
        ---
        description: Delete an instrument
        tags:
          - instruments
        parameters:
          - in: path
            name: instrument_id
            required: true
            schema:
              type: integer
        responses:
          200:
            content:
              application/json:
                schema: Success
          400:
            content:
              application/json:
                schema: Error
        """
        instrument = Instrument.get_if_accessible_by(
            int(instrument_id), self.current_user, raise_if_none=True, mode='update'
        )
        DBSession().delete(instrument)
        self.verify_and_commit()

        self.push_all(action="skyportal/REFRESH_INSTRUMENTS")
        return self.success()


InstrumentHandler.post.__doc__ = f"""
        ---
        description: Add a new instrument
        tags:
          - instruments
        requestBody:
          content:
            application/json:
              schema:
                allOf:
                - $ref: "#/components/schemas/InstrumentNoID"
                - type: object
                  properties:
                    filters:
                      type: array
                      items:
                        type: string
                        enum: {list(ALLOWED_BANDPASSES)}
                      description: >-
                        List of filters on the instrument. If the instrument
                        has no filters (e.g., because it is a spectrograph),
                        leave blank or pass the empty list.
                      default: []
        responses:
          200:
            content:
              application/json:
                schema:
                  allOf:
                    - $ref: '#/components/schemas/Success'
                    - type: object
                      properties:
                        data:
                          type: object
                          properties:
                            id:
                              type: integer
                              description: New instrument ID
          400:
            content:
              application/json:
                schema: Error
        """


def add_tiles(instrument_id, instrument_name, regions, field_data):
    session = Session()
    try:
        # Loop over the telescope tiles and create fields for each
        skyoffset_frames = coordinates.SkyCoord(
            field_data['RA'], field_data['Dec'], unit=u.deg
        ).skyoffset_frame()

        ra = np.array([reg.vertices.ra for reg in regions])
        dec = np.array([reg.vertices.dec for reg in regions])
        coords = np.stack([ra, dec])

        # Copy the tile coordinates such that there is one per field
        # in the grid
        coords_icrs = coordinates.SkyCoord(
            *np.tile(coords[:, np.newaxis, ...], (len(field_data['RA']), 1, 1)),
            unit=u.deg,
            frame=skyoffset_frames[:, np.newaxis, np.newaxis],
        ).transform_to(coordinates.ICRS)

        for ii, (field_id, ra, dec, coords) in enumerate(
            zip(field_data['ID'], field_data['RA'], field_data['Dec'], coords_icrs)
        ):

            # compute full contour
            geometry = []
            for coord in coords:
                tab = list(
                    zip(
                        (*coord.ra.deg, coord.ra.deg[0]),
                        (*coord.dec.deg, coord.dec.deg[0]),
                    )
                )
                geometry.append(tab)

            contour = {
                'properties': {
                    'instrument': instrument_name,
                    'field_id': int(field_id),
                    'ra': ra,
                    'dec': dec,
                },
                'type': 'FeatureCollection',
                'features': [
                    {
                        'type': 'Feature',
                        'geometry': {
                            'type': 'MultiLineString',
                            'coordinates': geometry,
                        },
                    },
                ],
            }

            # compute summary (bounding-box) contour
            geometry = []
            min_ra, max_ra = np.min(coords[0].ra.deg), np.max(coords[0].ra.deg)
            min_dec, max_dec = np.min(coords[0].dec.deg), np.max(coords[0].dec.deg)
            for coord in coords:
                min_ra, max_ra = min(min_ra, np.min(coord.ra.deg)), max(
                    max_ra, np.max(coord.ra.deg)
                )
                min_dec, max_dec = min(min_dec, np.min(coord.dec.deg)), max(
                    max_dec, np.max(coord.dec.deg)
                )
            ras = [min_ra, max_ra, max_ra, min_ra, min_ra]
            decs = [min_dec, min_dec, max_dec, max_dec, max_dec]

            tab = list(zip(ras, decs))
            geometry_summary = tab

            contour_summary = {
                'properties': {
                    'instrument': instrument_name,
                    'field_id': int(field_id),
                    'ra': ra,
                    'dec': dec,
                },
                'type': 'FeatureCollection',
                'features': [
                    {
                        'type': 'Feature',
                        'geometry': {
                            'type': 'MultiLineString',
                            'coordinates': geometry_summary,
                        },
                    },
                ],
            }

            field = InstrumentField(
                instrument_id=instrument_id,
                field_id=int(field_id),
                contour=contour,
<<<<<<< HEAD
                contour_summary=contour_summary,
=======
                ra=ra,
                dec=dec,
>>>>>>> be31381b
            )
            session.add(field)
            session.commit()
            tiles = []
            for coord in coords:
                for hpx in Tile.tiles_from_polygon_skycoord(coord):
                    tiles.append(
                        InstrumentFieldTile(
                            instrument_id=instrument_id,
                            instrument_field_id=field.id,
                            healpix=hpx,
                        )
                    )
            session.add_all(tiles)
            session.commit()
        return log(f"Successfully generated fields for instrument {instrument_id}")
    except Exception as e:
        return log(f"Unable to generate fields for instrument {instrument_id}: {e}")
    finally:
        Session.remove()<|MERGE_RESOLUTION|>--- conflicted
+++ resolved
@@ -408,12 +408,9 @@
                 instrument_id=instrument_id,
                 field_id=int(field_id),
                 contour=contour,
-<<<<<<< HEAD
                 contour_summary=contour_summary,
-=======
                 ra=ra,
                 dec=dec,
->>>>>>> be31381b
             )
             session.add(field)
             session.commit()
