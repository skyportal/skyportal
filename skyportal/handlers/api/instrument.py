from marshmallow.exceptions import ValidationError
from baselayer.app.access import permissions, auth_or_token
from baselayer.log import make_log
from sqlalchemy.orm import joinedload
from sqlalchemy.orm import sessionmaker, scoped_session
from tornado.ioloop import IOLoop

from healpix_alchemy import Tile
from regions import Regions
from astropy import coordinates
from astropy import units as u
import numpy as np
import pandas as pd
from io import StringIO

from ..base import BaseHandler
from ...models import (
    DBSession,
    Instrument,
    Telescope,
    InstrumentField,
    InstrumentFieldTile,
)
from ...enum_types import ALLOWED_BANDPASSES

log = make_log('api/instrument')

Session = scoped_session(sessionmaker(bind=DBSession.session_factory.kw["bind"]))


class InstrumentHandler(BaseHandler):
    @permissions(['System admin'])
    def post(self):
        # See bottom of this file for redoc docstring -- moved it there so that
        # it could be made an f-string.

        data = self.get_json()
        telescope_id = data.get('telescope_id')
        telescope = Telescope.get_if_accessible_by(
            telescope_id, self.current_user, raise_if_none=True, mode="read"
        )

        field_data = data.pop("field_data", None)
        field_region = data.pop("field_region", None)

        if field_region is not None:
            regions = Regions.parse(field_region, format='ds9')
            data['region'] = regions.serialize(format='ds9')

        schema = Instrument.__schema__()
        try:
            instrument = schema.load(data)
        except ValidationError as exc:
            return self.error(
                'Invalid/missing parameters: ' f'{exc.normalized_messages()}'
            )

        existing_instrument = (
            Instrument.query_records_accessible_by(
                self.current_user,
            )
            .filter(
                Instrument.name == data.get('name'),
                Instrument.telescope_id == telescope_id,
            )
            .first()
        )
        if existing_instrument is None:
            instrument.telescope = telescope
            DBSession().add(instrument)
            DBSession().commit()
        else:
            instrument = existing_instrument

        if field_data is not None:
            if field_region is None:
<<<<<<< HEAD
                return self.error('`field_region` is required with field_data')
=======
                return self.error('field_region is required with field_data')
>>>>>>> 4b7f95a7

            if type(field_data) is str:
                field_data = pd.read_table(StringIO(field_data), sep=",").to_dict(
                    orient='list'
                )

            if not {'ID', 'RA', 'Dec'}.issubset(field_data):
                return self.error("ID, RA, and Dec required in field_data.")

            log(f"Started generating fields for instrument {instrument.id}")
            # run async
            IOLoop.current().run_in_executor(
                None,
                lambda: add_tiles(instrument.id, instrument.name, regions, field_data),
            )

        self.push_all(action="skyportal/REFRESH_INSTRUMENTS")
        return self.success(data={"id": instrument.id})

    @auth_or_token
    def get(self, instrument_id=None):
        """
        ---
        single:
          description: Retrieve an instrument
          tags:
            - instruments
          parameters:
            - in: path
              name: instrument_id
              required: true
              schema:
                type: integer
            - in: query
              name: includeGeoJSON
              nullable: true
              schema:
                type: boolean
              description: |
                Boolean indicating whether to include associated geojson. Defaults to
                false.
            - in: query
              name: includeGeoJSONSummary
              nullable: true
              schema:
                type: boolean
              description: |
                Boolean indicating whether to include associated geojson summary bounding box. Defaults to
                false.
          responses:
            200:
              content:
                application/json:
                  schema: SingleInstrument
            400:
              content:
                application/json:
                  schema: Error
        multiple:
          description: Retrieve all instruments
          tags:
            - instruments
          parameters:
            - in: query
              name: name
              schema:
                type: string
              description: Filter by name (exact match)
            - in: query
              name: includeGeoJSON
              nullable: true
              schema:
                type: boolean
              description: |
                Boolean indicating whether to include associated geojson. Defaults to
                false.
            - in: query
              name: includeGeoJSONSummary
              nullable: true
              schema:
                type: boolean
              description: |
                Boolean indicating whether to include associated geojson summary bounding box. Defaults to
                false.
          responses:
            200:
              content:
                application/json:
                  schema: ArrayOfInstruments
            400:
              content:
                application/json:
                  schema: Error
        """
        includeGeoJSON = self.get_query_argument("includeGeoJSON", False)
        includeGeoJSONSummary = self.get_query_argument("includeGeoJSONSummary", False)
        options = [joinedload(Instrument.fields)]
        if includeGeoJSON:
            options.append(
                joinedload(Instrument.fields).undefer(InstrumentField.contour)
            )
        if includeGeoJSONSummary:
            options.append(
                joinedload(Instrument.fields).undefer(InstrumentField.contour_summary)
            )

        if instrument_id is not None:
            instrument = Instrument.get_if_accessible_by(
                int(instrument_id),
                self.current_user,
                raise_if_none=True,
                mode="read",
                options=options,
            )

            return self.success(data=instrument)

        inst_name = self.get_query_argument("name", None)
        query = Instrument.query_records_accessible_by(
            self.current_user, mode="read", options=options
        )
        if inst_name is not None:
            query = query.filter(Instrument.name == inst_name)
        instruments = query.all()
        self.verify_and_commit()
        return self.success(data=instruments)

    @permissions(['System admin'])
    def put(self, instrument_id):
        """
        ---
        description: Update instrument
        tags:
          - instruments
        parameters:
          - in: path
            name: instrument_id
            required: true
            schema:
              type: integer
        requestBody:
          content:
            application/json:
              schema: InstrumentNoID
        responses:
          200:
            content:
              application/json:
                schema: Success
          400:
            content:
              application/json:
                schema: Error
        """
        data = self.get_json()
        data['id'] = int(instrument_id)

        # permission check
        instrument = Instrument.get_if_accessible_by(
<<<<<<< HEAD
            int(instrument_id), self.current_user, raise_if_none=True, mode='update'
=======
            int(instrument_id), self.current_user, mode='update'
>>>>>>> 4b7f95a7
        )
        if instrument is None:
            return self.error(f'Missing instrument with ID {instrument_id}')

        field_data = data.pop("field_data", None)
        field_region = data.pop("field_region", None)

        if field_region is not None:
            regions = Regions.parse(field_region, format='ds9')
            data['region'] = regions.serialize(format='ds9')

        field_data = data.pop("field_data", None)
        field_region = data.pop("field_region", None)

        schema = Instrument.__schema__()
        try:
            schema.load(data, partial=True)
        except ValidationError as exc:
            return self.error(
                'Invalid/missing parameters: ' f'{exc.normalized_messages()}'
            )
        self.verify_and_commit()

        if field_data is not None:
            if field_region is None:
<<<<<<< HEAD
                return self.error('`field_region` is required with field_data')
            regions = Regions.parse(field_region, format='ds9')
=======
                return self.error('field_region is required with field_data')
>>>>>>> 4b7f95a7

            if type(field_data) is str:
                field_data = pd.read_table(StringIO(field_data), sep=",").to_dict(
                    orient='list'
                )

            if not {'ID', 'RA', 'Dec'}.issubset(field_data):
                return self.error("ID, RA, and Dec required in field_data.")

            log(f"Started generating fields for instrument {instrument.id}")
            # run async
            IOLoop.current().run_in_executor(
                None,
                lambda: add_tiles(instrument.id, instrument.name, regions, field_data),
            )

        self.push_all(action="skyportal/REFRESH_INSTRUMENTS")
        return self.success()

    @permissions(['System admin'])
    def delete(self, instrument_id):
        """
        ---
        description: Delete an instrument
        tags:
          - instruments
        parameters:
          - in: path
            name: instrument_id
            required: true
            schema:
              type: integer
        responses:
          200:
            content:
              application/json:
                schema: Success
          400:
            content:
              application/json:
                schema: Error
        """
        instrument = Instrument.get_if_accessible_by(
            int(instrument_id), self.current_user, raise_if_none=True, mode='update'
        )
        DBSession().delete(instrument)
        self.verify_and_commit()

        self.push_all(action="skyportal/REFRESH_INSTRUMENTS")
        return self.success()


InstrumentHandler.post.__doc__ = f"""
        ---
        description: Add a new instrument
        tags:
          - instruments
        requestBody:
          content:
            application/json:
              schema:
                allOf:
                - $ref: "#/components/schemas/InstrumentNoID"
                - type: object
                  properties:
                    filters:
                      type: array
                      items:
                        type: string
                        enum: {list(ALLOWED_BANDPASSES)}
                      description: >-
                        List of filters on the instrument. If the instrument
                        has no filters (e.g., because it is a spectrograph),
                        leave blank or pass the empty list.
                      default: []
        responses:
          200:
            content:
              application/json:
                schema:
                  allOf:
                    - $ref: '#/components/schemas/Success'
                    - type: object
                      properties:
                        data:
                          type: object
                          properties:
                            id:
                              type: integer
                              description: New instrument ID
          400:
            content:
              application/json:
                schema: Error
        """


def add_tiles(instrument_id, instrument_name, regions, field_data, session=Session()):
    field_ids = []
    try:
        # Loop over the telescope tiles and create fields for each
        skyoffset_frames = coordinates.SkyCoord(
            field_data['RA'], field_data['Dec'], unit=u.deg
        ).skyoffset_frame()

        ra = np.array([reg.vertices.ra for reg in regions])
        dec = np.array([reg.vertices.dec for reg in regions])
        coords = np.stack([ra, dec])

        # Copy the tile coordinates such that there is one per field
        # in the grid
        coords_icrs = coordinates.SkyCoord(
            *np.tile(coords[:, np.newaxis, ...], (len(field_data['RA']), 1, 1)),
            unit=u.deg,
            frame=skyoffset_frames[:, np.newaxis, np.newaxis],
        ).transform_to(coordinates.ICRS)

        if 'ID' in field_data:
            ids = field_data['ID']
        else:
            ids = [-1] * len(field_data['RA'])

        for ii, (field_id, ra, dec, coords) in enumerate(
            zip(ids, field_data['RA'], field_data['Dec'], coords_icrs)
        ):

            if field_id == -1:
                field = InstrumentField.query.filter(
                    InstrumentField.instrument_id == instrument_id,
                    InstrumentField.ra == ra,
                    InstrumentField.dec == dec,
                ).first()
                if field is not None:
                    field_ids.append(field.field_id)
                    continue

            # compute full contour
            geometry = []
            for coord in coords:
                tab = list(
                    zip(
                        (*coord.ra.deg, coord.ra.deg[0]),
                        (*coord.dec.deg, coord.dec.deg[0]),
                    )
                )
                geometry.append(tab)

            contour = {
                'properties': {
                    'instrument': instrument_name,
                    'field_id': int(field_id),
                    'ra': ra,
                    'dec': dec,
                },
                'type': 'FeatureCollection',
                'features': [
                    {
                        'type': 'Feature',
                        'geometry': {
                            'type': 'MultiLineString',
                            'coordinates': geometry,
                        },
                    },
                ],
            }
            if field_id == -1:
                del contour['properties']['field_id']

            # compute summary (bounding-box) contour
            geometry = []
            min_ra, max_ra = np.min(coords[0].ra.deg), np.max(coords[0].ra.deg)
            min_dec, max_dec = np.min(coords[0].dec.deg), np.max(coords[0].dec.deg)
            for coord in coords:
                min_ra = min(min_ra, np.min(coord.ra.deg))
                max_ra = max(max_ra, np.max(coord.ra.deg))
                min_dec = min(min_dec, np.min(coord.dec.deg))
                max_dec = max(max_dec, np.max(coord.dec.deg))
            geometry_summary = [
                (min_ra, min_dec),
                (max_ra, min_dec),
                (max_ra, max_dec),
                (min_ra, max_dec),
                (min_ra, min_dec),
            ]

            contour_summary = {
                'properties': {
                    'instrument': instrument_name,
                    'field_id': int(field_id),
                    'ra': ra,
                    'dec': dec,
                },
                'type': 'FeatureCollection',
                'features': [
                    {
                        'type': 'Feature',
                        'geometry': {
                            'type': 'MultiLineString',
                            'coordinates': geometry_summary,
                        },
                    },
                ],
            }
            if field_id == -1:
                del contour_summary['properties']['field_id']

            if field_id == -1:
                field = InstrumentField(
                    instrument_id=instrument_id,
                    contour=contour,
                    contour_summary=contour_summary,
                    ra=ra,
                    dec=dec,
                )
            else:
                field = InstrumentField(
                    instrument_id=instrument_id,
                    field_id=int(field_id),
                    contour=contour,
                    contour_summary=contour_summary,
                    ra=ra,
                    dec=dec,
                )
            session.add(field)
            session.commit()
            field_ids.append(field.field_id)
            tiles = []
            for coord in coords:
                for hpx in Tile.tiles_from_polygon_skycoord(coord):
                    tiles.append(
                        InstrumentFieldTile(
                            instrument_id=instrument_id,
                            instrument_field_id=field.id,
                            healpix=hpx,
                        )
                    )
            session.add_all(tiles)
            session.commit()
        log(f"Successfully generated fields for instrument {instrument_id}")
    except Exception as e:
        log(f"Unable to generate fields for instrument {instrument_id}: {e}")
    finally:
        Session.remove()
        return field_ids<|MERGE_RESOLUTION|>--- conflicted
+++ resolved
@@ -74,11 +74,7 @@
 
         if field_data is not None:
             if field_region is None:
-<<<<<<< HEAD
-                return self.error('`field_region` is required with field_data')
-=======
                 return self.error('field_region is required with field_data')
->>>>>>> 4b7f95a7
 
             if type(field_data) is str:
                 field_data = pd.read_table(StringIO(field_data), sep=",").to_dict(
@@ -238,11 +234,7 @@
 
         # permission check
         instrument = Instrument.get_if_accessible_by(
-<<<<<<< HEAD
-            int(instrument_id), self.current_user, raise_if_none=True, mode='update'
-=======
             int(instrument_id), self.current_user, mode='update'
->>>>>>> 4b7f95a7
         )
         if instrument is None:
             return self.error(f'Missing instrument with ID {instrument_id}')
@@ -268,12 +260,7 @@
 
         if field_data is not None:
             if field_region is None:
-<<<<<<< HEAD
-                return self.error('`field_region` is required with field_data')
-            regions = Regions.parse(field_region, format='ds9')
-=======
                 return self.error('field_region is required with field_data')
->>>>>>> 4b7f95a7
 
             if type(field_data) is str:
                 field_data = pd.read_table(StringIO(field_data), sep=",").to_dict(
