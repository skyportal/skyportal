from marshmallow.exceptions import ValidationError
from baselayer.app.access import permissions, auth_or_token
from baselayer.log import make_log
from sqlalchemy.orm import joinedload, undefer
from sqlalchemy.orm import sessionmaker, scoped_session
import sqlalchemy as sa
from tornado.ioloop import IOLoop

from healpix_alchemy import Tile
<<<<<<< HEAD
from regions import Regions, CircleSkyRegion, RectangleSkyRegion, PolygonSkyRegion
=======
from regions import Regions, CircleSkyRegion, RectangleSkyRegion
>>>>>>> 23d53523
from astropy import coordinates
from astropy.coordinates import SkyCoord
from astropy import units as u
import numpy as np
import pandas as pd
from io import StringIO

from ..base import BaseHandler
from ...models import (
    DBSession,
    GcnEvent,
    Instrument,
    InstrumentField,
    InstrumentFieldTile,
    Localization,
    LocalizationTile,
    Telescope,
)
from ...enum_types import ALLOWED_BANDPASSES

log = make_log('api/instrument')

Session = scoped_session(sessionmaker(bind=DBSession.session_factory.kw["bind"]))


class InstrumentHandler(BaseHandler):
    @permissions(['System admin'])
    def post(self):
        # See bottom of this file for redoc docstring -- moved it there so that
        # it could be made an f-string.

        data = self.get_json()
        telescope_id = data.get('telescope_id')
        telescope = Telescope.get_if_accessible_by(
            telescope_id, self.current_user, raise_if_none=True, mode="read"
        )

        field_data = data.pop("field_data", None)
        field_region = data.pop("field_region", None)

        field_fov_type = data.pop("field_fov_type", None)
        field_fov_attributes = data.pop("field_fov_attributes", None)

        if (field_region is not None) and (field_fov_type is not None):
            return self.error('must supply only one of field_region or field_fov_type')

        if field_region is not None:
            regions = Regions.parse(field_region, format='ds9')
            data['region'] = regions.serialize(format='ds9')

        if field_fov_type is not None:
            if field_fov_attributes is None:
                return self.error(
                    'field_fov_attributes required if field_fov_type supplied'
                )
            if not field_fov_type.lower() in ["circle", "rectangle"]:
                return self.error('field_fov_type must be circle or rectangle')
            if isinstance(field_fov_attributes, list):
                field_fov_attributes = [float(x) for x in field_fov_attributes]
            else:
                field_fov_attributes = [float(field_fov_attributes)]

            center = SkyCoord(0.0, 0.0, unit='deg', frame='icrs')
            if field_fov_type.lower() == "circle":
                if not len(field_fov_attributes) == 1:
                    return self.error(
                        'If field_fov_type is circle, then should supply only radius for field_fov_attributes'
                    )
                radius = field_fov_attributes[0]
                regions = CircleSkyRegion(center=center, radius=radius * u.deg)
            elif field_fov_type.lower() == "rectangle":
                if not len(field_fov_attributes) == 2:
                    return self.error(
                        'If field_fov_type is rectangle, then should supply width and height for field_fov_attributes'
                    )
                width, height = field_fov_attributes
                regions = RectangleSkyRegion(
                    center=center, width=width * u.deg, height=height * u.deg
                )
            data['region'] = regions.serialize(format='ds9')

        schema = Instrument.__schema__()
        try:
            instrument = schema.load(data)
        except ValidationError as exc:
            return self.error(
                'Invalid/missing parameters: ' f'{exc.normalized_messages()}'
            )

        existing_instrument = (
            Instrument.query_records_accessible_by(
                self.current_user,
            )
            .filter(
                Instrument.name == data.get('name'),
                Instrument.telescope_id == telescope_id,
            )
            .first()
        )
        if existing_instrument is None:
            instrument.telescope = telescope
            DBSession().add(instrument)
            DBSession().commit()
        else:
            instrument = existing_instrument

        if field_data is not None:
            if field_region is None:
                return self.error('field_region is required with field_data')

            if type(field_data) is str:
                field_data = pd.read_table(StringIO(field_data), sep=",").to_dict(
                    orient='list'
                )

            if not {'ID', 'RA', 'Dec'}.issubset(field_data):
                return self.error("ID, RA, and Dec required in field_data.")

            log(f"Started generating fields for instrument {instrument.id}")
            # run async
            IOLoop.current().run_in_executor(
                None,
                lambda: add_tiles(instrument.id, instrument.name, regions, field_data),
            )

        self.push_all(action="skyportal/REFRESH_INSTRUMENTS")
        return self.success(data={"id": instrument.id})

    @auth_or_token
    def get(self, instrument_id=None):
        """
        ---
        single:
          description: Retrieve an instrument
          tags:
            - instruments
          parameters:
            - in: path
              name: instrument_id
              required: true
              schema:
                type: integer
            - in: query
              name: includeGeoJSON
              nullable: true
              schema:
                type: boolean
              description: |
                Boolean indicating whether to include associated GeoJSON. Defaults to
                false.
            - in: query
              name: includeGeoJSONSummary
              nullable: true
              schema:
                type: boolean
              description: |
                Boolean indicating whether to include associated GeoJSON summary bounding box. Defaults to
                false.
            - in: query
              name: includeRegion
              nullable: true
              schema:
                type: boolean
              description: |
                Boolean indicating whether to include associated DS9 region. Defaults to
                false.
            - in: query
              name: localizationDateobs
              schema:
                type: string
              description: |
                Include fields within a given localization.
                Event time in ISO 8601 format (`YYYY-MM-DDTHH:MM:SS.sss`).
                Each localization is associated with a specific GCNEvent by
                the date the event happened, and this date is used as a unique
                identifier. It can be therefore found as Localization.dateobs,
                queried from the /api/localization endpoint or dateobs in the
                GcnEvent page table.
            - in: query
              name: localizationName
              schema:
                type: string
              description: |
                Name of localization / skymap to use.
                Can be found in Localization.localization_name queried from
                /api/localization endpoint or skymap name in GcnEvent page
                table.
            - in: query
              name: localizationCumprob
              schema:
                type: number
              description: |
                Cumulative probability up to which to include fields.
                Defaults to 0.95.
          responses:
            200:
              content:
                application/json:
                  schema: SingleInstrument
            400:
              content:
                application/json:
                  schema: Error
        multiple:
          description: Retrieve all instruments
          tags:
            - instruments
          parameters:
            - in: query
              name: name
              schema:
                type: string
              description: Filter by name (exact match)
            - in: query
              name: includeGeoJSON
              nullable: true
              schema:
                type: boolean
              description: |
                Boolean indicating whether to include associated GeoJSON. Defaults to
                false.
            - in: query
              name: includeGeoJSONSummary
              nullable: true
              schema:
                type: boolean
              description: |
                Boolean indicating whether to include associated GeoJSON summary bounding box. Defaults to
                false.
            - in: query
              name: includeRegion
              nullable: true
              schema:
                type: boolean
              description: |
                Boolean indicating whether to include associated DS9 region. Defaults to
                false.
            - in: query
              name: localizationDateobs
              schema:
                type: string
              description: |
                Include fields within a given localization.
                Event time in ISO 8601 format (`YYYY-MM-DDTHH:MM:SS.sss`).
                Each localization is associated with a specific GCNEvent by
                the date the event happened, and this date is used as a unique
                identifier. It can be therefore found as Localization.dateobs,
                queried from the /api/localization endpoint or dateobs in the
                GcnEvent page table.
            - in: query
              name: localizationName
              schema:
                type: string
              description: |
                Name of localization / skymap to use.
                Can be found in Localization.localization_name queried from
                /api/localization endpoint or skymap name in GcnEvent page
                table.
            - in: query
              name: localizationCumprob
              schema:
                type: number
              description: |
                Cumulative probability up to which to include fields.
                Defaults to 0.95.
          responses:
            200:
              content:
                application/json:
                  schema: ArrayOfInstruments
            400:
              content:
                application/json:
                  schema: Error
        """

        localization_dateobs = self.get_query_argument('localizationDateobs', None)
        localization_name = self.get_query_argument('localizationName', None)
        localization_cumprob = self.get_query_argument("localizationCumprob", 0.95)

        includeGeoJSON = self.get_query_argument("includeGeoJSON", False)
        includeGeoJSONSummary = self.get_query_argument("includeGeoJSONSummary", False)
        includeRegion = self.get_query_argument("includeRegion", False)
        if includeGeoJSON:
            options = [joinedload(Instrument.fields).undefer(InstrumentField.contour)]
        elif includeGeoJSONSummary:
            options = [
                joinedload(Instrument.fields).undefer(InstrumentField.contour_summary)
            ]
        else:
            options = []
        if includeRegion:
            options.append(undefer(Instrument.region))

        if instrument_id is not None:
            instrument = Instrument.get_if_accessible_by(
                int(instrument_id),
                self.current_user,
                raise_if_none=True,
                mode="read",
                options=options,
            )
            data = instrument.to_dict()

            # optional: slice by GcnEvent localization
            if localization_dateobs is not None:
                if localization_name is not None:
                    localization = (
                        Localization.query_records_accessible_by(self.current_user)
                        .filter(
                            Localization.dateobs == localization_dateobs,
                            Localization.localization_name == localization_name,
                        )
                        .first()
                    )
                    if localization is None:
                        return self.error("Localization not found", status=404)
                else:
                    event = (
                        GcnEvent.query_records_accessible_by(
                            self.current_user,
                            options=[
                                joinedload(GcnEvent.localizations),
                            ],
                        )
                        .filter(GcnEvent.dateobs == localization_dateobs)
                        .first()
                    )
                    if event is None:
                        return self.error("GCN event not found", status=404)
                    localization = event.localizations[-1]

                cum_prob = (
                    sa.func.sum(
                        LocalizationTile.probdensity * LocalizationTile.healpix.area
                    )
                    .over(order_by=LocalizationTile.probdensity.desc())
                    .label('cum_prob')
                )
                localizationtile_subquery = (
                    sa.select(LocalizationTile.probdensity, cum_prob).filter(
                        LocalizationTile.localization_id == localization.id
                    )
                ).subquery()

                min_probdensity = (
                    sa.select(
                        sa.func.min(localizationtile_subquery.columns.probdensity)
                    ).filter(
                        localizationtile_subquery.columns.cum_prob
                        <= localization_cumprob
                    )
                ).scalar_subquery()

                if includeGeoJSON or includeGeoJSONSummary:
                    if includeGeoJSON:
                        undefer_column = 'contour'
                    elif includeGeoJSONSummary:
                        undefer_column = 'contour_summary'
                    tiles = (
                        DBSession()
                        .execute(
                            sa.select(InstrumentField)
                            .filter(
                                LocalizationTile.localization_id == localization.id,
                                LocalizationTile.probdensity >= min_probdensity,
                                InstrumentFieldTile.instrument_id == instrument.id,
                                InstrumentFieldTile.instrument_field_id
                                == InstrumentField.id,
                                InstrumentFieldTile.healpix.overlaps(
                                    LocalizationTile.healpix
                                ),
                            )
                            .options(undefer(undefer_column))
                        )
                        .unique()
                        .all()
                    )
                else:
                    tiles = (
                        (
                            DBSession().execute(
                                sa.select(InstrumentField).filter(
                                    LocalizationTile.localization_id == localization.id,
                                    LocalizationTile.probdensity >= min_probdensity,
                                    InstrumentFieldTile.instrument_id == instrument.id,
                                    InstrumentFieldTile.instrument_field_id
                                    == InstrumentField.id,
                                    InstrumentFieldTile.healpix.overlaps(
                                        LocalizationTile.healpix
                                    ),
                                )
                            )
                        )
                        .unique()
                        .all()
                    )
                data['fields'] = [tile.to_dict() for tile, in tiles]

            return self.success(data=data)

        inst_name = self.get_query_argument("name", None)
        if includeRegion:
            options = [undefer(Instrument.region)]
        else:
            options = []
        query = Instrument.query_records_accessible_by(
            self.current_user, mode="read", options=options
        )
        if inst_name is not None:
            query = query.filter(Instrument.name == inst_name)
        instruments = query.all()
        data = [instrument.to_dict() for instrument in instruments]

        # optional: slice by GcnEvent localization
        if localization_dateobs is not None:
            if localization_name is not None:
                localization = (
                    Localization.query_records_accessible_by(self.current_user)
                    .filter(
                        Localization.dateobs == localization_dateobs,
                        Localization.localization_name == localization_name,
                    )
                    .first()
                )
                if localization is None:
                    return self.error("Localization not found", status=404)
            else:
                event = (
                    GcnEvent.query_records_accessible_by(
                        self.current_user,
                        options=[
                            joinedload(GcnEvent.localizations),
                        ],
                    )
                    .filter(GcnEvent.dateobs == localization_dateobs)
                    .first()
                )
                if event is None:
                    return self.error("GCN event not found", status=404)
                localization = event.localizations[-1]

            cum_prob = (
                sa.func.sum(
                    LocalizationTile.probdensity * LocalizationTile.healpix.area
                )
                .over(order_by=LocalizationTile.probdensity.desc())
                .label('cum_prob')
            )
            localizationtile_subquery = (
                sa.select(LocalizationTile.probdensity, cum_prob).filter(
                    LocalizationTile.localization_id == localization.id
                )
            ).subquery()

            min_probdensity = (
                sa.select(
                    sa.func.min(localizationtile_subquery.columns.probdensity)
                ).filter(
                    localizationtile_subquery.columns.cum_prob <= localization_cumprob
                )
            ).scalar_subquery()

            for ii, instrument in enumerate(instruments):
                if includeGeoJSON or includeGeoJSONSummary:
                    if includeGeoJSON:
                        undefer_column = 'contour'
                    elif includeGeoJSONSummary:
                        undefer_column = 'contour_summary'
                    tiles = (
                        DBSession()
                        .execute(
                            sa.select(InstrumentField)
                            .filter(
                                LocalizationTile.localization_id == localization.id,
                                LocalizationTile.probdensity >= min_probdensity,
                                InstrumentFieldTile.instrument_id == instrument.id,
                                InstrumentFieldTile.instrument_field_id
                                == InstrumentField.id,
                                InstrumentFieldTile.healpix.overlaps(
                                    LocalizationTile.healpix
                                ),
                            )
                            .options(undefer(undefer_column))
                        )
                        .unique()
                        .all()
                    )
                else:
                    tiles = (
                        (
                            DBSession().execute(
                                sa.select(InstrumentField).filter(
                                    LocalizationTile.localization_id == localization.id,
                                    LocalizationTile.probdensity >= min_probdensity,
                                    InstrumentFieldTile.instrument_id == instrument.id,
                                    InstrumentFieldTile.instrument_field_id
                                    == InstrumentField.id,
                                    InstrumentFieldTile.healpix.overlaps(
                                        LocalizationTile.healpix
                                    ),
                                )
                            )
                        )
                        .unique()
                        .all()
                    )
                data[ii]['fields'] = [tile.to_dict() for tile, in tiles]

        self.verify_and_commit()
        return self.success(data=data)

    @permissions(['System admin'])
    def put(self, instrument_id):
        """
        ---
        description: Update instrument
        tags:
          - instruments
        parameters:
          - in: path
            name: instrument_id
            required: true
            schema:
              type: integer
        requestBody:
          content:
            application/json:
              schema: InstrumentNoID
        responses:
          200:
            content:
              application/json:
                schema: Success
          400:
            content:
              application/json:
                schema: Error
        """
        data = self.get_json()
        data['id'] = int(instrument_id)

        # permission check
        instrument = Instrument.get_if_accessible_by(
            int(instrument_id), self.current_user, mode='update'
        )
        if instrument is None:
            return self.error(f'Missing instrument with ID {instrument_id}')

        field_data = data.pop("field_data", None)
        field_region = data.pop("field_region", None)

        field_fov_type = data.pop("field_fov_type", None)
        field_fov_attributes = data.pop("field_fov_attributes", None)

        if (field_region is not None) and (field_fov_type is not None):
            return self.error('must supply only one of field_region or field_fov_type')

        if field_region is not None:
            regions = Regions.parse(field_region, format='ds9')
            data['region'] = regions.serialize(format='ds9')

        if field_fov_type is not None:
            if field_fov_attributes is None:
                return self.error(
                    'field_fov_attributes required if field_fov_type supplied'
                )
            if not field_fov_type.lower() in ["circle", "rectangle"]:
                return self.error('field_fov_type must be circle or rectangle')
            if isinstance(field_fov_attributes, list):
                field_fov_attributes = [float(x) for x in field_fov_attributes]
            else:
                field_fov_attributes = [float(field_fov_attributes)]

            center = SkyCoord(0.0, 0.0, unit='deg', frame='icrs')
            if field_fov_type.lower() == "circle":
                if not len(field_fov_attributes) == 1:
                    return self.error(
                        'If field_fov_type is circle, then should supply only radius for field_fov_attributes'
                    )
                radius = field_fov_attributes[0]
                regions = CircleSkyRegion(center=center, radius=radius * u.deg)
            elif field_fov_type.lower() == "rectangle":
                if not len(field_fov_attributes) == 2:
                    return self.error(
                        'If field_fov_type is rectangle, then should supply width and height for field_fov_attributes'
                    )
                width, height = field_fov_attributes
                regions = RectangleSkyRegion(
                    center=center, width=width * u.deg, height=height * u.deg
                )
            data['region'] = regions.serialize(format='ds9')

        schema = Instrument.__schema__()
        try:
            schema.load(data, partial=True)
        except ValidationError as exc:
            return self.error(
                'Invalid/missing parameters: ' f'{exc.normalized_messages()}'
            )
        self.verify_and_commit()

        if field_data is not None:
            if field_region is None:
                return self.error('field_region is required with field_data')

            if type(field_data) is str:
                field_data = pd.read_table(StringIO(field_data), sep=",").to_dict(
                    orient='list'
                )

            if not {'ID', 'RA', 'Dec'}.issubset(field_data):
                return self.error("ID, RA, and Dec required in field_data.")

            log(f"Started generating fields for instrument {instrument.id}")
            # run async
            IOLoop.current().run_in_executor(
                None,
                lambda: add_tiles(instrument.id, instrument.name, regions, field_data),
            )

        self.push_all(action="skyportal/REFRESH_INSTRUMENTS")
        return self.success()

    @permissions(['System admin'])
    def delete(self, instrument_id):
        """
        ---
        description: Delete an instrument
        tags:
          - instruments
        parameters:
          - in: path
            name: instrument_id
            required: true
            schema:
              type: integer
        responses:
          200:
            content:
              application/json:
                schema: Success
          400:
            content:
              application/json:
                schema: Error
        """
        instrument = Instrument.get_if_accessible_by(
            int(instrument_id), self.current_user, raise_if_none=True, mode='update'
        )
        DBSession().delete(instrument)
        self.verify_and_commit()

        self.push_all(action="skyportal/REFRESH_INSTRUMENTS")
        return self.success()


InstrumentHandler.post.__doc__ = f"""
        ---
        description: Add a new instrument
        tags:
          - instruments
        requestBody:
          content:
            application/json:
              schema:
                allOf:
                - $ref: "#/components/schemas/InstrumentNoID"
                - type: object
                  properties:
                    filters:
                      type: array
                      items:
                        type: string
                        enum: {list(ALLOWED_BANDPASSES)}
                      description: >-
                        List of filters on the instrument. If the instrument
                        has no filters (e.g., because it is a spectrograph),
                        leave blank or pass the empty list.
                      default: []
                    field_data:
                      type: dict
                      items:
                        type: array
                      description: |
                        List of ID, RA, and Dec for each field.
                    field_region:
                      type: str
                      description: |
                        Serialized version of a regions.Region describing
                        the shape of the instrument field. Note: should
                        only include field_region or field_fov_type.
                    field_fov_type:
                      type: str
                      description: |
                        Option for instrument field shape. Must be either
                        circle or rectangle. Note: should only
                        include field_region or field_fov_type.
                    field_fov_attributes:
                      type: list
                      description: |
                        Option for instrument field shape parameters.
                        Single float radius in degrees in case of circle or
                        list of two floats (height and width) in case of
                        a rectangle.
        responses:
          200:
            content:
              application/json:
                schema:
                  allOf:
                    - $ref: '#/components/schemas/Success'
                    - type: object
                      properties:
                        data:
                          type: object
                          properties:
                            id:
                              type: integer
                              description: New instrument ID
          400:
            content:
              application/json:
                schema: Error
        """


def add_tiles(instrument_id, instrument_name, regions, field_data, session=Session()):
    field_ids = []

    try:
        # Loop over the telescope tiles and create fields for each
        skyoffset_frames = coordinates.SkyCoord(
            field_data['RA'], field_data['Dec'], unit=u.deg
        ).skyoffset_frame()

        ra, dec = [], []
        for ii, reg in enumerate(regions):
            if type(reg) == RectangleSkyRegion:
                height = reg.height.value
                width = reg.width.value

                geometry = np.array(
                    [
                        (-width / 2.0, -height / 2.0),
                        (width / 2.0, -height / 2.0),
                        (width / 2.0, height / 2.0),
                        (-width / 2.0, height / 2.0),
                        (-width / 2.0, -height / 2.0),
                    ]
                )
                ra_tmp = geometry[:, 0]
                dec_tmp = geometry[:, 1]
            elif type(reg) == CircleSkyRegion:
                radius = reg.radius.value
                N = 10
                phi = np.linspace(0, 2 * np.pi, N)
                ra_tmp = radius * np.cos(phi)
                dec_tmp = radius * np.sin(phi)
            elif type(reg) == PolygonSkyRegion:
                ra_tmp = reg.vertices.ra
                dec_tmp = reg.vertices.dec

            ra.append(ra_tmp)
            dec.append(dec_tmp)
        coords = np.stack([np.array(ra), np.array(dec)])

        # Copy the tile coordinates such that there is one per field
        # in the grid
        coords_icrs = coordinates.SkyCoord(
            *np.tile(coords[:, np.newaxis, ...], (len(field_data['RA']), 1, 1)),
            unit=u.deg,
            frame=skyoffset_frames[:, np.newaxis, np.newaxis],
        ).transform_to(coordinates.ICRS)

        if 'ID' in field_data:
            ids = field_data['ID']
        else:
            ids = [-1] * len(field_data['RA'])

        for ii, (field_id, ra, dec, coords) in enumerate(
            zip(ids, field_data['RA'], field_data['Dec'], coords_icrs)
        ):

            if field_id == -1:
                field = InstrumentField.query.filter(
                    InstrumentField.instrument_id == instrument_id,
                    InstrumentField.ra == ra,
                    InstrumentField.dec == dec,
                ).first()
                if field is not None:
                    field_ids.append(field.field_id)
                    continue

            # compute full contour
            geometry = []
            for coord in coords:
                tab = list(
                    zip(
                        (*coord.ra.deg, coord.ra.deg[0]),
                        (*coord.dec.deg, coord.dec.deg[0]),
                    )
                )
                geometry.append(tab)

            contour = {
                'properties': {
                    'instrument': instrument_name,
                    'field_id': int(field_id),
                    'ra': ra,
                    'dec': dec,
                },
                'type': 'FeatureCollection',
                'features': [
                    {
                        'type': 'Feature',
                        'geometry': {
                            'type': 'MultiLineString',
                            'coordinates': geometry,
                        },
                    },
                ],
            }
            if field_id == -1:
                del contour['properties']['field_id']

            # compute summary (bounding-box) contour
            geometry = []
            min_ra, max_ra = np.min(coords[0].ra.deg), np.max(coords[0].ra.deg)
            min_dec, max_dec = np.min(coords[0].dec.deg), np.max(coords[0].dec.deg)
            for coord in coords:
                min_ra = min(min_ra, np.min(coord.ra.deg))
                max_ra = max(max_ra, np.max(coord.ra.deg))
                min_dec = min(min_dec, np.min(coord.dec.deg))
                max_dec = max(max_dec, np.max(coord.dec.deg))
            geometry_summary = [
                (min_ra, min_dec),
                (max_ra, min_dec),
                (max_ra, max_dec),
                (min_ra, max_dec),
                (min_ra, min_dec),
            ]

            contour_summary = {
                'properties': {
                    'instrument': instrument_name,
                    'field_id': int(field_id),
                    'ra': ra,
                    'dec': dec,
                },
                'type': 'FeatureCollection',
                'features': [
                    {
                        'type': 'Feature',
                        'geometry': {
                            'type': 'LineString',
                            'coordinates': geometry_summary,
                        },
                    },
                ],
            }
            if field_id == -1:
                del contour_summary['properties']['field_id']

            if field_id == -1:
                field = InstrumentField(
                    instrument_id=instrument_id,
                    contour=contour,
                    contour_summary=contour_summary,
                    ra=ra,
                    dec=dec,
                )
            else:
                field = InstrumentField(
                    instrument_id=instrument_id,
                    field_id=int(field_id),
                    contour=contour,
                    contour_summary=contour_summary,
                    ra=ra,
                    dec=dec,
                )
            session.add(field)
            session.commit()
            field_ids.append(field.field_id)
            tiles = []
            for coord in coords:
                for hpx in Tile.tiles_from_polygon_skycoord(coord):
                    tiles.append(
                        InstrumentFieldTile(
                            instrument_id=instrument_id,
                            instrument_field_id=field.id,
                            healpix=hpx,
                        )
                    )
            session.add_all(tiles)
            session.commit()
        log(f"Successfully generated fields for instrument {instrument_id}")
    except Exception as e:
        log(f"Unable to generate fields for instrument {instrument_id}: {e}")
    finally:
        Session.remove()
        return field_ids<|MERGE_RESOLUTION|>--- conflicted
+++ resolved
@@ -7,11 +7,7 @@
 from tornado.ioloop import IOLoop
 
 from healpix_alchemy import Tile
-<<<<<<< HEAD
 from regions import Regions, CircleSkyRegion, RectangleSkyRegion, PolygonSkyRegion
-=======
-from regions import Regions, CircleSkyRegion, RectangleSkyRegion
->>>>>>> 23d53523
 from astropy import coordinates
 from astropy.coordinates import SkyCoord
 from astropy import units as u
