--- conflicted
+++ resolved
@@ -141,13 +141,9 @@
                 application/json:
                   schema: Error
         """
-<<<<<<< HEAD
-        includeGeoJSON = self.get_query_argument("includeGeoJSON", False)
-=======
         includeGeoJSON = bool(
             strtobool(self.get_query_argument("includeGeoJSON", 'False'))
         )
->>>>>>> 4b60d446
         if includeGeoJSON:
             options = [joinedload(Instrument.fields).undefer(InstrumentField.contour)]
         else:
