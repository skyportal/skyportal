import operator  # noqa: F401

import arrow
import sqlalchemy as sa
from sqlalchemy.sql.expression import func

from baselayer.app.access import auth_or_token
from baselayer.log import make_log

from ....models import (
    Candidate,
    Filter,
    Obj,
    Source,
)
<<<<<<< HEAD
from ....utils.parse import get_int_list, get_page_and_n_per_page
=======
from ....utils.parse import get_list_typed, get_page_and_n_per_page
>>>>>>> 10e0c41e
from ...base import BaseHandler

log = make_log("api/candidate_filter")


def get_user_accessible_group_and_filter_ids(session, user, group_ids, filter_ids):
    user_accessible_group_ids = [g.id for g in user.accessible_groups]
    user_accessible_filter_ids = [
        filtr.id for g in user.accessible_groups for filtr in g.filters if g.filters
    ]

    if isinstance(group_ids, str):
<<<<<<< HEAD
        group_ids = get_int_list(
            group_ids,
=======
        group_ids = get_list_typed(
            group_ids,
            int,
>>>>>>> 10e0c41e
            error_msg="Invalid groupIDs value -- select at least one group",
        )
        filters = session.scalars(
            Filter.select(user).where(Filter.group_id.in_(group_ids))
        ).all()
        filter_ids = [f.id for f in filters]
    elif isinstance(filter_ids, str):
<<<<<<< HEAD
        filter_ids = get_int_list(
            filter_ids,
=======
        filter_ids = get_list_typed(
            filter_ids,
            int,
>>>>>>> 10e0c41e
            error_msg="Invalid filterIDs value -- select at least one filter",
        )
        filters = session.scalars(
            Filter.select(user).where(Filter.id.in_(filter_ids))
        ).all()
        group_ids = [f.group_id for f in filters]
    else:
        # If 'groupIDs' & 'filterIDs' params not present in request, use all user groups
        group_ids = user_accessible_group_ids
        filter_ids = user_accessible_filter_ids
    return group_ids, filter_ids


def get_subquery_for_saved_status(session, stmt, saved_status, group_ids, user):
    user_accessible_group_ids = [g.id for g in user.accessible_groups]
    if saved_status == "all":
        return stmt

    if saved_status in [
        "savedToAllSelected",
        "savedToAnySelected",
        "savedToAnyAccessible",
        "notSavedToAnyAccessible",
        "notSavedToAnySelected",
        "notSavedToAllSelected",
    ]:
        active_sources = Source.select(
            session.user_or_token, columns=[Source.obj_id]
        ).where(Source.active.is_(True))
        not_in = False
        if saved_status == "savedToAllSelected":
            # Retrieve objects that have as many active saved groups that are
            # in 'group_ids' as there are items in 'group_ids'
            subquery = (
                active_sources.where(Source.group_id.in_(group_ids))
                .group_by(Source.obj_id)
                .having(func.count(Source.group_id) == len(group_ids))
            )
        elif saved_status == "savedToAnySelected":
            subquery = active_sources.where(Source.group_id.in_(group_ids))
        elif saved_status == "savedToAnyAccessible":
            subquery = active_sources.where(
                Source.group_id.in_(user_accessible_group_ids)
            )
        elif saved_status == "notSavedToAnyAccessible":
            subquery = active_sources.where(
                Source.group_id.in_(user_accessible_group_ids)
            )
            not_in = True
        elif saved_status == "notSavedToAnySelected":
            subquery = active_sources.where(Source.group_id.in_(group_ids))
            not_in = True
        else:  # notSavedToAllSelected
            # Retrieve objects that have as many active saved groups that are
            # in 'group_ids' as there are items in 'group_ids', and select
            # the objects not in that set
            subquery = (
                active_sources.where(Source.group_id.in_(group_ids))
                .group_by(Source.obj_id)
                .having(func.count(Source.group_id) == len(group_ids))
            )
            not_in = True

        return (
            stmt.where(Obj.id.notin_(subquery))
            if not_in
            else stmt.where(Obj.id.in_(subquery))
        )
    else:
        return None


class CandidateFilterHandler(BaseHandler):
    @auth_or_token
    def get(self):
        # here we want a lighter version of the CandidateHandler, that applies
        # only the startDate, endDate, groupIDs, filterIDs, and savedStatus
        # and returns the Candidates themselves including the candidate's alert id (candid)
        # and not the Objs instead, like the CandidateHandler does
        # this is useful to map the candidates to the alerts they belong to
        # in the upstream system that sends the alerts to SkyPortal

        start_date = self.get_query_argument("startDate", None)
        end_date = self.get_query_argument("endDate", None)
        group_ids = self.get_query_argument("groupIDs", None)
        filter_ids = self.get_query_argument("filterIDs", None)
        saved_status = self.get_query_argument("savedStatus", "all")

        page_number = self.get_query_argument("pageNumber", None) or 1
        n_per_page = self.get_query_argument("numPerPage", None) or 25

        with self.Session() as session:
            group_ids, filter_ids = get_user_accessible_group_and_filter_ids(
                session,
                session.user_or_token,
                group_ids,
                filter_ids,
            )

        page_number, n_per_page = get_page_and_n_per_page(page_number, n_per_page, 500)

        with self.Session() as session:
            stmt = Candidate.select(session.user_or_token).where(
                Candidate.filter_id.in_(filter_ids)
            )
            if start_date and start_date.strip().lower() not in {
                "",
                "null",
                "undefined",
            }:
                start_date = arrow.get(start_date).datetime
                stmt = stmt.where(Candidate.passed_at >= start_date)
            if end_date and end_date.strip().lower() not in {"", "null", "undefined"}:
                end_date = arrow.get(end_date).datetime
                stmt = stmt.where(Candidate.passed_at <= end_date)

            stmt = get_subquery_for_saved_status(
                session, stmt, saved_status, group_ids, session.user_or_token
            )

            if stmt is None:
                return self.error(
                    f"Invalid savedStatus: {saved_status}. Must be one of the enumerated options."
                )

            candidates = session.scalars(
                stmt.order_by(Candidate.passed_at.asc())
                .limit(n_per_page)
                .offset((page_number - 1) * n_per_page)
            ).all()

            # in this handler we take a different approach. We don't require the user to pass the totalMatches
            # parameter. But, we only calculate and return the totalMatches when getting the first page.
            # it's the client's responsibility to keep it when paginating.
            # that is also why we order the candidates by passed_at asc
            # so that even if more candidates are added while the user is paginating, they will be added at the end
            # and it shouldn't break the pagination and keep the results consistent
            if page_number == 1:
                total_matches = session.scalar(
                    sa.select(func.count()).select_from(stmt.alias())
                )
            else:
                total_matches = None

            candidates = [c.to_dict() for c in candidates]
            response = {
                "candidates": candidates,
            }
            if total_matches is not None:
                response["totalMatches"] = total_matches
            return self.success(data=response)<|MERGE_RESOLUTION|>--- conflicted
+++ resolved
@@ -13,11 +13,7 @@
     Obj,
     Source,
 )
-<<<<<<< HEAD
-from ....utils.parse import get_int_list, get_page_and_n_per_page
-=======
 from ....utils.parse import get_list_typed, get_page_and_n_per_page
->>>>>>> 10e0c41e
 from ...base import BaseHandler
 
 log = make_log("api/candidate_filter")
@@ -30,14 +26,9 @@
     ]
 
     if isinstance(group_ids, str):
-<<<<<<< HEAD
-        group_ids = get_int_list(
-            group_ids,
-=======
         group_ids = get_list_typed(
             group_ids,
             int,
->>>>>>> 10e0c41e
             error_msg="Invalid groupIDs value -- select at least one group",
         )
         filters = session.scalars(
@@ -45,14 +36,9 @@
         ).all()
         filter_ids = [f.id for f in filters]
     elif isinstance(filter_ids, str):
-<<<<<<< HEAD
-        filter_ids = get_int_list(
-            filter_ids,
-=======
         filter_ids = get_list_typed(
             filter_ids,
             int,
->>>>>>> 10e0c41e
             error_msg="Invalid filterIDs value -- select at least one filter",
         )
         filters = session.scalars(
