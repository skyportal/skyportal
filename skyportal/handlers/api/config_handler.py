import copy

from matplotlib.cm import get_cmap
from matplotlib.colors import rgb2hex

from baselayer.app.access import auth_or_token
from baselayer.app.env import load_env
from skyportal.models import cosmo
from skyportal.utils.tns import TNS_INSTRUMENT_IDS

from ...enum_types import (
    ALLOWED_ALLOCATION_TYPES,
    ALLOWED_SPECTRUM_TYPES,
    GCN_ACKNOWLEDGEMENTS,
    GCN_NOTICE_TYPES,
    default_spectrum_type,
)
from ..base import BaseHandler
from .photometry import BANDPASSES_COLORS, BANDPASSES_WAVELENGTHS
from .photometry_validation import USE_PHOTOMETRY_VALIDATION
from .recurring_api import ALLOWED_RECURRING_API_METHODS
from .source import MAX_NUM_DAYS_USING_LOCALIZATION
from .summary_query import USE_PINECONE

_, cfg = load_env()

TNS_INSTRUMENTS = list(TNS_INSTRUMENT_IDS.keys())

<<<<<<< HEAD
ALLOWED_INSTRUMENTS_FOR_PUBLISHING = list(TNS_INSTRUMENT_IDS.keys())
=======
ALLOWED_INSTRUMENTS_FOR_SHARING = list(TNS_INSTRUMENT_IDS.keys())
>>>>>>> 208b71e7

cmap = get_cmap(cfg.get("misc.color_palette", "turbo"))

# we convert it to a list of hex colors
cmap = [rgb2hex(cmap(i)) for i in range(cmap.N)]


class ConfigHandler(BaseHandler):
    @auth_or_token
    def get(self):
        """
        ---
        summary: Retrieve instance config
        description: Retrieve parts of the config file that are exposed to the user/browser
        tags:
          - config
        responses:
          200:
            content:
              application/json:
                schema:
                  allOf:
                    - $ref: '#/components/schemas/Success'
                    - type: object
                      properties:
                        data:
                          type: object
                          properties:
                            invitationsEnabled:
                              type: boolean
                              description: |
                                Boolean indicating whether new user invitation pipeline
                                is enabled in current deployment.
                            slackPreamble:
                              type: string
                              description: |
                                URL preamble used for forwarding slack notifications.
                                The default is "https://hooks.slack.com/".
                            cosmology:
                                type: string
                                description: Details of the cosmology used here
                            cosmoref:
                                type: string
                                description: Reference for the cosmology used.
                            allowedSpectrumTypes:
                              type: array
                              description: allowed values for spectrum type.
                            defaultSpectrumType:
                              type: string
                              description: assigned to any spectrum posted without a type.
                            classificationsClasses:
                              type: object
                              description: allowed classifications classes.
        """
        openai_summary_parameters = copy.deepcopy(
            cfg["analysis_services.openai_analysis_service.summary"]
        )
        openai_summary_apikey_set = openai_summary_parameters.get("api_key") is not None
        openai_summary_parameters.pop("api_key", None)

        return self.success(
            data={
                "slackPreamble": cfg["slack.expected_url_preamble"],
                "invitationsEnabled": cfg["invitations.enabled"],
                "cosmology": str(cosmo),
                "openai_summary_apikey_set": openai_summary_apikey_set,
                "openai_summary_parameters": openai_summary_parameters,
                "cosmoref": cosmo.__doc__,
                "allowedAllocationTypes": ALLOWED_ALLOCATION_TYPES,
                "allowedSpectrumTypes": ALLOWED_SPECTRUM_TYPES,
                "defaultSpectrumType": default_spectrum_type,
                "gcnNoticeTypes": GCN_NOTICE_TYPES,
                "gcnSummaryAcknowledgements": GCN_ACKNOWLEDGEMENTS,
                "maxNumDaysUsingLocalization": MAX_NUM_DAYS_USING_LOCALIZATION,
                "allowedRecurringAPIMethods": ALLOWED_RECURRING_API_METHODS,
                "classificationsClasses": cfg["colors.classifications"],
                "summary_sourcesClasses": cfg["colors.summary_sources"],
                "tnsAllowedInstruments": TNS_INSTRUMENTS,
<<<<<<< HEAD
                "allowedInstrumentsForPublishing": ALLOWED_INSTRUMENTS_FOR_PUBLISHING,
=======
                "allowedInstrumentsForSharing": ALLOWED_INSTRUMENTS_FOR_SHARING,
>>>>>>> 208b71e7
                "gcnTagsClasses": cfg["colors.gcnTags"],
                "colorPalette": cmap,
                "bandpassesColors": BANDPASSES_COLORS,
                "bandpassesWavelengths": BANDPASSES_WAVELENGTHS,
                "usePinecone": USE_PINECONE,
                "usePhotometryValidation": USE_PHOTOMETRY_VALIDATION,
            }
        )<|MERGE_RESOLUTION|>--- conflicted
+++ resolved
@@ -26,11 +26,7 @@
 
 TNS_INSTRUMENTS = list(TNS_INSTRUMENT_IDS.keys())
 
-<<<<<<< HEAD
-ALLOWED_INSTRUMENTS_FOR_PUBLISHING = list(TNS_INSTRUMENT_IDS.keys())
-=======
 ALLOWED_INSTRUMENTS_FOR_SHARING = list(TNS_INSTRUMENT_IDS.keys())
->>>>>>> 208b71e7
 
 cmap = get_cmap(cfg.get("misc.color_palette", "turbo"))
 
@@ -109,11 +105,7 @@
                 "classificationsClasses": cfg["colors.classifications"],
                 "summary_sourcesClasses": cfg["colors.summary_sources"],
                 "tnsAllowedInstruments": TNS_INSTRUMENTS,
-<<<<<<< HEAD
-                "allowedInstrumentsForPublishing": ALLOWED_INSTRUMENTS_FOR_PUBLISHING,
-=======
                 "allowedInstrumentsForSharing": ALLOWED_INSTRUMENTS_FOR_SHARING,
->>>>>>> 208b71e7
                 "gcnTagsClasses": cfg["colors.gcnTags"],
                 "colorPalette": cmap,
                 "bandpassesColors": BANDPASSES_COLORS,
