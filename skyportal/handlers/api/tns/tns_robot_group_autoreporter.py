from baselayer.app.access import permissions
from baselayer.log import make_log

from ....models import (
    GroupUser,
    TNSRobot,
    TNSRobotGroup,
    TNSRobotGroupAutoreporter,
    User,
)
<<<<<<< HEAD
from ....utils.parse import get_int_list
=======
from ....utils.parse import get_list_typed
>>>>>>> 10e0c41e
from ...base import BaseHandler

log = make_log("api/tns_robot_group_autoreporter")


class TNSRobotGroupAutoreporterHandler(BaseHandler):
    @permissions(["Manage TNS robots"])
    def post(self, tnsrobot_id, group_id, user_id=None):
        """
        ---
        summary: Add autoreporter(s) to a TNSRobotGroup
        description: Add autoreporter(s) to a TNSRobotGroup
        tags:
            - tns robot
        parameters:
            - in: path
              name: tnsrobot_id
              required: true
              schema:
                type: string
              description: The ID of the TNSRobot
            - in: path
              name: group_id
              required: true
              schema:
                type: string
              description: The ID of the group to add autoreporter(s) to
            - in: query
              name: user_id
              required: false
              schema:
                type: string
              description: The ID of the user to add as an autoreporter
        requestBody:
            content:
                application/json:
                    schema:
                        type: object
                        properties:
                            user_ids:
                                type: array
                                items:
                                    type: string
                                description: |
                                    An array of user IDs to add as autoreporters.
                                    If a string is provided, it will be split by commas.
        responses:
            200:
                content:
                    application/json:
                        schema: Success
            400:
                content:
                    application/json:
                        schema: Error
        """

        if user_id is None:
            user_id = self.get_json().get("user_id", None)

        user_ids = [user_id]

        if "user_ids" in self.get_json():
<<<<<<< HEAD
            user_ids = get_int_list(self.get_json()["user_ids"])
=======
            user_ids = get_list_typed(self.get_json()["user_ids"], int)
>>>>>>> 10e0c41e

        if len(user_ids) == 0:
            return self.error(
                "You must specify at least one user_id when adding autoreporter(s) for a TNSRobotGroup"
            )

        with self.Session() as session:
            # verify that the user has access to the tnsrobot
            tnsrobot = session.scalar(
                TNSRobot.select(session.user_or_token).where(TNSRobot.id == tnsrobot_id)
            )
            if tnsrobot is None:
                return self.error(f"No TNSRobot with ID {tnsrobot_id}, or unaccessible")

            # verify that the user has access to the group
            if not self.current_user.is_system_admin and group_id not in [
                g.id for g in self.current_user.accessible_groups
            ]:
                return self.error(
                    f"Group {group_id} is not accessible by the current user"
                )

            # check if the group already has access to the tnsrobot
            tnsrobot_group = session.scalar(
                TNSRobotGroup.select(session.user_or_token).where(
                    TNSRobotGroup.tnsrobot_id == tnsrobot_id,
                    TNSRobotGroup.group_id == group_id,
                )
            )

            if tnsrobot_group is None:
                return self.error(
                    f"Group {group_id} does not have access to TNSRobot {tnsrobot_id}, cannot add autoreporter"
                )

            autoreporters = []
            for user_id in user_ids:
                # verify that the user has access to the user_id
                user = session.scalar(
                    User.select(session.user_or_token).where(User.id == user_id)
                )
                if user is None:
                    return self.error(f"No user with ID {user_id}, or unaccessible")

                # verify that the user specified is a group user of the group
                group_user = session.scalar(
                    GroupUser.select(session.user_or_token).where(
                        GroupUser.group_id == group_id, GroupUser.user_id == user_id
                    )
                )

                if group_user is None:
                    return self.error(
                        f"User {user_id} is not a member of group {group_id}"
                    )

                # verify that the user isn't already an autoreporter
                existing_autoreporter = session.scalar(
                    TNSRobotGroupAutoreporter.select(session.user_or_token).where(
                        TNSRobotGroupAutoreporter.tnsrobot_group_id
                        == tnsrobot_group.id,
                        TNSRobotGroupAutoreporter.group_user_id == group_user.id,
                    )
                )

                if existing_autoreporter is not None:
                    return self.error(
                        f"User {user_id} is already an autoreporter for TNSRobot {tnsrobot_id}"
                    )

                # if the user has no affiliations, return an error (autoreporting would not work)
                if len(user.affiliations) == 0:
                    return self.error(
                        f"User {user_id} has no affiliation(s), required to be an autoreporter of TNSRobot {tnsrobot_id}. User must add one in their profile."
                    )

                # if the user is a bot user and the tnsrobot_group did not allow bot users, return an error
                if user.is_bot and not tnsrobot_group.auto_report_allow_bots:
                    return self.error(
                        f"User {user_id} is a bot user, which is not allowed to be an autoreporter for TNSRobot {tnsrobot_id}"
                    )

                autoreporter = TNSRobotGroupAutoreporter(
                    tnsrobot_group_id=tnsrobot_group.id, group_user_id=group_user.id
                )
                autoreporters.append(autoreporter)

            for a in autoreporters:
                session.add(a)
            session.commit()
            self.push(
                action="skyportal/REFRESH_TNSROBOTS",
            )
            return self.success(data={"ids": [a.id for a in autoreporters]})

    @permissions(["Manage TNS robots"])
    def delete(self, tnsrobot_id, group_id, user_id):
        """
        ---
        summary: Remove autoreporter(s) from a TNSRobotGroup
        description: Delete an autoreporter from a TNSRobotGroup
        tags:
            - tns robot
        parameters:
            - in: path
              name: tnsrobot_id
              required: true
              schema:
                type: integer
              description: The ID of the TNSRobot
            - in: path
              name: group_id
              required: true
              schema:
                type: integer
              description: The ID of the Group
            - in: path
              name: user_id
              required: false
              schema:
                type: integer
              description: The ID of the User to remove as an autoreporter. If not provided, the user_id will be taken from the request body.
        requestBody:
            content:
                application/json:
                    schema:
                        type: object
                        properties:
                            user_id:
                                type: integer
                                description: The ID of the User to remove as an autoreporter
                            user_ids:
                                type: array
                                items:
                                    type: integer
                                description: The IDs of the Users to remove as autoreporters, overrides user_id
        responses:
            200:
                content:
                    application/json:
                        schema: Success
            400:
                content:
                    application/json:
                        schema: Error
        """

        if user_id is None:
            user_id = self.get_json().get("user_id", None)

        user_ids = [user_id]

        if "user_ids" in self.get_json():
<<<<<<< HEAD
            user_ids = get_int_list(self.get_json()["user_ids"])
=======
            user_ids = get_list_typed(self.get_json()["user_ids"], int)
>>>>>>> 10e0c41e

        if len(user_ids) == 0:
            return self.error(
                "You must specify at least one user_id when removing autoreporter(s) from a TNSRobotGroup"
            )

        with self.Session() as session:
            # verify that the user has access to the tnsrobot
            tnsrobot = session.scalar(
                TNSRobot.select(session.user_or_token).where(TNSRobot.id == tnsrobot_id)
            )
            if tnsrobot is None:
                return self.error(f"No TNSRobot with ID {tnsrobot_id}, or unaccessible")

            # verify that the user has access to the group
            if not self.current_user.is_system_admin and group_id not in [
                g.id for g in self.current_user.accessible_groups
            ]:
                return self.error(
                    f"Group {group_id} is not accessible by the current user"
                )

            # check if the group already has access to the tnsrobot
            tnsrobot_group = session.scalar(
                TNSRobotGroup.select(session.user_or_token).where(
                    TNSRobotGroup.tnsrobot_id == tnsrobot_id,
                    TNSRobotGroup.group_id == group_id,
                )
            )

            if tnsrobot_group is None:
                return self.error(
                    f"Group {group_id} does not have access to TNSRobot {tnsrobot_id}, cannot remove autoreporter"
                )

            autoreporters = []
            for user_id in user_ids:
                # verify that the user has access to the user_id
                user = session.scalar(
                    User.select(session.user_or_token).where(User.id == user_id)
                )
                if user is None:
                    return self.error(f"No user with ID {user_id}, or unaccessible")

                # verify that the user specified is a group user of the group
                group_user = session.scalar(
                    GroupUser.select(session.user_or_token).where(
                        GroupUser.group_id == group_id, GroupUser.user_id == user_id
                    )
                )

                if group_user is None:
                    return self.error(
                        f"User {user_id} is not a member of group {group_id}"
                    )

                # verify that the user is an autoreporter
                autoreporter = session.scalar(
                    TNSRobotGroupAutoreporter.select(session.user_or_token).where(
                        TNSRobotGroupAutoreporter.tnsrobot_group_id
                        == tnsrobot_group.id,
                        TNSRobotGroupAutoreporter.group_user_id == group_user.id,
                    )
                )

                if autoreporter is None:
                    return self.error(
                        f"User {user_id} is not an autoreporter for TNSRobot {tnsrobot_id}"
                    )

                autoreporters.append(autoreporter)

            for a in autoreporters:
                session.delete(a)

            session.commit()
            self.push(
                action="skyportal/REFRESH_TNSROBOTS",
            )
            return self.success()<|MERGE_RESOLUTION|>--- conflicted
+++ resolved
@@ -8,11 +8,7 @@
     TNSRobotGroupAutoreporter,
     User,
 )
-<<<<<<< HEAD
-from ....utils.parse import get_int_list
-=======
 from ....utils.parse import get_list_typed
->>>>>>> 10e0c41e
 from ...base import BaseHandler
 
 log = make_log("api/tns_robot_group_autoreporter")
@@ -76,11 +72,7 @@
         user_ids = [user_id]
 
         if "user_ids" in self.get_json():
-<<<<<<< HEAD
-            user_ids = get_int_list(self.get_json()["user_ids"])
-=======
             user_ids = get_list_typed(self.get_json()["user_ids"], int)
->>>>>>> 10e0c41e
 
         if len(user_ids) == 0:
             return self.error(
@@ -234,11 +226,7 @@
         user_ids = [user_id]
 
         if "user_ids" in self.get_json():
-<<<<<<< HEAD
-            user_ids = get_int_list(self.get_json()["user_ids"])
-=======
             user_ids = get_list_typed(self.get_json()["user_ids"], int)
->>>>>>> 10e0c41e
 
         if len(user_ids) == 0:
             return self.error(
