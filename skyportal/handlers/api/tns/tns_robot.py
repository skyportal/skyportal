import json

from marshmallow.exceptions import ValidationError
from sqlalchemy.orm import joinedload

from baselayer.app.access import auth_or_token, permissions
from baselayer.log import make_log

from ....models import (
    Group,
    TNSRobot,
    TNSRobotGroup,
)
<<<<<<< HEAD
from ....utils.data_access import (
    process_instrument_ids,
    process_stream_ids,
    validate_photometry_options,
)
from ....utils.parse import get_int_list
=======
from ....utils.parse import get_list_typed
from ....utils.tns import TNS_INSTRUMENT_IDS
>>>>>>> 10e0c41e
from ...base import BaseHandler

log = make_log("api/tns_robot")


def create_tns_robot(
    data,
    owner_group_ids,
    instrument_ids,
    stream_ids,
    session,
):
    """Create a TNSRobot and its owner TNSRobotGroups

    Parameters
    ----------
    data : dict
        Dictionary containing the TNSRobot data passed in the PUT request
    owner_group_ids : list of int
        List of group IDs that will own the TNSRobot
    instrument_ids : list of int
        List of instrument IDs that can be used for TNS reporting
    stream_ids : list of int
        List of stream IDs that can be used for TNS reporting
    session : `baselayer.app.models.Session`
        Database session

    Returns
    -------
    int
        The ID of the newly created TNSRobot
    """

    # False if not specified
    report_existing = data.get("report_existing", False)
    if str(report_existing).lower().strip() in ["true", "t", "1"]:
        report_existing = True
    else:
        report_existing = False
    data["report_existing"] = report_existing

    # True if not specified
    testing = data.get("testing", True)
    if str(testing).lower().strip() in ["false", "f", "0"]:
        testing = False
    else:
        testing = True
    data["testing"] = testing

    data["photometry_options"] = validate_photometry_options(
        data.get("photometry_options", {})
    )

    try:
        tnsrobot = TNSRobot.__schema__().load(data=data)
    except ValidationError as e:
        raise ValueError(f'Error parsing posted tnsrobot: "{e.normalized_messages()}"')
    session.add(tnsrobot)

    # we create the owner group(s)
    owner_groups = [
        TNSRobotGroup(
            tnsrobot_id=tnsrobot.id,
            group_id=owner_group_id,
            owner=True,
            auto_report=False,
        )
        for owner_group_id in owner_group_ids
    ]
    for owner_group in owner_groups:
        session.add(owner_group)
        tnsrobot.groups.append(owner_group)

    # TNS AUTO-REPORTING INSTRUMENTS: ADD/MODIFY/DELETE
    instruments = process_instrument_ids(session, instrument_ids)
    if instruments:
        tnsrobot.instruments = instruments
    else:
        raise ValueError("At least one instrument must be specified for TNS reporting")

    # TNS AUTO-REPORTING STREAMS: ADD/MODIFY/DELETE
    streams = process_stream_ids(session, stream_ids)
    if streams:
        tnsrobot.streams = streams

    session.commit()
    return tnsrobot.id


def update_tns_robot(
    data,
    existing_id,
    instrument_ids,
    stream_ids,
    session,
):
    """Update a TNSRobot and its owner TNSRobotGroups

    Parameters
    ----------
    data : dict
        Dictionary containing the TNSRobot data passed in the PUT request, won't update missing or empty fields
    existing_id : int
        The ID of the TNSRobot to update
    instrument_ids : list of int
        List of instrument IDs that can be used for TNS reporting
    stream_ids : list of int
        List of stream IDs that can be used for TNS reporting
    session : `baselayer.app.models.Session`
        Database session

    Returns
    -------
    id : int
        The ID of the updated TNSRobot
    """

    tnsrobot = session.scalar(
        TNSRobot.select(session.user_or_token, mode="update").where(
            TNSRobot.id == existing_id
        )
    )
    if tnsrobot is None:
        raise ValueError(
            f"No TNS robot with specified ID: {existing_id}, or you are not authorized to update it"
        )

    if "bot_name" in data:
        tnsrobot.bot_name = data["bot_name"]
    if "bot_id" in data:
        tnsrobot.bot_id = data["bot_id"]
    if "source_group_id" in data:
        tnsrobot.source_group_id = data["source_group_id"]
    if "_altdata" in data:
        tnsrobot._altdata = data["_altdata"]
    if "acknowledgments" in data and data.get("acknowledgments", None) not in [
        None,
        "",
    ]:
        tnsrobot.acknowledgments = data["acknowledgments"]
    report_existing = data.get("report_existing", None)
    if str(report_existing).lower().strip() in ["true", "t", "1"]:
        report_existing = True
    elif str(report_existing).lower().strip() in ["false", "f", "0"]:
        report_existing = False
    if report_existing is not None:
        tnsrobot.report_existing = report_existing

    testing = data.get("testing", None)
    if str(testing).lower().strip() in ["true", "t", "1"]:
        testing = True
    elif str(testing).lower().strip() in ["false", "f", "0"]:
        testing = False
    if testing is not None:
        tnsrobot.testing = testing

    tnsrobot.photometry_options = validate_photometry_options(
        data.get("photometry_options", {}), tnsrobot.photometry_options
    )

    # TNS AUTO-REPORTING INSTRUMENTS: ADD/MODIFY/DELETE
    instruments = process_instrument_ids(session, instrument_ids)
    if instruments:
        tnsrobot.instruments = instruments

    # TNS AUTO-REPORTING STREAMS: ADD/MODIFY/DELETE
    streams = process_stream_ids(session, stream_ids)
    if streams:
        tnsrobot.streams = streams

    session.commit()
    return tnsrobot.id


class TNSRobotHandler(BaseHandler):
    @permissions(["Manage TNS robots"])
    def put(self, existing_id=None):
        """
        ---
        summary: Create or update a TNS robot
        description: Post or update a TNS robot
        tags:
          - tns robot
        requestBody:
          content:
            application/json:
              schema: TNSRobotNoID
        responses:
          200:
            content:
              application/json:
                schema:
                  allOf:
                    - $ref: '#/components/schemas/Success'
                    - type: object
                      properties:
                        data:
                          type: object
                          properties:
                            id:
                              type: integer
                              description: New TNS robot ID
        """
        try:
            data = self.get_json()

            if "_altdata" in data:
                if isinstance(data["_altdata"], dict):
                    data["_altdata"] = json.dumps(data["_altdata"])
                data["_altdata"] = data["_altdata"].replace("'", '"')

<<<<<<< HEAD
            owner_group_ids = get_int_list(data.pop("owner_group_ids", []))
=======
            owner_group_ids = get_list_typed(data.pop("owner_group_ids", []), int)
>>>>>>> 10e0c41e

            if len(owner_group_ids) > 0:
                owner_group_ids = list(set(owner_group_ids))

            instrument_ids = data.pop("instrument_ids", [])
            stream_ids = data.pop("stream_ids", [])

            with self.Session() as session:
                # CHECK FOR EXISTING TNS ROBOT
                if existing_id is None:
                    existing_tnsrobot = session.scalar(
                        TNSRobot.select(session.user_or_token).where(
                            TNSRobot.bot_id == data["bot_id"],
                            TNSRobot.bot_name == data["bot_name"],
                            TNSRobot.source_group_id == data["source_group_id"],
                            TNSRobot.groups.any(
                                TNSRobotGroup.group_id.in_(owner_group_ids)
                            ),
                        )
                    )
                    # if there is already a TNS robot with the same bot_id, bot_name, and source_group_id, we return an error
                    if existing_tnsrobot is not None:
                        return self.error(
                            f"A TNS robot with the same bot_id, bot_name, and source_group_id already exists with id: {existing_tnsrobot.id} (owned by group_ids: {owner_group_ids}), specify the ID to update it"
                        )

                if not existing_id:
                    try:
                        # OWNER GROUP: VERIFY THAT IT EXISTS
                        owner_groups = session.scalars(
                            Group.select(session.user_or_token).where(
                                Group.id.in_(owner_group_ids)
                            )
                        ).all()
                        if len(owner_groups) != len(owner_group_ids):
                            return self.error(
                                f"One or more owner groups not found: {owner_group_ids}"
                            )

                        robot_id = create_tns_robot(
                            data,
                            owner_group_ids,
                            instrument_ids,
                            stream_ids,
                            session,
                        )
                        self.push(
                            action="skyportal/REFRESH_TNSROBOTS",
                        )
                        return self.success(data={"id": robot_id})
                    except Exception as e:
                        return self.error(f"Failed to create TNS robot: {e}")
                else:
                    try:
                        robot_id = update_tns_robot(
                            data,
                            existing_id,
                            instrument_ids,
                            stream_ids,
                            session,
                        )
                        self.push(
                            action="skyportal/REFRESH_TNSROBOTS",
                        )
                        return self.success(data={"id": robot_id})
                    except Exception as e:
                        return self.error(f"Failed to update TNS robot: {e}")
        except Exception as e:
            return self.error(f"Failed to create/update TNS robot: {e}")

    @auth_or_token
    def get(self, tnsrobot_id=None):
        """
        ---
        summary: Retrieve a TNS robot
        description: Retrieve a TNS robot
        tags:
          - tns robot
        parameters:
          - in: path
            name: tnsrobot_id
            required: true
            schema:
              type: integer
        responses:
          200:
            content:
              application/json:
                schema: SingleTNSRobot
          400:
            content:
              application/json:
                schema: Error
        """

        with self.Session() as session:
            stmt = TNSRobot.select(session.user_or_token, mode="read").options(
                joinedload(TNSRobot.groups),
                joinedload(TNSRobot.coauthors),
                joinedload(TNSRobot.instruments),
                joinedload(TNSRobot.streams),
            )
            if tnsrobot_id is not None:
                tnsrobot = session.scalar(stmt.where(TNSRobot.id == tnsrobot_id))
                if tnsrobot is None:
                    return self.error(f"No TNS robot with ID {tnsrobot_id}")
                # for each of the groups, we load the users, and grab the list of owner groups
                owner_group_ids = []
                for group in tnsrobot.groups:
                    if group.owner:
                        owner_group_ids.append(group.group_id)
                    group.autoreporters  # we just need to load the users by accessing the attribute
                tnsrobot.owner_group_ids = owner_group_ids
                return self.success(data=tnsrobot)
            else:
                tnsrobots = session.scalars(stmt).unique().all()
                # for each of the groups, we load the users
                for tnsrobot in tnsrobots:
                    owner_group_ids = []
                    for group in tnsrobot.groups:
                        if group.owner:
                            owner_group_ids.append(group.group_id)
                        group.autoreporters  # we just need to load the users by accessing the attribute
                    tnsrobot.owner_group_ids = owner_group_ids
                return self.success(data=tnsrobots)

    @permissions(["Manage TNS robots"])
    def delete(self, tnsrobot_id):
        """
        ---
        summary: Delete a TNS robot
        description: Delete a TNS robot
        tags:
          - tns robot
        parameters:
          - in: path
            name: tnsrobot_id
            required: true
            schema:
              type: integer
        responses:
          200:
            content:
              application/json:
                schema: Success
          400:
            content:
              application/json:
                schema: Error
        """

        with self.Session() as session:
            tnsrobot = session.scalar(
                TNSRobot.select(session.user_or_token, mode="delete").where(
                    TNSRobot.id == tnsrobot_id
                )
            )
            if tnsrobot is None:
                return self.error(
                    f"No TNS robot with ID {tnsrobot_id}, or you are not authorized to delete it"
                )
            session.delete(tnsrobot)
            session.commit()
            self.push(
                action="skyportal/REFRESH_TNSROBOTS",
            )
            return self.success()<|MERGE_RESOLUTION|>--- conflicted
+++ resolved
@@ -11,17 +11,12 @@
     TNSRobot,
     TNSRobotGroup,
 )
-<<<<<<< HEAD
 from ....utils.data_access import (
     process_instrument_ids,
     process_stream_ids,
     validate_photometry_options,
 )
-from ....utils.parse import get_int_list
-=======
 from ....utils.parse import get_list_typed
-from ....utils.tns import TNS_INSTRUMENT_IDS
->>>>>>> 10e0c41e
 from ...base import BaseHandler
 
 log = make_log("api/tns_robot")
@@ -233,11 +228,7 @@
                     data["_altdata"] = json.dumps(data["_altdata"])
                 data["_altdata"] = data["_altdata"].replace("'", '"')
 
-<<<<<<< HEAD
-            owner_group_ids = get_int_list(data.pop("owner_group_ids", []))
-=======
             owner_group_ids = get_list_typed(data.pop("owner_group_ids", []), int)
->>>>>>> 10e0c41e
 
             if len(owner_group_ids) > 0:
                 owner_group_ids = list(set(owner_group_ids))
