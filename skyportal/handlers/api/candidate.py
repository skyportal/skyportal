import datetime
from copy import copy

import arrow
from sqlalchemy.orm import joinedload
from marshmallow.exceptions import ValidationError

from baselayer.app.access import auth_or_token, permissions
from ..base import BaseHandler
from ...models import (
    DBSession,
    Obj,
    Candidate,
    Photometry,
    Source,
    Filter,
    Group,
)


def update_redshift_history_if_relevant(request_data, obj, user):
    if "redshift" in request_data:
        if obj.redshift_history is None:
            redshift_history = []
        else:
            redshift_history = copy(obj.redshift_history)
        redshift_history.append(
            {
                "set_by_user_id": user.id,
                "set_at_utc": datetime.datetime.utcnow().isoformat(),
                "value": float(request_data["redshift"]),
            }
        )
        obj.redshift_history = redshift_history


class CandidateHandler(BaseHandler):
    @auth_or_token
    def get(self, obj_id=None):
        """
        ---
        single:
          description: Retrieve a candidate
          parameters:
            - in: path
              name: obj_id
              required: true
              schema:
                type: string
          responses:
            200:
              content:
                application/json:
                  schema: SingleObj
            400:
              content:
                application/json:
                  schema: Error
        multiple:
          description: Retrieve all candidates
          parameters:
          - in: query
            name: numPerPage
            nullable: true
            schema:
              type: integer
            description: |
              Number of candidates to return per paginated request. Defaults to 25
          - in: query
            name: pageNumber
            nullable: true
            schema:
              type: integer
            description: Page number for paginated query results. Defaults to 1
          - in: query
            name: totalMatches
            nullable: true
            schema:
              type: integer
            description: |
              Used only in the case of paginating query results - if provided, this
              allows for avoiding a potentially expensive query.count() call.
          - in: query
            name: unsavedOnly
            nullable: true
            schema:
              type: boolean
            description: Boolean indicating whether to return only unsaved candidates
          - in: query
            name: startDate
            nullable: true
            schema:
              type: string
            description: |
              Arrow-parseable date string (e.g. 2020-01-01). If provided, filter by
              last_detected >= startDate
          - in: query
            name: endDate
            nullable: true
            schema:
              type: string
            description: |
              Arrow-parseable date string (e.g. 2020-01-01). If provided, filter by
              last_detected <= endDate
          - in: query
            name: groupIDs
            nullable: true
            schema:
              type: array
              items:
                type: integer
            explode: false
            style: simple
            description: |
              Comma-separated string of group IDs (e.g. "1,2"). Defaults to all of user's
              groups if filterIDs is not provided.
          - in: query
            name: filterIDs
            nullable: true
            schema:
              type: array
              items:
                type: integer
            explode: false
            style: simple
            description: |
              Comma-separated string of filter IDs (e.g. "1,2"). Defaults to all of user's
              groups' filters if groupIDs is not provided.
          responses:
            200:
              content:
                application/json:
                  schema:
                    allOf:
                      - $ref: '#/components/schemas/Success'
                      - type: object
                        properties:
                          data:
                            type: object
                            properties:
                              candidates:
                                type: array
                                items:
                                  allOf:
                                    - $ref: '#/components/schemas/Obj'
                                    - type: object
                                      properties:
                                        is_source:
                                          type: boolean
                              totalMatches:
                                type: integer
                              pageNumber:
                                type: integer
                              lastPage:
                                type: boolean
                              numberingStart:
                                type: integer
                              numberingEnd:
                                type: integer
            400:
              content:
                application/json:
                  schema: Error
        """
        user_accessible_group_ids = [g.id for g in self.current_user.accessible_groups]

        if obj_id is not None:
            c = Candidate.get_obj_if_owned_by(
                obj_id,
                self.current_user,
                options=[
                    joinedload(Candidate.obj).joinedload(Obj.thumbnails),
                    joinedload(Candidate.obj)
                    .joinedload(Obj.photometry)
                    .joinedload(Photometry.instrument),
                ],
            )
            if c is None:
                return self.error("Invalid ID")
            candidate_info = c.to_dict()
            candidate_info["comments"] = sorted(
                [cmt.to_dict() for cmt in c.get_comments_owned_by(self.current_user)],
                key=lambda x: x["created_at"],
                reverse=True,
            )
<<<<<<< HEAD
            candidate_info["annotations"] = sorted(
                c.get_annotations_owned_by(self.current_user), key=lambda x: x.origin,
            )
=======
            for comment in candidate_info["comments"]:
                comment["author"] = comment["author"].to_dict()
                del comment["author"]["preferences"]
>>>>>>> 8f4b8d3e
            candidate_info["is_source"] = len(c.sources) > 0
            if candidate_info["is_source"]:
                candidate_info["saved_groups"] = (
                    DBSession()
                    .query(Group)
                    .join(Source)
                    .filter(Source.obj_id == obj_id)
                    .filter(Group.id.in_(user_accessible_group_ids))
                    .all()
                )
            candidate_info["last_detected"] = c.last_detected
            candidate_info["gal_lon"] = c.gal_lon_deg
            candidate_info["gal_lat"] = c.gal_lat_deg
            candidate_info["luminosity_distance"] = c.luminosity_distance
            candidate_info["dm"] = c.dm
            candidate_info["angular_diameter_distance"] = c.angular_diameter_distance

            return self.success(data=candidate_info)

        page_number = self.get_query_argument("pageNumber", None) or 1
        n_per_page = self.get_query_argument("numPerPage", None) or 25
        unsaved_only = self.get_query_argument("unsavedOnly", False)
        total_matches = self.get_query_argument("totalMatches", None)
        start_date = self.get_query_argument("startDate", None)
        end_date = self.get_query_argument("endDate", None)
        group_ids = self.get_query_argument("groupIDs", None)
        filter_ids = self.get_query_argument("filterIDs", None)
        user_accessible_filter_ids = [
            filtr.id
            for g in self.current_user.accessible_groups
            for filtr in g.filters
            if g.filters is not None
        ]
        if group_ids is not None:
            if isinstance(group_ids, str) and "," in group_ids:
                group_ids = [int(g_id) for g_id in group_ids.split(",")]
            elif isinstance(group_ids, str) and group_ids.isdigit():
                group_ids = [int(group_ids)]
            else:
                return self.error("Invalid groupIDs value -- select at least one group")
            filter_ids = [
                f.id for f in Filter.query.filter(Filter.group_id.in_(group_ids))
            ]
        elif filter_ids is not None:
            if "," in filter_ids:
                filter_ids = [int(f_id) for f_id in filter_ids.split(",")]
            elif filter_ids.isdigit():
                filter_ids = [int(filter_ids)]
            else:
                return self.error("Invalid filterIDs paramter value.")
            group_ids = [
                f.group_id for f in Filter.query.filter(Filter.id.in_(filter_ids))
            ]
        else:
            # If 'groupIDs' & 'filterIDs' params not present in request, use all user groups
            group_ids = user_accessible_group_ids
            filter_ids = user_accessible_filter_ids

        # Ensure user has access to specified groups/filters
        if not (
            all([gid in user_accessible_group_ids for gid in group_ids])
            and all([fid in user_accessible_filter_ids for fid in filter_ids])
        ):
            return self.error(
                "Insufficient permissions - you must only specify "
                "groups/filters that you have access to."
            )

        try:
            page = int(page_number)
        except ValueError:
            return self.error("Invalid page number value.")
        q = (
            Obj.query.options(
                [
                    joinedload(Obj.thumbnails),
                    joinedload(Obj.photometry).joinedload(Photometry.instrument),
                ]
            )
            .filter(
                Obj.id.in_(
                    DBSession()
                    .query(Candidate.obj_id)
                    .filter(Candidate.filter_id.in_(filter_ids))
                )
            )
            .order_by(Obj.last_detected.desc().nullslast(), Obj.id)
        )
        if unsaved_only == "true":
            q = q.filter(
                Obj.id.notin_(
                    DBSession()
                    .query(Source.obj_id)
                    .filter(Source.group_id.in_(group_ids))
                )
            )
        if start_date is not None and start_date.strip() not in [
            "",
            "null",
            "undefined",
        ]:
            start_date = arrow.get(start_date).datetime
            q = q.filter(Obj.last_detected >= start_date)
        if end_date is not None and end_date.strip() not in ["", "null", "undefined"]:
            end_date = arrow.get(end_date).datetime
            q = q.filter(Obj.last_detected <= end_date)
        try:
            query_results = grab_query_results_page(
                q, total_matches, page, n_per_page, "candidates"
            )
        except ValueError as e:
            if "Page number out of range" in str(e):
                return self.error("Page number out of range.")
            raise
        matching_source_ids = (
            DBSession()
            .query(Source.obj_id)
            .filter(Source.group_id.in_(user_accessible_group_ids))
            .filter(Source.obj_id.in_([obj.id for obj in query_results["candidates"]]))
            .all()
        )
        candidate_list = []
        for obj in query_results["candidates"]:
            obj.is_source = (obj.id,) in matching_source_ids
            if obj.is_source:
                obj.saved_groups = (
                    DBSession()
                    .query(Group)
                    .join(Source)
                    .filter(Source.obj_id == obj_id)
                    .filter(Group.id.in_(user_accessible_group_ids))
                    .all()
                )
            obj.passing_group_ids = [
                f.group_id
                for f in (
                    DBSession()
                    .query(Filter)
                    .filter(Filter.id.in_(user_accessible_filter_ids))
                    .filter(
                        Filter.id.in_(
                            DBSession()
                            .query(Candidate.filter_id)
                            .filter(Candidate.obj_id == obj.id)
                        )
                    )
                    .all()
                )
            ]
            candidate_list.append(obj.to_dict())
            candidate_list[-1]["comments"] = sorted(
                [cmt.to_dict() for cmt in obj.get_comments_owned_by(self.current_user)],
                key=lambda x: x["created_at"],
                reverse=True,
            )
            for comment in candidate_list[-1]["comments"]:
                comment["author"] = comment["author"].to_dict()
                del comment["author"]["preferences"]
            candidate_list[-1]["last_detected"] = obj.last_detected
            candidate_list[-1]["gal_lat"] = obj.gal_lat_deg
            candidate_list[-1]["gal_lon"] = obj.gal_lon_deg
            candidate_list[-1]["luminosity_distance"] = obj.luminosity_distance
            candidate_list[-1]["dm"] = obj.dm
            candidate_list[-1][
                "angular_diameter_distance"
            ] = obj.angular_diameter_distance

        query_results["candidates"] = candidate_list
        return self.success(data=query_results)

    @permissions(["Upload data"])
    def post(self):
        """
        ---
        description: Create a new candidate.
        requestBody:
          content:
            application/json:
              schema:
                allOf:
                  - $ref: '#/components/schemas/Obj'
                  - type: object
                    properties:
                      filter_ids:
                        type: array
                        items:
                          type: integer
                        description: List of associated filter IDs
                      passing_alert_id:
                        type: integer
                        description: ID of associated filter that created candidate
                        nullable: true
                      passed_at:
                        type: string
                        description: Arrow-parseable datetime string indicating when passed filter.
                        nullable: true
                    required:
                      - filter_ids
        responses:
          200:
            content:
              application/json:
                schema:
                  allOf:
                    - $ref: '#/components/schemas/Success'
                    - type: object
                      properties:
                        data:
                          type: object
                          properties:
                            id:
                              type: string
                              description: New candidate ID
        """
        data = self.get_json()
        obj_already_exists = Obj.query.get(data["id"]) is not None
        schema = Obj.__schema__()

        passing_alert_id = data.pop("passing_alert_id", None)
        passed_at = data.pop("passed_at", None)
        if passed_at is not None:
            passed_at = arrow.get(passed_at)
        try:
            filter_ids = data.pop("filter_ids")
        except KeyError:
            return self.error("Missing required filter_ids parameter.")
        user_accessible_filter_ids = [
            filtr.id
            for g in self.current_user.accessible_groups
            for filtr in g.filters
            if g.filters is not None
        ]
        if not all([fid in user_accessible_filter_ids for fid in filter_ids]):
            return self.error(
                "Insufficient permissions - you must only specify "
                "filters that you have access to."
            )

        try:
            obj = schema.load(data)
        except ValidationError as e:
            return self.error(
                "Invalid/missing parameters: " f"{e.normalized_messages()}"
            )
        filters = Filter.query.filter(Filter.id.in_(filter_ids)).all()
        if not filters:
            return self.error("At least one valid filter ID must be provided.")

        update_redshift_history_if_relevant(data, obj, self.associated_user_object)

        DBSession().add(obj)
        DBSession().add_all(
            [
                Candidate(
                    obj=obj,
                    filter=filter,
                    passing_alert_id=passing_alert_id,
                    passed_at=passed_at,
                )
                for filter in filters
            ]
        )
        DBSession().commit()
        if not obj_already_exists:
            obj.add_linked_thumbnails()

        return self.success(data={"id": obj.id})

    @permissions(["Manage sources"])
    def patch(self, obj_id):
        """
        ---
        description: Update a candidate
        parameters:
          - in: path
            name: obj_id
            required: True
            schema:
              type: string
        requestBody:
          content:
            application/json:
              schema: ObjNoID
        responses:
          200:
            content:
              application/json:
                schema: Success
          400:
            content:
              application/json:
                schema: Error
        """
        # Ensure user has access to candidate
        c = Candidate.get_obj_if_owned_by(obj_id, self.current_user)
        if c is None:
            return self.error("Invalid ID.")
        data = self.get_json()
        data["id"] = obj_id

        schema = Obj.__schema__()
        try:
            obj = schema.load(data, partial=True)
        except ValidationError as e:
            return self.error(
                "Invalid/missing parameters: " f"{e.normalized_messages()}"
            )
        update_redshift_history_if_relevant(data, obj, self.associated_user_object)
        DBSession().commit()

        self.push_all(action="skyportal/FETCH_CANDIDATES")
        return self.success()

    # TODO Do we need a delete handler? If so, what should it do? Old, unsaved
    # candidates will automatically be deleted by cron job.


def grab_query_results_page(q, total_matches, page, n_items_per_page, items_name):
    info = {}
    if total_matches:
        info["totalMatches"] = int(total_matches)
    else:
        info["totalMatches"] = q.count()
    if (
        (
            (
                info["totalMatches"] < (page - 1) * n_items_per_page
                and info["totalMatches"] % n_items_per_page != 0
            )
            or (
                info["totalMatches"] < page * n_items_per_page
                and info["totalMatches"] % n_items_per_page == 0
            )
            and info["totalMatches"] != 0
        )
        or page <= 0
        or (info["totalMatches"] == 0 and page != 1)
    ):
        raise ValueError("Page number out of range.")
    info[items_name] = (
        q.limit(n_items_per_page).offset((page - 1) * n_items_per_page).all()
    )

    info["pageNumber"] = page
    info["lastPage"] = info["totalMatches"] <= page * n_items_per_page
    info["numberingStart"] = (page - 1) * n_items_per_page + 1
    info["numberingEnd"] = min(info["totalMatches"], page * n_items_per_page)
    if info["totalMatches"] == 0:
        info["numberingStart"] = 0
    return info<|MERGE_RESOLUTION|>--- conflicted
+++ resolved
@@ -183,15 +183,12 @@
                 key=lambda x: x["created_at"],
                 reverse=True,
             )
-<<<<<<< HEAD
-            candidate_info["annotations"] = sorted(
-                c.get_annotations_owned_by(self.current_user), key=lambda x: x.origin,
-            )
-=======
             for comment in candidate_info["comments"]:
                 comment["author"] = comment["author"].to_dict()
                 del comment["author"]["preferences"]
->>>>>>> 8f4b8d3e
+            candidate_info["annotations"] = sorted(
+                c.get_annotations_owned_by(self.current_user), key=lambda x: x.origin,
+            )
             candidate_info["is_source"] = len(c.sources) > 0
             if candidate_info["is_source"]:
                 candidate_info["saved_groups"] = (
