import datetime
from copy import copy
import re
import json
import ast
import uuid

import arrow
import numpy as np

from sqlalchemy.orm import joinedload
from sqlalchemy.sql.expression import case, func, FromClause
from sqlalchemy.ext.compiler import compiles
from sqlalchemy.sql import column
from sqlalchemy.types import Float, Boolean, String, Integer
from marshmallow.exceptions import ValidationError

from baselayer.app.access import auth_or_token, permissions
from baselayer.app.model_util import recursive_to_dict
from baselayer.app.env import load_env
from ..base import BaseHandler
from ...models import (
    DBSession,
    Obj,
    Candidate,
    Photometry,
    Spectrum,
    Source,
    Filter,
    Annotation,
    Group,
    Classification,
    Listing,
    Comment,
)
from ...utils.cache import Cache, array_to_bytes


_, cfg = load_env()
cache_dir = "cache/candidates_queries"
cache = Cache(
    cache_dir=cache_dir,
    max_age=cfg["misc"]["minutes_to_keep_candidate_query_cache"] * 60,
)


def update_redshift_history_if_relevant(request_data, obj, user):
    if "redshift" in request_data:
        if obj.redshift_history is None:
            redshift_history = []
        else:
            redshift_history = copy(obj.redshift_history)
        redshift_history.append(
            {
                "set_by_user_id": user.id,
                "set_at_utc": datetime.datetime.utcnow().isoformat(),
                "value": request_data["redshift"],
            }
        )
        obj.redshift_history = redshift_history


class CandidateHandler(BaseHandler):
    @auth_or_token
    def head(self, obj_id=None):
        """
        ---
        single:
          description: Check if a Candidate exists
          tags:
            - candidates
          parameters:
            - in: path
              name: obj_id
              required: true
              schema:
                type: string
          responses:
            200:
              content:
                application/json:
                  schema: Success
            404:
              content:
                application/json:
                  schema: Error
        """
        num_c = (
            Candidate.query_records_accessible_by(self.current_user)
            .filter(Candidate.obj_id == obj_id)
            .count()
        )
        self.verify_and_commit()
        if num_c > 0:
            return self.success()
        else:
            self.set_status(404)
            self.finish()

    @auth_or_token
    def get(self, obj_id=None):
        """
        ---
        single:
          description: Retrieve a candidate
          tags:
            - candidates
          parameters:
            - in: path
              name: obj_id
              required: true
              schema:
                type: string
            - in: query
              name: includeComments
              nullable: true
              schema:
                type: boolean
              description: |
                Boolean indicating whether to include associated comments. Defaults to false.
          responses:
            200:
              content:
                application/json:
                  schema: SingleObj
            400:
              content:
                application/json:
                  schema: Error
        multiple:
          tags:
            - candidates
          description: Retrieve all candidates
          parameters:
          - in: query
            name: numPerPage
            nullable: true
            schema:
              type: integer
            description: |
              Number of candidates to return per paginated request. Defaults to 25.
              Capped at 500.
          - in: query
            name: pageNumber
            nullable: true
            schema:
              type: integer
            description: Page number for paginated query results. Defaults to 1
          - in: query
            name: totalMatches
            nullable: true
            schema:
              type: integer
            description: |
              Used only in the case of paginating query results - if provided, this
              allows for avoiding a potentially expensive query.count() call.
          - in: query
            name: savedStatus
            nullable: true
            schema:
                type: string
                enum: [all, savedToAllSelected, savedToAnySelected, savedToAnyAccessible, notSavedToAnyAccessible, notSavedToAnySelected, notSavedToAllSelected]
            description: |
                String indicating the saved status to filter candidate results for. Must be one of the enumerated values.
          - in: query
            name: startDate
            nullable: true
            schema:
              type: string
            description: |
              Arrow-parseable date string (e.g. 2020-01-01). If provided, filter by
              Candidate.passed_at >= startDate
          - in: query
            name: endDate
            nullable: true
            schema:
              type: string
            description: |
              Arrow-parseable date string (e.g. 2020-01-01). If provided, filter by
              Candidate.passed_at <= endDate
          - in: query
            name: groupIDs
            nullable: true
            schema:
              type: array
              items:
                type: integer
            explode: false
            style: simple
            description: |
              Comma-separated string of group IDs (e.g. "1,2"). Defaults to all of user's
              groups if filterIDs is not provided.
          - in: query
            name: filterIDs
            nullable: true
            schema:
              type: array
              items:
                type: integer
            explode: false
            style: simple
            description: |
              Comma-separated string of filter IDs (e.g. "1,2"). Defaults to all of user's
              groups' filters if groupIDs is not provided.
          - in: query
            name: annotationExcludeOrigin
            nullable: true
            schema:
              type: string
            description: |
              Only load objects that do not have annotations from this origin.
              If the annotationsExcludeOutdatedDate is also given, then annotations with
              this origin will still be loaded if they were modified before that date.
          - in: query
            name: annotationExcludeOutdatedDate
            nullable: true
            schema:
              type: string
            description: |
              An Arrow parseable string designating when an existing annotation is outdated.
              Only relevant if giving the annotationExcludeOrigin argument.
              Will treat objects with outdated annotations as if they did not have that annotation,
              so it will load an object if it doesn't have an annotation with the origin specified or
              if it does have it but the annotation modified date < annotationsExcludeOutdatedDate
          - in: query
            name: sortByAnnotationOrigin
            nullable: true
            schema:
              type: string
            description: |
              The origin of the Annotation to sort by
          - in: query
            name: sortByAnnotationKey
            nullable: true
            schema:
              type: string
            description: |
              The key of the Annotation data value to sort by
          - in: query
            name: sortByAnnotationOrder
            nullable: true
            schema:
              type: string
            description: |
              The sort order for annotations - either "asc" or "desc".
              Defaults to "asc".
          - in: query
            name: annotationFilterList
            nullable: true
            schema:
              type: array
              items:
                type: string
            explode: false
            style: simple
            description: |
              Comma-separated string of JSON objects representing annotation filters.
              Filter objects are expected to have keys { origin, key, value } for
              non-numeric value types, or { origin, key, min, max } for numeric values.
          - in: query
            name: includePhotometry
            nullable: true
            schema:
              type: boolean
            description: |
              Boolean indicating whether to include associated photometry. Defaults to
              false.
          - in: query
            name: includeSpectra
            nullable: true
            schema:
              type: boolean
            description: |
              Boolean indicating whether to include associated spectra. Defaults to false.
          - in: query
            name: includeComments
            nullable: true
            schema:
              type: boolean
            description: |
              Boolean indicating whether to include associated comments. Defaults to false.
          - in: query
            name: classifications
            nullable: true
            schema:
              type: array
              items:
                type: string
            explode: false
            style: simple
            description: |
              Comma-separated string of classification(s) to filter for candidates matching
              that/those classification(s).
          - in: query
            name: redshiftRange
            nullable: True
            schema:
                type: list
            description: |
                lowest and highest redshift to return, e.g. "(0,0.5)"
          - in: query
            name: listName
            nullable: true
            schema:
              type: string
            description: |
              Get only candidates saved to the querying user's list, e.g., "favorites".
          - in: query
            name: listNameReject
            nullable: true
            schema:
              type: string
            description: |
              Get only candidates that ARE NOT saved to the querying user's list, e.g., "rejected_candidates".

          responses:
            200:
              content:
                application/json:
                  schema:
                    allOf:
                      - $ref: '#/components/schemas/Success'
                      - type: object
                        properties:
                          data:
                            type: object
                            properties:
                              candidates:
                                type: array
                                items:
                                  allOf:
                                    - $ref: '#/components/schemas/Obj'
                                    - type: object
                                      properties:
                                        is_source:
                                          type: boolean
                              totalMatches:
                                type: integer
                              pageNumber:
                                type: integer
                              numPerPage:
                                type: integer
            400:
              content:
                application/json:
                  schema: Error
        """

        user_accessible_group_ids = [g.id for g in self.current_user.accessible_groups]
        include_photometry = self.get_query_argument("includePhotometry", False)
        include_spectra = self.get_query_argument("includeSpectra", False)
        include_comments = self.get_query_argument("includeComments", False)

        if obj_id is not None:
            query_options = [joinedload(Obj.thumbnails)]

            c = Obj.get_if_accessible_by(
                obj_id,
                self.current_user,
                options=query_options,
            )
            if c is None:
                return self.error("Invalid ID")
            accessible_candidates = (
                Candidate.query_records_accessible_by(self.current_user)
                .filter(Candidate.obj_id == obj_id)
                .all()
            )
            filter_ids = [cand.filter_id for cand in accessible_candidates]

            passing_alerts = [
                {
                    "filter_id": cand.filter_id,
                    "passing_alert_id": cand.passing_alert_id,
                    "passed_at": cand.passed_at,
                }
                for cand in accessible_candidates
            ]

            candidate_info = recursive_to_dict(c)
            candidate_info["filter_ids"] = filter_ids
            candidate_info["passing_alerts"] = passing_alerts
            if include_comments:
                candidate_info["comments"] = sorted(
                    Comment.query_records_accessible_by(self.current_user)
                    .filter(Comment.obj_id == obj_id)
                    .all(),
                    key=lambda x: x.created_at,
                    reverse=True,
                )

            if include_photometry:
                candidate_info['photometry'] = (
                    Photometry.query_records_accessible_by(
                        self.current_user,
                        mode='read',
                        options=[joinedload(Photometry.instrument)],
                    )
                    .filter(Photometry.obj_id == obj_id)
                    .all()
                )

            if include_spectra:
                candidate_info['spectra'] = (
                    Spectrum.query_records_accessible_by(
                        self.current_user,
                        mode='read',
                        options=[joinedload(Spectrum.instrument)],
                    )
                    .filter(Spectrum.obj_id == obj_id)
                    .all()
                )

            candidate_info["annotations"] = sorted(
                Annotation.query_records_accessible_by(self.current_user).filter(
                    Annotation.obj_id == obj_id
                ),
                key=lambda x: x.origin,
            )
            candidate_info["is_source"] = (
                Source.query_records_accessible_by(self.current_user)
                .filter(Source.obj_id == obj_id)
                .count()
                > 0
            )
            if candidate_info["is_source"]:
                source_subquery = (
                    Source.query_records_accessible_by(self.current_user)
                    .filter(Source.obj_id == obj_id)
                    .filter(Source.active.is_(True))
                    .subquery()
                )
                candidate_info["saved_groups"] = (
                    Group.query_records_accessible_by(self.current_user)
                    .join(source_subquery, Group.id == source_subquery.c.group_id)
                    .all()
                )
                candidate_info["classifications"] = (
                    Classification.query_records_accessible_by(self.current_user)
                    .filter(Classification.obj_id == obj_id)
                    .all()
                )
            candidate_info["last_detected_at"] = c.last_detected_at(self.current_user)
            candidate_info["gal_lon"] = c.gal_lon_deg
            candidate_info["gal_lat"] = c.gal_lat_deg
            candidate_info["luminosity_distance"] = c.luminosity_distance
            candidate_info["dm"] = c.dm
            candidate_info["angular_diameter_distance"] = c.angular_diameter_distance

            candidate_info = recursive_to_dict(candidate_info)
            self.verify_and_commit()
            return self.success(data=candidate_info)

        page_number = self.get_query_argument("pageNumber", None) or 1
        n_per_page = self.get_query_argument("numPerPage", None) or 25
        # Not documented in API docs as this is for frontend-only usage & will confuse
        # users looking through the API docs
        query_id = self.get_query_argument("queryID", None)
        saved_status = self.get_query_argument("savedStatus", "all")
        total_matches = self.get_query_argument("totalMatches", None)
        start_date = self.get_query_argument("startDate", None)
        end_date = self.get_query_argument("endDate", None)
        group_ids = self.get_query_argument("groupIDs", None)
        filter_ids = self.get_query_argument("filterIDs", None)
        annotation_exclude_origin = self.get_query_argument(
            'annotationExcludeOrigin', None
        )
        annotation_exclude_date = self.get_query_argument(
            'annotationExcludeOutdatedDate', None
        )
        sort_by_origin = self.get_query_argument("sortByAnnotationOrigin", None)
        annotation_filter_list = self.get_query_argument("annotationFilterList", None)
        classifications = self.get_query_argument("classifications", None)
        redshift_range_str = self.get_query_argument("redshiftRange", None)
        list_name = self.get_query_argument('listName', None)
        list_name_reject = self.get_query_argument('listNameReject', None)

        user_accessible_group_ids = [g.id for g in self.current_user.accessible_groups]
        user_accessible_filter_ids = [
            filtr.id
            for g in self.current_user.accessible_groups
            for filtr in g.filters
            if g.filters is not None
        ]
        if group_ids is not None:
            if isinstance(group_ids, str) and "," in group_ids:
                group_ids = [int(g_id) for g_id in group_ids.split(",")]
            elif isinstance(group_ids, str) and group_ids.isdigit():
                group_ids = [int(group_ids)]
            else:
                return self.error("Invalid groupIDs value -- select at least one group")
            filter_ids = [
                f.id
                for f in Filter.query_records_accessible_by(self.current_user).filter(
                    Filter.group_id.in_(group_ids)
                )
            ]
        elif filter_ids is not None:
            if "," in filter_ids:
                filter_ids = [int(f_id) for f_id in filter_ids.split(",")]
            elif filter_ids.isdigit():
                filter_ids = [int(filter_ids)]
            else:
                return self.error("Invalid filterIDs paramter value.")
            group_ids = [
                f.group_id
                for f in Filter.query_records_accessible_by(self.current_user).filter(
                    Filter.id.in_(filter_ids)
                )
            ]
        else:
            # If 'groupIDs' & 'filterIDs' params not present in request, use all user groups
            group_ids = user_accessible_group_ids
            filter_ids = user_accessible_filter_ids

        try:
            page = int(page_number)
        except ValueError:
            return self.error("Invalid page number value.")
        try:
            n_per_page = int(n_per_page)
        except ValueError:
            return self.error("Invalid numPerPage value.")
        n_per_page = min(n_per_page, 500)

        initial_candidate_filter_criteria = [Candidate.filter_id.in_(filter_ids)]
        if start_date is not None and start_date.strip() not in [
            "",
            "null",
            "undefined",
        ]:
            start_date = arrow.get(start_date).datetime
            initial_candidate_filter_criteria.append(Candidate.passed_at >= start_date)
        if end_date is not None and end_date.strip() not in ["", "null", "undefined"]:
            end_date = arrow.get(end_date).datetime
            initial_candidate_filter_criteria.append(Candidate.passed_at <= end_date)
        candidate_subquery = (
            Candidate.query_records_accessible_by(self.current_user)
            .filter(*initial_candidate_filter_criteria)
            .subquery()
        )
        # We'll join in the nested data for Obj (like photometry) later
        q = Obj.query_records_accessible_by(self.current_user).join(
            candidate_subquery, Obj.id == candidate_subquery.c.obj_id
        )
        if sort_by_origin is not None or annotation_filter_list is not None:
            q = q.outerjoin(Annotation)

        if classifications is not None:
            if isinstance(classifications, str) and "," in classifications:
                classifications = [c.strip() for c in classifications.split(",")]
            elif isinstance(classifications, str):
                classifications = [classifications]
            else:
                return self.error(
                    "Invalid classifications value -- must provide at least one string value"
                )
            q = q.join(Classification).filter(
                Classification.classification.in_(classifications)
            )
        if sort_by_origin is None:
            # Don't apply the order by just yet. Save it so we can pass it to
            # the LIMT/OFFSET helper function down the line once other query
            # params are set.
            order_by = [candidate_subquery.c.passed_at.desc().nullslast(), Obj.id]

        if saved_status in [
            "savedToAllSelected",
            "savedToAnySelected",
            "savedToAnyAccessible",
            "notSavedToAnyAccessible",
            "notSavedToAnySelected",
            "notSavedToAllSelected",
        ]:
            notin = False
            active_sources = Source.query_records_accessible_by(
                self.current_user, columns=[Source.obj_id]
            ).filter(Source.active.is_(True))
            if saved_status == "savedToAllSelected":
                # Retrieve objects that have as many active saved groups that are
                # in 'group_ids' as there are items in 'group_ids'
                subquery = (
                    active_sources.filter(Source.group_id.in_(group_ids))
                    .group_by(Source.obj_id)
                    .having(func.count(Source.group_id) == len(group_ids))
                )
            elif saved_status == "savedToAnySelected":
                subquery = active_sources.filter(Source.group_id.in_(group_ids))
            elif saved_status == "savedToAnyAccessible":
                subquery = active_sources.filter(
                    Source.group_id.in_(user_accessible_group_ids)
                )
            elif saved_status == "notSavedToAnyAccessible":
                subquery = active_sources.filter(
                    Source.group_id.in_(user_accessible_group_ids)
                )
                notin = True
            elif saved_status == "notSavedToAnySelected":
                subquery = active_sources.filter(Source.group_id.in_(group_ids))
                notin = True
            elif saved_status == "notSavedToAllSelected":
                # Retrieve objects that have as many active saved groups that are
                # in 'group_ids' as there are items in 'group_ids', and select
                # the objects not in that set
                subquery = (
                    active_sources.filter(Source.group_id.in_(group_ids))
                    .group_by(Source.obj_id)
                    .having(func.count(Source.group_id) == len(group_ids))
                )
                notin = True
            q = (
                q.filter(Obj.id.notin_(subquery))
                if notin
                else q.filter(Obj.id.in_(subquery))
            )
        elif saved_status != "all":
            return self.error(
                f"Invalid savedStatus: {saved_status}. Must be one of the enumerated options."
            )

        if redshift_range_str is not None:
            redshift_range = ast.literal_eval(redshift_range_str)
            if not (
                isinstance(redshift_range, (list, tuple)) and len(redshift_range) == 2
            ):
                return self.error('Invalid argument for `redshiftRange`')
            if not (
                isinstance(redshift_range[0], (float, int))
                and isinstance(redshift_range[1], (float, int))
            ):
                return self.error('Invalid arguments in `redshiftRange`')
            q = q.filter(
                Obj.redshift >= redshift_range[0], Obj.redshift <= redshift_range[1]
            )

        if annotation_exclude_origin is not None:
            if annotation_exclude_date is None:
                right = (
                    Obj.query_records_accessible_by(self.current_user, columns=[Obj.id])
                    .join(Annotation)
                    .filter(Annotation.origin == annotation_exclude_origin)
                    .subquery()
                )
            else:
                expire_date = arrow.get(annotation_exclude_date).datetime
                right = (
                    Obj.query_records_accessible_by(self.current_user, columns=[Obj.id])
                    .join(Annotation)
                    .filter(
                        Annotation.origin == annotation_exclude_origin,
                        Annotation.modified >= expire_date,
                    )
                    .subquery()
                )

            q = q.outerjoin(right, Obj.id == right.c.id).filter(right.c.id.is_(None))

        if list_name is not None:
            q = q.filter(
                Listing.list_name == list_name,
                Listing.user_id == self.associated_user_object.id,
            )
        if list_name_reject is not None:
            right = (
                Obj.query_records_accessible_by(self.current_user, columns=[Obj.id])
                .join(Listing)
                .filter(
                    Listing.list_name == list_name_reject,
                    Listing.user_id == self.associated_user_object.id,
                )
                .subquery()
            )

            q = q.outerjoin(right, Obj.id == right.c.id).filter(right.c.id.is_(None))

        if annotation_filter_list is not None:
            # Parse annotation filter list objects from the query string
            # and apply the filters to the query

            for item in re.split(r",(?={)", annotation_filter_list):
                try:
                    new_filter = json.loads(item)
                except json.decoder.JSONDecodeError:
                    return self.error(
                        "Could not parse JSON objects for annotation filtering"
                    )

                if "origin" not in new_filter:
                    self.error(
                        f"Invalid annotation filter list item {item}: \"origin\" is required."
                    )

                if "key" not in new_filter:
                    self.error(
                        f"Invalid annotation filter list item {item}: \"key\" is required."
                    )

                if "value" in new_filter:
                    value = new_filter["value"]
                    if isinstance(value, bool):
                        q = q.filter(
                            Annotation.origin == new_filter["origin"],
                            Annotation.data[new_filter["key"]].astext.cast(Boolean)
                            == value,
                        )
                    else:
                        # Test if the value is a nested object
                        try:
                            value = json.loads(value)
                            # If a nested object, we put the value through the
                            # JSON loads/dumps pipeline to get a string formatted
                            # like Postgres will for its JSONB ->> text operation
                            # For some reason, for example, not doing this will
                            # have value = { "key": "value" } (with the extra
                            # spaces around the braces) and cause the filter to
                            # fail.
                            value = json.dumps(value)
                        except json.decoder.JSONDecodeError:
                            # If not, this is just a string field and we don't
                            # need the string formatting above
                            pass
                        q = q.filter(
                            Annotation.origin == new_filter["origin"],
                            Annotation.data[new_filter["key"]].astext == value,
                        )
                elif "min" in new_filter and "max" in new_filter:
                    try:
                        min_value = float(new_filter["min"])
                        max_value = float(new_filter["max"])
                        q = q.filter(
                            Annotation.origin == new_filter["origin"],
                            Annotation.data[new_filter["key"]].cast(Float) >= min_value,
                            Annotation.data[new_filter["key"]].cast(Float) <= max_value,
                        )
                    except ValueError:
                        return self.error(
                            f"Invalid annotation filter list item: {item}. The min/max provided is not a valid number."
                        )
                else:
                    return self.error(
                        f"Invalid annotation filter list item: {item}. Should have either \"value\" or \"min\" and \"max\""
                    )

        if sort_by_origin is not None:
            sort_by_key = self.get_query_argument("sortByAnnotationKey", None)
            sort_by_order = self.get_query_argument("sortByAnnotationOrder", None)
            # Define a custom sort order to have annotations from the correct
            # origin first, all others afterwards
            origin_sort_order = case(
                value=Annotation.origin,
                whens={sort_by_origin: 1},
                else_=None,
            )
            annotation_sort_criterion = (
                Annotation.data[sort_by_key].desc().nullslast()
                if sort_by_order == "desc"
                else Annotation.data[sort_by_key].nullslast()
            )
            # Don't apply the order by just yet. Save it so we can pass it to
            # the LIMT/OFFSET helper function.
            order_by = [
                origin_sort_order.nullslast(),
                annotation_sort_criterion,
                candidate_subquery.c.passed_at.desc().nullslast(),
                Obj.id,
            ]

        try:
            query_results = grab_query_results(
                q,
                total_matches,
                page,
                n_per_page,
                "candidates",
                order_by=order_by,
                query_id=query_id,
                use_cache=True,
            )
        except ValueError as e:
            if "Page number out of range" in str(e):
                return self.error("Page number out of range.")
            raise
        matching_source_ids = (
            Source.query_records_accessible_by(
                self.current_user, columns=[Source.obj_id]
            )
            .filter(Source.obj_id.in_([obj.id for obj in query_results["candidates"]]))
            .all()
        )
        candidate_list = []
        for obj in query_results["candidates"]:
            with DBSession().no_autoflush:
                obj.is_source = (obj.id,) in matching_source_ids
                if obj.is_source:
                    source_subquery = (
                        Source.query_records_accessible_by(self.current_user)
                        .filter(Source.obj_id == obj.id)
                        .filter(Source.active.is_(True))
                        .subquery()
                    )
                    obj.saved_groups = (
                        Group.query_records_accessible_by(self.current_user)
                        .join(source_subquery, Group.id == source_subquery.c.group_id)
                        .all()
                    )
                    obj.classifications = (
                        Classification.query_records_accessible_by(self.current_user)
                        .filter(Classification.obj_id == obj.id)
                        .all()
                    )
                obj.passing_group_ids = [
                    f.group_id
                    for f in (
                        Filter.query_records_accessible_by(self.current_user).filter(
                            Filter.id.in_(
                                Candidate.query_records_accessible_by(
                                    self.current_user, columns=[Candidate.filter_id]
                                ).filter(Candidate.obj_id == obj.id)
                            )
                        )
                    )
                ]
                candidate_list.append(recursive_to_dict(obj))
                if include_photometry:
                    candidate_list[-1]["photometry"] = (
                        Photometry.query_records_accessible_by(
                            self.current_user,
                            mode='read',
                            options=[joinedload(Photometry.instrument)],
                        )
                        .filter(Photometry.obj_id == obj.id)
                        .all()
                    )

                if include_spectra:
                    candidate_list[-1]["spectra"] = (
                        Spectrum.query_records_accessible_by(
                            self.current_user,
                            mode='read',
                            options=[joinedload(Spectrum.instrument)],
                        )
                        .filter(Spectrum.obj_id == obj.id)
                        .all()
                    )

                if include_comments:
                    candidate_list[-1]["comments"] = sorted(
                        Comment.query_records_accessible_by(self.current_user)
                        .filter(Comment.obj_id == obj.id)
                        .all(),
                        key=lambda x: x.created_at,
                        reverse=True,
                    )
                candidate_list[-1]["annotations"] = sorted(
                    Annotation.query_records_accessible_by(self.current_user)
                    .filter(Annotation.obj_id == obj.id)
                    .all(),
                    key=lambda x: x.origin,
                )
                candidate_list[-1]["last_detected_at"] = obj.last_detected_at(
                    self.current_user
                )
                candidate_list[-1]["gal_lat"] = obj.gal_lat_deg
                candidate_list[-1]["gal_lon"] = obj.gal_lon_deg
                candidate_list[-1]["luminosity_distance"] = obj.luminosity_distance
                candidate_list[-1]["dm"] = obj.dm
                candidate_list[-1][
                    "angular_diameter_distance"
                ] = obj.angular_diameter_distance

        query_results["candidates"] = candidate_list
        query_results = recursive_to_dict(query_results)
        self.verify_and_commit()
        return self.success(data=query_results)

    @permissions(["Upload data"])
    def post(self):
        """
        ---
        description: Create new candidate(s) (one per filter).
        tags:
          - candidates
        requestBody:
          content:
            application/json:
              schema:
                allOf:
                  - $ref: '#/components/schemas/ObjPost'
                  - type: object
                    properties:
                      filter_ids:
                        type: array
                        items:
                          type: integer
                        description: List of associated filter IDs
                      passing_alert_id:
                        type: integer
                        description: ID of associated filter that created candidate
                        nullable: true
                      passed_at:
                        type: string
                        description: Arrow-parseable datetime string indicating when passed filter.
                        nullable: true
                    required:
                      - filter_ids
                      - passed_at
        responses:
          200:
            content:
              application/json:
                schema:
                  allOf:
                    - $ref: '#/components/schemas/Success'
                    - type: object
                      properties:
                        data:
                          type: object
                          properties:
                            ids:
                              type: array
                              items:
                                type: integer
                              description: List of new candidate IDs
        """
        data = self.get_json()
        obj_already_exists = (
            Obj.get_if_accessible_by(data["id"], self.current_user) is not None
        )
        schema = Obj.__schema__()

        ra = data.get('ra', None)
        dec = data.get('dec', None)

        if ra is None and not obj_already_exists:
            return self.error("RA must not be null for a new Obj")

        if dec is None and not obj_already_exists:
            return self.error("Dec must not be null for a new Obj")

        passing_alert_id = data.pop("passing_alert_id", None)
        passed_at = data.pop("passed_at", None)
        if passed_at is None:
            return self.error("Missing required parameter: `passed_at`.")
        passed_at = arrow.get(passed_at).datetime
        try:
            filter_ids = data.pop("filter_ids")
        except KeyError:
            return self.error("Missing required filter_ids parameter.")

        try:
            obj = schema.load(data)
        except ValidationError as e:
            return self.error(
                "Invalid/missing parameters: " f"{e.normalized_messages()}"
            )
        filters = Filter.get_if_accessible_by(filter_ids, self.current_user)
        if not filters:
            return self.error("At least one valid filter ID must be provided.")

        update_redshift_history_if_relevant(data, obj, self.associated_user_object)

        DBSession().add(obj)
        candidates = [
            Candidate(
                obj=obj,
                filter=filter,
                passing_alert_id=passing_alert_id,
                passed_at=passed_at,
                uploader_id=self.associated_user_object.id,
            )
            for filter in filters
        ]
        DBSession().add_all(candidates)
        self.verify_and_commit()
        if not obj_already_exists:
            obj.add_linked_thumbnails()

        return self.success(data={"ids": [c.id for c in candidates]})

    @auth_or_token
    def delete(self, obj_id, filter_id):
        """
        ---
        description: Delete candidate(s)
        tags:
          - candidates
        parameters:
          - in: path
            name: obj_id
            required: true
            schema:
              type: string
          - in: path
            name: filter_id
            required: true
            schema:
              type: integer
        responses:
          200:
            content:
              application/json:
                schema: Success
        """
        cands_to_delete = (
            Candidate.query_records_accessible_by(self.current_user, mode="delete")
            .filter(Candidate.obj_id == obj_id)
            .filter(Candidate.filter_id == filter_id)
            .all()
        )
        if len(cands_to_delete) == 0:
            return self.error(
                "Invalid (obj_id, filter_id) pairing - no matching candidates"
            )
        for cand in cands_to_delete:
            DBSession().delete(cand)
        self.verify_and_commit()

        return self.success()


def get_obj_id_values(obj_ids):
    """Return a Postgres VALUES representation of ordered list of Obj IDs
    to be returned by the Candidates/Sources query.

    Parameters
    ----------
    obj_ids: `list`
        List of Obj IDs

    Returns
    -------
    values_table: `sqlalchemy.sql.expression.FromClause`
        The VALUES representation of the Obj IDs list.
    """
    # https://github.com/sqlalchemy/sqlalchemy/wiki/PGValues
    class _obj_id_values(FromClause):
        named_with_column = True

        def __init__(self, columns, *args, **kw):
            self._column_args = columns
            self.list = args
            self.alias_name = self.name = kw.pop("alias_name", None)

        def _populate_column_collection(self):
            for c in self._column_args:
                c._make_proxy(self)

        @property
        def _from_objects(self):
            return [self]

    # https://github.com/sqlalchemy/sqlalchemy/wiki/PGValues
    @compiles(_obj_id_values)
    def compile_values(element, compiler, asfrom=False, **kw):
        columns = element.columns
        v = "VALUES %s" % ", ".join(
            "(%s)"
            % ", ".join(
                compiler.render_literal_value(elem, column.type)
                for elem, column in zip(tup, columns)
            )
            for tup in element.list
        )
        if asfrom:
            if element.alias_name:
                v = "(%s) AS %s (%s)" % (
                    v,
                    element.alias_name,
                    (", ".join(c.name for c in element.columns)),
                )
            else:
                v = "(%s)" % v
        return v

    values_table = _obj_id_values(
        (column("id", String), column("ordering", Integer)),
        *[(obj_id, idx) for idx, obj_id in enumerate(obj_ids)],
        alias_name="values_table",
    )

    return values_table


def grab_query_results(
    q,
    total_matches,
    page,
    n_items_per_page,
    items_name,
    order_by=None,
    include_thumbnails=True,
    query_id=None,
    use_cache=False,
):
    # The query will return multiple rows per candidate object if it has multiple
    # annotations associated with it, with rows appearing at the end of the query
    # for any annotations with origins not equal to the one being sorted on (if applicable).
    # We want to essentially grab only the candidate objects as they first appear
    # in the query results, and ignore these other irrelevant annotation entries.

    # Add a "row_num" column to the desire query that explicitly encodes the ordering
    # of the query results - remember that these query rows are essentially
    # (Obj, Annotation) tuples, so the earliest row numbers for a given Obj is
    # the one we want to adhere to (and the later ones are annotation records for
    # the candidate that are not being sorted/filtered on right now)
    #
    # The row number must be preserved like this in order to remember the desired
    # ordering info even while using the passed in query as a subquery to select
    # from. This is because subqueries provide a set of results to query from,
    # losing any order_by information.
    row = func.row_number().over(order_by=order_by).label("row_num")
    full_query = q.add_column(row)

    info = {}
    full_query = full_query.subquery()
    # Using the PostgreSQL DISTINCT ON keyword, we grab the candidate Obj ids
    # in the order that they first appear in the query (per the row_num values)
    # NOTE: It is probably possible to grab the full Obj records here instead of
    # just the ID values, but querying "full_query" here means we lost the original
    # ORM mappings, so we would have to explicity re-label the columns here.
    # It is much more straightforward to just get an ordered list of Obj ID
    # values here and get the corresponding n_items_per_page full Obj objects
    # at the end, I think, for minimal additional overhead.
    ids_with_row_nums = (
        DBSession()
        .query(full_query.c.id, full_query.c.row_num)
        .distinct(full_query.c.id)
        .order_by(full_query.c.id, full_query.c.row_num)
        .subquery()
    )
    # Grouping and getting the first distinct obj_id above messed up the order
    # in the query set, so re-order by the row_num we used to remember the
    # original ordering
    ordered_ids = (
        DBSession()
        .query(
            ids_with_row_nums.c.id,
            func.count(ids_with_row_nums.c.id).over().label('total'),
        )
        .order_by(ids_with_row_nums.c.row_num)
    )

    if page:
        if use_cache:
            cache_filename = cache[query_id]
            if cache_filename is not None:
                all_ids = np.load(cache_filename)
            else:
                # Cache expired/removed/non-existent; create new cache file
                query_id = str(uuid.uuid4())
                all_ids = ordered_ids.all()
                cache[query_id] = array_to_bytes(all_ids)

            results = all_ids[
                ((page - 1) * n_items_per_page) : (page * n_items_per_page)
            ]
            info["queryID"] = query_id
        else:
            results = (
                ordered_ids.limit(n_items_per_page)
                .offset((page - 1) * n_items_per_page)
                .all()
            )
        info["pageNumber"] = page
        info["numPerPage"] = n_items_per_page
    else:
        results = ordered_ids.all()

<<<<<<< HEAD
    page_ids = list(map(lambda x: x[0], results))
    info["totalMatches"] = results[0][1] if len(results) > 0 else 0
=======
    page_ids = map(lambda x: x[0], results)
    info["totalMatches"] = int(results[0][1]) if len(results) > 0 else 0
>>>>>>> c524226b

    if page:
        if (
            (
                (
                    info["totalMatches"] < (page - 1) * n_items_per_page
                    and info["totalMatches"] % n_items_per_page != 0
                )
                or (
                    info["totalMatches"] < page * n_items_per_page
                    and info["totalMatches"] % n_items_per_page == 0
                )
                and info["totalMatches"] != 0
            )
            or page <= 0
            or (info["totalMatches"] == 0 and page != 1)
        ):
            raise ValueError("Page number out of range.")

    items = []
    query_options = [joinedload(Obj.thumbnails)] if include_thumbnails else []

    if len(page_ids) > 0:
        page_ids_values = get_obj_id_values(page_ids)
        items = (
            DBSession()
            .query(Obj)
            .options(query_options)
            .join(page_ids_values, page_ids_values.c.id == Obj.id)
            .order_by(page_ids_values.c.ordering)
        )
    else:
        # If there are no values, the VALUES statement above will cause a syntax error,
        # so just switch to this simple IN query. Should return nothing either way
        items = (
            DBSession().query(Obj).options(query_options).filter(Obj.id.in_(page_ids))
        )

    info[items_name] = items
    return info<|MERGE_RESOLUTION|>--- conflicted
+++ resolved
@@ -1166,13 +1166,8 @@
     else:
         results = ordered_ids.all()
 
-<<<<<<< HEAD
     page_ids = list(map(lambda x: x[0], results))
-    info["totalMatches"] = results[0][1] if len(results) > 0 else 0
-=======
-    page_ids = map(lambda x: x[0], results)
     info["totalMatches"] = int(results[0][1]) if len(results) > 0 else 0
->>>>>>> c524226b
 
     if page:
         if (
