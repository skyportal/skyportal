--- conflicted
+++ resolved
@@ -2423,7 +2423,6 @@
                 # could not handle inputs
                 return self.error('Invalid argument for `num_offset_stars`')
 
-<<<<<<< HEAD
             photometry = (
                 session.scalars(
                     sa.select(Photometry).where(
@@ -2460,14 +2459,6 @@
                     ' Reverting to discovery position.'
                 )
 
-            # print all the parameters
-            log(
-                f"facility: {facility}, num_offset_stars: {num_offset_stars}, "
-                f"ra: {ra}, dec: {dec}, obstime: {obstime}, use_ztfref: {use_ztfref}"
-                f"radius_degrees: {radius_degrees}, mag_limit: {mag_limit}, "
-                f"min_sep_arcsec: {min_sep_arcsec}, mag_min: {mag_min}"
-            )
-=======
             (
                 source_mag,
                 source_magfilter,
@@ -2515,7 +2506,6 @@
                         )
 
                     priority, comment = assignment.priority, assignment.comment
->>>>>>> 8a99e320
 
             offset_func = functools.partial(
                 get_nearby_offset_stars,
