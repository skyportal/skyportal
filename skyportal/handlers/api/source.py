import datetime
from json.decoder import JSONDecodeError
import python_http_client.exceptions
from twilio.base.exceptions import TwilioException
import tornado
from tornado.ioloop import IOLoop
import io
import math
from dateutil.parser import isoparse
from sqlalchemy.orm import joinedload
from sqlalchemy import func, or_, tuple_
import arrow
from marshmallow import Schema, fields
from marshmallow.exceptions import ValidationError
import functools
import healpix_alchemy as ha
from baselayer.app.access import permissions, auth_or_token
from baselayer.app.env import load_env
from ..base import BaseHandler
from ...models import (
    DBSession,
    Allocation,
    Instrument,
    Obj,
    Source,
    Token,
    Group,
    FollowupRequest,
    ClassicalAssignment,
    ObservingRun,
    SourceNotification,
    Classification,
    Taxonomy,
<<<<<<< HEAD
    Listing,
=======
    Spectrum,
>>>>>>> 8a7244e8
)
from .internal.source_views import register_source_view
from ...utils import (
    get_nearby_offset_stars,
    facility_parameters,
    source_image_parameters,
    get_finding_chart,
    _calculate_best_position_for_offset_stars,
)
from .candidate import grab_query_results, update_redshift_history_if_relevant
from .photometry import serialize


SOURCES_PER_PAGE = 100

_, cfg = load_env()


def apply_active_or_requested_filtering(query, include_requested, requested_only):
    if include_requested:
        query = query.filter(or_(Source.requested.is_(True), Source.active.is_(True)))
    elif not requested_only:
        query = query.filter(Source.active.is_(True))
    if requested_only:
        query = query.filter(Source.active.is_(False)).filter(
            Source.requested.is_(True)
        )
    return query


def add_ps1_thumbnail_and_push_ws_msg(obj, request_handler):
    try:
        obj.add_ps1_thumbnail()
    except (ValueError, ConnectionError) as e:
        return request_handler.error(f"Unable to generate PS1 thumbnail URL: {e}")
    request_handler.push_all(
        action="skyportal/REFRESH_SOURCE", payload={"obj_key": obj.internal_key}
    )


class SourceHandler(BaseHandler):
    @auth_or_token
    def head(self, obj_id=None):
        """
        ---
        single:
          description: Check if a Source exists
          tags:
            - sources
          parameters:
            - in: path
              name: obj_id
              required: true
              schema:
                type: string
          responses:
            200:
              content:
                application/json:
                  schema: Success
            404:
              content:
                application/json:
                  schema: Error
        """
        user_group_ids = [g.id for g in self.associated_user_object.accessible_groups]
        num_s = (
            DBSession()
            .query(Source)
            .filter(Source.obj_id == obj_id)
            .filter(Source.group_id.in_(user_group_ids))
            .count()
        )
        if num_s > 0:
            return self.success()
        else:
            self.set_status(404)
            self.finish()

    @auth_or_token
    def get(self, obj_id=None):
        """
        ---
        single:
          description: Retrieve a source
          tags:
            - sources
          parameters:
            - in: path
              name: obj_id
              required: false
              schema:
                type: string
            - in: query
              name: includePhotometry
              nullable: true
              schema:
                type: boolean
              description: |
                Boolean indicating whether to include associated photometry. Defaults to
                false.
            - in: query
              name: includeComments
              nullable: true
              schema:
                type: boolean
              description: |
                Boolean indicating whether to include comment metadata in response.
                Defaults to false.
            - in: query
              name: includePhotometryExists
              nullable: true
              schema:
                type: boolean
              description: |
                Boolean indicating whether to return if a source has any photometry points. Defaults to false.
            - in: query
              name: includeSpectrumExists
              nullable: true
              schema:
                type: boolean
              description: |
                Boolean indicating whether to return if a source has a spectra. Defaults to false.
          responses:
            200:
              content:
                application/json:
                  schema: SingleObj
            400:
              content:
                application/json:
                  schema: Error
        multiple:
          description: Retrieve all sources
          tags:
            - sources
          parameters:
          - in: query
            name: ra
            nullable: true
            schema:
              type: number
            description: RA for spatial filtering
          - in: query
            name: dec
            nullable: true
            schema:
              type: number
            description: Declination for spatial filtering
          - in: query
            name: radius
            nullable: true
            schema:
              type: number
            description: Radius for spatial filtering if ra & dec are provided
          - in: query
            name: sourceID
            nullable: true
            schema:
              type: string
            description: Portion of ID to filter on
          - in: query
            name: simbadClass
            nullable: true
            schema:
              type: string
            description: Simbad class to filter on
          - in: query
            name: hasTNSname
            nullable: true
            schema:
              type: boolean
            description: If true, return only those matches with TNS names
          - in: query
            name: numPerPage
            nullable: true
            schema:
              type: integer
            description: |
              Number of sources to return per paginated request. Defaults to 100. Max 1000.
          - in: query
            name: pageNumber
            nullable: true
            schema:
              type: integer
            description: Page number for paginated query results. Defaults to 1
          - in: query
            name: totalMatches
            nullable: true
            schema:
              type: integer
            description: |
              Used only in the case of paginating query results - if provided, this
              allows for avoiding a potentially expensive query.count() call.
          - in: query
            name: startDate
            nullable: true
            schema:
              type: string
            description: |
              Arrow-parseable date string (e.g. 2020-01-01). If provided, filter by
              last_detected_at >= startDate
          - in: query
            name: endDate
            nullable: true
            schema:
              type: string
            description: |
              Arrow-parseable date string (e.g. 2020-01-01). If provided, filter by
              last_detected_at <= endDate
          - in: query
            name: listName
            nullable: true
            schema:
              type: string
            description: |
              Get only sources saved to the querying user's list, e.g., "favorites".
          - in: query
            name: group_ids
            nullable: true
            schema:
              type: list
              items:
                type: integer
            description: |
               If provided, filter only sources saved to one of these group IDs.
          - in: query
            name: includePhotometry
            nullable: true
            schema:
              type: boolean
            description: |
              Boolean indicating whether to include associated photometry. Defaults to
              false.
          - in: query
            name: includeRequested
            nullable: true
            schema:
              type: boolean
            description: |
              Boolean indicating whether to include requested saves. Defaults to
              false.
          - in: query
            name: pendingOnly
            nullable: true
            schema:
              type: boolean
            description: |
              Boolean indicating whether to only include requested/pending saves.
              Defaults to false.
          - in: query
            name: savedBefore
            nullable: true
            schema:
              type: string
            description: |
              Only return sources that were saved before this UTC datetime.
          - in: query
            name: savedAfter
            nullable: true
            schema:
              type: string
            description: |
              Only return sources that were saved after this UTC datetime.
          - in: query
            name: saveSummary
            nullable: true
            schema:
              type: boolean
            description: |
              Boolean indicating whether to only return the source save
              information in the response (defaults to false). If true,
              the response will contain a list of dicts with the following
              schema under `response['data']['sources']`:
              ```
                  {
                    "group_id": 2,
                    "created_at": "2020-11-13T22:11:25.910271",
                    "saved_by_id": 1,
                    "saved_at": "2020-11-13T22:11:25.910271",
                    "requested": false,
                    "unsaved_at": null,
                    "modified": "2020-11-13T22:11:25.910271",
                    "obj_id": "16fil",
                    "active": true,
                    "unsaved_by_id": null
                  }
              ```
          - in: query
            name: sortBy
            nullable: true
            schema:
              type: string
            description: |
              The field to sort by. Currently allowed options are ["id", "ra", "dec", "redshift", "saved_at"]
          - in: query
            name: sortOrder
            nullable: true
            schema:
              type: string
            description: |
              The sort order - either "asc" or "desc". Defaults to "asc"
          - in: query
            name: includeComments
            nullable: true
            schema:
              type: boolean
            description: |
              Boolean indicating whether to include comment metadata in response.
              Defaults to false.
          - in: query
            name: includePhotometryExists
            nullable: true
            schema:
              type: boolean
            description: |
              Boolean indicating whether to return if a source has any photometry points. Defaults to false.
          - in: query
            name: includeSpectrumExists
            nullable: true
            schema:
              type: boolean
            description: |
              Boolean indicating whether to return if a source has a spectra. Defaults to false.
          - in: query
            name: classifications
            nullable: true
            schema:
              type: array
              items:
                type: string
            explode: false
            style: simple
            description: |
              Comma-separated string of "taxonomy: classification" pair(s) to filter for sources matching
              that/those classification(s), i.e. "Sitewide Taxonomy: Type II, Sitewide Taxonomy: AGN"
          - in: query
            name: minRedshift
            nullable: true
            schema:
              type: number
            description: |
              If provided, return only sources with a redshift of at least this value
          - in: query
            name: maxRedshift
            nullable: true
            schema:
              type: number
            description: |
              If provided, return only sources with a redshift of at most this value
          - in: query
            name: minPeakMagnitude
            nullable: true
            schema:
              type: number
            description: |
              If provided, return only sources with a peak photometry magnitude of at least this value
          - in: query
            name: maxPeakMagnitude
            nullable: true
            schema:
              type: number
            description: |
              If provided, return only sources with a peak photometry magnitude of at most this value
          - in: query
            name: minLatestMagnitude
            nullable: true
            schema:
              type: number
            description: |
              If provided, return only sources whose latest photometry magnitude is at least this value
          - in: query
            name: maxLatestMagnitude
            nullable: true
            schema:
              type: number
            description: |
              If provided, return only sources whose latest photometry magnitude is at most this value
          - in: query
            name: hasSpectrum
            nullable: true
            schema:
              type: boolean
            description: If true, return only those matches with at least one associated spectrum
          responses:
            200:
              content:
                application/json:
                  schema:
                    allOf:
                      - $ref: '#/components/schemas/Success'
                      - type: object
                        properties:
                          data:
                            type: object
                            properties:
                              sources:
                                type: array
                                items:
                                  $ref: '#/components/schemas/Obj'
                              totalMatches:
                                type: integer
                              pageNumber:
                                type: integer
                              numPerPage:
                                type: integer
            400:
              content:
                application/json:
                  schema: Error
        """
        page_number = self.get_query_argument('pageNumber', None)
        num_per_page = min(
            int(self.get_query_argument("numPerPage", SOURCES_PER_PAGE)), 100
        )
        ra = self.get_query_argument('ra', None)
        dec = self.get_query_argument('dec', None)
        radius = self.get_query_argument('radius', None)
        start_date = self.get_query_argument('startDate', None)
        end_date = self.get_query_argument('endDate', None)
        list_name = self.get_query_argument('listName', None)
        sourceID = self.get_query_argument('sourceID', None)  # Partial ID to match
        include_photometry = self.get_query_argument("includePhotometry", False)
        include_requested = self.get_query_argument("includeRequested", False)
        requested_only = self.get_query_argument("pendingOnly", False)
        saved_after = self.get_query_argument('savedAfter', None)
        saved_before = self.get_query_argument('savedBefore', None)
        save_summary = self.get_query_argument('saveSummary', False)
        sort_by = self.get_query_argument("sortBy", None)
        sort_order = self.get_query_argument("sortOrder", "asc")
        include_comments = self.get_query_argument("includeComments", False)
        include_photometry_exists = self.get_query_argument(
            "includePhotometryExists", False
        )
        include_spectrum_exists = self.get_query_argument(
            "includeSpectrumExists", False
        )
        classifications = self.get_query_argument("classifications", None)
        min_redshift = self.get_query_argument("minRedshift", None)
        max_redshift = self.get_query_argument("maxRedshift", None)
        min_peak_magnitude = self.get_query_argument("minPeakMagnitude", None)
        max_peak_magnitude = self.get_query_argument("maxPeakMagnitude", None)
        min_latest_magnitude = self.get_query_argument("minLatestMagnitude", None)
        max_latest_magnitude = self.get_query_argument("maxLatestMagnitude", None)
        has_spectrum = self.get_query_argument("hasSpectrum", False)

        # These are just throwaway helper classes to help with deserialization
        class UTCTZnaiveDateTime(fields.DateTime):
            """
            DateTime object that deserializes both timezone aware iso8601
            strings and naive iso8601 strings into naive datetime objects
            in utc

            See discussion in https://github.com/Scille/umongo/issues/44#issuecomment-244407236
            """

            def _deserialize(self, value, attr, data, **kwargs):
                value = super()._deserialize(value, attr, data, **kwargs)
                if value and value.tzinfo:
                    value = (value - value.utcoffset()).replace(tzinfo=None)
                return value

        class Validator(Schema):
            saved_after = UTCTZnaiveDateTime(required=False, missing=None)
            saved_before = UTCTZnaiveDateTime(required=False, missing=None)
            save_summary = fields.Boolean()

        validator_instance = Validator()
        params_to_be_validated = {}
        if saved_after is not None:
            params_to_be_validated['saved_after'] = saved_after
        if saved_before is not None:
            params_to_be_validated['saved_before'] = saved_before
        if save_summary is not None:
            params_to_be_validated['save_summary'] = save_summary

        try:
            validated = validator_instance.load(params_to_be_validated)
        except ValidationError as e:
            return self.error(f'Error parsing query params: {e.args[0]}.')

        saved_after = validated['saved_after']
        saved_before = validated['saved_before']
        save_summary = validated['save_summary']

        # parse the group ids:
        group_ids = self.get_query_argument('group_ids', None)
        if group_ids is not None:
            try:
                group_ids = [int(gid) for gid in group_ids.split(',')]
            except ValueError:
                return self.error(
                    f'Invalid group ids field ({group_ids}; Could not parse all elements to integers'
                )

        user_accessible_group_ids = [g.id for g in self.current_user.accessible_groups]

        simbad_class = self.get_query_argument('simbadClass', None)
        has_tns_name = self.get_query_argument('hasTNSname', None)
        total_matches = self.get_query_argument('totalMatches', None)
        is_token_request = isinstance(self.current_user, Token)
        if obj_id is not None:
            query_options = [
                joinedload(Obj.followup_requests).joinedload(FollowupRequest.requester),
                joinedload(Obj.followup_requests)
                .joinedload(FollowupRequest.allocation)
                .joinedload(Allocation.instrument),
                joinedload(Obj.assignments)
                .joinedload(ClassicalAssignment.run)
                .joinedload(ObservingRun.instrument)
                .joinedload(Instrument.telescope),
                joinedload(Obj.thumbnails),
                joinedload(Obj.followup_requests)
                .joinedload(FollowupRequest.allocation)
                .joinedload(Allocation.group),
            ]

            s = Obj.get_if_readable_by(
                obj_id, self.current_user, options=query_options,
            )

            if s is None:
                return self.error("Source not found", status=404)

            if is_token_request:
                # Logic determining whether to register front-end request as view lives in front-end
                register_source_view(
                    obj_id=obj_id,
                    username_or_token_id=self.current_user.id,
                    is_token=True,
                )

            if "ps1" not in [thumb.type for thumb in s.thumbnails]:
                IOLoop.current().add_callback(
                    lambda: add_ps1_thumbnail_and_push_ws_msg(s, self)
                )
            source_info = s.to_dict()
            if include_comments:
                comments = s.get_comments_readable_by(self.current_user)
                source_info["comments"] = sorted(
                    [
                        {
                            k: v
                            for k, v in c.to_dict().items()
                            if k != "attachment_bytes"
                        }
                        for c in comments
                    ],
                    key=lambda x: x["created_at"],
                    reverse=True,
                )
            source_info["annotations"] = sorted(
                s.get_annotations_readable_by(self.current_user),
                key=lambda x: x.origin,
            )
            source_info["classifications"] = s.get_classifications_readable_by(
                self.current_user
            )
            source_info["last_detected_at"] = s.last_detected_at
            source_info["last_detected_mag"] = s.last_detected_mag
            source_info["peak_detected_at"] = s.peak_detected_at
            source_info["peak_detected_mag"] = s.peak_detected_mag
            source_info["gal_lat"] = s.gal_lat_deg
            source_info["gal_lon"] = s.gal_lon_deg
            source_info["luminosity_distance"] = s.luminosity_distance
            source_info["dm"] = s.dm
            source_info["angular_diameter_distance"] = s.angular_diameter_distance

            source_info["followup_requests"] = [
                f for f in s.followup_requests if f.status != 'deleted'
            ]
            if include_photometry:
                photometry = Obj.get_photometry_readable_by_user(
                    obj_id, self.current_user
                )
                source_info["photometry"] = [
                    serialize(phot, 'ab', 'flux') for phot in photometry
                ]
            if include_photometry_exists:
                source_info["photometry_exists"] = (
                    len(Obj.get_photometry_readable_by_user(obj_id, self.current_user))
                    > 0
                )
            if include_spectrum_exists:
                source_info["spectrum_exists"] = (
                    len(Obj.get_spectra_readable_by(obj_id, self.current_user)) > 0
                )
            query = (
                DBSession()
                .query(Group)
                .join(Source)
                .filter(
                    Source.obj_id == source_info["id"],
                    Group.id.in_(user_accessible_group_ids),
                )
            )
            query = apply_active_or_requested_filtering(
                query, include_requested, requested_only
            )
            source_info["groups"] = [g.to_dict() for g in query.all()]
            for group in source_info["groups"]:
                source_table_row = Source.query.filter(
                    Source.obj_id == s.id, Source.group_id == group["id"]
                ).first()
                group["active"] = source_table_row.active
                group["requested"] = source_table_row.requested
                group["saved_at"] = source_table_row.saved_at
                group["saved_by"] = (
                    source_table_row.saved_by.to_dict()
                    if source_table_row.saved_by is not None
                    else None
                )

            # add the date(s) this source was saved to each of these groups
            for i, g in enumerate(source_info["groups"]):
                saved_at = (
                    DBSession()
                    .query(Source.saved_at)
                    .filter(
                        Source.obj_id == source_info["id"], Source.group_id == g["id"]
                    )
                    .first()
                    .saved_at
                )
                source_info["groups"][i]['saved_at'] = saved_at

            return self.success(data=source_info)

        # Fetch multiple sources
        query_options = [joinedload(Obj.thumbnails)]
        if not save_summary:
            q = (
                DBSession()
                .query(Obj)
                .join(Source)
                .filter(
                    Source.group_id.in_(
                        user_accessible_group_ids
                    )  # only give sources the user has access to
                )
                .options(query_options)
            )
        else:
            q = (
                DBSession()
                .query(Source)
                .join(Obj)
                .filter(Source.group_id.in_(user_accessible_group_ids))
            )

        if classifications is not None or sort_by == "classification":
            q = q.join(Classification, isouter=True)
            if classifications is not None:
                q = q.join(Taxonomy)

        if sourceID:
            q = q.filter(Obj.id.contains(sourceID.strip()))
        if any([ra, dec, radius]):
            if not all([ra, dec, radius]):
                return self.error(
                    "If any of 'ra', 'dec' or 'radius' are "
                    "provided, all three are required."
                )
            try:
                ra = float(ra)
                dec = float(dec)
                radius = float(radius)
            except ValueError:
                return self.error(
                    "Invalid values for ra, dec or radius - could not convert to float"
                )
            other = ha.Point(ra=ra, dec=dec)
            q = q.filter(Obj.within(other, radius))
        if start_date:
            start_date = arrow.get(start_date.strip()).datetime
            q = q.filter(Obj.last_detected_at >= start_date)
        if end_date:
            end_date = arrow.get(end_date.strip()).datetime
            q = q.filter(Obj.last_detected_at <= end_date)
        if saved_before:
            q = q.filter(Source.saved_at <= saved_before)
        if saved_after:
            q = q.filter(Source.saved_at >= saved_after)
        if list_name:
            obj_list = Listing.query.filter(
                Listing.list_name == list_name,
                Listing.user_id == self.associated_user_object.id,
            ).all()
            obj_id_list = [obj.obj_id for obj in obj_list]
            if obj_id_list is not None:
                q = q.filter(Source.obj_id.in_(obj_id_list))
        if simbad_class:
            q = q.filter(
                func.lower(Obj.altdata['simbad']['class'].astext)
                == simbad_class.lower()
            )
        if has_tns_name in ['true', True]:
            q = q.filter(Obj.altdata['tns']['name'].isnot(None))
        if has_spectrum in ["true", True]:
            q = q.join(Spectrum).filter(
                Spectrum.groups.any(Group.id.in_(user_accessible_group_ids))
            )
        if min_redshift is not None:
            try:
                min_redshift = float(min_redshift)
            except ValueError:
                return self.error(
                    "Invalid values for minRedshift - could not convert to float"
                )
            q = q.filter(Obj.redshift >= min_redshift)
        if max_redshift is not None:
            try:
                max_redshift = float(max_redshift)
            except ValueError:
                return self.error(
                    "Invalid values for maxRedshift - could not convert to float"
                )
            q = q.filter(Obj.redshift <= max_redshift)
        if min_peak_magnitude is not None:
            try:
                min_peak_magnitude = float(min_peak_magnitude)
            except ValueError:
                return self.error(
                    "Invalid values for minPeakMagnitude - could not convert to float"
                )
            q = q.filter(Obj.peak_detected_mag >= min_peak_magnitude)
        if max_peak_magnitude is not None:
            try:
                max_peak_magnitude = float(max_peak_magnitude)
            except ValueError:
                return self.error(
                    "Invalid values for maxPeakMagnitude - could not convert to float"
                )
            q = q.filter(Obj.peak_detected_mag <= max_peak_magnitude)
        if min_latest_magnitude is not None:
            try:
                min_latest_magnitude = float(min_latest_magnitude)
            except ValueError:
                return self.error(
                    "Invalid values for minLatestMagnitude - could not convert to float"
                )
            q = q.filter(Obj.last_detected_mag >= min_latest_magnitude)
        if max_latest_magnitude is not None:
            try:
                max_latest_magnitude = float(max_latest_magnitude)
            except ValueError:
                return self.error(
                    "Invalid values for maxLatestMagnitude - could not convert to float"
                )
            q = q.filter(Obj.last_detected_mag <= max_latest_magnitude)
        if classifications is not None:
            if isinstance(classifications, str) and "," in classifications:
                classifications = [c.strip() for c in classifications.split(",")]
            elif isinstance(classifications, str):
                classifications = [classifications]
            else:
                return self.error(
                    "Invalid classifications value -- must provide at least one string value"
                )
            # Parse into tuples of taxonomy: classification
            classifications = list(
                map(
                    lambda c: (c.split(":")[0].strip(), c.split(":")[1].strip()),
                    classifications,
                )
            )
            q = q.filter(
                tuple_(Taxonomy.name, Classification.classification).in_(
                    classifications
                )
            )
        q = apply_active_or_requested_filtering(q, include_requested, requested_only)
        if group_ids is not None:
            if not all(gid in user_accessible_group_ids for gid in group_ids):
                return self.error(
                    f"One of the requested groups in '{group_ids}' is inaccessible to user."
                )
            q = q.filter(Source.group_id.in_(group_ids))

        order_by = None
        if sort_by is not None:
            if sort_by == "id":
                order_by = (
                    [Source.obj_id] if sort_order == "asc" else [Source.obj_id.desc()]
                )
            elif sort_by == "ra":
                order_by = (
                    [Obj.ra.nullslast()]
                    if sort_order == "asc"
                    else [Obj.ra.desc().nullslast()]
                )
            elif sort_by == "dec":
                order_by = (
                    [Obj.dec.nullslast()]
                    if sort_order == "asc"
                    else [Obj.dec.desc().nullslast()]
                )
            elif sort_by == "redshift":
                order_by = (
                    [Obj.redshift.nullslast()]
                    if sort_order == "asc"
                    else [Obj.redshift.desc().nullslast()]
                )
            elif sort_by == "saved_at":
                order_by = (
                    [Source.saved_at]
                    if sort_order == "asc"
                    else [Source.saved_at.desc()]
                )
            elif sort_by == "classification":
                order_by = (
                    [Classification.classification.nullslast()]
                    if sort_order == "asc"
                    else [Classification.classification.desc().nullslast()]
                )

        if page_number:
            try:
                page = int(page_number)
            except ValueError:
                return self.error("Invalid page number value.")
            try:
                query_results = grab_query_results(
                    q,
                    total_matches,
                    page,
                    num_per_page,
                    "sources",
                    order_by=order_by,
                    include_photometry=include_photometry,
                )
            except ValueError as e:
                if "Page number out of range" in str(e):
                    return self.error("Page number out of range.")
                raise
        elif save_summary:
            query_results = {"sources": q.all()}
        else:
            query_results = grab_query_results(
                q,
                total_matches,
                None,
                None,
                "sources",
                order_by=order_by,
                include_photometry=include_photometry,
            )

        if not save_summary:
            source_list = []
            for source in query_results["sources"]:
                source_list.append(source.to_dict())
                if include_comments:
                    source_list[-1]["comments"] = sorted(
                        [
                            {
                                k: v
                                for k, v in c.to_dict().items()
                                if k != "attachment_bytes"
                            }
                            for c in source.get_comments_readable_by(self.current_user)
                        ],
                        key=lambda x: x["created_at"],
                        reverse=True,
                    )
                source_list[-1][
                    "classifications"
                ] = source.get_classifications_readable_by(self.current_user)
                source_list[-1]["annotations"] = sorted(
                    source.get_annotations_readable_by(self.current_user),
                    key=lambda x: x.origin,
                )
                source_list[-1]["last_detected_at"] = source.last_detected_at
                source_list[-1]["last_detected_mag"] = source.last_detected_mag
                source_list[-1]["peak_detected_at"] = source.peak_detected_at
                source_list[-1]["peak_detected_mag"] = source.peak_detected_mag
                source_list[-1]["gal_lon"] = source.gal_lon_deg
                source_list[-1]["gal_lat"] = source.gal_lat_deg
                source_list[-1]["luminosity_distance"] = source.luminosity_distance
                source_list[-1]["dm"] = source.dm
                source_list[-1][
                    "angular_diameter_distance"
                ] = source.angular_diameter_distance
                if include_photometry:
                    photometry = Obj.get_photometry_readable_by_user(
                        source.id, self.current_user
                    )
                    source_list[-1]["photometry"] = [
                        serialize(phot, 'ab', 'flux') for phot in photometry
                    ]
                if include_photometry_exists:
                    source_list[-1]["photometry_exists"] = (
                        len(
                            Obj.get_photometry_readable_by_user(
                                source.id, self.current_user
                            )
                        )
                        > 0
                    )
                if include_spectrum_exists:
                    source_list[-1]["spectrum_exists"] = (
                        len(Obj.get_spectra_readable_by(source.id, self.current_user))
                        > 0
                    )

                groups_query = (
                    DBSession()
                    .query(Group)
                    .join(Source)
                    .filter(
                        Source.obj_id == source_list[-1]["id"],
                        Group.id.in_(user_accessible_group_ids),
                    )
                )
                groups_query = apply_active_or_requested_filtering(
                    groups_query, include_requested, requested_only
                )
                groups = groups_query.all()
                source_list[-1]["groups"] = [g.to_dict() for g in groups]
                for group in source_list[-1]["groups"]:
                    source_table_row = Source.query.filter(
                        Source.obj_id == source.id, Source.group_id == group["id"]
                    ).first()
                    group["active"] = source_table_row.active
                    group["requested"] = source_table_row.requested
                    group["saved_at"] = source_table_row.saved_at
                    group["saved_by"] = (
                        source_table_row.saved_by.to_dict()
                        if source_table_row.saved_by is not None
                        else None
                    )

                # add the date(s) this source was saved to each of these groups
                for i, g in enumerate(source_list[-1]["groups"]):
                    saved_at = (
                        DBSession()
                        .query(Source.saved_at)
                        .filter(
                            Source.obj_id == source_list[-1]["id"],
                            Source.group_id == g["id"],
                        )
                        .first()
                        .saved_at
                    )
                    source_list[-1]["groups"][i]['saved_at'] = saved_at
            query_results["sources"] = source_list

        return self.success(data=query_results)

    @permissions(['Upload data'])
    def post(self):
        """
        ---
        description: Add a new source
        tags:
          - sources
        requestBody:
          content:
            application/json:
              schema:
                allOf:
                  - $ref: '#/components/schemas/Obj'
                  - type: object
                    properties:
                      group_ids:
                        type: array
                        items:
                          type: integer
                        description: |
                          List of associated group IDs. If not specified, all of the
                          user or token's groups will be used.
        responses:
          200:
            content:
              application/json:
                schema:
                  allOf:
                    - $ref: '#/components/schemas/Success'
                    - type: object
                      properties:
                        data:
                          type: object
                          properties:
                            id:
                              type: string
                              description: New source ID
        """
        data = self.get_json()
        obj_already_exists = Obj.query.get(data["id"]) is not None
        schema = Obj.__schema__()

        ra = data.get('ra', None)
        dec = data.get('dec', None)

        if ra is None and not obj_already_exists:
            return self.error("RA must not be null for a new Obj")

        if dec is None and not obj_already_exists:
            return self.error("Dec must not be null for a new Obj")

        user_group_ids = [g.id for g in self.current_user.groups]
        user_accessible_group_ids = [g.id for g in self.current_user.accessible_groups]
        if not user_group_ids:
            return self.error(
                "You must belong to one or more groups before " "you can add sources."
            )
        try:
            group_ids = [
                int(id)
                for id in data.pop('group_ids')
                if int(id) in user_accessible_group_ids
            ]
        except KeyError:
            group_ids = user_group_ids
        if not group_ids:
            return self.error(
                "Invalid group_ids field. Please specify at least "
                "one valid group ID that you belong to."
            )
        try:
            obj = schema.load(data)
        except ValidationError as e:
            return self.error(
                'Invalid/missing parameters: ' f'{e.normalized_messages()}'
            )

        previously_saved = Source.query.filter(Source.obj_id == obj.id).first()

        groups = Group.query.filter(Group.id.in_(group_ids)).all()
        if not groups:
            return self.error(
                "Invalid group_ids field. Please specify at least "
                "one valid group ID that you belong to."
            )

        update_redshift_history_if_relevant(data, obj, self.associated_user_object)

        DBSession().add(obj)
        DBSession().add_all(
            [
                Source(obj=obj, group=group, saved_by_id=self.associated_user_object.id)
                for group in groups
            ]
        )
        DBSession().commit()
        if not obj_already_exists:
            obj.add_linked_thumbnails()

        # If we're updating a source
        if previously_saved is not None:
            self.push_all(
                action="skyportal/REFRESH_SOURCE", payload={"obj_key": obj.internal_key}
            )

        self.push_all(
            action="skyportal/REFRESH_CANDIDATE", payload={"id": obj.internal_key}
        )
        return self.success(data={"id": obj.id})

    @permissions(['Upload data'])
    def patch(self, obj_id):
        """
        ---
        description: Update a source
        tags:
          - sources
        parameters:
          - in: path
            name: obj_id
            required: True
            schema:
              type: string
        requestBody:
          content:
            application/json:
              schema: ObjNoID
        responses:
          200:
            content:
              application/json:
                schema: Success
          400:
            content:
              application/json:
                schema: Error
        """
        # Permissions check
        _ = Obj.get_if_readable_by(obj_id, self.current_user)
        data = self.get_json()
        data['id'] = obj_id

        schema = Obj.__schema__()
        try:
            obj = schema.load(data)
        except ValidationError as e:
            return self.error(
                'Invalid/missing parameters: ' f'{e.normalized_messages()}'
            )
        update_redshift_history_if_relevant(data, obj, self.associated_user_object)
        DBSession().commit()
        self.push_all(
            action="skyportal/REFRESH_SOURCE", payload={"obj_key": obj.internal_key},
        )

        return self.success(action='skyportal/FETCH_SOURCES')

    @permissions(['Manage sources'])
    def delete(self, obj_id, group_id):
        """
        ---
        description: Delete a source
        tags:
          - sources
        parameters:
          - in: path
            name: obj_id
            required: true
            schema:
              type: string
          - in: path
            name: group_id
            required: true
            schema:
              type: string
        responses:
          200:
            content:
              application/json:
                schema: Success
        """
        if group_id not in [g.id for g in self.current_user.accessible_groups]:
            return self.error("Inadequate permissions.")
        s = (
            DBSession()
            .query(Source)
            .filter(Source.obj_id == obj_id)
            .filter(Source.group_id == group_id)
            .first()
        )
        s.active = False
        s.unsaved_by = self.current_user
        DBSession().commit()

        return self.success(action='skyportal/FETCH_SOURCES')


class SourceOffsetsHandler(BaseHandler):
    @auth_or_token
    async def get(self, obj_id):
        """
        ---
        description: Retrieve offset stars to aid in spectroscopy
        tags:
          - sources
        parameters:
        - in: path
          name: obj_id
          required: true
          schema:
            type: string
        - in: query
          name: facility
          nullable: true
          schema:
            type: string
            enum: [Keck, Shane, P200]
          description: Which facility to generate the starlist for
        - in: query
          name: num_offset_stars
          nullable: true
          schema:
            type: integer
            minimum: 0
            maximum: 10
          description: |
            Requested number of offset stars (set to zero to get starlist
            of just the source itself)
        - in: query
          name: obstime
          nullable: True
          schema:
            type: string
          description: |
            datetime of observation in isoformat (e.g. 2020-12-30T12:34:10)
        - in: query
          name: use_ztfref
          required: false
          schema:
            type: boolean
          description: |
            Use ZTFref catalog for offset star positions, otherwise Gaia DR2
        responses:
          200:
            content:
              application/json:
                schema:
                  allOf:
                    - $ref: '#/components/schemas/Success'
                    - type: object
                      properties:
                        data:
                          type: object
                          properties:
                            facility:
                              type: string
                              enum: [Keck, Shane, P200]
                              description: Facility queried for starlist
                            starlist_str:
                              type: string
                              description: formatted starlist in facility format
                            starlist_info:
                              type: array
                              description: |
                                list of source and offset star information
                              items:
                                type: object
                                properties:
                                  str:
                                    type: string
                                    description: single-line starlist format per object
                                  ra:
                                    type: number
                                    format: float
                                    description: object RA in degrees (J2000)
                                  dec:
                                    type: number
                                    format: float
                                    description: object DEC in degrees (J2000)
                                  name:
                                    type: string
                                    description: object name
                                  dras:
                                    type: string
                                    description: offset from object to source in RA
                                  ddecs:
                                    type: string
                                    description: offset from object to source in DEC
                                  mag:
                                    type: number
                                    format: float
                                    description: |
                                      magnitude of object (from
                                      Gaia phot_rp_mean_mag)
                            ra:
                              type: number
                              format: float
                              description: source RA in degrees (J2000)
                            dec:
                              type: number
                              format: float
                              description: source DEC in degrees (J2000)
                            queries_issued:
                              type: integer
                              description: |
                                Number of times the catalog was queried to find
                                noffsets
                            noffsets:
                              type: integer
                              description: |
                                Number of suitable offset stars found (may be less)
                                than requested
                            query:
                              type: string
                              description: SQL query submitted to Gaia
          400:
            content:
              application/json:
                schema: Error
        """
        source = Obj.get_if_readable_by(
            obj_id, self.current_user, options=[joinedload(Obj.photometry)],
        )
        if source is None:
            return self.error('Source not found', status=404)

        initial_pos = (source.ra, source.dec)

        try:
            best_ra, best_dec = _calculate_best_position_for_offset_stars(
                source.photometry,
                fallback=(initial_pos[0], initial_pos[1]),
                how="snr2",
            )
        except JSONDecodeError:
            self.push_notification(
                'Source position using photometry points failed.'
                ' Reverting to discovery position.'
            )
            best_ra, best_dec = initial_pos[0], initial_pos[1]

        facility = self.get_query_argument('facility', 'Keck')
        num_offset_stars = self.get_query_argument('num_offset_stars', '3')
        use_ztfref = self.get_query_argument('use_ztfref', True)
        if isinstance(use_ztfref, str):
            use_ztfref = use_ztfref in ['t', 'True', 'true', 'yes', 'y']

        obstime = self.get_query_argument(
            'obstime', datetime.datetime.utcnow().isoformat()
        )
        if not isinstance(isoparse(obstime), datetime.datetime):
            return self.error('obstime is not valid isoformat')

        if facility not in facility_parameters:
            return self.error('Invalid facility')

        radius_degrees = facility_parameters[facility]["radius_degrees"]
        mag_limit = facility_parameters[facility]["mag_limit"]
        min_sep_arcsec = facility_parameters[facility]["min_sep_arcsec"]
        mag_min = facility_parameters[facility]["mag_min"]

        try:
            num_offset_stars = int(num_offset_stars)
        except ValueError:
            # could not handle inputs
            return self.error('Invalid argument for `num_offset_stars`')

        offset_func = functools.partial(
            get_nearby_offset_stars,
            best_ra,
            best_dec,
            obj_id,
            how_many=num_offset_stars,
            radius_degrees=radius_degrees,
            mag_limit=mag_limit,
            min_sep_arcsec=min_sep_arcsec,
            starlist_type=facility,
            mag_min=mag_min,
            obstime=obstime,
            allowed_queries=2,
            use_ztfref=use_ztfref,
        )

        try:
            (
                starlist_info,
                query_string,
                queries_issued,
                noffsets,
                used_ztfref,
            ) = await IOLoop.current().run_in_executor(None, offset_func)
        except ValueError:
            return self.error("Error querying for nearby offset stars")

        starlist_str = "\n".join(
            [x["str"].replace(" ", "&nbsp;") for x in starlist_info]
        )

        return self.success(
            data={
                'facility': facility,
                'starlist_str': starlist_str,
                'starlist_info': starlist_info,
                'ra': source.ra,
                'dec': source.dec,
                'noffsets': noffsets,
                'queries_issued': queries_issued,
                'query': query_string,
            }
        )


class SourceFinderHandler(BaseHandler):
    @auth_or_token
    async def get(self, obj_id):
        """
        ---
        description: Generate a PDF/PNG finding chart to aid in spectroscopy
        tags:
          - sources
        parameters:
        - in: path
          name: obj_id
          required: true
          schema:
            type: string
        - in: query
          name: imsize
          schema:
            type: float
            minimum: 2
            maximum: 15
          description: Image size in arcmin (square)
        - in: query
          name: facility
          nullable: true
          schema:
            type: string
            enum: [Keck, Shane, P200]
        - in: query
          name: image_source
          nullable: true
          schema:
            type: string
            enum: [desi, dss, ztfref]
          description: Source of the image used in the finding chart
        - in: query
          name: use_ztfref
          required: false
          schema:
            type: boolean
          description: |
            Use ZTFref catalog for offset star positions, otherwise DR2
        - in: query
          name: obstime
          nullable: True
          schema:
            type: string
          description: |
            datetime of observation in isoformat (e.g. 2020-12-30T12:34:10)
        - in: query
          name: type
          nullable: true
          schema:
            type: string
            enum: [png, pdf]
          description: |
            output type
        - in: query
          name: num_offset_stars
          schema:
            type: integer
            minimum: 0
            maximum: 4
          description: |
            output desired number of offset stars [0,5] (default: 3)
        responses:
          200:
            description: A PDF/PNG finding chart file
            content:
              application/pdf:
                schema:
                  type: string
                  format: binary
              image/png:
                schema:
                  type: string
                  format: binary
          400:
            content:
              application/json:
                schema: Error
        """
        source = Obj.get_if_readable_by(
            obj_id, self.current_user, options=[joinedload(Obj.photometry)],
        )
        if source is None:
            return self.error('Source not found', status=404)

        output_type = self.get_query_argument('type', 'pdf')
        if output_type not in ["png", "pdf"]:
            return self.error(f'Invalid argument for `type`: {output_type}')

        imsize = self.get_query_argument('imsize', '4.0')
        try:
            imsize = float(imsize)
        except ValueError:
            # could not handle inputs
            return self.error('Invalid argument for `imsize`')

        if imsize < 2.0 or imsize > 15.0:
            return self.error('The value for `imsize` is outside the allowed range')

        initial_pos = (source.ra, source.dec)
        try:
            best_ra, best_dec = _calculate_best_position_for_offset_stars(
                source.photometry,
                fallback=(initial_pos[0], initial_pos[1]),
                how="snr2",
            )
        except JSONDecodeError:
            self.push_notification(
                'Source position using photometry points failed.'
                ' Reverting to discovery position.'
            )
            best_ra, best_dec = initial_pos[0], initial_pos[1]

        facility = self.get_query_argument('facility', 'Keck')
        image_source = self.get_query_argument('image_source', 'ztfref')
        use_ztfref = self.get_query_argument('use_ztfref', True)
        if isinstance(use_ztfref, str):
            use_ztfref = use_ztfref in ['t', 'True', 'true', 'yes', 'y']

        num_offset_stars = self.get_query_argument('num_offset_stars', '3')
        try:
            num_offset_stars = int(num_offset_stars)
        except ValueError:
            # could not handle inputs
            return self.error('Invalid argument for `num_offset_stars`')

        obstime = self.get_query_argument(
            'obstime', datetime.datetime.utcnow().isoformat()
        )
        if not isinstance(isoparse(obstime), datetime.datetime):
            return self.error('obstime is not valid isoformat')

        if facility not in facility_parameters:
            return self.error('Invalid facility')

        if image_source not in source_image_parameters:
            return self.error('Invalid source image')

        radius_degrees = facility_parameters[facility]["radius_degrees"]
        mag_limit = facility_parameters[facility]["mag_limit"]
        min_sep_arcsec = facility_parameters[facility]["min_sep_arcsec"]
        mag_min = facility_parameters[facility]["mag_min"]

        finder = functools.partial(
            get_finding_chart,
            best_ra,
            best_dec,
            obj_id,
            image_source=image_source,
            output_format=output_type,
            imsize=imsize,
            how_many=num_offset_stars,
            radius_degrees=radius_degrees,
            mag_limit=mag_limit,
            mag_min=mag_min,
            min_sep_arcsec=min_sep_arcsec,
            starlist_type=facility,
            obstime=obstime,
            use_source_pos_in_starlist=True,
            allowed_queries=2,
            queries_issued=0,
            use_ztfref=use_ztfref,
        )

        self.push_notification(
            'Finding chart generation in progress. Download will start soon.'
        )
        rez = await IOLoop.current().run_in_executor(None, finder)

        filename = rez["name"]
        image = io.BytesIO(rez["data"])

        # Adapted from
        # https://bhch.github.io/posts/2017/12/serving-large-files-with-tornado-safely-without-blocking/
        mb = 1024 * 1024 * 1
        chunk_size = 1 * mb
        max_file_size = 15 * mb
        if not (image.getbuffer().nbytes < max_file_size):
            return self.error(
                f"Refusing to send files larger than {max_file_size / mb:.2f} MB"
            )

        # do not send result via `.success`, since that creates a JSON
        self.set_status(200)
        if output_type == "pdf":
            self.set_header("Content-Type", "application/pdf; charset='utf-8'")
            self.set_header("Content-Disposition", f"attachment; filename={filename}")
        else:
            self.set_header("Content-type", f"image/{output_type}")

        self.set_header(
            'Cache-Control', 'no-store, no-cache, must-revalidate, max-age=0'
        )

        for i in range(math.ceil(max_file_size / chunk_size)):
            chunk = image.read(chunk_size)
            if not chunk:
                break
            try:
                self.write(chunk)  # write the chunk to response
                await self.flush()  # send the chunk to client
            except tornado.iostream.StreamClosedError:
                # this means the client has closed the connection
                # so break the loop
                break
            finally:
                # deleting the chunk is very important because
                # if many clients are downloading files at the
                # same time, the chunks in memory will keep
                # increasing and will eat up the RAM
                del chunk

                # pause the coroutine so other handlers can run
                await tornado.gen.sleep(1e-9)  # 1 ns


class SourceNotificationHandler(BaseHandler):
    @auth_or_token
    def post(self):
        """
        ---
        description: Send out a new source notification
        tags:
          - notifications
        requestBody:
          content:
            application/json:
              schema:
                type: object
                properties:
                  additionalNotes:
                    type: string
                    description: |
                      Notes to append to the message sent out
                  groupIds:
                    type: array
                    items:
                      type: integer
                    description: |
                      List of IDs of groups whose members should get the notification (if they've opted in)
                  sourceId:
                    type: string
                    description: |
                      The ID of the Source's Obj the notification is being sent about
                  level:
                    type: string
                    description: |
                      Either 'soft' or 'hard', determines whether to send an email or email+SMS notification
                required:
                  - groupIds
                  - sourceId
                  - level
        responses:
          200:
            content:
              application/json:
                schema:
                  allOf:
                    - $ref: '#/components/schemas/Success'
                    - type: object
                      properties:
                        data:
                          type: object
                          properties:
                            id:
                              type: string
                              description: New SourceNotification ID
        """
        if not cfg["notifications.enabled"]:
            return self.error("Notifications are not enabled in current deployment.")
        data = self.get_json()

        additional_notes = data.get("additionalNotes")
        if isinstance(additional_notes, str):
            additional_notes = data["additionalNotes"].strip()
        else:
            if additional_notes is not None:
                return self.error(
                    "Invalid parameter `additionalNotes`: should be a string"
                )

        if data.get("groupIds") is None:
            return self.error("Missing required parameter `groupIds`")
        try:
            group_ids = [int(gid) for gid in data["groupIds"]]
        except ValueError:
            return self.error(
                "Invalid value provided for `groupIDs`; unable to parse "
                "all list items to integers."
            )

        groups = DBSession().query(Group).filter(Group.id.in_(group_ids)).all()

        if data.get("sourceId") is None:
            return self.error("Missing required parameter `sourceId`")

        source = Obj.get_if_readable_by(data["sourceId"], self.current_user)
        if source is None:
            return self.error('Source not found', status=404)

        source_id = data["sourceId"]

        source_group_ids = [
            row[0]
            for row in DBSession()
            .query(Source.group_id)
            .filter(Source.obj_id == source_id)
            .all()
        ]

        if bool(set(group_ids).difference(set(source_group_ids))):
            forbidden_groups = list(set(group_ids) - set(source_group_ids))
            return self.error(
                "Insufficient recipient group access permissions. Not a member of "
                f"group IDs: {forbidden_groups}."
            )

        if data.get("level") is None:
            return self.error("Missing required parameter `level`")
        if data["level"] not in ["soft", "hard"]:
            return self.error(
                "Invalid value provided for `level`: should be either 'soft' or 'hard'"
            )
        level = data["level"]

        new_notification = SourceNotification(
            source_id=source_id,
            groups=groups,
            additional_notes=additional_notes,
            sent_by=self.associated_user_object,
            level=level,
        )
        DBSession().add(new_notification)
        try:
            DBSession().commit()
        except python_http_client.exceptions.UnauthorizedError:
            return self.error(
                "Twilio Sendgrid authorization error. Please ensure "
                "valid Sendgrid API key is set in server environment as "
                "per their setup docs."
            )
        except TwilioException:
            return self.error(
                "Twilio Communication SMS API authorization error. Please ensure "
                "valid Twilio API key is set in server environment as "
                "per their setup docs."
            )

        return self.success(data={'id': new_notification.id})<|MERGE_RESOLUTION|>--- conflicted
+++ resolved
@@ -31,11 +31,8 @@
     SourceNotification,
     Classification,
     Taxonomy,
-<<<<<<< HEAD
     Listing,
-=======
     Spectrum,
->>>>>>> 8a7244e8
 )
 from .internal.source_views import register_source_view
 from ...utils import (
