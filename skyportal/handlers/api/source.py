--- conflicted
+++ resolved
@@ -86,11 +86,7 @@
     get_nearby_offset_stars,
     source_image_parameters,
 )
-<<<<<<< HEAD
-from ...utils.parse import get_int_list
-=======
 from ...utils.parse import get_list_typed
->>>>>>> 10e0c41e
 from ...utils.sizeof import SIZE_WARNING_THRESHOLD, sizeof
 from ...utils.UTCTZnaiveDateTime import UTCTZnaiveDateTime
 from ..base import BaseHandler
@@ -1927,14 +1923,9 @@
         # parse the group ids:
         group_ids = self.get_query_argument("group_ids", None)
         if group_ids is not None:
-<<<<<<< HEAD
-            group_ids = get_int_list(
-                group_ids,
-=======
             group_ids = get_list_typed(
                 group_ids,
                 int,
->>>>>>> 10e0c41e
                 f"Invalid group_ids field ({group_ids}; Could not parse all elements to integers",
             )
 
