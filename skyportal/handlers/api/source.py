--- conflicted
+++ resolved
@@ -252,13 +252,9 @@
             source_info["last_detected"] = s.last_detected
             source_info["gal_lat"] = s.gal_lat_deg
             source_info["gal_lon"] = s.gal_lon_deg
-<<<<<<< HEAD
-=======
             source_info["followup_requests"] = [
                 f for f in source_info['followup_requests'] if f.status != 'deleted'
             ]
-
->>>>>>> 6f63c8d4
             source_info["groups"] = (
                 DBSession()
                 .query(Group)
