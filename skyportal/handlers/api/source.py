import datetime

import tornado
from tornado.ioloop import IOLoop
import io
import math
from dateutil.parser import isoparse
from sqlalchemy.orm import joinedload
from sqlalchemy import func
import arrow
from marshmallow.exceptions import ValidationError
import functools
import healpix_alchemy as ha
from baselayer.app.access import permissions, auth_or_token
from ..base import BaseHandler
from ...models import (
    DBSession,
    Allocation,
    Instrument,
    Photometry,
    Obj,
    Source,
    Thumbnail,
    Token,
    Group,
    FollowupRequest,
    ClassicalAssignment,
    ObservingRun,
)
from .internal.source_views import register_source_view
from ...utils import (
    get_nearby_offset_stars,
    facility_parameters,
    source_image_parameters,
    get_finding_chart,
)
from .candidate import grab_query_results_page

SOURCES_PER_PAGE = 100


class SourceHandler(BaseHandler):
    @auth_or_token
    def get(self, obj_id=None):
        """
        ---
        single:
          description: Retrieve a source
          parameters:
            - in: path
              name: obj_id
              required: false
              schema:
                type: string
          responses:
            200:
              content:
                application/json:
                  schema: SingleObj
            400:
              content:
                application/json:
                  schema: Error
        multiple:
          description: Retrieve all sources
          parameters:
          - in: query
            name: ra
            nullable: true
            schema:
              type: number
            description: RA for spatial filtering
          - in: query
            name: dec
            nullable: true
            schema:
              type: number
            description: Declination for spatial filtering
          - in: query
            name: radius
            nullable: true
            schema:
              type: number
            description: Radius for spatial filtering if ra & dec are provided
          - in: query
            name: sourceID
            nullable: true
            schema:
              type: string
            description: Portion of ID to filter on
          - in: query
            name: simbadClass
            nullable: true
            schema:
              type: string
            description: Simbad class to filter on
          - in: query
            name: hasTNSname
            nullable: true
            schema:
              type: boolean
            description: If true, return only those matches with TNS names
          - in: query
            name: numPerPage
            nullable: true
            schema:
              type: integer
            description: |
              Number of sources to return per paginated request. Defaults to 100. Max 1000.
          - in: query
            name: pageNumber
            nullable: true
            schema:
              type: integer
            description: Page number for paginated query results. Defaults to 1
          - in: query
            name: totalMatches
            nullable: true
            schema:
              type: integer
            description: |
              Used only in the case of paginating query results - if provided, this
              allows for avoiding a potentially expensive query.count() call.
          - in: query
            name: startDate
            nullable: true
            schema:
              type: string
            description: |
              Arrow-parseable date string (e.g. 2020-01-01). If provided, filter by
              last_detected >= startDate
          - in: query
            name: endDate
            nullable: true
            schema:
              type: string
            description: |
              Arrow-parseable date string (e.g. 2020-01-01). If provided, filter by
              last_detected <= endDate
          - in: query
            name: group_id
            nullable: true
            schema:
              type: list
            description: |
               If provided, filter only sources saved to one of these group IDs.
          responses:
            200:
              content:
                application/json:
                  schema:
                    allOf:
                      - $ref: '#/components/schemas/Success'
                      - type: object
                        properties:
                          data:
                            type: object
                            properties:
                              sources:
                                type: array
                                items:
                                  $ref: '#/components/schemas/Obj'
                              totalMatches:
                                type: integer
                              pageNumber:
                                type: integer
                              lastPage:
                                type: boolean
                              numberingStart:
                                type: integer
                              numberingEnd:
                                type: integer
            400:
              content:
                application/json:
                  schema: Error
        """
        page_number = self.get_query_argument('pageNumber', None)
        num_per_page = min(
            int(self.get_query_argument("numPerPage", SOURCES_PER_PAGE)), 1000
        )
        ra = self.get_query_argument('ra', None)
        dec = self.get_query_argument('dec', None)
        radius = self.get_query_argument('radius', None)
        start_date = self.get_query_argument('startDate', None)
        end_date = self.get_query_argument('endDate', None)
        sourceID = self.get_query_argument('sourceID', None)  # Partial ID to match
        group_id = self.get_query_argument(
            'group_id', None
        )  # list of strings with group numbers
        user_group_ids = [g.id for g in self.current_user.accessible_groups]
        simbad_class = self.get_query_argument('simbadClass', None)
        has_tns_name = self.get_query_argument('hasTNSname', None)
        total_matches = self.get_query_argument('totalMatches', None)
        is_token_request = isinstance(self.current_user, Token)
        if obj_id is not None:
            if is_token_request:
                # Logic determining whether to register front-end request as view lives in front-end
                register_source_view(
                    obj_id=obj_id,
                    username_or_token_id=self.current_user.id,
                    is_token=True,
                )
                self.push_all(action="skyportal/FETCH_TOP_SOURCES")
            s = Source.get_obj_if_owned_by(
                obj_id,
                self.current_user,
                options=[
                    joinedload(Source.obj)
                    .joinedload(Obj.followup_requests)
                    .joinedload(FollowupRequest.requester),
                    joinedload(Source.obj)
                    .joinedload(Obj.followup_requests)
                    .joinedload(FollowupRequest.allocation)
                    .joinedload(Allocation.instrument),
                    joinedload(Source.obj)
                    .joinedload(Obj.assignments)
                    .joinedload(ClassicalAssignment.run)
                    .joinedload(ObservingRun.instrument)
                    .joinedload(Instrument.telescope),
                    joinedload(Source.obj)
                    .joinedload(Obj.thumbnails)
                    .joinedload(Thumbnail.photometry)
                    .joinedload(Photometry.instrument)
                    .joinedload(Instrument.telescope),
                    joinedload(Source.obj)
                    .joinedload(Obj.followup_requests)
                    .joinedload(FollowupRequest.allocation)
                    .joinedload(Allocation.group),
                ],
            )
            if s is None:
                return self.error("Invalid source ID.")
            comments = s.get_comments_owned_by(self.current_user)
            s.classifications = s.get_classifications_owned_by(self.current_user)
            source_info = s.to_dict()
            source_info["comments"] = sorted(
                comments, key=lambda x: x.created_at, reverse=True
            )
            source_info["last_detected"] = s.last_detected
            source_info["gal_lat"] = s.gal_lat_deg
            source_info["gal_lon"] = s.gal_lon_deg
            source_info["groups"] = (
                DBSession()
                .query(Group)
                .join(Source)
                .filter(
                    Source.obj_id == source_info["id"], Group.id.in_(user_group_ids)
                )
                .all()
            )

            return self.success(data=source_info)

        # Fetch multiple sources
        q = (
            DBSession()
            .query(Obj)
            .join(Source)
            .filter(
                Source.group_id.in_(
                    user_group_ids
                )  # only give sources the user has access to
            )
            .options(
                joinedload(Obj.thumbnails)
                .joinedload(Thumbnail.photometry)
                .joinedload(Photometry.instrument)
                .joinedload(Instrument.telescope)
            )
        )

        if sourceID:
            q = q.filter(Obj.id.contains(sourceID.strip()))
        if any([ra, dec, radius]):
            if not all([ra, dec, radius]):
                return self.error(
                    "If any of 'ra', 'dec' or 'radius' are "
                    "provided, all three are required."
                )
            try:
                ra = float(ra)
                dec = float(dec)
                radius = float(radius)
            except ValueError:
                return self.error(
                    "Invalid values for ra, dec or radius - could not convert to float"
                )
            other = ha.Point(ra=ra, dec=dec)
            q = q.filter(Obj.within(other, radius))
        if start_date:
            start_date = arrow.get(start_date.strip())
            q = q.filter(Obj.last_detected >= start_date)
        if end_date:
            end_date = arrow.get(end_date.strip())
            q = q.filter(Obj.last_detected <= end_date)
        if simbad_class:
            q = q.filter(
                func.lower(Obj.altdata['simbad']['class'].astext)
                == simbad_class.lower()
            )
        if has_tns_name in ['true', True]:
            q = q.filter(Obj.altdata['tns']['name'].isnot(None))
        if group_id:
            for id in group_id:
                try:
                    int(
                        id
                    )  # just check each group_id that it is a string containing an integer (e.g., not letters)
                except ValueError:
                    return self.error(f'Invalid group id: {id}')

            if not all(int(g) in user_group_ids for g in group_id):
                return self.error(
                    f"One of the requested groups in '{group_id}' is inaccessible to user."
                )
            q = q.filter(Source.group_id.in_([int(g) for g in group_id]))

        if page_number:
            try:
                page = int(page_number)
            except ValueError:
                return self.error("Invalid page number value.")
            try:
                query_results = grab_query_results_page(
                    q, total_matches, page, num_per_page, "sources"
                )
            except ValueError as e:
                if "Page number out of range" in str(e):
                    return self.error("Page number out of range.")
                raise
        else:
            query_results = {"sources": q.all()}

        source_list = []
        for source in query_results["sources"]:
<<<<<<< HEAD
            comments = source.get_comments_owned_by(self.current_user)
            source.comments = sorted(comments, key=lambda x: x.created_at, reverse=True)
            source.classifications = source.get_classifications_owned_by(
                self.current_user
            )
=======
>>>>>>> f098d733
            source_list.append(source.to_dict())
            source_list[-1]["comments"] = sorted(
                source.get_comments_owned_by(self.current_user),
                key=lambda x: x.created_at,
                reverse=True,
            )
            source_list[-1]["last_detected"] = source.last_detected
            source_list[-1]["gal_lon"] = source.gal_lon_deg
            source_list[-1]["gal_lat"] = source.gal_lat_deg
            source_list[-1]["groups"] = (
                DBSession()
                .query(Group)
                .join(Source)
                .filter(
                    Source.obj_id == source_list[-1]["id"], Group.id.in_(user_group_ids)
                )
                .all()
            )

        query_results["sources"] = source_list

        return self.success(data=query_results)

    @permissions(['Upload data'])
    def post(self):
        """
        ---
        description: Add a new source
        requestBody:
          content:
            application/json:
              schema:
                allOf:
                  - $ref: '#/components/schemas/Obj'
                  - type: object
                    properties:
                      group_ids:
                        type: array
                        items:
                          type: integer
                        description: |
                          List of associated group IDs. If not specified, all of the
                          user or token's groups will be used.
        responses:
          200:
            content:
              application/json:
                schema:
                  allOf:
                    - $ref: '#/components/schemas/Success'
                    - type: object
                      properties:
                        data:
                          type: object
                          properties:
                            id:
                              type: string
                              description: New source ID
        """
        data = self.get_json()
        schema = Obj.__schema__()
        user_group_ids = [g.id for g in self.current_user.groups]
        user_accessible_group_ids = [g.id for g in self.current_user.accessible_groups]
        if not user_group_ids:
            return self.error(
                "You must belong to one or more groups before " "you can add sources."
            )
        try:
            group_ids = [
                int(id)
                for id in data.pop('group_ids')
                if int(id) in user_accessible_group_ids
            ]
        except KeyError:
            group_ids = user_group_ids
        if not group_ids:
            return self.error(
                "Invalid group_ids field. Please specify at least "
                "one valid group ID that you belong to."
            )
        try:
            obj = schema.load(data)
        except ValidationError as e:
            return self.error(
                'Invalid/missing parameters: ' f'{e.normalized_messages()}'
            )
        groups = Group.query.filter(Group.id.in_(group_ids)).all()
        if not groups:
            return self.error(
                "Invalid group_ids field. Please specify at least "
                "one valid group ID that you belong to."
            )
        DBSession().add(obj)
        DBSession().add_all([Source(obj=obj, group=group) for group in groups])
        DBSession().commit()

        self.push_all(action="skyportal/FETCH_SOURCES")
        self.push_all(action="skyportal/FETCH_CANDIDATES")
        self.push_all(action="skyportal/FETCH_RECENT_SOURCES")
        return self.success(data={"id": obj.id})

    @permissions(['Manage sources'])
    def put(self, obj_id):
        """
        ---
        description: Update a source
        parameters:
          - in: path
            name: obj_id
            required: True
            schema:
              type: string
        requestBody:
          content:
            application/json:
              schema: ObjNoID
        responses:
          200:
            content:
              application/json:
                schema: Success
          400:
            content:
              application/json:
                schema: Error
        """
        # Permissions check
        _ = Source.get_obj_if_owned_by(obj_id, self.current_user)
        data = self.get_json()
        data['id'] = obj_id

        schema = Obj.__schema__()
        try:
            schema.load(data)
        except ValidationError as e:
            return self.error(
                'Invalid/missing parameters: ' f'{e.normalized_messages()}'
            )
        DBSession().commit()

        return self.success(action='skyportal/FETCH_SOURCES')

    @permissions(['Manage sources'])
    def delete(self, obj_id, group_id):
        """
        ---
        description: Delete a source
        parameters:
          - in: path
            name: obj_id
            required: true
            schema:
              type: string
          - in: path
            name: group_id
            required: true
            schema:
              type: string
        responses:
          200:
            content:
              application/json:
                schema: Success
        """
        if group_id not in [g.id for g in self.current_user.accessible_groups]:
            return self.error("Inadequate permissions.")
        s = (
            DBSession()
            .query(Source)
            .filter(Source.obj_id == obj_id)
            .filter(Source.group_id == group_id)
            .first()
        )
        s.active = False
        s.unsaved_by = self.current_user
        DBSession().commit()

        return self.success(action='skyportal/FETCH_SOURCES')


class SourceOffsetsHandler(BaseHandler):
    @auth_or_token
    def get(self, obj_id):
        """
        ---
        description: Retrieve offset stars to aid in spectroscopy
        parameters:
        - in: path
          name: obj_id
          required: true
          schema:
            type: string
        - in: query
          name: facility
          nullable: true
          schema:
            type: string
            enum: [Keck, Shane, P200]
          description: Which facility to generate the starlist for
        - in: query
          name: how_many
          nullable: true
          schema:
            type: integer
            minimum: 0
            maximum: 10
          description: |
            Requested number of offset stars (set to zero to get starlist
            of just the source itself)
        - in: query
          name: obstime
          nullable: True
          schema:
            type: string
          description: |
            datetime of observation in isoformat (e.g. 2020-12-30T12:34:10)
        responses:
          200:
            content:
              application/json:
                schema:
                  allOf:
                    - $ref: '#/components/schemas/Success'
                    - type: object
                      properties:
                        data:
                          type: object
                          properties:
                            facility:
                              type: string
                              enum: [Keck, Shane, P200]
                              description: Facility queried for starlist
                            starlist_str:
                              type: string
                              description: formatted starlist in facility format
                            starlist_info:
                              type: array
                              description: |
                                list of source and offset star information
                              items:
                                type: object
                                properties:
                                  str:
                                    type: string
                                    description: single-line starlist format per object
                                  ra:
                                    type: number
                                    format: float
                                    description: object RA in degrees (J2000)
                                  dec:
                                    type: number
                                    format: float
                                    description: object DEC in degrees (J2000)
                                  name:
                                    type: string
                                    description: object name
                                  dras:
                                    type: string
                                    description: offset from object to source in RA
                                  ddecs:
                                    type: string
                                    description: offset from object to source in DEC
                                  mag:
                                    type: number
                                    format: float
                                    description: |
                                      magnitude of object (from
                                      Gaia phot_rp_mean_mag)
                            ra:
                              type: number
                              format: float
                              description: source RA in degrees (J2000)
                            dec:
                              type: number
                              format: float
                              description: source DEC in degrees (J2000)
                            queries_issued:
                              type: integer
                              description: |
                                Number of times the catalog was queried to find
                                noffsets
                            noffsets:
                              type: integer
                              description: |
                                Number of suitable offset stars found (may be less)
                                than requested
                            query:
                              type: string
                              description: SQL query submitted to Gaia
          400:
            content:
              application/json:
                schema: Error
        """
        source = Source.get_obj_if_owned_by(obj_id, self.current_user)
        if source is None:
            return self.error('Invalid source ID.')

        facility = self.get_query_argument('facility', 'Keck')
        how_many = self.get_query_argument('how_many', '3')
        obstime = self.get_query_argument(
            'obstime', datetime.datetime.utcnow().isoformat()
        )
        if not isinstance(isoparse(obstime), datetime.datetime):
            return self.error('obstime is not valid isoformat')

        if facility not in facility_parameters:
            return self.error('Invalid facility')

        radius_degrees = facility_parameters[facility]["radius_degrees"]
        mag_limit = facility_parameters[facility]["mag_limit"]
        min_sep_arcsec = facility_parameters[facility]["min_sep_arcsec"]
        mag_min = facility_parameters[facility]["mag_min"]

        try:
            how_many = int(how_many)
        except ValueError:
            # could not handle inputs
            return self.error('Invalid argument for `how_many`')

        try:
            (
                starlist_info,
                query_string,
                queries_issued,
                noffsets,
            ) = get_nearby_offset_stars(
                source.ra,
                source.dec,
                obj_id,
                how_many=how_many,
                radius_degrees=radius_degrees,
                mag_limit=mag_limit,
                min_sep_arcsec=min_sep_arcsec,
                starlist_type=facility,
                mag_min=mag_min,
                obstime=obstime,
                allowed_queries=2,
            )

        except ValueError:
            return self.error('Error while querying for nearby offset stars')

        starlist_str = "\n".join(
            [x["str"].replace(" ", "&nbsp;") for x in starlist_info]
        )
        return self.success(
            data={
                'facility': facility,
                'starlist_str': starlist_str,
                'starlist_info': starlist_info,
                'ra': source.ra,
                'dec': source.dec,
                'noffsets': noffsets,
                'queries_issued': queries_issued,
                'query': query_string,
            }
        )


class SourceFinderHandler(BaseHandler):
    @auth_or_token
    async def get(self, obj_id):
        """
        ---
        description: Generate a PDF finding chart to aid in spectroscopy
        parameters:
        - in: path
          name: obj_id
          required: true
          schema:
            type: string
        - in: query
          name: imsize
          schema:
            type: float
            minimum: 2
            maximum: 15
          description: Image size in arcmin (square)
        - in: query
          name: facility
          nullable: true
          schema:
            type: string
            enum: [Keck, Shane, P200]
        - in: query
          name: image_source
          nullable: true
          schema:
            type: string
            enum: [desi, dss, ztfref]
          description: Source of the image used in the finding chart
        - in: query
          name: obstime
          nullable: True
          schema:
            type: string
          description: |
            datetime of observation in isoformat (e.g. 2020-12-30T12:34:10)
        responses:
          200:
            description: A PDF finding chart file
            content:
              application/pdf:
                schema:
                  type: string
                  format: binary
          400:
            content:
              application/json:
                schema: Error
        """
        source = Source.get_obj_if_owned_by(obj_id, self.current_user)
        if source is None:
            return self.error('Invalid source ID.')

        imsize = self.get_query_argument('imsize', '4.0')
        try:
            imsize = float(imsize)
        except ValueError:
            # could not handle inputs
            return self.error('Invalid argument for `imsize`')

        if imsize < 2.0 or imsize > 15.0:
            return self.error('The value for `imsize` is outside the allowed range')

        facility = self.get_query_argument('facility', 'Keck')
        image_source = self.get_query_argument('image_source', 'desi')

        how_many = 3
        obstime = self.get_query_argument(
            'obstime', datetime.datetime.utcnow().isoformat()
        )
        if not isinstance(isoparse(obstime), datetime.datetime):
            return self.error('obstime is not valid isoformat')

        if facility not in facility_parameters:
            return self.error('Invalid facility')

        if image_source not in source_image_parameters:
            return self.error('Invalid source image')

        radius_degrees = facility_parameters[facility]["radius_degrees"]
        mag_limit = facility_parameters[facility]["mag_limit"]
        min_sep_arcsec = facility_parameters[facility]["min_sep_arcsec"]
        mag_min = facility_parameters[facility]["mag_min"]

        finder = functools.partial(
            get_finding_chart,
            source.ra,
            source.dec,
            obj_id,
            image_source=image_source,
            output_format='pdf',
            imsize=imsize,
            how_many=how_many,
            radius_degrees=radius_degrees,
            mag_limit=mag_limit,
            mag_min=mag_min,
            min_sep_arcsec=min_sep_arcsec,
            starlist_type=facility,
            obstime=obstime,
            use_source_pos_in_starlist=True,
            allowed_queries=2,
            queries_issued=0,
        )

        self.push_notification(
            'Finding chart generation in progress. Download will start soon.'
        )
        rez = await IOLoop.current().run_in_executor(None, finder)

        filename = rez["name"]
        image = io.BytesIO(rez["data"])

        # Adapted from
        # https://bhch.github.io/posts/2017/12/serving-large-files-with-tornado-safely-without-blocking/
        mb = 1024 * 1024 * 1
        chunk_size = 1 * mb
        max_file_size = 15 * mb
        if not (image.getbuffer().nbytes < max_file_size):
            return self.error(
                f"Refusing to send files larger than {max_file_size / mb:.2f} MB"
            )

        # do not send result via `.success`, since that creates a JSON
        self.set_status(200)
        self.set_header("Content-Type", "application/pdf; charset='utf-8'")
        self.set_header("Content-Disposition", f"attachment; filename={filename}")
        self.set_header(
            'Cache-Control', 'no-store, no-cache, must-revalidate, max-age=0'
        )

        for i in range(math.ceil(max_file_size / chunk_size)):
            chunk = image.read(chunk_size)
            if not chunk:
                break
            try:
                self.write(chunk)  # write the chunk to response
                await self.flush()  # send the chunk to client
            except tornado.iostream.StreamClosedError:
                # this means the client has closed the connection
                # so break the loop
                break
            finally:
                # deleting the chunk is very important because
                # if many clients are downloading files at the
                # same time, the chunks in memory will keep
                # increasing and will eat up the RAM
                del chunk

                # pause the coroutine so other handlers can run
                await tornado.gen.sleep(1e-9)  # 1 ns<|MERGE_RESOLUTION|>--- conflicted
+++ resolved
@@ -334,14 +334,11 @@
 
         source_list = []
         for source in query_results["sources"]:
-<<<<<<< HEAD
             comments = source.get_comments_owned_by(self.current_user)
             source.comments = sorted(comments, key=lambda x: x.created_at, reverse=True)
             source.classifications = source.get_classifications_owned_by(
                 self.current_user
             )
-=======
->>>>>>> f098d733
             source_list.append(source.to_dict())
             source_list[-1]["comments"] = sorted(
                 source.get_comments_owned_by(self.current_user),
