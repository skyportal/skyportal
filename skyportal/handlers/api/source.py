import datetime
from json.decoder import JSONDecodeError
from dateutil.tz import UTC
import astropy.units as u
from geojson import Point, Feature
import python_http_client.exceptions
from twilio.base.exceptions import TwilioException
from tornado.ioloop import IOLoop
import io
from dateutil.parser import isoparse
import sqlalchemy as sa
from sqlalchemy.orm import joinedload
from sqlalchemy import func, or_, distinct
import arrow
from astropy.time import Time
from marshmallow import Schema, fields
from marshmallow.exceptions import ValidationError
import functools
import conesearch_alchemy as ca
import healpix_alchemy as ha

from baselayer.app.access import permissions, auth_or_token
from baselayer.app.env import load_env
from baselayer.app.model_util import recursive_to_dict
from baselayer.app.flow import Flow
from baselayer.app.custom_exceptions import AccessError
from baselayer.log import make_log

from ..base import BaseHandler
from ...models import (
    DBSession,
    Allocation,
    Annotation,
    Comment,
    Instrument,
    Obj,
    User,
    Source,
    Thumbnail,
    Token,
    Photometry,
    Group,
    FollowupRequest,
    ClassicalAssignment,
    ObservingRun,
    SourceNotification,
    Classification,
    Taxonomy,
    Localization,
    LocalizationTile,
    Listing,
    Spectrum,
    SourceView,
)
from ...utils.offset import (
    get_nearby_offset_stars,
    facility_parameters,
    source_image_parameters,
    get_finding_chart,
    _calculate_best_position_for_offset_stars,
)
from .candidate import (
    grab_query_results,
    update_redshift_history_if_relevant,
    add_linked_thumbnails_and_push_ws_msg,
    Session,
)
from .photometry import serialize
from .color_mag import get_color_mag

DEFAULT_SOURCES_PER_PAGE = 100
MAX_SOURCES_PER_PAGE = 500

_, cfg = load_env()
log = make_log('api/source')

PHOT_DETECTION_THRESHOLD = cfg["misc.photometry_detection_threshold_nsigma"]


def apply_active_or_requested_filtering(query, include_requested, requested_only):
    if include_requested:
        query = query.filter(or_(Source.requested.is_(True), Source.active.is_(True)))
    elif not requested_only:
        query = query.filter(Source.active.is_(True))
    if requested_only:
        query = query.filter(Source.active.is_(False)).filter(
            Source.requested.is_(True)
        )
    return query


def add_ps1_thumbnail_and_push_ws_msg(obj_id, user_id):
    session = Session()
    try:
        user = session.query(User).get(user_id)
        if Obj.get_if_accessible_by(obj_id, user) is None:
            raise AccessError(
                f"Insufficient permissions for User {user_id} to read Obj {obj_id}"
            )
        obj = session.query(Obj).get(obj_id)
        obj.add_ps1_thumbnail(session=session)
        flow = Flow()
        flow.push(
            '*', "skyportal/REFRESH_SOURCE", payload={"obj_key": obj.internal_key}
        )
        flow.push('*', "skyportal/REFRESH_CANDIDATE", payload={"id": obj.internal_key})
    except Exception as e:
        log(f"Unable to generate PS1 thumbnail URL for {obj_id}: {e}")
    finally:
        Session.remove()


def paginate_summary_query(query, page, num_per_page, total_matches):
    if total_matches is None:
        total_matches = query.count()
    query = query.offset((page - 1) * num_per_page)
    query = query.limit(num_per_page)
    return {"sources": query.all(), "total_matches": total_matches}


class SourceHandler(BaseHandler):
    @auth_or_token
    def head(self, obj_id=None):
        """
        ---
        single:
          description: Check if a Source exists
          tags:
            - sources
          parameters:
            - in: path
              name: obj_id
              required: true
              schema:
                type: string
          responses:
            200:
              content:
                application/json:
                  schema: Success
            404:
              content:
                application/json:
                  schema: Error
        """
        user_group_ids = [g.id for g in self.associated_user_object.accessible_groups]
        num_s = (
            DBSession()
            .query(Source)
            .filter(Source.obj_id == obj_id)
            .filter(Source.group_id.in_(user_group_ids))
            .count()
        )
        self.verify_and_commit()
        if num_s > 0:
            return self.success()
        else:
            self.set_status(404)
            self.finish()

    @auth_or_token
    def get(self, obj_id=None):
        """
        ---
        single:
          description: Retrieve a source
          tags:
            - sources
          parameters:
            - in: path
              name: obj_id
              required: false
              schema:
                type: string
            - in: query
              name: includePhotometry
              nullable: true
              schema:
                type: boolean
              description: |
                Boolean indicating whether to include associated photometry. Defaults to
                false.
            - in: query
              name: includeComments
              nullable: true
              schema:
                type: boolean
              description: |
                Boolean indicating whether to include comment metadata in response.
                Defaults to false.
            - in: query
              name: includePhotometryExists
              nullable: true
              schema:
                type: boolean
              description: |
                Boolean indicating whether to return if a source has any photometry points. Defaults to false.
            - in: query
              name: includeSpectrumExists
              nullable: true
              schema:
                type: boolean
              description: |
                Boolean indicating whether to return if a source has a spectra. Defaults to false.
            - in: query
              name: includeThumbnails
              nullable: true
              schema:
                type: boolean
              description: |
                Boolean indicating whether to include associated thumbnails. Defaults to false.
          responses:
            200:
              content:
                application/json:
                  schema: SingleObj
            400:
              content:
                application/json:
                  schema: Error
        multiple:
          description: Retrieve all sources
          tags:
            - sources
          parameters:
          - in: query
            name: ra
            nullable: true
            schema:
              type: number
            description: RA for spatial filtering (in decimal degrees)
          - in: query
            name: dec
            nullable: true
            schema:
              type: number
            description: Declination for spatial filtering (in decimal degrees)
          - in: query
            name: radius
            nullable: true
            schema:
              type: number
            description: Radius for spatial filtering if ra & dec are provided (in decimal degrees)
          - in: query
            name: sourceID
            nullable: true
            schema:
              type: string
            description: Portion of ID to filter on
          - in: query
            name: simbadClass
            nullable: true
            schema:
              type: string
            description: Simbad class to filter on
          - in: query
            name: alias
            nullable: true
            schema:
              type: array
              items:
                types: string
            description: additional name for the same object
          - in: query
            name: origin
            nullable: true
            schema:
              type: string
            description: who posted/discovered this source
          - in: query
            name: hasTNSname
            nullable: true
            schema:
              type: boolean
            description: If true, return only those matches with TNS names
          - in: query
            name: numPerPage
            nullable: true
            schema:
              type: integer
            description: |
              Number of sources to return per paginated request. Defaults to 100. Max 500.
          - in: query
            name: pageNumber
            nullable: true
            schema:
              type: integer
            description: Page number for paginated query results. Defaults to 1
          - in: query
            name: totalMatches
            nullable: true
            schema:
              type: integer
            description: |
              Used only in the case of paginating query results - if provided, this
              allows for avoiding a potentially expensive query.count() call.
          - in: query
            name: startDate
            nullable: true
            schema:
              type: string
            description: |
              Arrow-parseable date string (e.g. 2020-01-01). If provided, filter by
              last_detected_at >= startDate
          - in: query
            name: endDate
            nullable: true
            schema:
              type: string
            description: |
              Arrow-parseable date string (e.g. 2020-01-01). If provided, filter by
              last_detected_at <= endDate
          - in: query
            name: listName
            nullable: true
            schema:
              type: string
            description: |
              Get only sources saved to the querying user's list, e.g., "favorites".
          - in: query
            name: group_ids
            nullable: true
            schema:
              type: list
              items:
                type: integer
            description: |
               If provided, filter only sources saved to one of these group IDs.
          - in: query
            name: includePhotometry
            nullable: true
            schema:
              type: boolean
            description: |
              Boolean indicating whether to include associated photometry. Defaults to
              false.
          - in: query
            name: includeColorMagnitude
            nullable: true
            schema:
              type: boolean
            description: |
              Boolean indicating whether to include the color-magnitude data from Gaia.
              This will only include data for objects that have an annotation
              with the appropriate format: a key named Gaia that contains a dictionary
              with keys named Mag_G, Mag_Bp, Mag_Rp, and Plx
              (underscores and case are ignored when matching all the above keys).
              The result is saved in a field named 'color_magnitude'.
              If no data is available, returns an empty array.
              Defaults to false (do not search for nor include this info).
          - in: query
            name: includeRequested
            nullable: true
            schema:
              type: boolean
            description: |
              Boolean indicating whether to include requested saves. Defaults to
              false.
          - in: query
            name: pendingOnly
            nullable: true
            schema:
              type: boolean
            description: |
              Boolean indicating whether to only include requested/pending saves.
              Defaults to false.
          - in: query
            name: savedBefore
            nullable: true
            schema:
              type: string
            description: |
              Only return sources that were saved before this UTC datetime.
          - in: query
            name: savedAfter
            nullable: true
            schema:
              type: string
            description: |
              Only return sources that were saved after this UTC datetime.
          - in: query
            name: hasSpectrumAfter
            nullable: true
            schema:
              type: string
            description: |
              Only return sources with a spectrum saved after this UTC datetime
          - in: query
            name: hasSpectrumBefore
            nullable: true
            schema:
              type: string
            description: |
              Only return sources with a spectrum saved before this UTC
              datetime
          - in: query
            name: saveSummary
            nullable: true
            schema:
              type: boolean
            description: |
              Boolean indicating whether to only return the source save
              information in the response (defaults to false). If true,
              the response will contain a list of dicts with the following
              schema under `response['data']['sources']`:
              ```
                  {
                    "group_id": 2,
                    "created_at": "2020-11-13T22:11:25.910271",
                    "saved_by_id": 1,
                    "saved_at": "2020-11-13T22:11:25.910271",
                    "requested": false,
                    "unsaved_at": null,
                    "modified": "2020-11-13T22:11:25.910271",
                    "obj_id": "16fil",
                    "active": true,
                    "unsaved_by_id": null
                  }
              ```
          - in: query
            name: sortBy
            nullable: true
            schema:
              type: string
            description: |
              The field to sort by. Currently allowed options are ["id", "ra", "dec", "redshift", "saved_at"]
          - in: query
            name: sortOrder
            nullable: true
            schema:
              type: string
            description: |
              The sort order - either "asc" or "desc". Defaults to "asc"
          - in: query
            name: includeComments
            nullable: true
            schema:
              type: boolean
            description: |
              Boolean indicating whether to include comment metadata in response.
              Defaults to false.
          - in: query
            name: includePhotometryExists
            nullable: true
            schema:
              type: boolean
            description: |
              Boolean indicating whether to return if a source has any photometry points. Defaults to false.
          - in: query
            name: includeSpectrumExists
            nullable: true
            schema:
              type: boolean
            description: |
              Boolean indicating whether to return if a source has a spectra. Defaults to false.
          - in: query
            name: removeNested
            nullable: true
            schema:
              type: boolean
            description: |
              Boolean indicating whether to remove nested output. Defaults to false.
          - in: query
            name: includeThumbnails
            nullable: true
            schema:
              type: boolean
            description: |
              Boolean indicating whether to include associated thumbnails. Defaults to false.
          - in: query
            name: includeDetectionStats
            nullable: true
            schema:
              type: boolean
            description: |
              Boolean indicating whether to include photometry detection statistics for each source
              (last detection and peak detection). Defaults to false.
          - in: query
            name: classifications
            nullable: true
            schema:
              type: array
              items:
                type: string
            explode: false
            style: simple
            description: |
              Comma-separated string of "taxonomy: classification" pair(s) to filter for sources matching
              that/those classification(s), i.e. "Sitewide Taxonomy: Type II, Sitewide Taxonomy: AGN"
          - in: query
            name: minRedshift
            nullable: true
            schema:
              type: number
            description: |
              If provided, return only sources with a redshift of at least this value
          - in: query
            name: maxRedshift
            nullable: true
            schema:
              type: number
            description: |
              If provided, return only sources with a redshift of at most this value
          - in: query
            name: minPeakMagnitude
            nullable: true
            schema:
              type: number
            description: |
              If provided, return only sources with a peak photometry magnitude of at least this value
          - in: query
            name: maxPeakMagnitude
            nullable: true
            schema:
              type: number
            description: |
              If provided, return only sources with a peak photometry magnitude of at most this value
          - in: query
            name: minLatestMagnitude
            nullable: true
            schema:
              type: number
            description: |
              If provided, return only sources whose latest photometry magnitude is at least this value
          - in: query
            name: maxLatestMagnitude
            nullable: true
            schema:
              type: number
            description: |
              If provided, return only sources whose latest photometry magnitude is at most this value
          - in: query
            name: hasSpectrum
            nullable: true
            schema:
              type: boolean
            description: If true, return only those matches with at least one associated spectrum
          - in: query
            name: createdOrModifiedAfter
            nullable: true
            schema:
              type: string
            description: |
              Arrow-parseable date-time string (e.g. 2020-01-01 or 2020-01-01T00:00:00 or 2020-01-01T00:00:00+00:00).
              If provided, filter by created_at or modified > createdOrModifiedAfter
          - in: query
            name: localizationDateobs
            schema:
              type: string
            description: |
                Event time in ISO 8601 format (`YYYY-MM-DDTHH:MM:SS.sss`).
                Each localization is associated with a specific GCNEvent by
                the date the event happened, and this date is used as a unique
                identifier. It can be therefore found as Localization.dateobs,
                queried from the /api/localization endpoint or dateobs in the
                GcnEvent page table.
          - in: query
            name: localizationName
            schema:
              type: string
            description: |
                Name of localization / skymap to use.
                Can be found in Localization.localization_name queried from
                /api/localization endpoint or skymap name in GcnEvent page
                table.
          - in: query
            name: localizationCumprob
            schema:
              type: number
            description: |
              Cumulative probability up to which to include sources
          - in: query
            name: includeGeojson
            nullable: true
            schema:
              type: boolean
            description: |
              Boolean indicating whether to include associated geojson. Defaults to
              false.
          responses:
            200:
              content:
                application/json:
                  schema:
                    allOf:
                      - $ref: '#/components/schemas/Success'
                      - type: object
                        properties:
                          data:
                            type: object
                            properties:
                              sources:
                                type: array
                                items:
                                  $ref: '#/components/schemas/Obj'
                              totalMatches:
                                type: integer
                              pageNumber:
                                type: integer
                              numPerPage:
                                type: integer
            400:
              content:
                application/json:
                  schema: Error
        """
        page_number = self.get_query_argument('pageNumber', 1)
        num_per_page = min(
            int(self.get_query_argument("numPerPage", DEFAULT_SOURCES_PER_PAGE)),
            MAX_SOURCES_PER_PAGE,
        )
        ra = self.get_query_argument('ra', None)
        dec = self.get_query_argument('dec', None)
        radius = self.get_query_argument('radius', None)
        start_date = self.get_query_argument('startDate', None)
        end_date = self.get_query_argument('endDate', None)
        # this is only for debugging / benchmarking
        query_mode = self.get_query_argument('queryMode', 'new')
        list_name = self.get_query_argument('listName', None)
        sourceID = self.get_query_argument('sourceID', None)  # Partial ID to match
        include_photometry = self.get_query_argument("includePhotometry", False)
        include_color_mag = self.get_query_argument("includeColorMagnitude", False)
        include_requested = self.get_query_argument("includeRequested", False)
        include_thumbnails = self.get_query_argument("includeThumbnails", False)
        requested_only = self.get_query_argument("pendingOnly", False)
        saved_after = self.get_query_argument('savedAfter', None)
        saved_before = self.get_query_argument('savedBefore', None)
        save_summary = self.get_query_argument('saveSummary', False)
        sort_by = self.get_query_argument("sortBy", None)
        sort_order = self.get_query_argument("sortOrder", "asc")
        include_comments = self.get_query_argument("includeComments", False)
        include_photometry_exists = self.get_query_argument(
            "includePhotometryExists", False
        )
        include_spectrum_exists = self.get_query_argument(
            "includeSpectrumExists", False
        )
        remove_nested = self.get_query_argument("removeNested", False)
        include_detection_stats = self.get_query_argument(
            "includeDetectionStats", False
        )
        classifications = self.get_query_argument("classifications", None)
        min_redshift = self.get_query_argument("minRedshift", None)
        max_redshift = self.get_query_argument("maxRedshift", None)
        min_peak_magnitude = self.get_query_argument("minPeakMagnitude", None)
        max_peak_magnitude = self.get_query_argument("maxPeakMagnitude", None)
        min_latest_magnitude = self.get_query_argument("minLatestMagnitude", None)
        max_latest_magnitude = self.get_query_argument("maxLatestMagnitude", None)
        has_spectrum = self.get_query_argument("hasSpectrum", False)
        has_spectrum_after = self.get_query_argument("hasSpectrumAfter", None)
        has_spectrum_before = self.get_query_argument("hasSpectrumBefore", None)
        created_or_modified_after = self.get_query_argument(
            "createdOrModifiedAfter", None
        )

        localization_dateobs = self.get_query_argument("localizationDateobs", None)
        localization_name = self.get_query_argument("localizationName", None)
        localization_cumprob = self.get_query_argument("localizationCumprob", 0.95)
        includeGeojson = self.get_query_argument("includeGeojson", False)

        # These are just throwaway helper classes to help with deserialization
        class UTCTZnaiveDateTime(fields.DateTime):
            """
            DateTime object that deserializes both timezone aware iso8601
            strings and naive iso8601 strings into naive datetime objects
            in utc

            See discussion in https://github.com/Scille/umongo/issues/44#issuecomment-244407236
            """

            def _deserialize(self, value, attr, data, **kwargs):
                value = super()._deserialize(value, attr, data, **kwargs)
                if value and value.tzinfo:
                    value = (value - value.utcoffset()).replace(tzinfo=None)
                return value

        class Validator(Schema):
            saved_after = UTCTZnaiveDateTime(required=False, missing=None)
            saved_before = UTCTZnaiveDateTime(required=False, missing=None)
            save_summary = fields.Boolean()
            remove_nested = fields.Boolean()
            include_thumbnails = fields.Boolean()

        validator_instance = Validator()
        params_to_be_validated = {}
        if saved_after is not None:
            params_to_be_validated['saved_after'] = saved_after
        if saved_before is not None:
            params_to_be_validated['saved_before'] = saved_before
        if save_summary is not None:
            params_to_be_validated['save_summary'] = save_summary
        if include_thumbnails is not None:
            params_to_be_validated['include_thumbnails'] = include_thumbnails
        if remove_nested is not None:
            params_to_be_validated['remove_nested'] = remove_nested

        try:
            validated = validator_instance.load(params_to_be_validated)
        except ValidationError as e:
            return self.error(f'Error parsing query params: {e.args[0]}.')

        saved_after = validated['saved_after']
        saved_before = validated['saved_before']
        save_summary = validated['save_summary']
        remove_nested = validated['remove_nested']
        include_thumbnails = validated['include_thumbnails']

        # parse the group ids:
        group_ids = self.get_query_argument('group_ids', None)
        if group_ids is not None:
            try:
                group_ids = [int(gid) for gid in group_ids.split(',')]
            except ValueError:
                return self.error(
                    f'Invalid group ids field ({group_ids}; Could not parse all elements to integers'
                )

        user_accessible_group_ids = [g.id for g in self.current_user.accessible_groups]

        simbad_class = self.get_query_argument('simbadClass', None)
        alias = self.get_query_argument('alias', None)
        origin = self.get_query_argument('origin', None)
        has_tns_name = self.get_query_argument('hasTNSname', None)
        total_matches = self.get_query_argument('totalMatches', None)
        is_token_request = isinstance(self.current_user, Token)
        if obj_id is not None:
            if include_thumbnails:
                s = Obj.get_if_accessible_by(
                    obj_id, self.current_user, options=[joinedload(Obj.thumbnails)]
                )
            else:
                s = Obj.get_if_accessible_by(obj_id, self.current_user)
            if s is None:
                return self.error("Source not found", status=404)
            source_info = s.to_dict()
            source_info["followup_requests"] = (
                FollowupRequest.query_records_accessible_by(
                    self.current_user,
                    options=[
                        joinedload(FollowupRequest.allocation).joinedload(
                            Allocation.instrument
                        ),
                        joinedload(FollowupRequest.allocation).joinedload(
                            Allocation.group
                        ),
                        joinedload(FollowupRequest.requester),
                    ],
                )
                .filter(FollowupRequest.obj_id == obj_id)
                .filter(FollowupRequest.status != "deleted")
                .all()
            )
            source_info["assignments"] = (
                ClassicalAssignment.query_records_accessible_by(
                    self.current_user,
                    options=[
                        joinedload(ClassicalAssignment.run)
                        .joinedload(ObservingRun.instrument)
                        .joinedload(Instrument.telescope)
                    ],
                )
                .filter(ClassicalAssignment.obj_id == obj_id)
                .all()
            )
            point = ca.Point(ra=s.ra, dec=s.dec)
            # Check for duplicates (within 4 arcsecs)
            duplicates = (
                Obj.query_records_accessible_by(self.current_user)
                .filter(Obj.within(point, 4 / 3600))
                .filter(Obj.id != s.id)
                .all()
            )
            if len(duplicates) > 0:
                source_info["duplicates"] = [dup.id for dup in duplicates]
            else:
                source_info["duplicates"] = None

            if is_token_request:
                # Logic determining whether to register front-end request as view lives in front-end
                sv = SourceView(
                    obj_id=obj_id,
                    username_or_token_id=self.current_user.id,
                    is_token=True,
                )
                DBSession.add(sv)
                # To keep loaded relationships from being cleared in verify_and_commit:
                source_info = recursive_to_dict(source_info)
                self.verify_and_commit()

            if include_thumbnails:
                existing_thumbnail_types = [thumb.type for thumb in s.thumbnails]
                if "ps1" not in existing_thumbnail_types:
                    IOLoop.current().run_in_executor(
                        None,
                        lambda: add_ps1_thumbnail_and_push_ws_msg(
                            obj_id, self.associated_user_object.id
                        ),
                    )
                if (
                    "sdss" not in existing_thumbnail_types
                    or "dr8" not in existing_thumbnail_types
                ):
                    IOLoop.current().run_in_executor(
                        None,
                        lambda: add_linked_thumbnails_and_push_ws_msg(
                            obj_id, self.associated_user_object.id
                        ),
                    )
            if include_comments:
                comments = (
                    Comment.query_records_accessible_by(
                        self.current_user,
                        options=[
                            joinedload(Comment.author),
                            joinedload(Comment.groups),
                        ],
                    )
                    .filter(Comment.obj_id == obj_id)
                    .all()
                )
                source_info["comments"] = sorted(
                    [
                        {
                            **{
                                k: v
                                for k, v in c.to_dict().items()
                                if k != "attachment_bytes"
                            },
                            "author": {
                                **c.author.to_dict(),
                                "gravatar_url": c.author.gravatar_url,
                            },
                        }
                        for c in comments
                    ],
                    key=lambda x: x["created_at"],
                    reverse=True,
                )
            if include_photometry_exists:
                source_info["photometry_exists"] = (
                    len(
                        Photometry.query_records_accessible_by(self.current_user)
                        .filter(Photometry.obj_id == obj_id)
                        .all()
                    )
                    > 0
                )

            source_info["annotations"] = sorted(
                Annotation.query_records_accessible_by(
                    self.current_user, options=[joinedload(Annotation.author)]
                )
                .filter(Annotation.obj_id == obj_id)
                .all(),
                key=lambda x: x.origin,
            )
            readable_classifications = (
                Classification.query_records_accessible_by(self.current_user)
                .filter(Classification.obj_id == obj_id)
                .all()
            )

            readable_classifications_json = []
            for classification in readable_classifications:
                classification_dict = classification.to_dict()
                classification_dict['groups'] = [
                    g.to_dict() for g in classification.groups
                ]
                readable_classifications_json.append(classification_dict)

            source_info["classifications"] = readable_classifications_json
            if include_detection_stats:
                source_info["last_detected_at"] = s.last_detected_at(self.current_user)
                source_info["last_detected_mag"] = s.last_detected_mag(
                    self.current_user
                )
                source_info["peak_detected_at"] = s.peak_detected_at(self.current_user)
                source_info["peak_detected_mag"] = s.peak_detected_mag(
                    self.current_user
                )
            source_info["gal_lat"] = s.gal_lat_deg
            source_info["gal_lon"] = s.gal_lon_deg
            source_info["luminosity_distance"] = s.luminosity_distance
            source_info["dm"] = s.dm
            source_info["angular_diameter_distance"] = s.angular_diameter_distance

            if include_photometry:
                photometry = (
                    Photometry.query_records_accessible_by(self.current_user)
                    .filter(Photometry.obj_id == obj_id)
                    .all()
                )
                source_info["photometry"] = [
                    serialize(phot, 'ab', 'flux') for phot in photometry
                ]
            if include_photometry_exists:
                source_info["photometry_exists"] = (
                    len(
                        Photometry.query_records_accessible_by(self.current_user)
                        .filter(Photometry.obj_id == obj_id)
                        .all()
                    )
                    > 0
                )
            if include_spectrum_exists:
                source_info["spectrum_exists"] = (
                    len(
                        Spectrum.query_records_accessible_by(self.current_user)
                        .filter(Spectrum.obj_id == obj_id)
                        .all()
                    )
                    > 0
                )
            source_query = Source.query_records_accessible_by(self.current_user).filter(
                Source.obj_id == source_info["id"]
            )
            source_query = apply_active_or_requested_filtering(
                source_query, include_requested, requested_only
            )
            source_subquery = source_query.subquery()
            groups = (
                Group.query_records_accessible_by(self.current_user)
                .join(source_subquery, Group.id == source_subquery.c.group_id)
                .all()
            )
            source_info["groups"] = [g.to_dict() for g in groups]
            for group in source_info["groups"]:
                source_table_row = (
                    Source.query_records_accessible_by(self.current_user)
                    .filter(Source.obj_id == s.id, Source.group_id == group["id"])
                    .first()
                )
                if source_table_row is not None:
                    group["active"] = source_table_row.active
                    group["requested"] = source_table_row.requested
                    group["saved_at"] = source_table_row.saved_at
                    group["saved_by"] = (
                        source_table_row.saved_by.to_dict()
                        if source_table_row.saved_by is not None
                        else None
                    )
            if include_color_mag:
                source_info["color_magnitude"] = get_color_mag(
                    source_info["annotations"]
                )

            source_info = recursive_to_dict(source_info)
            self.verify_and_commit()
            return self.success(data=source_info)

        # Fetch multiple sources
        obj_query_options = (
            [joinedload(Obj.thumbnails)]
            if include_thumbnails and not remove_nested
            else []
        )

        obj_query = Obj.query_records_accessible_by(
            self.current_user, options=obj_query_options
        )
        source_query = Source.query_records_accessible_by(self.current_user)

        if sourceID:
            obj_query = obj_query.filter(Obj.id.contains(sourceID.strip()))
        if any([ra, dec, radius]):
            if not all([ra, dec, radius]):
                return self.error(
                    "If any of 'ra', 'dec' or 'radius' are "
                    "provided, all three are required."
                )
            try:
                ra = float(ra)
                dec = float(dec)
                radius = float(radius)
            except ValueError:
                return self.error(
                    "Invalid values for ra, dec or radius - could not convert to float"
                )
            other = ca.Point(ra=ra, dec=dec)
            obj_query = obj_query.filter(Obj.within(other, radius))
<<<<<<< HEAD
        if start_date or end_date:
            if start_date:
                mjd_start = Time(isoparse(start_date)).mjd
                start_date = arrow.get(start_date.strip()).datetime
            else:
                mjd_start = 0

            if end_date:
                mjd_end = Time(isoparse(end_date)).mjd
                end_date = arrow.get(end_date.strip()).datetime
            else:
                mjd_end = Time.now().mjd
                end_date = Time.now().datetime

            if mjd_end - mjd_start < 0:
                return self.error('endDate must be after startDate')

            # raise if time between start->end is too long
            # if mjd_end - mjd_start > 31:  # more than one month
            #     return self.error(f'endDate {end_date} is more than one month from startDate {start_date}. ')

            if query_mode == 'old':  # old method, for comparison
                obj_query = obj_query.filter(
                    Obj.last_detected_at(self.current_user) >= start_date
                )
                obj_query = obj_query.filter(
                    Obj.last_detected_at(self.current_user) <= end_date
                )
            elif (
                query_mode == 'new'
            ):  # new method, to become the only one after validation
                # first get only the objects within that have any detections within the time range
                mjd_subquery = (
                    Photometry.query_records_accessible_by(self.current_user)
                    .filter(Photometry.mjd >= mjd_start, Photometry.mjd <= mjd_end)
                    .filter(Photometry.snr > PHOT_DETECTION_THRESHOLD)
                    .subquery()
                )
                obj_query = obj_query.join(
                    mjd_subquery, Obj.id == mjd_subquery.c.obj_id
                )
                # then must also disqualify objects that have detections after the time range
                # this is really slow and kinda defeats the purpose
                obj_query = obj_query.filter(
                    Obj.last_detected_at(self.current_user) <= end_date
                )
                # other ideas:
                # 1) cache the "last detected" for each source, regardless of permissions, and use that as a starting
                #    point from which we can filter by each user's access rights (not guaranteed to help much).
                # 2) improve that last query using some SQL or SQLA magic that I don't know about

=======

        if start_date:
            start_date = str(arrow.get(start_date.strip()).datetime)
            obj_query = obj_query.filter(
                Obj.last_detected_at(self.current_user) >= start_date
            )
        if end_date:
            end_date = str(arrow.get(end_date.strip()).datetime)
            obj_query = obj_query.filter(
                Obj.last_detected_at(self.current_user) <= end_date
            )
>>>>>>> 8fc45954
        if has_spectrum_after:
            try:
                has_spectrum_after = str(arrow.get(has_spectrum_after.strip()).datetime)
            except arrow.ParserError:
                return self.error(
                    f"Invalid input for parameter hasSpectrumAfter:{has_spectrum_after}"
                )
            spectrum_subquery = (
                Spectrum.query_records_accessible_by(self.current_user)
                .filter(Spectrum.observed_at >= has_spectrum_after)
                .subquery()
            )
            obj_query = obj_query.join(
                spectrum_subquery, Obj.id == spectrum_subquery.c.obj_id
            )
        if has_spectrum_before:
            try:
                has_spectrum_before = str(
                    arrow.get(has_spectrum_before.strip()).datetime
                )
            except arrow.ParserError:
                return self.error(
                    f"Invalid input for parameter hasSpectrumBefore:{has_spectrum_before}"
                )
            spectrum_subquery = (
                Spectrum.query_records_accessible_by(self.current_user)
                .filter(Spectrum.observed_at <= has_spectrum_before)
                .subquery()
            )
            obj_query = obj_query.join(
                spectrum_subquery, Obj.id == spectrum_subquery.c.obj_id
            )
        if saved_before:
            source_query = source_query.filter(Source.saved_at <= saved_before)
        if saved_after:
            source_query = source_query.filter(Source.saved_at >= saved_after)
        if created_or_modified_after:
            try:
                created_or_modified_date = str(
                    arrow.get(created_or_modified_after.strip()).datetime
                )
            except arrow.ParserError:
                return self.error("Invalid value provided for createdOrModifiedAfter")
            obj_query = obj_query.filter(
                or_(
                    Obj.created_at > created_or_modified_date,
                    Obj.modified > created_or_modified_date,
                )
            )
        if list_name:
            listing_subquery = (
                Listing.query_records_accessible_by(self.current_user)
                .filter(Listing.list_name == list_name)
                .filter(Listing.user_id == self.associated_user_object.id)
                .subquery()
            )
            obj_query = obj_query.join(
                listing_subquery, Obj.id == listing_subquery.c.obj_id
            )
        if simbad_class:
            obj_query = obj_query.filter(
                func.lower(Obj.altdata['simbad']['class'].astext)
                == simbad_class.lower()
            )
        if alias is not None:
            obj_query = obj_query.filter(Obj.alias.any(alias.strip()))
        if origin is not None:
            obj_query = obj_query.filter(Obj.origin.contains(origin.strip()))
        if has_tns_name in ['true', True]:
            obj_query = obj_query.filter(Obj.altdata['tns']['name'].isnot(None))
        if has_spectrum in ["true", True]:
            spectrum_subquery = Spectrum.query_records_accessible_by(
                self.current_user
            ).subquery()
            obj_query = obj_query.join(
                spectrum_subquery, Obj.id == spectrum_subquery.c.obj_id
            )
        if min_redshift is not None:
            try:
                min_redshift = float(min_redshift)
            except ValueError:
                return self.error(
                    "Invalid values for minRedshift - could not convert to float"
                )
            obj_query = obj_query.filter(Obj.redshift >= min_redshift)
        if max_redshift is not None:
            try:
                max_redshift = float(max_redshift)
            except ValueError:
                return self.error(
                    "Invalid values for maxRedshift - could not convert to float"
                )
            obj_query = obj_query.filter(Obj.redshift <= max_redshift)
        if min_peak_magnitude is not None:
            try:
                min_peak_magnitude = float(min_peak_magnitude)
            except ValueError:
                return self.error(
                    "Invalid values for minPeakMagnitude - could not convert to float"
                )
            obj_query = obj_query.filter(
                Obj.peak_detected_mag(self.current_user) >= min_peak_magnitude
            )
        if max_peak_magnitude is not None:
            try:
                max_peak_magnitude = float(max_peak_magnitude)
            except ValueError:
                return self.error(
                    "Invalid values for maxPeakMagnitude - could not convert to float"
                )
            obj_query = obj_query.filter(
                Obj.peak_detected_mag(self.current_user) <= max_peak_magnitude
            )
        if min_latest_magnitude is not None:
            try:
                min_latest_magnitude = float(min_latest_magnitude)
            except ValueError:
                return self.error(
                    "Invalid values for minLatestMagnitude - could not convert to float"
                )
            obj_query = obj_query.filter(
                Obj.last_detected_mag(self.current_user) >= min_latest_magnitude
            )
        if max_latest_magnitude is not None:
            try:
                max_latest_magnitude = float(max_latest_magnitude)
            except ValueError:
                return self.error(
                    "Invalid values for maxLatestMagnitude - could not convert to float"
                )
            obj_query = obj_query.filter(
                Obj.last_detected_mag(self.current_user) <= max_latest_magnitude
            )
        if classifications is not None or sort_by == "classification":
            if classifications is not None:
                if isinstance(classifications, str) and "," in classifications:
                    classifications = [c.strip() for c in classifications.split(",")]
                elif isinstance(classifications, str):
                    classifications = [classifications]
                else:
                    return self.error(
                        "Invalid classifications value -- must provide at least one string value"
                    )
                taxonomy_names, classifications = list(
                    zip(
                        *list(
                            map(
                                lambda c: (
                                    c.split(":")[0].strip(),
                                    c.split(":")[1].strip(),
                                ),
                                classifications,
                            )
                        )
                    )
                )
                classification_accessible_query = (
                    Classification.query_records_accessible_by(
                        self.current_user
                    ).subquery()
                )

                classification_query = (
                    DBSession()
                    .query(
                        distinct(Classification.obj_id).label("obj_id"),
                        Classification.classification,
                    )
                    .join(Taxonomy)
                    .filter(Classification.classification.in_(classifications))
                    .filter(Taxonomy.name.in_(taxonomy_names))
                )
                classification_subquery = classification_query.subquery()

                # We join in the classifications being filtered for first before
                # the filter for accessible classifications to speed up the query
                # (this way seems to help the query planner come to more optimal join
                # strategies)
                obj_query = obj_query.join(
                    classification_subquery,
                    Obj.id == classification_subquery.c.obj_id,
                )
                obj_query = obj_query.join(
                    classification_accessible_query,
                    Obj.id == classification_accessible_query.c.obj_id,
                )

            else:
                # Not filtering on classifications, but ordering on them
                classification_query = Classification.query_records_accessible_by(
                    self.current_user
                )
                classification_subquery = classification_query.subquery()

                # We need an outer join here when just sorting by classifications
                # to support sources with no classifications being sorted to the end
                obj_query = obj_query.join(
                    classification_subquery,
                    Obj.id == classification_subquery.c.obj_id,
                    isouter=True,
                )

        if localization_dateobs is not None:
            if localization_name is not None:
                localization = (
                    Localization.query_records_accessible_by(self.current_user)
                    .filter(Localization.dateobs == localization_dateobs)
                    .filter(Localization.localization_name == localization_name)
                    .first()
                )
            else:
                localization = (
                    Localization.query_records_accessible_by(self.current_user)
                    .filter(Localization.dateobs == localization_dateobs)
                    .first()
                )
            if localization is None:
                if localization_name is not None:
                    return self.error(
                        f"Localization {localization_dateobs} with name {localization_name} not found",
                        status=404,
                    )
                else:
                    return self.error(
                        f"Localization {localization_dateobs} not found", status=404
                    )

            cum_prob = (
                sa.func.sum(
                    LocalizationTile.probdensity * LocalizationTile.healpix.area
                )
                .over(order_by=LocalizationTile.probdensity.desc())
                .label('cum_prob')
            )
            localizationtile_subquery = (
                sa.select(LocalizationTile.probdensity, cum_prob).filter(
                    LocalizationTile.localization_id == localization.id
                )
            ).subquery()

            min_probdensity = (
                sa.select(
                    sa.func.min(localizationtile_subquery.columns.probdensity)
                ).filter(
                    localizationtile_subquery.columns.cum_prob <= localization_cumprob
                )
            ).scalar_subquery()

            tiles_subquery = (
                sa.select(Obj.id)
                .filter(
                    LocalizationTile.localization_id == localization.id,
                    LocalizationTile.healpix.contains(Obj.healpix),
                    LocalizationTile.probdensity >= min_probdensity,
                )
                .subquery()
            )

            obj_query = obj_query.join(
                tiles_subquery,
                Obj.id == tiles_subquery.c.id,
            )

        source_query = apply_active_or_requested_filtering(
            source_query, include_requested, requested_only
        )
        if group_ids is not None:
            if not all(gid in user_accessible_group_ids for gid in group_ids):
                return self.error(
                    f"One of the requested groups in '{group_ids}' is inaccessible to user."
                )
            source_query = source_query.filter(Source.group_id.in_(group_ids))

        source_subquery = source_query.subquery()
        query = obj_query.join(source_subquery, Obj.id == source_subquery.c.obj_id)

        order_by = None
        if sort_by is not None:
            if sort_by == "id":
                order_by = [Obj.id] if sort_order == "asc" else [Obj.id.desc()]
            elif sort_by == "alias":
                order_by = (
                    [Obj.alias.nullslast()]
                    if sort_order == "asc"
                    else [Obj.alias.desc().nullslast()]
                )
            elif sort_by == "origin":
                order_by = (
                    [Obj.origin.nullslast()]
                    if sort_order == "asc"
                    else [Obj.origin.desc().nullslast()]
                )
            elif sort_by == "ra":
                order_by = (
                    [Obj.ra.nullslast()]
                    if sort_order == "asc"
                    else [Obj.ra.desc().nullslast()]
                )
            elif sort_by == "dec":
                order_by = (
                    [Obj.dec.nullslast()]
                    if sort_order == "asc"
                    else [Obj.dec.desc().nullslast()]
                )
            elif sort_by == "redshift":
                order_by = (
                    [Obj.redshift.nullslast()]
                    if sort_order == "asc"
                    else [Obj.redshift.desc().nullslast()]
                )
            elif sort_by == "saved_at":
                order_by = (
                    [source_subquery.c.saved_at]
                    if sort_order == "asc"
                    else [source_subquery.c.saved_at.desc()]
                )
            elif sort_by == "classification":
                order_by = (
                    [classification_subquery.c.classification.nullslast()]
                    if sort_order == "asc"
                    else [classification_subquery.c.classification.desc().nullslast()]
                )

        try:
            page_number = max(int(page_number), 1)
        except ValueError:
            return self.error("Invalid page number value.")
        if save_summary:
            query_results = paginate_summary_query(
                source_query,
                page_number,
                num_per_page,
                total_matches,
            )
        else:
            try:
                query_results = grab_query_results(
                    query,
                    total_matches,
                    page_number,
                    num_per_page,
                    "sources",
                    order_by=order_by,
                    # We'll join thumbnails in manually, as they lead to duplicate
                    # results downstream with the detection stats being added in
                    include_thumbnails=False,
                    # include detection stats here as it is a query column,
                    include_detection_stats=include_detection_stats,
                    current_user=self.current_user,
                )
            except ValueError as e:
                if "Page number out of range" in str(e):
                    return self.error("Page number out of range.")
                raise

            # Records are Objs, not Sources
            obj_list = []

            for result in query_results["sources"]:
                if include_detection_stats:
                    (
                        obj,
                        last_detected_at,
                        last_detected_mag,
                        peak_detected_at,
                        peak_detected_mag,
                    ) = result
                else:
                    (obj,) = result
                obj_list.append(obj.to_dict())

                if include_comments:
                    obj_list[-1]["comments"] = sorted(
                        [
                            {
                                k: v
                                for k, v in c.to_dict().items()
                                if k != "attachment_bytes"
                            }
                            for c in Comment.query_records_accessible_by(
                                self.current_user
                            )
                            .filter(Comment.obj_id == obj.id)
                            .all()
                        ],
                        key=lambda x: x["created_at"],
                        reverse=True,
                    )

                if include_thumbnails and not remove_nested:
                    obj_list[-1]["thumbnails"] = (
                        Thumbnail.query_records_accessible_by(self.current_user)
                        .filter(Thumbnail.obj_id == obj.id)
                        .all()
                    )

                if not remove_nested:
                    readable_classifications = (
                        Classification.query_records_accessible_by(self.current_user)
                        .filter(Classification.obj_id == obj.id)
                        .all()
                    )

                    readable_classifications_json = []
                    for classification in readable_classifications:
                        classification_dict = classification.to_dict()
                        classification_dict['groups'] = [
                            g.to_dict() for g in classification.groups
                        ]
                        readable_classifications_json.append(classification_dict)

                    obj_list[-1]["classifications"] = readable_classifications_json

                    obj_list[-1]["annotations"] = sorted(
                        Annotation.query_records_accessible_by(
                            self.current_user
                        ).filter(Annotation.obj_id == obj.id),
                        key=lambda x: x.origin,
                    )
                if include_detection_stats:
                    obj_list[-1]["last_detected_at"] = (
                        (last_detected_at - last_detected_at.utcoffset()).replace(
                            tzinfo=UTC
                        )
                        if last_detected_at
                        else None
                    )
                    obj_list[-1]["last_detected_mag"] = last_detected_mag
                    obj_list[-1]["peak_detected_at"] = (
                        (peak_detected_at - peak_detected_at.utcoffset()).replace(
                            tzinfo=UTC
                        )
                        if peak_detected_at
                        else None
                    )
                    obj_list[-1]["peak_detected_mag"] = peak_detected_mag

                obj_list[-1]["gal_lon"] = obj.gal_lon_deg
                obj_list[-1]["gal_lat"] = obj.gal_lat_deg
                obj_list[-1]["luminosity_distance"] = obj.luminosity_distance
                obj_list[-1]["dm"] = obj.dm
                obj_list[-1][
                    "angular_diameter_distance"
                ] = obj.angular_diameter_distance

                if include_photometry:
                    photometry = Photometry.query_records_accessible_by(
                        self.current_user
                    ).filter(Photometry.obj_id == obj.id)
                    obj_list[-1]["photometry"] = [
                        serialize(phot, 'ab', 'flux') for phot in photometry
                    ]
                if include_photometry_exists:
                    obj_list[-1]["photometry_exists"] = (
                        len(
                            Photometry.query_records_accessible_by(self.current_user)
                            .filter(Photometry.obj_id == obj.id)
                            .all()
                        )
                        > 0
                    )
                if include_spectrum_exists:
                    obj_list[-1]["spectrum_exists"] = (
                        len(
                            Spectrum.query_records_accessible_by(self.current_user)
                            .filter(Spectrum.obj_id == obj.id)
                            .all()
                        )
                        > 0
                    )

                if not remove_nested:
                    source_query = Source.query_records_accessible_by(
                        self.current_user
                    ).filter(Source.obj_id == obj_list[-1]["id"])
                    source_query = apply_active_or_requested_filtering(
                        source_query, include_requested, requested_only
                    )
                    source_subquery = source_query.subquery()
                    groups = (
                        Group.query_records_accessible_by(self.current_user)
                        .join(source_subquery, Group.id == source_subquery.c.group_id)
                        .all()
                    )
                    obj_list[-1]["groups"] = [g.to_dict() for g in groups]

                    for group in obj_list[-1]["groups"]:
                        source_table_row = (
                            Source.query_records_accessible_by(self.current_user)
                            .filter(
                                Source.obj_id == obj_list[-1]["id"],
                                Source.group_id == group["id"],
                            )
                            .first()
                        )
                        if source_table_row is not None:
                            group["active"] = source_table_row.active
                            group["requested"] = source_table_row.requested
                            group["saved_at"] = source_table_row.saved_at
                            group["saved_by"] = (
                                source_table_row.saved_by.to_dict()
                                if source_table_row.saved_by is not None
                                else None
                            )

                if include_color_mag:
                    obj_list[-1]["color_magnitude"] = get_color_mag(
                        obj_list[-1]["annotations"]
                    )
            query_results["sources"] = obj_list

        query_results = recursive_to_dict(query_results)
        if includeGeojson:
            # features are JSON representations that the d3 stuff understands.
            # We use these to render the contours of the sky localization and
            # locations of the transients.

            features = []

            # useful for testing visualization
            # import numpy as np
            # for xx in np.arange(30, 180, 30):
            #   features.append(Feature(
            #       geometry=Point([float(xx), float(-30.0)]),
            #       properties={"name": "tmp"},
            #   ))

            for source in query_results["sources"]:
                point = Point((source["ra"], source["dec"]))
                if source["alias"] is not None:
                    source_name = ",".join(source["alias"])
                else:
                    source_name = f'{source["ra"]},{source["dec"]}'

                features.append(
                    Feature(geometry=point, properties={"name": source_name})
                )

            query_results["geojson"] = features

        self.verify_and_commit()
        return self.success(data=query_results)

    @permissions(['Upload data'])
    def post(self):
        """
        ---
        description: Add a new source
        tags:
          - sources
        requestBody:
          content:
            application/json:
              schema:
                allOf:
                  - $ref: '#/components/schemas/ObjPost'
                  - type: object
                    properties:
                      group_ids:
                        type: array
                        items:
                          type: integer
                        description: |
                          List of associated group IDs. If not specified, all of the
                          user or token's groups will be used.
        responses:
          200:
            content:
              application/json:
                schema:
                  allOf:
                    - $ref: '#/components/schemas/Success'
                    - type: object
                      properties:
                        data:
                          type: object
                          properties:
                            id:
                              type: string
                              description: New source ID
        """

        # Note that this POST method allows updating an object,
        # something usually reserved for PATCH/PUT. This is because
        # the user doing the POST may not have had access to the
        # object before (and therefore would have been unaware of its
        # existence).

        data = self.get_json()
        obj_already_exists = (
            Obj.get_if_accessible_by(data["id"], self.current_user) is not None
        )
        schema = Obj.__schema__()

        ra = data.get('ra', None)
        dec = data.get('dec', None)

        if ra is None and not obj_already_exists:
            return self.error("RA must not be null for a new Obj")

        if dec is None and not obj_already_exists:
            return self.error("Dec must not be null for a new Obj")

        user_group_ids = [g.id for g in self.current_user.groups]
        user_accessible_group_ids = [g.id for g in self.current_user.accessible_groups]
        if not user_group_ids:
            return self.error(
                "You must belong to one or more groups before " "you can add sources."
            )
        try:
            group_ids = [
                int(id)
                for id in data.pop('group_ids')
                if int(id) in user_accessible_group_ids
            ]
        except KeyError:
            group_ids = user_group_ids
        if not group_ids:
            return self.error(
                "Invalid group_ids field. Please specify at least "
                "one valid group ID that you belong to."
            )

        try:
            obj = schema.load(data)
        except ValidationError as e:
            return self.error(
                'Invalid/missing parameters: ' f'{e.normalized_messages()}'
            )

        if (ra is not None) and (dec is not None):
            # This adds a healpix index for a new object being created
            obj.healpix = ha.constants.HPX.lonlat_to_healpix(ra * u.deg, dec * u.deg)

        groups = (
            Group.query_records_accessible_by(self.current_user)
            .filter(Group.id.in_(group_ids))
            .all()
        )
        if not groups:
            return self.error(
                "Invalid group_ids field. Please specify at least "
                "one valid group ID that you belong to."
            )

        update_redshift_history_if_relevant(data, obj, self.associated_user_object)

        DBSession().add(obj)
        for group in groups:
            source = (
                Source.query_records_accessible_by(self.current_user)
                .filter(Source.obj_id == obj.id)
                .filter(Source.group_id == group.id)
                .first()
            )
            if source is not None:
                source.active = True
                source.saved_by = self.associated_user_object
            else:
                DBSession().add(
                    Source(
                        obj=obj, group=group, saved_by_id=self.associated_user_object.id
                    )
                )
        self.verify_and_commit()

        if not obj_already_exists:
            IOLoop.current().run_in_executor(
                None,
                lambda: add_linked_thumbnails_and_push_ws_msg(
                    obj.id, self.associated_user_object.id
                ),
            )
        else:
            self.push_all(
                action="skyportal/REFRESH_SOURCE", payload={"obj_key": obj.internal_key}
            )
            self.push_all(
                action="skyportal/REFRESH_CANDIDATE", payload={"id": obj.internal_key}
            )

        return self.success(data={"id": obj.id})

    @permissions(['Upload data'])
    def patch(self, obj_id):
        """
        ---
        description: Update a source
        tags:
          - sources
        parameters:
          - in: path
            name: obj_id
            required: True
            schema:
              type: string
        requestBody:
          content:
            application/json:
              schema: ObjNoID
        responses:
          200:
            content:
              application/json:
                schema: Success
          400:
            content:
              application/json:
                schema: Error
        """
        data = self.get_json()
        data['id'] = obj_id

        schema = Obj.__schema__()
        try:
            obj = schema.load(data)
        except ValidationError as e:
            return self.error(
                'Invalid/missing parameters: ' f'{e.normalized_messages()}'
            )
        update_redshift_history_if_relevant(data, obj, self.associated_user_object)
        self.verify_and_commit()
        self.push_all(
            action="skyportal/REFRESH_SOURCE",
            payload={"obj_key": obj.internal_key},
        )

        return self.success()

    @permissions(['Manage sources'])
    def delete(self, obj_id, group_id):
        """
        ---
        description: Delete a source
        tags:
          - sources
        parameters:
          - in: path
            name: obj_id
            required: true
            schema:
              type: string
          - in: path
            name: group_id
            required: true
            schema:
              type: string
        responses:
          200:
            content:
              application/json:
                schema: Success
        """
        if group_id not in [g.id for g in self.current_user.accessible_groups]:
            return self.error("Inadequate permissions.")
        s = (
            Source.query_records_accessible_by(self.current_user, mode="update")
            .filter(Source.obj_id == obj_id)
            .filter(Source.group_id == group_id)
            .first()
        )
        s.active = False
        s.unsaved_by = self.current_user
        self.verify_and_commit()

        return self.success()


class SourceOffsetsHandler(BaseHandler):
    @auth_or_token
    async def get(self, obj_id):
        """
        ---
        description: Retrieve offset stars to aid in spectroscopy
        tags:
          - sources
        parameters:
        - in: path
          name: obj_id
          required: true
          schema:
            type: string
        - in: query
          name: facility
          nullable: true
          schema:
            type: string
            enum: [Keck, Shane, P200]
          description: Which facility to generate the starlist for
        - in: query
          name: num_offset_stars
          nullable: true
          schema:
            type: integer
            minimum: 0
            maximum: 10
          description: |
            Requested number of offset stars (set to zero to get starlist
            of just the source itself)
        - in: query
          name: obstime
          nullable: True
          schema:
            type: string
          description: |
            datetime of observation in isoformat (e.g. 2020-12-30T12:34:10)
        - in: query
          name: use_ztfref
          required: false
          schema:
            type: boolean
          description: |
            Use ZTFref catalog for offset star positions, otherwise Gaia DR2
        responses:
          200:
            content:
              application/json:
                schema:
                  allOf:
                    - $ref: '#/components/schemas/Success'
                    - type: object
                      properties:
                        data:
                          type: object
                          properties:
                            facility:
                              type: string
                              enum: [Keck, Shane, P200]
                              description: Facility queried for starlist
                            starlist_str:
                              type: string
                              description: formatted starlist in facility format
                            starlist_info:
                              type: array
                              description: |
                                list of source and offset star information
                              items:
                                type: object
                                properties:
                                  str:
                                    type: string
                                    description: single-line starlist format per object
                                  ra:
                                    type: number
                                    format: float
                                    description: object RA in degrees (J2000)
                                  dec:
                                    type: number
                                    format: float
                                    description: object DEC in degrees (J2000)
                                  name:
                                    type: string
                                    description: object name
                                  dras:
                                    type: string
                                    description: offset from object to source in RA
                                  ddecs:
                                    type: string
                                    description: offset from object to source in DEC
                                  mag:
                                    type: number
                                    format: float
                                    description: |
                                      magnitude of object (from
                                      Gaia phot_rp_mean_mag)
                            ra:
                              type: number
                              format: float
                              description: source RA in degrees (J2000)
                            dec:
                              type: number
                              format: float
                              description: source DEC in degrees (J2000)
                            queries_issued:
                              type: integer
                              description: |
                                Number of times the catalog was queried to find
                                noffsets
                            noffsets:
                              type: integer
                              description: |
                                Number of suitable offset stars found (may be less)
                                than requested
                            query:
                              type: string
                              description: SQL query submitted to Gaia
          400:
            content:
              application/json:
                schema: Error
        """
        source = Obj.get_if_accessible_by(obj_id, self.current_user)
        if source is None:
            return self.error('Source not found', status=404)

        initial_pos = (source.ra, source.dec)

        try:
            best_ra, best_dec = _calculate_best_position_for_offset_stars(
                Photometry.query_records_accessible_by(self.current_user)
                .filter(Photometry.obj_id == source.id)
                .all(),
                fallback=(initial_pos[0], initial_pos[1]),
                how="snr2",
            )
        except JSONDecodeError:
            self.push_notification(
                'Source position using photometry points failed.'
                ' Reverting to discovery position.'
            )
            best_ra, best_dec = initial_pos[0], initial_pos[1]

        facility = self.get_query_argument('facility', 'Keck')
        num_offset_stars = self.get_query_argument('num_offset_stars', '3')
        use_ztfref = self.get_query_argument('use_ztfref', True)
        if isinstance(use_ztfref, str):
            use_ztfref = use_ztfref in ['t', 'True', 'true', 'yes', 'y']

        obstime = self.get_query_argument(
            'obstime', datetime.datetime.utcnow().isoformat()
        )
        if not isinstance(isoparse(obstime), datetime.datetime):
            return self.error('obstime is not valid isoformat')

        if facility not in facility_parameters:
            return self.error('Invalid facility')

        radius_degrees = facility_parameters[facility]["radius_degrees"]
        mag_limit = facility_parameters[facility]["mag_limit"]
        min_sep_arcsec = facility_parameters[facility]["min_sep_arcsec"]
        mag_min = facility_parameters[facility]["mag_min"]

        try:
            num_offset_stars = int(num_offset_stars)
        except ValueError:
            # could not handle inputs
            return self.error('Invalid argument for `num_offset_stars`')

        offset_func = functools.partial(
            get_nearby_offset_stars,
            best_ra,
            best_dec,
            obj_id,
            how_many=num_offset_stars,
            radius_degrees=radius_degrees,
            mag_limit=mag_limit,
            min_sep_arcsec=min_sep_arcsec,
            starlist_type=facility,
            mag_min=mag_min,
            obstime=obstime,
            allowed_queries=2,
            use_ztfref=use_ztfref,
        )

        try:
            (
                starlist_info,
                query_string,
                queries_issued,
                noffsets,
                used_ztfref,
            ) = await IOLoop.current().run_in_executor(None, offset_func)
        except ValueError:
            return self.error("Error querying for nearby offset stars")

        starlist_str = "\n".join(
            [x["str"].replace(" ", "&nbsp;") for x in starlist_info]
        )

        self.verify_and_commit()
        return self.success(
            data={
                'facility': facility,
                'starlist_str': starlist_str,
                'starlist_info': starlist_info,
                'ra': source.ra,
                'dec': source.dec,
                'noffsets': noffsets,
                'queries_issued': queries_issued,
                'query': query_string,
                'used_ztfref': used_ztfref,
            }
        )


class SourceFinderHandler(BaseHandler):
    @auth_or_token
    async def get(self, obj_id):
        """
        ---
        description: Generate a PDF/PNG finding chart to aid in spectroscopy
        tags:
          - sources
        parameters:
        - in: path
          name: obj_id
          required: true
          schema:
            type: string
        - in: query
          name: imsize
          schema:
            type: float
            minimum: 2
            maximum: 15
          description: Image size in arcmin (square)
        - in: query
          name: facility
          nullable: true
          schema:
            type: string
            enum: [Keck, Shane, P200]
        - in: query
          name: image_source
          nullable: true
          schema:
            type: string
            enum: [desi, dss, ztfref, ps1]
          description: |
             Source of the image used in the finding chart. Defaults to ps1
        - in: query
          name: use_ztfref
          required: false
          schema:
            type: boolean
          description: |
            Use ZTFref catalog for offset star positions, otherwise DR2
        - in: query
          name: obstime
          nullable: True
          schema:
            type: string
          description: |
            datetime of observation in isoformat (e.g. 2020-12-30T12:34:10)
        - in: query
          name: type
          nullable: true
          schema:
            type: string
            enum: [png, pdf]
          description: |
            output type
        - in: query
          name: num_offset_stars
          schema:
            type: integer
            minimum: 0
            maximum: 4
          description: |
            output desired number of offset stars [0,5] (default: 3)
        responses:
          200:
            description: A PDF/PNG finding chart file
            content:
              application/pdf:
                schema:
                  type: string
                  format: binary
              image/png:
                schema:
                  type: string
                  format: binary
          400:
            content:
              application/json:
                schema: Error
        """
        source = Obj.get_if_accessible_by(obj_id, self.current_user)
        if source is None:
            return self.error('Source not found', status=404)

        output_type = self.get_query_argument('type', 'pdf')
        if output_type not in ["png", "pdf"]:
            return self.error(f'Invalid argument for `type`: {output_type}')

        imsize = self.get_query_argument('imsize', '4.0')
        try:
            imsize = float(imsize)
        except ValueError:
            # could not handle inputs
            return self.error('Invalid argument for `imsize`')

        if imsize < 2.0 or imsize > 15.0:
            return self.error('The value for `imsize` is outside the allowed range')

        initial_pos = (source.ra, source.dec)
        try:
            best_ra, best_dec = _calculate_best_position_for_offset_stars(
                Photometry.query_records_accessible_by(self.current_user)
                .filter(Photometry.obj_id == source.id)
                .all(),
                fallback=(initial_pos[0], initial_pos[1]),
                how="snr2",
            )
        except JSONDecodeError:
            self.push_notification(
                'Source position using photometry points failed.'
                ' Reverting to discovery position.'
            )
            best_ra, best_dec = initial_pos[0], initial_pos[1]

        facility = self.get_query_argument('facility', 'Keck')
        image_source = self.get_query_argument('image_source', 'ps1')
        use_ztfref = self.get_query_argument('use_ztfref', True)
        if isinstance(use_ztfref, str):
            use_ztfref = use_ztfref in ['t', 'True', 'true', 'yes', 'y']

        num_offset_stars = self.get_query_argument('num_offset_stars', '3')
        try:
            num_offset_stars = int(num_offset_stars)
        except ValueError:
            # could not handle inputs
            return self.error('Invalid argument for `num_offset_stars`')

        if not 0 <= num_offset_stars <= 4:
            return self.error(
                'The value for `num_offset_stars` is outside the allowed range'
            )

        obstime = self.get_query_argument(
            'obstime', datetime.datetime.utcnow().isoformat()
        )
        if not isinstance(isoparse(obstime), datetime.datetime):
            return self.error('obstime is not valid isoformat')

        if facility not in facility_parameters:
            return self.error('Invalid facility')

        if image_source not in source_image_parameters:
            return self.error('Invalid source image')

        radius_degrees = facility_parameters[facility]["radius_degrees"]
        mag_limit = facility_parameters[facility]["mag_limit"]
        min_sep_arcsec = facility_parameters[facility]["min_sep_arcsec"]
        mag_min = facility_parameters[facility]["mag_min"]

        finder = functools.partial(
            get_finding_chart,
            best_ra,
            best_dec,
            obj_id,
            image_source=image_source,
            output_format=output_type,
            imsize=imsize,
            how_many=num_offset_stars,
            radius_degrees=radius_degrees,
            mag_limit=mag_limit,
            mag_min=mag_min,
            min_sep_arcsec=min_sep_arcsec,
            starlist_type=facility,
            obstime=obstime,
            use_source_pos_in_starlist=True,
            allowed_queries=2,
            queries_issued=0,
            use_ztfref=use_ztfref,
        )

        self.push_notification(
            'Finding chart generation in progress. Download will start soon.'
        )
        rez = await IOLoop.current().run_in_executor(None, finder)

        filename = rez["name"]
        data = io.BytesIO(rez["data"])

        await self.send_file(data, filename, output_type=output_type)


class SourceNotificationHandler(BaseHandler):
    @permissions(["Upload data"])
    def post(self):
        """
        ---
        description: Send out a new source notification
        tags:
          - notifications
        requestBody:
          content:
            application/json:
              schema:
                type: object
                properties:
                  additionalNotes:
                    type: string
                    description: |
                      Notes to append to the message sent out
                  groupIds:
                    type: array
                    items:
                      type: integer
                    description: |
                      List of IDs of groups whose members should get the notification (if they've opted in)
                  sourceId:
                    type: string
                    description: |
                      The ID of the Source's Obj the notification is being sent about
                  level:
                    type: string
                    description: |
                      Either 'soft' or 'hard', determines whether to send an email or email+SMS notification
                required:
                  - groupIds
                  - sourceId
                  - level
        responses:
          200:
            content:
              application/json:
                schema:
                  allOf:
                    - $ref: '#/components/schemas/Success'
                    - type: object
                      properties:
                        data:
                          type: object
                          properties:
                            id:
                              type: string
                              description: New SourceNotification ID
        """
        if not cfg["notifications.enabled"]:
            return self.error("Notifications are not enabled in current deployment.")
        data = self.get_json()

        additional_notes = data.get("additionalNotes")
        if isinstance(additional_notes, str):
            additional_notes = data["additionalNotes"].strip()
        else:
            if additional_notes is not None:
                return self.error(
                    "Invalid parameter `additionalNotes`: should be a string"
                )

        if data.get("groupIds") is None:
            return self.error("Missing required parameter `groupIds`")
        try:
            group_ids = [int(gid) for gid in data["groupIds"]]
        except ValueError:
            return self.error(
                "Invalid value provided for `groupIDs`; unable to parse "
                "all list items to integers."
            )

        groups = (
            Group.query_records_accessible_by(self.current_user)
            .filter(Group.id.in_(group_ids))
            .all()
        )

        if data.get("sourceId") is None:
            return self.error("Missing required parameter `sourceId`")

        source = Obj.get_if_accessible_by(data["sourceId"], self.current_user)
        if source is None:
            return self.error('Source not found', status=404)

        source_id = data["sourceId"]

        source_group_ids = [
            row[0]
            for row in Source.query_records_accessible_by(
                self.current_user, columns=[Source.group_id]
            )
            .filter(Source.obj_id == source_id)
            .all()
        ]

        if bool(set(group_ids).difference(set(source_group_ids))):
            forbidden_groups = list(set(group_ids) - set(source_group_ids))
            return self.error(
                "Insufficient recipient group access permissions. Not a member of "
                f"group IDs: {forbidden_groups}."
            )

        if data.get("level") is None:
            return self.error("Missing required parameter `level`")
        if data["level"] not in ["soft", "hard"]:
            return self.error(
                "Invalid value provided for `level`: should be either 'soft' or 'hard'"
            )
        level = data["level"]

        new_notification = SourceNotification(
            source_id=source_id,
            groups=groups,
            additional_notes=additional_notes,
            sent_by=self.associated_user_object,
            level=level,
        )
        DBSession().add(new_notification)
        try:
            self.verify_and_commit()
        except python_http_client.exceptions.UnauthorizedError:
            return self.error(
                "Twilio Sendgrid authorization error. Please ensure "
                "valid Sendgrid API key is set in server environment as "
                "per their setup docs."
            )
        except TwilioException:
            return self.error(
                "Twilio Communication SMS API authorization error. Please ensure "
                "valid Twilio API key is set in server environment as "
                "per their setup docs."
            )

        return self.success(data={'id': new_notification.id})


class PS1ThumbnailHandler(BaseHandler):
    @auth_or_token  # We should allow these requests from view-only users (triggered on source page)
    def post(self):
        data = self.get_json()
        obj_id = data.get("objID")
        if obj_id is None:
            return self.error("Missing required parameter objID")
        IOLoop.current().add_callback(
            lambda: add_ps1_thumbnail_and_push_ws_msg(
                obj_id, self.associated_user_object.id
            )
        )
        return self.success()<|MERGE_RESOLUTION|>--- conflicted
+++ resolved
@@ -978,7 +978,6 @@
                 )
             other = ca.Point(ra=ra, dec=dec)
             obj_query = obj_query.filter(Obj.within(other, radius))
-<<<<<<< HEAD
         if start_date or end_date:
             if start_date:
                 mjd_start = Time(isoparse(start_date)).mjd
@@ -1007,42 +1006,41 @@
                 obj_query = obj_query.filter(
                     Obj.last_detected_at(self.current_user) <= end_date
                 )
-            elif (
-                query_mode == 'new'
-            ):  # new method, to become the only one after validation
-                # first get only the objects within that have any detections within the time range
-                mjd_subquery = (
+                # new method, to become the only one after validation
+            elif query_mode == 'new':
+                # first get only the objects that have any detections within the time range
+                in_range_subquery = (
                     Photometry.query_records_accessible_by(self.current_user)
                     .filter(Photometry.mjd >= mjd_start, Photometry.mjd <= mjd_end)
                     .filter(Photometry.snr > PHOT_DETECTION_THRESHOLD)
-                    .subquery()
-                )
+                    .scalar_subquery()
+                )
+
                 obj_query = obj_query.join(
-                    mjd_subquery, Obj.id == mjd_subquery.c.obj_id
+                    in_range_subquery, Obj.id == in_range_subquery.c.obj_id
                 )
                 # then must also disqualify objects that have detections after the time range
+                after_range_subquery = (
+                    Photometry.query_records_accessible_by(self.current_user)
+                    .filter(Obj.id == Photometry.obj_id)
+                    .filter(Photometry.mjd >= mjd_end)
+                    .filter(Photometry.snr > PHOT_DETECTION_THRESHOLD)
+                    .scalar_subquery()
+                )
+
+                obj_query = obj_query.outerjoin(
+                    after_range_subquery, Obj.id == after_range_subquery.c.obj_id
+                ).filter(after_range_subquery.c.id.is_(None))
+
                 # this is really slow and kinda defeats the purpose
-                obj_query = obj_query.filter(
-                    Obj.last_detected_at(self.current_user) <= end_date
-                )
+                # obj_query = obj_query.filter(
+                #     Obj.last_detected_at(self.current_user) <= end_date
+                # )
                 # other ideas:
                 # 1) cache the "last detected" for each source, regardless of permissions, and use that as a starting
                 #    point from which we can filter by each user's access rights (not guaranteed to help much).
                 # 2) improve that last query using some SQL or SQLA magic that I don't know about
 
-=======
-
-        if start_date:
-            start_date = str(arrow.get(start_date.strip()).datetime)
-            obj_query = obj_query.filter(
-                Obj.last_detected_at(self.current_user) >= start_date
-            )
-        if end_date:
-            end_date = str(arrow.get(end_date.strip()).datetime)
-            obj_query = obj_query.filter(
-                Obj.last_detected_at(self.current_user) <= end_date
-            )
->>>>>>> 8fc45954
         if has_spectrum_after:
             try:
                 has_spectrum_after = str(arrow.get(has_spectrum_after.strip()).datetime)
