--- conflicted
+++ resolved
@@ -91,7 +91,6 @@
     include_requested=False,
     requested_only=False,
     include_color_mag=False,
-    photometry_format="flux",
 ):
     """Query source from database.
     obj_id: int
@@ -105,10 +104,6 @@
 
     user = session.query(User).get(user_id)
 
-    if photometry_format not in ["flux", "mag"]:
-        raise ValueError(
-            f"Invalid photometry format: {photometry_format}, must be 'flux' or 'mag'"
-        )
     options = []
     if include_thumbnails:
         options.append(joinedload(Obj.thumbnails))
@@ -262,7 +257,7 @@
             .all()
         )
         source_info["photometry"] = [
-            serialize(phot, 'ab', photometry_format) for phot in photometry
+            serialize(phot, 'ab', 'flux') for phot in photometry
         ]
     if include_photometry_exists:
         source_info["photometry_exists"] = (
@@ -375,7 +370,6 @@
     save_summary=False,
     total_matches=None,
     includeGeoJSON=False,
-    photometry_format="flux",
 ):
     """Query multiple sources from database.
     user_id : int
@@ -386,11 +380,6 @@
     """
 
     user = session.query(User).get(user_id)
-
-    if photometry_format not in ["flux", "mag"]:
-        raise ValueError(
-            f"Invalid photometry format: {photometry_format}, must be 'flux' or 'mag'"
-        )
 
     obj_query_options = []
     if include_thumbnails and not remove_nested:
@@ -1087,16 +1076,6 @@
             obj_list[-1]["dm"] = obj.dm
             obj_list[-1]["angular_diameter_distance"] = obj.angular_diameter_distance
 
-<<<<<<< HEAD
-            if include_photometry:
-                photometry = Photometry.query_records_accessible_by(user).filter(
-                    Photometry.obj_id == obj.id
-                )
-                obj_list[-1]["photometry"] = [
-                    serialize(phot, 'ab', photometry_format) for phot in photometry
-                ]
-=======
->>>>>>> b50e4513
             if include_photometry_exists:
                 obj_list[-1]["photometry_exists"] = (
                     Photometry.query_records_accessible_by(user)
