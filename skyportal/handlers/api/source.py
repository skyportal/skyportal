--- conflicted
+++ resolved
@@ -1577,12 +1577,15 @@
                     ) = result
                 else:
                     (obj,) = result
-
-<<<<<<< HEAD
-                if annotations_filter is not None:
-                    with DBSession() as session:
-                        if annotations_filter_origin is not None:
-                            annotations = [
+                    
+                if (
+                    (annotations_filter is not None)
+                    or (annotations_filter_origin is not None)
+                    or (annotations_filter_before is not None)
+                    or (annotations_filter_after is not None)
+                ):
+                    if annotations_filter_origin is not None:
+                        annotations_query = [
                                 a
                                 for a, in (
                                     session.execute(
@@ -1597,37 +1600,11 @@
                                         )
                                     ).all()
                                 )
-                            ]
-                        else:
-                            annotations = [
-                                a
-                                for a, in (
-                                    session.execute(
-                                        Annotation.query_records_accessible_by(
+                        ]
+                    else:
+                        annotations_query = Annotation.query_records_accessible_by(
                                             self.current_user
                                         ).where(Annotation.obj_id == obj.id)
-                                    ).all()
-                                )
-                            ]
-
-                        passes_filter = True
-=======
-                if (
-                    (annotations_filter is not None)
-                    or (annotations_filter_origin is not None)
-                    or (annotations_filter_before is not None)
-                    or (annotations_filter_after is not None)
-                ):
-                    if annotations_filter_origin is not None:
-                        annotations_query = (
-                            Annotation.query_records_accessible_by(self.current_user)
-                            .filter(Annotation.obj_id == obj.id)
-                            .filter(Annotation.origin.in_(annotations_filter_origin))
-                        )
-                    else:
-                        annotations_query = Annotation.query_records_accessible_by(
-                            self.current_user
-                        ).filter(Annotation.obj_id == obj.id)
                     if annotations_filter_before:
                         annotations_query = annotations_query.filter(
                             Annotation.created_at <= annotations_filter_before
@@ -1636,14 +1613,20 @@
                         annotations_query = annotations_query.filter(
                             Annotation.created_at >= annotations_filter_after
                         )
-                    annotations = annotations_query.all()
+                        
+                    annotations = [
+                                a
+                                for a, in (
+                                    session.execute(annotations_query)
+                                    .all()
+                                )
+                            ]    
 
                     if len(annotations) > 0:
                         passes_filter = True
                     else:
                         passes_filter = False
                     if annotations_filter is not None:
->>>>>>> 49bee1ad
                         for ann_filt in annotations_filter:
                             ann_split = ann_filt.split(":")
                             if not (len(ann_split) == 1 or len(ann_split) == 3):
@@ -1669,37 +1652,6 @@
 
                             # fails the filter if name is not present
                             if not name_check:
-<<<<<<< HEAD
-                                passes_filter = False
-                                break
-                            if len(ann_split) == 3:
-                                index = name_present.index(True)
-                                data_value = annotations[index].data[name]
-
-                                op_options = ["lt", "le", "eq", "ne", "ge", "gt"]
-                                if op not in op_options:
-                                    return self.error(f"Invalid operator: {op}")
-
-                                if op == "lt":
-                                    comp_function = operator.lt
-                                elif op == "le":
-                                    comp_function = operator.le
-                                elif op == "eq":
-                                    comp_function = operator.eq
-                                elif op == "ne":
-                                    comp_function = operator.ne
-                                elif op == "ge":
-                                    comp_function = operator.ge
-                                elif op == "gt":
-                                    comp_function = operator.gt
-                                comp_check = comp_function(data_value, value)
-                                if not comp_check:
-                                    passes_filter = False
-                                    break
-
-                        if not passes_filter:
-                            continue
-=======
                                 passes_filter = False
                                 break
                             if len(ann_split) == 3:
@@ -1771,8 +1723,6 @@
                                 break
                     if not passes_filter:
                         continue
-
->>>>>>> 49bee1ad
                 obj_list.append(obj.to_dict())
 
                 if include_comments:
