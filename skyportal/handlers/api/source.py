from astropy.time import Time
import datetime
from json.decoder import JSONDecodeError
from dateutil.tz import UTC
import astropy.units as u
from geojson import Point, Feature
import python_http_client.exceptions
from twilio.base.exceptions import TwilioException
from tornado.ioloop import IOLoop
import io
from dateutil.parser import isoparse
import sqlalchemy as sa
from sqlalchemy.orm import joinedload
from sqlalchemy import func, or_, distinct
import arrow
from marshmallow import Schema, fields
from marshmallow.exceptions import ValidationError
import operator  # noqa: F401
import functools
import conesearch_alchemy as ca
import healpix_alchemy as ha

from baselayer.app.access import permissions, auth_or_token
from baselayer.app.env import load_env
from baselayer.app.model_util import recursive_to_dict
from baselayer.app.flow import Flow
from baselayer.app.custom_exceptions import AccessError
from baselayer.log import make_log

from ..base import BaseHandler
from ...models import (
    DBSession,
    Allocation,
    Annotation,
    Comment,
    Instrument,
    Obj,
    User,
    Source,
    Thumbnail,
    Token,
    Photometry,
    Group,
    FollowupRequest,
    ClassicalAssignment,
    ObservingRun,
    SourceNotification,
    Classification,
    Taxonomy,
    Localization,
    LocalizationTile,
    Listing,
    PhotStat,
    Spectrum,
    SourceView,
)
from ...utils.offset import (
    get_nearby_offset_stars,
    facility_parameters,
    source_image_parameters,
    get_finding_chart,
    _calculate_best_position_for_offset_stars,
)
from .candidate import (
    grab_query_results,
    update_redshift_history_if_relevant,
    add_linked_thumbnails_and_push_ws_msg,
    Session,
)
from .photometry import serialize
from .color_mag import get_color_mag

DEFAULT_SOURCES_PER_PAGE = 100
MAX_SOURCES_PER_PAGE = 500

_, cfg = load_env()
log = make_log('api/source')


def get_source(
    obj_id,
    user_id,
    session,
    include_thumbnails=False,
    include_comments=False,
    include_photometry=False,
    include_photometry_exists=False,
    include_spectrum_exists=False,
    include_period_exists=False,
    include_detection_stats=False,
    is_token_request=False,
    include_requested=False,
    requested_only=False,
    include_color_mag=False,
):
    """Query source from database.
    obj_id: int
        Source ID
    user_id : int
        SkyPortal ID of User posting the GcnEvent
    session: sqlalchemy.Session
        Database session for this transaction
    See Source Handler for optional arguments
    """

    user = session.query(User).get(user_id)

    if include_thumbnails:
        s = Obj.get_if_accessible_by(obj_id, user, options=[joinedload(Obj.thumbnails)])
    else:
        s = Obj.get_if_accessible_by(obj_id, user)

    if s is None:
        raise ValueError("Source not found")

    source_info = s.to_dict()
    source_info["followup_requests"] = (
        FollowupRequest.query_records_accessible_by(
            user,
            options=[
                joinedload(FollowupRequest.allocation).joinedload(
                    Allocation.instrument
                ),
                joinedload(FollowupRequest.allocation).joinedload(Allocation.group),
                joinedload(FollowupRequest.requester),
            ],
        )
        .filter(FollowupRequest.obj_id == obj_id)
        .filter(FollowupRequest.status != "deleted")
        .all()
    )
    source_info["assignments"] = (
        ClassicalAssignment.query_records_accessible_by(
            user,
            options=[
                joinedload(ClassicalAssignment.run)
                .joinedload(ObservingRun.instrument)
                .joinedload(Instrument.telescope)
            ],
        )
        .filter(ClassicalAssignment.obj_id == obj_id)
        .all()
    )
    point = ca.Point(ra=s.ra, dec=s.dec)
    # Check for duplicates (within 4 arcsecs)
    duplicates = (
        Obj.query_records_accessible_by(user)
        .filter(Obj.within(point, 4 / 3600))
        .filter(Obj.id != s.id)
        .all()
    )
    if len(duplicates) > 0:
        source_info["duplicates"] = [dup.id for dup in duplicates]
    else:
        source_info["duplicates"] = None

    if is_token_request:
        # Logic determining whether to register front-end request as view lives in front-end
        sv = SourceView(
            obj_id=obj_id,
            username_or_token_id=user.id,
            is_token=True,
        )
        session.add(sv)
        # To keep loaded relationships from being cleared in verify_and_commit:
        source_info = recursive_to_dict(source_info)
        session.commit()

    if include_thumbnails:
        existing_thumbnail_types = [thumb.type for thumb in s.thumbnails]
        if "ps1" not in existing_thumbnail_types:
            IOLoop.current().run_in_executor(
                None,
                lambda: add_ps1_thumbnail_and_push_ws_msg(obj_id, user.id),
            )
        if (
            "sdss" not in existing_thumbnail_types
            or "dr8" not in existing_thumbnail_types
        ):
            IOLoop.current().run_in_executor(
                None,
                lambda: add_linked_thumbnails_and_push_ws_msg(obj_id, user.id),
            )
    if include_comments:
        comments = (
            Comment.query_records_accessible_by(
                user,
                options=[
                    joinedload(Comment.author),
                    joinedload(Comment.groups),
                ],
            )
            .filter(Comment.obj_id == obj_id)
            .all()
        )
        source_info["comments"] = sorted(
            (
                {
                    **{k: v for k, v in c.to_dict().items() if k != "attachment_bytes"},
                    "author": {
                        **c.author.to_dict(),
                        "gravatar_url": c.author.gravatar_url,
                    },
                }
                for c in comments
            ),
            key=lambda x: x["created_at"],
            reverse=True,
        )
    if include_period_exists:
        annotations = (
            Annotation.query_records_accessible_by(user)
            .filter(Annotation.obj_id == obj_id)
            .all()
        )
        period_str_options = ['period', 'Period', 'PERIOD']
        source_info["period_exists"] = any(
            [
                isinstance(an.data, dict) and period_str in an.data
                for an in annotations
                for period_str in period_str_options
            ]
        )

    source_info["annotations"] = sorted(
        Annotation.query_records_accessible_by(
            user, options=[joinedload(Annotation.author)]
        )
        .filter(Annotation.obj_id == obj_id)
        .all(),
        key=lambda x: x.origin,
    )
    readable_classifications = (
        Classification.query_records_accessible_by(user)
        .filter(Classification.obj_id == obj_id)
        .all()
    )

    readable_classifications_json = []
    for classification in readable_classifications:
        classification_dict = classification.to_dict()
        classification_dict['groups'] = [g.to_dict() for g in classification.groups]
        readable_classifications_json.append(classification_dict)

    source_info["classifications"] = readable_classifications_json
    if include_detection_stats:
        source_info["last_detected_at"] = s.last_detected_at(user)
        source_info["last_detected_mag"] = s.last_detected_mag(user)
        source_info["peak_detected_at"] = s.peak_detected_at(user)
        source_info["peak_detected_mag"] = s.peak_detected_mag(user)
    source_info["gal_lat"] = s.gal_lat_deg
    source_info["gal_lon"] = s.gal_lon_deg
    source_info["luminosity_distance"] = s.luminosity_distance
    source_info["dm"] = s.dm
    source_info["angular_diameter_distance"] = s.angular_diameter_distance

    if include_photometry:
        photometry = (
            Photometry.query_records_accessible_by(user)
            .filter(Photometry.obj_id == obj_id)
            .all()
        )
        source_info["photometry"] = [
            serialize(phot, 'ab', 'flux') for phot in photometry
        ]
    if include_photometry_exists:
        source_info["photometry_exists"] = (
            len(
                Photometry.query_records_accessible_by(user)
                .filter(Photometry.obj_id == obj_id)
                .all()
            )
            > 0
        )
    if include_spectrum_exists:
        source_info["spectrum_exists"] = (
            len(
                Spectrum.query_records_accessible_by(user)
                .filter(Spectrum.obj_id == obj_id)
                .all()
            )
            > 0
        )
    source_query = Source.query_records_accessible_by(user).filter(
        Source.obj_id == source_info["id"]
    )
    source_query = apply_active_or_requested_filtering(
        source_query, include_requested, requested_only
    )
    source_subquery = source_query.subquery()
    groups = (
        Group.query_records_accessible_by(user)
        .join(source_subquery, Group.id == source_subquery.c.group_id)
        .all()
    )
    source_info["groups"] = [g.to_dict() for g in groups]
    for group in source_info["groups"]:
        source_table_row = (
            Source.query_records_accessible_by(user)
            .filter(Source.obj_id == s.id, Source.group_id == group["id"])
            .first()
        )
        if source_table_row is not None:
            group["active"] = source_table_row.active
            group["requested"] = source_table_row.requested
            group["saved_at"] = source_table_row.saved_at
            group["saved_by"] = (
                source_table_row.saved_by.to_dict()
                if source_table_row.saved_by is not None
                else None
            )
    if include_color_mag:
        source_info["color_magnitude"] = get_color_mag(source_info["annotations"])

    source_info = recursive_to_dict(source_info)
    session.commit()
    return source_info


def get_sources(
    user_id,
    session,
    include_thumbnails=False,
    include_comments=False,
    include_photometry=False,
    include_photometry_exists=False,
    include_spectrum_exists=False,
    include_period_exists=False,
    include_detection_stats=False,
    is_token_request=False,
    include_requested=False,
    requested_only=False,
    include_color_mag=False,
    remove_nested=False,
    first_detected_date=None,
    last_detected_date=None,
    has_tns_name=False,
    has_spectrum=False,
    sourceID=None,
    ra=None,
    dec=None,
    radius=None,
    has_spectrum_before=None,
    has_spectrum_after=None,
    saved_before=None,
    saved_after=None,
    created_or_modified_after=None,
    list_name=None,
    simbad_class=None,
    alias=None,
    origin=None,
    min_redshift=None,
    max_redshift=None,
    min_peak_magnitude=None,
    max_peak_magnitude=None,
    min_latest_magnitude=None,
    max_latest_magnitude=None,
    classifications=None,
    nonclassifications=None,
    annotations_filter=None,
    annotations_filter_origin=None,
    annotations_filter_before=None,
    annotations_filter_after=None,
    comments_filter=None,
    comments_filter_author=None,
    comments_filter_before=None,
    comments_filter_after=None,
    localization_dateobs=None,
    localization_name=None,
    localization_cumprob=None,
    page_number=1,
    num_per_page=DEFAULT_SOURCES_PER_PAGE,
    sort_by=None,
    sort_order="asc",
    group_ids=None,
    user_accessible_group_ids=None,
    save_summary=False,
    total_matches=None,
    includeGeoJSON=False,
):
    """Query multiple sources from database.
    user_id : int
        SkyPortal ID of User posting the GcnEvent
    session: sqlalchemy.Session
        Database session for this transaction
    See Source Handler for optional arguments
    """

    user = session.query(User).get(user_id)

    # Fetch multiple sources
    obj_query_options = (
        [joinedload(Obj.thumbnails)] if include_thumbnails and not remove_nested else []
    )

    obj_query = Obj.query_records_accessible_by(user, options=obj_query_options)
    source_query = Source.query_records_accessible_by(user)

    if sourceID:
        obj_query = obj_query.filter(
            func.lower(Obj.id).contains(func.lower(sourceID.strip()))
        )
    if any([ra, dec, radius]):
        if not all([ra, dec, radius]):
            raise ValueError(
                "If any of 'ra', 'dec' or 'radius' are "
                "provided, all three are required."
            )
        try:
            ra = float(ra)
            dec = float(dec)
            radius = float(radius)
        except ValueError:
            raise ValueError(
                "Invalid values for ra, dec or radius - could not convert to float"
            )
        other = ca.Point(ra=ra, dec=dec)
        obj_query = obj_query.filter(Obj.within(other, radius))

    if first_detected_date:
        first_detected_date = arrow.get(first_detected_date.strip()).datetime
        photstat_subquery = (
            PhotStat.query_records_accessible_by(user)
            .filter(PhotStat.first_detected_mjd >= Time(first_detected_date).mjd)
            .subquery()
        )
        obj_query = obj_query.join(
            photstat_subquery, Obj.id == photstat_subquery.c.obj_id
        )
    if last_detected_date:
        last_detected_date = arrow.get(last_detected_date.strip()).datetime
        photstat_subquery = (
            PhotStat.query_records_accessible_by(user)
            .filter(PhotStat.last_detected_mjd <= Time(last_detected_date).mjd)
            .subquery()
        )
        obj_query = obj_query.join(
            photstat_subquery, Obj.id == photstat_subquery.c.obj_id
        )
    if has_spectrum_after:
        try:
            has_spectrum_after = str(arrow.get(has_spectrum_after.strip()).datetime)
        except arrow.ParserError:
            raise arrow.ParserError(
                f"Invalid input for parameter hasSpectrumAfter:{has_spectrum_after}"
            )
        spectrum_subquery = (
            Spectrum.query_records_accessible_by(user)
            .filter(Spectrum.observed_at >= has_spectrum_after)
            .subquery()
        )
        obj_query = obj_query.join(
            spectrum_subquery, Obj.id == spectrum_subquery.c.obj_id
        )
    if has_spectrum_before:
        try:
            has_spectrum_before = str(arrow.get(has_spectrum_before.strip()).datetime)
        except arrow.ParserError:
            raise arrow.ParserError(
                f"Invalid input for parameter hasSpectrumBefore:{has_spectrum_before}"
            )
        spectrum_subquery = (
            Spectrum.query_records_accessible_by(user)
            .filter(Spectrum.observed_at <= has_spectrum_before)
            .subquery()
        )
        obj_query = obj_query.join(
            spectrum_subquery, Obj.id == spectrum_subquery.c.obj_id
        )
    if saved_before:
        source_query = source_query.filter(Source.saved_at <= saved_before)
    if saved_after:
        source_query = source_query.filter(Source.saved_at >= saved_after)
    if created_or_modified_after:
        try:
            created_or_modified_date = str(
                arrow.get(created_or_modified_after.strip()).datetime
            )
        except arrow.ParserError:
            raise arrow.ParserError("Invalid value provided for createdOrModifiedAfter")
        obj_query = obj_query.filter(
            or_(
                Obj.created_at > created_or_modified_date,
                Obj.modified > created_or_modified_date,
            )
        )
    if list_name:
        listing_subquery = (
            Listing.query_records_accessible_by(user)
            .filter(Listing.list_name == list_name)
            .filter(Listing.user_id == user.id)
            .subquery()
        )
        obj_query = obj_query.join(
            listing_subquery, Obj.id == listing_subquery.c.obj_id
        )
    if simbad_class:
        obj_query = obj_query.filter(
            func.lower(Obj.altdata['simbad']['class'].astext) == simbad_class.lower()
        )
    if alias is not None:
        obj_query = obj_query.filter(Obj.alias.any(alias.strip()))
    if origin is not None:
        obj_query = obj_query.filter(Obj.origin.contains(origin.strip()))
    if has_tns_name:
        obj_query = obj_query.filter(Obj.altdata['tns']['name'].isnot(None))
    if has_spectrum:
        spectrum_subquery = Spectrum.query_records_accessible_by(user).subquery()
        obj_query = obj_query.join(
            spectrum_subquery, Obj.id == spectrum_subquery.c.obj_id
        )
    if min_redshift is not None:
        try:
            min_redshift = float(min_redshift)
        except ValueError:
            raise ValueError(
                "Invalid values for minRedshift - could not convert to float"
            )
        obj_query = obj_query.filter(Obj.redshift >= min_redshift)
    if max_redshift is not None:
        try:
            max_redshift = float(max_redshift)
        except ValueError:
            raise ValueError(
                "Invalid values for maxRedshift - could not convert to float"
            )
        obj_query = obj_query.filter(Obj.redshift <= max_redshift)

    if min_peak_magnitude is not None:
        try:
            min_peak_magnitude = float(min_peak_magnitude)
        except ValueError:
            raise ValueError(
                "Invalid values for minPeakMagnitude - could not convert to float"
            )
        min_peak_magnitude_subquery = (
            PhotStat.query_records_accessible_by(user)
            .where(PhotStat.peak_mag_global >= min_peak_magnitude)
            .subquery()
        )
        obj_query = obj_query.join(
            min_peak_magnitude_subquery, Obj.id == min_peak_magnitude_subquery.c.obj_id
        )
    if max_peak_magnitude is not None:
        try:
            max_peak_magnitude = float(max_peak_magnitude)
        except ValueError:
            raise ValueError(
                "Invalid values for maxPeakMagnitude - could not convert to float"
            )
        max_peak_magnitude_subquery = (
            PhotStat.query_records_accessible_by(user)
            .where(PhotStat.peak_mag_global <= max_peak_magnitude)
            .subquery()
        )
        obj_query = obj_query.join(
            max_peak_magnitude_subquery, Obj.id == max_peak_magnitude_subquery.c.obj_id
        )
    if min_latest_magnitude is not None:
        try:
            min_latest_magnitude = float(min_latest_magnitude)
        except ValueError:
            raise ValueError(
                "Invalid values for minLatestMagnitude - could not convert to float"
            )
        min_latest_magnitude_subquery = (
            PhotStat.query_records_accessible_by(user)
            .where(PhotStat.last_detected_mag >= min_latest_magnitude)
            .subquery()
        )
        obj_query = obj_query.join(
            min_latest_magnitude_subquery,
            Obj.id == min_latest_magnitude_subquery.c.obj_id,
        )

    if max_latest_magnitude is not None:
        try:
            max_latest_magnitude = float(max_latest_magnitude)
        except ValueError:
            raise ValueError(
                "Invalid values for maxLatestMagnitude - could not convert to float"
            )
        max_latest_magnitude_subquery = (
            PhotStat.query_records_accessible_by(user)
            .where(PhotStat.last_detected_mag <= max_latest_magnitude)
            .subquery()
        )
        obj_query = obj_query.join(
            max_latest_magnitude_subquery,
            Obj.id == max_latest_magnitude_subquery.c.obj_id,
        )
    if classifications is not None or sort_by == "classification":
        if classifications is not None:
            if isinstance(classifications, str) and "," in classifications:
                classifications = [c.strip() for c in classifications.split(",")]
            elif isinstance(classifications, str):
                classifications = [classifications]
            else:
                raise ValueError(
                    "Invalid classifications value -- must provide at least one string value"
                )
            taxonomy_names, classifications = list(
                zip(
                    *list(
                        map(
                            lambda c: (
                                c.split(":")[0].strip(),
                                c.split(":")[1].strip(),
                            ),
                            classifications,
                        )
                    )
                )
            )
            classification_accessible_query = (
                Classification.query_records_accessible_by(user).subquery()
            )

            classification_query = (
                session.query(
                    distinct(Classification.obj_id).label("obj_id"),
                    Classification.classification,
                )
                .join(Taxonomy)
                .filter(Classification.classification.in_(classifications))
                .filter(Taxonomy.name.in_(taxonomy_names))
            )
            classification_subquery = classification_query.subquery()

            # We join in the classifications being filtered for first before
            # the filter for accessible classifications to speed up the query
            # (this way seems to help the query planner come to more optimal join
            # strategies)
            obj_query = obj_query.join(
                classification_subquery,
                Obj.id == classification_subquery.c.obj_id,
            )
            obj_query = obj_query.join(
                classification_accessible_query,
                Obj.id == classification_accessible_query.c.obj_id,
            )

        else:
            # Not filtering on classifications, but ordering on them
            classification_query = Classification.query_records_accessible_by(user)
            classification_subquery = classification_query.subquery()

            # We need an outer join here when just sorting by classifications
            # to support sources with no classifications being sorted to the end
            obj_query = obj_query.join(
                classification_subquery,
                Obj.id == classification_subquery.c.obj_id,
                isouter=True,
            )
    if nonclassifications is not None:
        if isinstance(nonclassifications, str) and "," in nonclassifications:
            nonclassifications = [c.strip() for c in nonclassifications.split(",")]
        elif isinstance(nonclassifications, str):
            nonclassifications = [nonclassifications]
        else:
            raise ValueError(
                "Invalid non-classifications value -- must provide at least one string value"
            )
        taxonomy_names, nonclassifications = list(
            zip(
                *list(
                    map(
                        lambda c: (
                            c.split(":")[0].strip(),
                            c.split(":")[1].strip(),
                        ),
                        nonclassifications,
                    )
                )
            )
        )
        classification_accessible_subquery = Classification.query_records_accessible_by(
            user
        ).subquery()

        nonclassification_query = (
            session.query(
                distinct(Classification.obj_id).label("obj_id"),
                Classification.classification,
            )
            .join(Taxonomy)
            .filter(Classification.classification.notin_(nonclassifications))
            .filter(Taxonomy.name.in_(taxonomy_names))
        )
        nonclassification_subquery = nonclassification_query.subquery()

        # We join in the nonclassifications being filtered for first before
        # the filter for accessible classifications to speed up the query
        # (this way seems to help the query planner come to more optimal join
        # strategies)
        obj_query = obj_query.join(
            nonclassification_subquery,
            Obj.id == nonclassification_subquery.c.obj_id,
        )
        obj_query = obj_query.join(
            classification_accessible_subquery,
            Obj.id == classification_accessible_subquery.c.obj_id,
        )
    if annotations_filter is not None:
        if isinstance(annotations_filter, str) and "," in annotations_filter:
            annotations_filter = [c.strip() for c in annotations_filter.split(",")]
        elif isinstance(annotations_filter, str):
            annotations_filter = [annotations_filter]
        else:
            raise ValueError(
                "Invalid annotationsFilter value -- must provide at least one string value"
            )
    if annotations_filter_origin is not None:
        if (
            isinstance(annotations_filter_origin, str)
            and "," in annotations_filter_origin
        ):
            annotations_filter_origin = [
                c.strip() for c in annotations_filter_origin.split(",")
            ]
        elif isinstance(annotations_filter_origin, str):
            annotations_filter_origin = [annotations_filter_origin]
        else:
            raise ValueError(
                "Invalid annotationsFilterOrigin value -- must provide at least one string value"
            )
    if comments_filter is not None:
        if isinstance(comments_filter, str) and "," in comments_filter:
            comments_filter = [c.strip() for c in comments_filter.split(",")]
        elif isinstance(comments_filter, str):
            comments_filter = [comments_filter]
        else:
            raise ValueError(
                "Invalid commentsFilter value -- must provide at least one string value"
            )
    if comments_filter_author is not None:
        if isinstance(comments_filter_author, str) and "," in comments_filter_author:
            comments_filter_author = [
                c.strip() for c in comments_filter_author.split(",")
            ]
        elif isinstance(comments_filter_author, str):
            comments_filter_author = [comments_filter_author]
        else:
            raise ValueError(
                "Invalid commentsFilterAuthor value -- must provide at least one string value"
            )
    if localization_dateobs is not None:
        if localization_name is not None:
            localization = (
                Localization.query_records_accessible_by(user)
                .filter(Localization.dateobs == localization_dateobs)
                .filter(Localization.localization_name == localization_name)
                .first()
            )
        else:
            localization = (
                Localization.query_records_accessible_by(user)
                .filter(Localization.dateobs == localization_dateobs)
                # order by descending date to find the most recent localization
                .order_by(Localization.modified.desc())
                .first()
            )
        if localization is None:
            if localization_name is not None:
                raise ValueError(
                    f"Localization {localization_dateobs} with name {localization_name} not found",
                )
            else:
                raise ValueError(
                    f"Localization {localization_dateobs} not found",
                )

        cum_prob = (
            sa.func.sum(LocalizationTile.probdensity * LocalizationTile.healpix.area)
            .over(order_by=LocalizationTile.probdensity.desc())
            .label('cum_prob')
        )
        localizationtile_subquery = (
            sa.select(LocalizationTile.probdensity, cum_prob).filter(
                LocalizationTile.localization_id == localization.id
            )
        ).subquery()

        min_probdensity = (
            sa.select(
                sa.func.min(localizationtile_subquery.columns.probdensity)
            ).filter(localizationtile_subquery.columns.cum_prob <= localization_cumprob)
        ).scalar_subquery()

        tiles_subquery = (
            sa.select(Obj.id)
            .filter(
                LocalizationTile.localization_id == localization.id,
                LocalizationTile.healpix.contains(Obj.healpix),
                LocalizationTile.probdensity >= min_probdensity,
            )
            .subquery()
        )

        obj_query = obj_query.join(
            tiles_subquery,
            Obj.id == tiles_subquery.c.id,
        )

    source_query = apply_active_or_requested_filtering(
        source_query, include_requested, requested_only
    )
    if group_ids is not None:
        if not all(gid in user_accessible_group_ids for gid in group_ids):
            raise ValueError(
                f"One of the requested groups in '{group_ids}' is inaccessible to user."
            )
        source_query = source_query.filter(Source.group_id.in_(group_ids))

    source_subquery = source_query.subquery()
    query = obj_query.join(source_subquery, Obj.id == source_subquery.c.obj_id)

    order_by = None
    if sort_by is not None:
        if sort_by == "id":
            order_by = [Obj.id] if sort_order == "asc" else [Obj.id.desc()]
        elif sort_by == "alias":
            order_by = (
                [Obj.alias.nullslast()]
                if sort_order == "asc"
                else [Obj.alias.desc().nullslast()]
            )
        elif sort_by == "origin":
            order_by = (
                [Obj.origin.nullslast()]
                if sort_order == "asc"
                else [Obj.origin.desc().nullslast()]
            )
        elif sort_by == "ra":
            order_by = (
                [Obj.ra.nullslast()]
                if sort_order == "asc"
                else [Obj.ra.desc().nullslast()]
            )
        elif sort_by == "dec":
            order_by = (
                [Obj.dec.nullslast()]
                if sort_order == "asc"
                else [Obj.dec.desc().nullslast()]
            )
        elif sort_by == "redshift":
            order_by = (
                [Obj.redshift.nullslast()]
                if sort_order == "asc"
                else [Obj.redshift.desc().nullslast()]
            )
        elif sort_by == "saved_at":
            order_by = (
                [source_subquery.c.saved_at]
                if sort_order == "asc"
                else [source_subquery.c.saved_at.desc()]
            )
        elif sort_by == "classification":
            order_by = (
                [classification_subquery.c.classification.nullslast()]
                if sort_order == "asc"
                else [classification_subquery.c.classification.desc().nullslast()]
            )

    try:
        page_number = max(int(page_number), 1)
    except ValueError:
        raise ValueError("Invalid page number value.")
    if save_summary:
        query_results = paginate_summary_query(
            source_query,
            page_number,
            num_per_page,
            total_matches,
        )
    else:
        try:
            query_results = grab_query_results(
                query,
                total_matches,
                page_number,
                num_per_page,
                "sources",
                order_by=order_by,
                # We'll join thumbnails in manually, as they lead to duplicate
                # results downstream with the detection stats being added in
                include_thumbnails=False,
                # include detection stats here as it is a query column,
                include_detection_stats=include_detection_stats,
                current_user=user,
            )
        except ValueError as e:
            if "Page number out of range" in str(e):
                raise ValueError("Page number out of range.")
            raise

        # Records are Objs, not Sources
        obj_list = []

        for result in query_results["sources"]:
            if include_detection_stats:
                (
                    obj,
                    last_detected_at,
                    last_detected_mag,
                    peak_detected_at,
                    peak_detected_mag,
                ) = result
            else:
                (obj,) = result

            if (
                (annotations_filter is not None)
                or (annotations_filter_origin is not None)
                or (annotations_filter_before is not None)
                or (annotations_filter_after is not None)
            ):
                if annotations_filter_origin is not None:
                    annotations_query = (
                        Annotation.query_records_accessible_by(user)
                        .filter(Annotation.obj_id == obj.id)
                        .filter(Annotation.origin.in_(annotations_filter_origin))
                    )
                else:
                    annotations_query = Annotation.query_records_accessible_by(
                        user
                    ).filter(Annotation.obj_id == obj.id)
                if annotations_filter_before:
                    annotations_query = annotations_query.filter(
                        Annotation.created_at <= annotations_filter_before
                    )
                if annotations_filter_after:
                    annotations_query = annotations_query.filter(
                        Annotation.created_at >= annotations_filter_after
                    )
                annotations = annotations_query.all()

                if len(annotations) > 0:
                    passes_filter = True
                else:
                    passes_filter = False
                if annotations_filter is not None:
                    for ann_filt in annotations_filter:
                        ann_split = ann_filt.split(":")
                        if not (len(ann_split) == 1 or len(ann_split) == 3):
                            raise ValueError(
                                "Invalid annotationsFilter value -- annotation filter must have 1 or 3 values"
                            )
                        name = ann_split[0].strip()
                        if len(ann_split) == 3:
                            value = ann_split[1].strip()
                            try:
                                value = float(value)
                            except ValueError as e:
                                raise ValueError(
                                    f"Invalid annotation filter value: {e}"
                                )
                            op = ann_split[2].strip()
                        # first check that the name is present
                        name_present = [
                            isinstance(an.data, dict) and name in an.data
                            for an in annotations
                        ]
                        name_check = any(name_present)

                        # fails the filter if name is not present
                        if not name_check:
                            passes_filter = False
                            break
                        if len(ann_split) == 3:
                            index = name_present.index(True)
                            data_value = annotations[index].data[name]

                            op_options = ["lt", "le", "eq", "ne", "ge", "gt"]
                            if op not in op_options:
                                raise ValueError(f"Invalid operator: {op}")

                            if op == "lt":
                                comp_function = operator.lt
                            elif op == "le":
                                comp_function = operator.le
                            elif op == "eq":
                                comp_function = operator.eq
                            elif op == "ne":
                                comp_function = operator.ne
                            elif op == "ge":
                                comp_function = operator.ge
                            elif op == "gt":
                                comp_function = operator.gt
                            comp_check = comp_function(data_value, value)
                            if not comp_check:
                                passes_filter = False
                                break
                if not passes_filter:
                    continue
            if (
                (comments_filter is not None)
                or (comments_filter_author is not None)
                or (comments_filter_before is not None)
                or (comments_filter_after is not None)
            ):
                comments_query = Comment.query_records_accessible_by(user).filter(
                    Comment.obj_id == obj.id
                )
                if comments_filter_before:
                    comments_query = comments_query.filter(
                        Comment.created_at <= comments_filter_before
                    )
                if comments_filter_after:
                    comments_query = comments_query.filter(
                        Comment.created_at >= comments_filter_after
                    )
                comments = comments_query.all()

                if len(comments) > 0:
                    passes_filter = True
                else:
                    passes_filter = False

                if comments_filter_author is not None:
                    author_present = [
                        com.author.username in comments_filter_author
                        for com in comments
                    ]
                    author_check = any(author_present)
                    if not author_check:
                        passes_filter = False

                if comments_filter is not None:
                    for com_filt in comments_filter:
                        # check that the comment filter is present in at least one
                        comment_present = [com_filt in com.text for com in comments]
                        comment_check = any(comment_present)
                        if not comment_check:
                            passes_filter = False
                            break
                if not passes_filter:
                    continue

            obj_list.append(obj.to_dict())

            if include_comments:
                obj_list[-1]["comments"] = sorted(
                    (
                        {
                            k: v
                            for k, v in c.to_dict().items()
                            if k != "attachment_bytes"
                        }
                        for c in Comment.query_records_accessible_by(user)
                        .filter(Comment.obj_id == obj.id)
                        .all()
                    ),
                    key=lambda x: x["created_at"],
                    reverse=True,
                )

            if include_thumbnails and not remove_nested:
                obj_list[-1]["thumbnails"] = (
                    Thumbnail.query_records_accessible_by(user)
                    .filter(Thumbnail.obj_id == obj.id)
                    .all()
                )

            if not remove_nested:
                readable_classifications = (
                    Classification.query_records_accessible_by(user)
                    .filter(Classification.obj_id == obj.id)
                    .all()
                )

                readable_classifications_json = []
                for classification in readable_classifications:
                    classification_dict = classification.to_dict()
                    classification_dict['groups'] = [
                        g.to_dict() for g in classification.groups
                    ]
                    readable_classifications_json.append(classification_dict)

                obj_list[-1]["classifications"] = readable_classifications_json

                obj_list[-1]["annotations"] = sorted(
                    Annotation.query_records_accessible_by(user).filter(
                        Annotation.obj_id == obj.id
                    ),
                    key=lambda x: x.origin,
                )
            if include_detection_stats:
                obj_list[-1]["last_detected_at"] = (
                    (last_detected_at - last_detected_at.utcoffset()).replace(
                        tzinfo=UTC
                    )
                    if last_detected_at
                    else None
                )
                obj_list[-1]["last_detected_mag"] = last_detected_mag
                obj_list[-1]["peak_detected_at"] = (
                    (peak_detected_at - peak_detected_at.utcoffset()).replace(
                        tzinfo=UTC
                    )
                    if peak_detected_at
                    else None
                )
                obj_list[-1]["peak_detected_mag"] = peak_detected_mag

            obj_list[-1]["gal_lon"] = obj.gal_lon_deg
            obj_list[-1]["gal_lat"] = obj.gal_lat_deg
            obj_list[-1]["luminosity_distance"] = obj.luminosity_distance
            obj_list[-1]["dm"] = obj.dm
            obj_list[-1]["angular_diameter_distance"] = obj.angular_diameter_distance

            if include_photometry:
                photometry = Photometry.query_records_accessible_by(user).filter(
                    Photometry.obj_id == obj.id
                )
                obj_list[-1]["photometry"] = [
                    serialize(phot, 'ab', 'flux') for phot in photometry
                ]
            if include_photometry_exists:
                obj_list[-1]["photometry_exists"] = (
                    len(
                        Photometry.query_records_accessible_by(user)
                        .filter(Photometry.obj_id == obj.id)
                        .all()
                    )
                    > 0
                )
            if include_spectrum_exists:
                obj_list[-1]["spectrum_exists"] = (
                    len(
                        Spectrum.query_records_accessible_by(user)
                        .filter(Spectrum.obj_id == obj.id)
                        .all()
                    )
                    > 0
                )
            if include_period_exists:
                annotations = (
                    Annotation.query_records_accessible_by(user)
                    .filter(Annotation.obj_id == obj.id)
                    .all()
                )
                period_str_options = ['period', 'Period', 'PERIOD']
                obj_list[-1]["period_exists"] = any(
                    [
                        isinstance(an.data, dict) and 'period' in an.data
                        for an in annotations
                        for period_str in period_str_options
                    ]
                )
            if not remove_nested:
                source_query = Source.query_records_accessible_by(user).filter(
                    Source.obj_id == obj_list[-1]["id"]
                )
                source_query = apply_active_or_requested_filtering(
                    source_query, include_requested, requested_only
                )
                source_subquery = source_query.subquery()
                groups = (
                    Group.query_records_accessible_by(user)
                    .join(source_subquery, Group.id == source_subquery.c.group_id)
                    .all()
                )
                obj_list[-1]["groups"] = [g.to_dict() for g in groups]

                for group in obj_list[-1]["groups"]:
                    source_table_row = (
                        Source.query_records_accessible_by(user)
                        .filter(
                            Source.obj_id == obj_list[-1]["id"],
                            Source.group_id == group["id"],
                        )
                        .first()
                    )
                    if source_table_row is not None:
                        group["active"] = source_table_row.active
                        group["requested"] = source_table_row.requested
                        group["saved_at"] = source_table_row.saved_at
                        group["saved_by"] = (
                            source_table_row.saved_by.to_dict()
                            if source_table_row.saved_by is not None
                            else None
                        )

            if include_color_mag:
                obj_list[-1]["color_magnitude"] = get_color_mag(
                    obj_list[-1]["annotations"]
                )
        query_results["sources"] = obj_list

    query_results = recursive_to_dict(query_results)
    if includeGeoJSON:
        # features are JSON representations that the d3 stuff understands.
        # We use these to render the contours of the sky localization and
        # locations of the transients.

        features = []

        # useful for testing visualization
        # import numpy as np
        # for xx in np.arange(30, 180, 30):
        #   features.append(Feature(
        #       geometry=Point([float(xx), float(-30.0)]),
        #       properties={"name": "tmp"},
        #   ))

        for source in query_results["sources"]:
            point = Point((source["ra"], source["dec"]))
            aliases = [alias for alias in (source["alias"] or []) if alias]
            source_name = ", ".join(
                [
                    source["id"],
                ]
                + aliases
            )

            features.append(
                Feature(
                    geometry=point,
                    properties={
                        "name": source_name,
                        "url": f"/source/{source['id']}",
                    },
                )
            )

        query_results["geojson"] = {
            'type': 'FeatureCollection',
            'features': features,
        }

    return query_results


def post_source(data, user_id, session):
    """Post source to database.
    data: dict
        Source dictionary
    user_id : int
        SkyPortal ID of User posting the GcnEvent
    session: sqlalchemy.Session
        Database session for this transaction
    """

    user = session.query(User).get(user_id)

    obj_already_exists = Obj.get_if_accessible_by(data["id"], user) is not None
    schema = Obj.__schema__()

    ra = data.get('ra', None)
    dec = data.get('dec', None)

    if ((ra is None) or (dec is None)) and not obj_already_exists:
        raise AttributeError("RA/Declination must not be null for a new Obj")

    user_group_ids = [g.id for g in user.groups]
    user_accessible_group_ids = [g.id for g in user.accessible_groups]
    if not user_group_ids:
        raise AttributeError(
            "You must belong to one or more groups before you can add sources."
        )
    try:
        group_ids = [
            int(id)
            for id in data.pop('group_ids')
            if int(id) in user_accessible_group_ids
        ]
    except KeyError:
        group_ids = user_group_ids
    if not group_ids:
        raise AttributeError(
            "Invalid group_ids field. Please specify at least "
            "one valid group ID that you belong to."
        )

    try:
        obj = schema.load(data)
    except ValidationError as e:
        raise ValidationError(
            'Invalid/missing parameters: ' f'{e.normalized_messages()}'
        )

    if (ra is not None) and (dec is not None):
        # This adds a healpix index for a new object being created
        obj.healpix = ha.constants.HPX.lonlat_to_healpix(ra * u.deg, dec * u.deg)

    groups = (
        Group.query_records_accessible_by(user).filter(Group.id.in_(group_ids)).all()
    )
    if not groups:
        raise AttributeError(
            "Invalid group_ids field. Please specify at least "
            "one valid group ID that you belong to."
        )

    update_redshift_history_if_relevant(data, obj, user)

    session.add(obj)
    for group in groups:
        source = (
            Source.query_records_accessible_by(user)
            .filter(Source.obj_id == obj.id)
            .filter(Source.group_id == group.id)
            .first()
        )
        if source is not None:
            source.active = True
            source.saved_by = user
        else:
            session.add(Source(obj=obj, group=group, saved_by_id=user.id))
    session.commit()

    if not obj_already_exists:
        IOLoop.current().run_in_executor(
            None,
            lambda: add_linked_thumbnails_and_push_ws_msg(obj.id, user_id),
        )
    else:
        flow = Flow()
        flow.push(
            '*', "skyportal/REFRESH_SOURCE", payload={"obj_key": obj.internal_key}
        )
        flow.push('*', "skyportal/REFRESH_CANDIDATE", payload={"id": obj.internal_key})

    return obj.id


def apply_active_or_requested_filtering(query, include_requested, requested_only):
    if include_requested:
        query = query.filter(or_(Source.requested.is_(True), Source.active.is_(True)))
    elif not requested_only:
        query = query.filter(Source.active.is_(True))
    if requested_only:
        query = query.filter(Source.active.is_(False)).filter(
            Source.requested.is_(True)
        )
    return query


def add_ps1_thumbnail_and_push_ws_msg(obj_id, user_id):
    with Session() as session:
        try:
            user = session.query(User).get(user_id)
            if Obj.get_if_accessible_by(obj_id, user) is None:
                raise AccessError(
                    f"Insufficient permissions for User {user_id} to read Obj {obj_id}"
                )
            obj = session.query(Obj).get(obj_id)
            obj.add_ps1_thumbnail(session=session)
            flow = Flow()
            flow.push(
                '*', "skyportal/REFRESH_SOURCE", payload={"obj_key": obj.internal_key}
            )
            flow.push(
                '*', "skyportal/REFRESH_CANDIDATE", payload={"id": obj.internal_key}
            )
        except Exception as e:
            log(f"Unable to generate PS1 thumbnail URL for {obj_id}: {e}")
            session.rollback()


def paginate_summary_query(query, page, num_per_page, total_matches):
    if total_matches is None:
        total_matches = query.count()
    query = query.offset((page - 1) * num_per_page)
    query = query.limit(num_per_page)
    return {"sources": query.all(), "total_matches": total_matches}


class SourceHandler(BaseHandler):
    @auth_or_token
    def head(self, obj_id=None):
        """
        ---
        single:
          description: Check if a Source exists
          tags:
            - sources
          parameters:
            - in: path
              name: obj_id
              required: true
              schema:
                type: string
          responses:
            200:
              content:
                application/json:
                  schema: Success
            404:
              content:
                application/json:
                  schema: Error
        """
        user_group_ids = [g.id for g in self.associated_user_object.accessible_groups]
        num_s = (
            DBSession()
            .query(Source)
            .filter(Source.obj_id == obj_id)
            .filter(Source.group_id.in_(user_group_ids))
            .count()
        )
        self.verify_and_commit()
        if num_s > 0:
            return self.success()
        else:
            self.set_status(404)
            self.finish()

    @auth_or_token
    def get(self, obj_id=None):
        """
        ---
        single:
          description: Retrieve a source
          tags:
            - sources
          parameters:
            - in: path
              name: obj_id
              required: false
              schema:
                type: string
            - in: query
              name: includePhotometry
              nullable: true
              schema:
                type: boolean
              description: |
                Boolean indicating whether to include associated photometry. Defaults to
                false.
            - in: query
              name: includeComments
              nullable: true
              schema:
                type: boolean
              description: |
                Boolean indicating whether to include comment metadata in response.
                Defaults to false.
            - in: query
              name: includePhotometryExists
              nullable: true
              schema:
                type: boolean
              description: |
                Boolean indicating whether to return if a source has any photometry points. Defaults to false.
            - in: query
              name: includeSpectrumExists
              nullable: true
              schema:
                type: boolean
              description: |
                Boolean indicating whether to return if a source has a spectra. Defaults to false.
            - in: query
              name: includePeriodExists
              nullable: true
              schema:
                type: boolean
              description: |
                Boolean indicating whether to return if a source has a period set. Defaults to false.
            - in: query
              name: includeThumbnails
              nullable: true
              schema:
                type: boolean
              description: |
                Boolean indicating whether to include associated thumbnails. Defaults to false.
          responses:
            200:
              content:
                application/json:
                  schema: SingleObj
            400:
              content:
                application/json:
                  schema: Error
        multiple:
          description: Retrieve all sources
          tags:
            - sources
          parameters:
          - in: query
            name: ra
            nullable: true
            schema:
              type: number
            description: RA for spatial filtering (in decimal degrees)
          - in: query
            name: dec
            nullable: true
            schema:
              type: number
            description: Declination for spatial filtering (in decimal degrees)
          - in: query
            name: radius
            nullable: true
            schema:
              type: number
            description: Radius for spatial filtering if ra & dec are provided (in decimal degrees)
          - in: query
            name: sourceID
            nullable: true
            schema:
              type: string
            description: Portion of ID to filter on
          - in: query
            name: simbadClass
            nullable: true
            schema:
              type: string
            description: Simbad class to filter on
          - in: query
            name: alias
            nullable: true
            schema:
              type: array
              items:
                types: string
            description: additional name for the same object
          - in: query
            name: origin
            nullable: true
            schema:
              type: string
            description: who posted/discovered this source
          - in: query
            name: hasTNSname
            nullable: true
            schema:
              type: boolean
            description: If true, return only those matches with TNS names
          - in: query
            name: numPerPage
            nullable: true
            schema:
              type: integer
            description: |
              Number of sources to return per paginated request. Defaults to 100. Max 500.
          - in: query
            name: pageNumber
            nullable: true
            schema:
              type: integer
            description: Page number for paginated query results. Defaults to 1
          - in: query
            name: totalMatches
            nullable: true
            schema:
              type: integer
            description: |
              Used only in the case of paginating query results - if provided, this
              allows for avoiding a potentially expensive query.count() call.
          - in: query
            name: startDate
            nullable: true
            schema:
              type: string
            description: |
              Arrow-parseable date string (e.g. 2020-01-01). If provided, filter by
              PhotStat.first_detected_mjd >= startDate
          - in: query
            name: endDate
            nullable: true
            schema:
              type: string
            description: |
              Arrow-parseable date string (e.g. 2020-01-01). If provided, filter by
              PhotStat.last_detected_mjd <= endDate
          - in: query
            name: listName
            nullable: true
            schema:
              type: string
            description: |
              Get only sources saved to the querying user's list, e.g., "favorites".
          - in: query
            name: group_ids
            nullable: true
            schema:
              type: list
              items:
                type: integer
            description: |
               If provided, filter only sources saved to one of these group IDs.
          - in: query
            name: includePhotometry
            nullable: true
            schema:
              type: boolean
            description: |
              Boolean indicating whether to include associated photometry. Defaults to
              false.
          - in: query
            name: includeColorMagnitude
            nullable: true
            schema:
              type: boolean
            description: |
              Boolean indicating whether to include the color-magnitude data from Gaia.
              This will only include data for objects that have an annotation
              with the appropriate format: an annotation that contains a dictionary
              with keys named Mag_G, Mag_Bp, Mag_Rp, and Plx
              (underscores and case are ignored when matching all the above keys).
              The result is saved in a field named 'color_magnitude'.
              If no data is available, returns an empty array.
              Defaults to false (do not search for nor include this info).
          - in: query
            name: includeRequested
            nullable: true
            schema:
              type: boolean
            description: |
              Boolean indicating whether to include requested saves. Defaults to
              false.
          - in: query
            name: pendingOnly
            nullable: true
            schema:
              type: boolean
            description: |
              Boolean indicating whether to only include requested/pending saves.
              Defaults to false.
          - in: query
            name: savedBefore
            nullable: true
            schema:
              type: string
            description: |
              Only return sources that were saved before this UTC datetime.
          - in: query
            name: savedAfter
            nullable: true
            schema:
              type: string
            description: |
              Only return sources that were saved after this UTC datetime.
          - in: query
            name: hasSpectrumAfter
            nullable: true
            schema:
              type: string
            description: |
              Only return sources with a spectrum saved after this UTC datetime
          - in: query
            name: hasSpectrumBefore
            nullable: true
            schema:
              type: string
            description: |
              Only return sources with a spectrum saved before this UTC
              datetime
          - in: query
            name: saveSummary
            nullable: true
            schema:
              type: boolean
            description: |
              Boolean indicating whether to only return the source save
              information in the response (defaults to false). If true,
              the response will contain a list of dicts with the following
              schema under `response['data']['sources']`:
              ```
                  {
                    "group_id": 2,
                    "created_at": "2020-11-13T22:11:25.910271",
                    "saved_by_id": 1,
                    "saved_at": "2020-11-13T22:11:25.910271",
                    "requested": false,
                    "unsaved_at": null,
                    "modified": "2020-11-13T22:11:25.910271",
                    "obj_id": "16fil",
                    "active": true,
                    "unsaved_by_id": null
                  }
              ```
          - in: query
            name: sortBy
            nullable: true
            schema:
              type: string
            description: |
              The field to sort by. Currently allowed options are ["id", "ra", "dec", "redshift", "saved_at"]
          - in: query
            name: sortOrder
            nullable: true
            schema:
              type: string
            description: |
              The sort order - either "asc" or "desc". Defaults to "asc"
          - in: query
            name: includeComments
            nullable: true
            schema:
              type: boolean
            description: |
              Boolean indicating whether to include comment metadata in response.
              Defaults to false.
          - in: query
            name: includePhotometryExists
            nullable: true
            schema:
              type: boolean
            description: |
              Boolean indicating whether to return if a source has any photometry points. Defaults to false.
          - in: query
            name: includeSpectrumExists
            nullable: true
            schema:
              type: boolean
            description: |
              Boolean indicating whether to return if a source has a spectra. Defaults to false.
          - in: query
            name: removeNested
            nullable: true
            schema:
              type: boolean
            description: |
              Boolean indicating whether to remove nested output. Defaults to false.
          - in: query
            name: includeThumbnails
            nullable: true
            schema:
              type: boolean
            description: |
              Boolean indicating whether to include associated thumbnails. Defaults to false.
          - in: query
            name: includeDetectionStats
            nullable: true
            schema:
              type: boolean
            description: |
              Boolean indicating whether to include photometry detection statistics for each source
              (last detection and peak detection). Defaults to false.
          - in: query
            name: classifications
            nullable: true
            schema:
              type: array
              items:
                type: string
            explode: false
            style: simple
            description: |
              Comma-separated string of "taxonomy: classification" pair(s) to filter for sources matching
              that/those classification(s), i.e. "Sitewide Taxonomy: Type II, Sitewide Taxonomy: AGN"
          - in: query
            name: nonclassifications
            nullable: true
            schema:
              type: array
              items:
                type: string
            explode: false
            style: simple
            description: |
              Comma-separated string of "taxonomy: classification" pair(s) to filter for sources NOT matching
              that/those classification(s), i.e. "Sitewide Taxonomy: Type II, Sitewide Taxonomy: AGN"
          - in: query
            name: annotationsFilter
            nullable: true
            schema:
              type: array
              items:
                type: string
            explode: false
            style: simple
            description: |
              Comma-separated string of "annotation: value: operator" triplet(s) to filter for sources matching
              that/those annotation(s), i.e. "redshift: 0.5: lt"
          - in: query
            name: annotationsFilterOrigin
            nullable: true
            schema:
              type: string
            description: Comma separated string of origins. Only annotations from these origins are used when filtering with the annotationsFilter.
          - in: query
            name: annotationsFilterBefore
            nullable: true
            schema:
              type: string
            description: |
              Only return sources that have annotations before this UTC datetime.
          - in: query
            name: annotationsFilterAfter
            nullable: true
            schema:
              type: string
            description: |
              Only return sources that have annotations after this UTC datetime.
          - in: query
            name: commentsFilter
            nullable: true
            schema:
              type: array
              items:
                type: string
            explode: false
            style: simple
            description: |
              Comma-separated string of comment text to filter for sources matching.
          - in: query
            name: commentsFilterAuthor
            nullable: true
            schema:
              type: string
            description: Comma separated string of authors. Only comments from these authors are used when filtering with the commentsFilter.
          - in: query
            name: commentsFilterBefore
            nullable: true
            schema:
              type: string
            description: |
              Only return sources that have comments before this UTC datetime.
          - in: query
            name: commentsFilterAfter
            nullable: true
            schema:
              type: string
            description: |
              Only return sources that have comments after this UTC datetime.
          - in: query
            name: minRedshift
            nullable: true
            schema:
              type: number
            description: |
              If provided, return only sources with a redshift of at least this value
          - in: query
            name: maxRedshift
            nullable: true
            schema:
              type: number
            description: |
              If provided, return only sources with a redshift of at most this value
          - in: query
            name: minPeakMagnitude
            nullable: true
            schema:
              type: number
            description: |
              If provided, return only sources with a peak photometry magnitude of at least this value
          - in: query
            name: maxPeakMagnitude
            nullable: true
            schema:
              type: number
            description: |
              If provided, return only sources with a peak photometry magnitude of at most this value
          - in: query
            name: minLatestMagnitude
            nullable: true
            schema:
              type: number
            description: |
              If provided, return only sources whose latest photometry magnitude is at least this value
          - in: query
            name: maxLatestMagnitude
            nullable: true
            schema:
              type: number
            description: |
              If provided, return only sources whose latest photometry magnitude is at most this value
          - in: query
            name: hasSpectrum
            nullable: true
            schema:
              type: boolean
            description: If true, return only those matches with at least one associated spectrum
          - in: query
            name: createdOrModifiedAfter
            nullable: true
            schema:
              type: string
            description: |
              Arrow-parseable date-time string (e.g. 2020-01-01 or 2020-01-01T00:00:00 or 2020-01-01T00:00:00+00:00).
              If provided, filter by created_at or modified > createdOrModifiedAfter
          - in: query
            name: localizationDateobs
            schema:
              type: string
            description: |
                Event time in ISO 8601 format (`YYYY-MM-DDTHH:MM:SS.sss`).
                Each localization is associated with a specific GCNEvent by
                the date the event happened, and this date is used as a unique
                identifier. It can be therefore found as Localization.dateobs,
                queried from the /api/localization endpoint or dateobs in the
                GcnEvent page table.
          - in: query
            name: localizationName
            schema:
              type: string
            description: |
                Name of localization / skymap to use.
                Can be found in Localization.localization_name queried from
                /api/localization endpoint or skymap name in GcnEvent page
                table.
          - in: query
            name: localizationCumprob
            schema:
              type: number
            description: |
              Cumulative probability up to which to include sources
          - in: query
            name: includeGeoJSON
            nullable: true
            schema:
              type: boolean
            description: |
              Boolean indicating whether to include associated GeoJSON. Defaults to
              false.
          responses:
            200:
              content:
                application/json:
                  schema:
                    allOf:
                      - $ref: '#/components/schemas/Success'
                      - type: object
                        properties:
                          data:
                            type: object
                            properties:
                              sources:
                                type: array
                                items:
                                  $ref: '#/components/schemas/Obj'
                              totalMatches:
                                type: integer
                              pageNumber:
                                type: integer
                              numPerPage:
                                type: integer
            400:
              content:
                application/json:
                  schema: Error
        """
        page_number = self.get_query_argument('pageNumber', 1)
        num_per_page = min(
            int(self.get_query_argument("numPerPage", DEFAULT_SOURCES_PER_PAGE)),
            MAX_SOURCES_PER_PAGE,
        )
        ra = self.get_query_argument('ra', None)
        dec = self.get_query_argument('dec', None)
        radius = self.get_query_argument('radius', None)
        first_detected_date = self.get_query_argument('startDate', None)
        last_detected_date = self.get_query_argument('endDate', None)
        list_name = self.get_query_argument('listName', None)
        sourceID = self.get_query_argument('sourceID', None)  # Partial ID to match
        include_photometry = self.get_query_argument("includePhotometry", False)
        include_color_mag = self.get_query_argument("includeColorMagnitude", False)
        include_requested = self.get_query_argument("includeRequested", False)
        include_thumbnails = self.get_query_argument("includeThumbnails", False)
        requested_only = self.get_query_argument("pendingOnly", False)
        saved_after = self.get_query_argument('savedAfter', None)
        saved_before = self.get_query_argument('savedBefore', None)
        save_summary = self.get_query_argument('saveSummary', False)
        sort_by = self.get_query_argument("sortBy", None)
        sort_order = self.get_query_argument("sortOrder", "asc")
        include_comments = self.get_query_argument("includeComments", False)
        include_photometry_exists = self.get_query_argument(
            "includePhotometryExists", False
        )
        include_spectrum_exists = self.get_query_argument(
            "includeSpectrumExists", False
        )
        include_period_exists = self.get_query_argument("includePeriodExists", False)
        remove_nested = self.get_query_argument("removeNested", False)
        include_detection_stats = self.get_query_argument(
            "includeDetectionStats", False
        )
        classifications = self.get_query_argument("classifications", None)
        nonclassifications = self.get_query_argument("nonclassifications", None)
        annotations_filter = self.get_query_argument("annotationsFilter", None)
        annotations_filter_origin = self.get_query_argument(
            "annotationsFilterOrigin", None
        )
        annotations_filter_after = self.get_query_argument(
            'annotationsFilterAfter', None
        )
        annotations_filter_before = self.get_query_argument(
            'annotationsFilterBefore', None
        )
        comments_filter = self.get_query_argument("commentsFilter", None)
        comments_filter_author = self.get_query_argument("commentsFilterAuthor", None)
        comments_filter_after = self.get_query_argument('commentsFilterAfter', None)
        comments_filter_before = self.get_query_argument('commentsFilterBefore', None)
        min_redshift = self.get_query_argument("minRedshift", None)
        max_redshift = self.get_query_argument("maxRedshift", None)
        min_peak_magnitude = self.get_query_argument("minPeakMagnitude", None)
        max_peak_magnitude = self.get_query_argument("maxPeakMagnitude", None)
        min_latest_magnitude = self.get_query_argument("minLatestMagnitude", None)
        max_latest_magnitude = self.get_query_argument("maxLatestMagnitude", None)
        has_spectrum = self.get_query_argument("hasSpectrum", False)
        has_spectrum_after = self.get_query_argument("hasSpectrumAfter", None)
        has_spectrum_before = self.get_query_argument("hasSpectrumBefore", None)
        created_or_modified_after = self.get_query_argument(
            "createdOrModifiedAfter", None
        )

        localization_dateobs = self.get_query_argument("localizationDateobs", None)
        localization_name = self.get_query_argument("localizationName", None)
        localization_cumprob = self.get_query_argument("localizationCumprob", 0.95)
        includeGeoJSON = self.get_query_argument("includeGeoJSON", False)

        # These are just throwaway helper classes to help with deserialization
        class UTCTZnaiveDateTime(fields.DateTime):
            """
            DateTime object that deserializes both timezone aware iso8601
            strings and naive iso8601 strings into naive datetime objects
            in utc

            See discussion in https://github.com/Scille/umongo/issues/44#issuecomment-244407236
            """

            def _deserialize(self, value, attr, data, **kwargs):
                value = super()._deserialize(value, attr, data, **kwargs)
                if value and value.tzinfo:
                    value = (value - value.utcoffset()).replace(tzinfo=None)
                return value

        class Validator(Schema):
            saved_after = UTCTZnaiveDateTime(required=False, missing=None)
            saved_before = UTCTZnaiveDateTime(required=False, missing=None)
            save_summary = fields.Boolean()
            remove_nested = fields.Boolean()
            include_thumbnails = fields.Boolean()

        validator_instance = Validator()
        params_to_be_validated = {}
        if saved_after is not None:
            params_to_be_validated['saved_after'] = saved_after
        if saved_before is not None:
            params_to_be_validated['saved_before'] = saved_before
        if save_summary is not None:
            params_to_be_validated['save_summary'] = save_summary
        if include_thumbnails is not None:
            params_to_be_validated['include_thumbnails'] = include_thumbnails
        if remove_nested is not None:
            params_to_be_validated['remove_nested'] = remove_nested

        try:
            validated = validator_instance.load(params_to_be_validated)
        except ValidationError as e:
            return self.error(f'Error parsing query params: {e.args[0]}.')

        saved_after = validated['saved_after']
        saved_before = validated['saved_before']
        save_summary = validated['save_summary']
        remove_nested = validated['remove_nested']
        include_thumbnails = validated['include_thumbnails']

        # parse the group ids:
        group_ids = self.get_query_argument('group_ids', None)
        if group_ids is not None:
            try:
                group_ids = [int(gid) for gid in group_ids.split(',')]
            except ValueError:
                return self.error(
                    f'Invalid group ids field ({group_ids}; Could not parse all elements to integers'
                )
<<<<<<< HEAD
            except ValueError as e:
                if "Page number out of range" in str(e):
                    return self.error("Page number out of range.")
                raise

            # Records are Objs, not Sources
            obj_list = []
            for result in query_results["sources"]:
                if include_detection_stats:
                    (
                        obj,
                        last_detected_at,
                        last_detected_mag,
                        peak_detected_at,
                        peak_detected_mag,
                    ) = result
                else:
                    (obj,) = result

                if (
                    (annotations_filter is not None)
                    or (annotations_filter_origin is not None)
                    or (annotations_filter_before is not None)
                    or (annotations_filter_after is not None)
                ):
                    if annotations_filter_origin is not None:
                        annotations_query = (
                            Annotation.query_records_accessible_by(self.current_user)
                            .filter(Annotation.obj_id == obj.id)
                            .filter(Annotation.origin.in_(annotations_filter_origin))
                        )
                    else:
                        annotations_query = Annotation.query_records_accessible_by(
                            self.current_user
                        ).filter(Annotation.obj_id == obj.id)
                    if annotations_filter_before:
                        annotations_query = annotations_query.filter(
                            Annotation.created_at <= annotations_filter_before
                        )
                    if annotations_filter_after:
                        annotations_query = annotations_query.filter(
                            Annotation.created_at >= annotations_filter_after
                        )
                    annotations = annotations_query.all()
                    if len(annotations) > 0:
                        passes_filter = True
                    else:
                        passes_filter = False
                    if annotations_filter is not None:
                        for ann_filt in annotations_filter:
                            ann_split = ann_filt.split(":")
                            if not (len(ann_split) == 1 or len(ann_split) == 3):
                                return self.error(
                                    "Invalid annotationsFilter value -- annotation filter must have 1 or 3 values"
                                )
                            name = ann_split[0].strip()
                            if len(ann_split) == 3:
                                value = ann_split[1].strip()
                                try:
                                    value = float(value)
                                except ValueError as e:
                                    return self.error(
                                        f"Invalid annotation filter value: {e}"
                                    )
                                op = ann_split[2].strip()
                            # first check that the name is present
                            name_present = [
                                isinstance(an.data, dict) and name in an.data
                                for an in annotations
                            ]
                            name_check = any(name_present)

                            # fails the filter if name is not present
                            if not name_check:
                                passes_filter = False
                                break
                            if len(ann_split) == 3:
                                index = name_present.index(True)
                                data_value = annotations[index].data[name]

                                op_options = ["lt", "le", "eq", "ne", "ge", "gt"]
                                if op not in op_options:
                                    return self.error(f"Invalid operator: {op}")

                                if op == "lt":
                                    comp_function = operator.lt
                                elif op == "le":
                                    comp_function = operator.le
                                elif op == "eq":
                                    comp_function = operator.eq
                                elif op == "ne":
                                    comp_function = operator.ne
                                elif op == "ge":
                                    comp_function = operator.ge
                                elif op == "gt":
                                    comp_function = operator.gt
                                comp_check = comp_function(data_value, value)
                                if not comp_check:
                                    passes_filter = False
                                    break
                    if not passes_filter:
                        continue
                if (
                    (comments_filter is not None)
                    or (comments_filter_author is not None)
                    or (comments_filter_before is not None)
                    or (comments_filter_after is not None)
                ):
                    comments_query = Comment.query_records_accessible_by(
                        self.current_user
                    ).filter(Comment.obj_id == obj.id)
                    if comments_filter_before:
                        comments_query = comments_query.filter(
                            Comment.created_at <= comments_filter_before
                        )
                    if comments_filter_after:
                        comments_query = comments_query.filter(
                            Comment.created_at >= comments_filter_after
                        )
                    comments = comments_query.all()

                    if len(comments) > 0:
                        passes_filter = True
                    else:
                        passes_filter = False

                    if comments_filter_author is not None:
                        author_present = [
                            com.author.username in comments_filter_author
                            for com in comments
                        ]
                        author_check = any(author_present)
                        if not author_check:
                            passes_filter = False

                    if comments_filter is not None:
                        for com_filt in comments_filter:
                            # check that the comment filter is present in at least one
                            comment_present = [com_filt in com.text for com in comments]
                            comment_check = any(comment_present)
                            if not comment_check:
                                passes_filter = False
                                break
                    if not passes_filter:
                        continue

                obj_list.append(obj.to_dict())

                if include_comments:
                    obj_list[-1]["comments"] = sorted(
                        (
                            {
                                k: v
                                for k, v in c.to_dict().items()
                                if k != "attachment_bytes"
                            }
                            for c in Comment.query_records_accessible_by(
                                self.current_user
                            )
                            .filter(Comment.obj_id == obj.id)
                            .all()
                        ),
                        key=lambda x: x["created_at"],
                        reverse=True,
                    )

                if include_thumbnails and not remove_nested:
                    obj_list[-1]["thumbnails"] = (
                        Thumbnail.query_records_accessible_by(self.current_user)
                        .filter(Thumbnail.obj_id == obj.id)
                        .all()
                    )

                if not remove_nested:
                    readable_classifications = (
                        Classification.query_records_accessible_by(self.current_user)
                        .filter(Classification.obj_id == obj.id)
                        .all()
                    )
=======
>>>>>>> c35cf47c

        user_accessible_group_ids = [g.id for g in self.current_user.accessible_groups]

        simbad_class = self.get_query_argument('simbadClass', None)
        alias = self.get_query_argument('alias', None)
        origin = self.get_query_argument('origin', None)
        has_tns_name = self.get_query_argument('hasTNSname', None)
        total_matches = self.get_query_argument('totalMatches', None)
        is_token_request = isinstance(self.current_user, Token)

        if obj_id is not None:
            with DBSession() as session:
                source_info = get_source(
                    obj_id,
                    self.associated_user_object.id,
                    session,
                    include_thumbnails=include_thumbnails,
                    include_comments=include_comments,
                    include_photometry=include_photometry,
                    include_photometry_exists=include_photometry_exists,
                    include_spectrum_exists=include_spectrum_exists,
                    include_period_exists=include_period_exists,
                    include_detection_stats=include_detection_stats,
                    is_token_request=is_token_request,
                    include_requested=include_requested,
                    requested_only=requested_only,
                    include_color_mag=include_color_mag,
                )
                return self.success(data=source_info)
        with DBSession() as session:
            query_results = get_sources(
                self.associated_user_object.id,
                session,
                include_thumbnails=include_thumbnails,
                include_comments=include_comments,
                include_photometry=include_photometry,
                include_photometry_exists=include_photometry_exists,
                include_spectrum_exists=include_spectrum_exists,
                include_period_exists=include_period_exists,
                include_detection_stats=include_detection_stats,
                is_token_request=is_token_request,
                include_requested=include_requested,
                requested_only=requested_only,
                include_color_mag=include_color_mag,
                remove_nested=remove_nested,
                first_detected_date=first_detected_date,
                last_detected_date=last_detected_date,
                sourceID=sourceID,
                ra=ra,
                dec=dec,
                radius=radius,
                has_spectrum_before=has_spectrum_before,
                has_spectrum_after=has_spectrum_after,
                saved_before=saved_before,
                saved_after=saved_after,
                created_or_modified_after=created_or_modified_after,
                list_name=list_name,
                simbad_class=simbad_class,
                alias=alias,
                origin=origin,
                has_tns_name=has_tns_name,
                has_spectrum=has_spectrum,
                min_redshift=min_redshift,
                max_redshift=max_redshift,
                min_peak_magnitude=min_peak_magnitude,
                max_peak_magnitude=max_peak_magnitude,
                min_latest_magnitude=min_latest_magnitude,
                max_latest_magnitude=max_latest_magnitude,
                classifications=classifications,
                nonclassifications=nonclassifications,
                annotations_filter=annotations_filter,
                annotations_filter_origin=annotations_filter_origin,
                annotations_filter_before=annotations_filter_before,
                annotations_filter_after=annotations_filter_after,
                comments_filter=comments_filter,
                comments_filter_author=comments_filter_author,
                comments_filter_before=comments_filter_before,
                comments_filter_after=comments_filter_after,
                localization_dateobs=localization_dateobs,
                localization_name=localization_name,
                localization_cumprob=localization_cumprob,
                page_number=page_number,
                num_per_page=num_per_page,
                sort_by=sort_by,
                sort_order=sort_order,
                group_ids=group_ids,
                user_accessible_group_ids=user_accessible_group_ids,
                save_summary=save_summary,
                total_matches=total_matches,
                includeGeoJSON=includeGeoJSON,
            )

            return self.success(data=query_results)

    @permissions(['Upload data'])
    def post(self):
        """
        ---
        description: Add a new source
        tags:
          - sources
        requestBody:
          content:
            application/json:
              schema:
                allOf:
                  - $ref: '#/components/schemas/ObjPost'
                  - type: object
                    properties:
                      group_ids:
                        type: array
                        items:
                          type: integer
                        description: |
                          List of associated group IDs. If not specified, all of the
                          user or token's groups will be used.
        responses:
          200:
            content:
              application/json:
                schema:
                  allOf:
                    - $ref: '#/components/schemas/Success'
                    - type: object
                      properties:
                        data:
                          type: object
                          properties:
                            id:
                              type: string
                              description: New source ID
        """

        # Note that this POST method allows updating an object,
        # something usually reserved for PATCH/PUT. This is because
        # the user doing the POST may not have had access to the
        # object before (and therefore would have been unaware of its
        # existence).

        data = self.get_json()

        with DBSession() as session:
            obj_id = post_source(data, self.associated_user_object.id, session)
            return self.success(data={"id": obj_id})

    @permissions(['Upload data'])
    def patch(self, obj_id):
        """
        ---
        description: Update a source
        tags:
          - sources
        parameters:
          - in: path
            name: obj_id
            required: True
            schema:
              type: string
        requestBody:
          content:
            application/json:
              schema: ObjNoID
        responses:
          200:
            content:
              application/json:
                schema: Success
          400:
            content:
              application/json:
                schema: Error
        """
        data = self.get_json()
        data['id'] = obj_id

        schema = Obj.__schema__()
        try:
            obj = schema.load(data)
        except ValidationError as e:
            return self.error(
                'Invalid/missing parameters: ' f'{e.normalized_messages()}'
            )
        update_redshift_history_if_relevant(data, obj, self.associated_user_object)
        self.verify_and_commit()
        self.push_all(
            action="skyportal/REFRESH_SOURCE",
            payload={"obj_key": obj.internal_key},
        )

        return self.success()

    @permissions(['Manage sources'])
    def delete(self, obj_id, group_id):
        """
        ---
        description: Delete a source
        tags:
          - sources
        parameters:
          - in: path
            name: obj_id
            required: true
            schema:
              type: string
          - in: path
            name: group_id
            required: true
            schema:
              type: string
        responses:
          200:
            content:
              application/json:
                schema: Success
        """
        if group_id not in [g.id for g in self.current_user.accessible_groups]:
            return self.error("Inadequate permissions.")
        s = (
            Source.query_records_accessible_by(self.current_user, mode="update")
            .filter(Source.obj_id == obj_id)
            .filter(Source.group_id == group_id)
            .first()
        )
        s.active = False
        s.unsaved_by = self.current_user
        self.verify_and_commit()

        return self.success()


class SourceOffsetsHandler(BaseHandler):
    @auth_or_token
    async def get(self, obj_id):
        """
        ---
        description: Retrieve offset stars to aid in spectroscopy
        tags:
          - sources
        parameters:
        - in: path
          name: obj_id
          required: true
          schema:
            type: string
        - in: query
          name: facility
          nullable: true
          schema:
            type: string
            enum: [Keck, Shane, P200]
          description: Which facility to generate the starlist for
        - in: query
          name: num_offset_stars
          nullable: true
          schema:
            type: integer
            minimum: 0
            maximum: 10
          description: |
            Requested number of offset stars (set to zero to get starlist
            of just the source itself)
        - in: query
          name: obstime
          nullable: True
          schema:
            type: string
          description: |
            datetime of observation in isoformat (e.g. 2020-12-30T12:34:10)
        - in: query
          name: use_ztfref
          required: false
          schema:
            type: boolean
          description: |
            Use ZTFref catalog for offset star positions, otherwise Gaia DR3
        responses:
          200:
            content:
              application/json:
                schema:
                  allOf:
                    - $ref: '#/components/schemas/Success'
                    - type: object
                      properties:
                        data:
                          type: object
                          properties:
                            facility:
                              type: string
                              enum: [Keck, Shane, P200]
                              description: Facility queried for starlist
                            starlist_str:
                              type: string
                              description: formatted starlist in facility format
                            starlist_info:
                              type: array
                              description: |
                                list of source and offset star information
                              items:
                                type: object
                                properties:
                                  str:
                                    type: string
                                    description: single-line starlist format per object
                                  ra:
                                    type: number
                                    format: float
                                    description: object RA in degrees (J2000)
                                  dec:
                                    type: number
                                    format: float
                                    description: object DEC in degrees (J2000)
                                  name:
                                    type: string
                                    description: object name
                                  dras:
                                    type: string
                                    description: offset from object to source in RA
                                  ddecs:
                                    type: string
                                    description: offset from object to source in DEC
                                  mag:
                                    type: number
                                    format: float
                                    description: |
                                      magnitude of object (from
                                      Gaia phot_rp_mean_mag)
                            ra:
                              type: number
                              format: float
                              description: source RA in degrees (J2000)
                            dec:
                              type: number
                              format: float
                              description: source DEC in degrees (J2000)
                            queries_issued:
                              type: integer
                              description: |
                                Number of times the catalog was queried to find
                                noffsets
                            noffsets:
                              type: integer
                              description: |
                                Number of suitable offset stars found (may be less)
                                than requested
                            query:
                              type: string
                              description: SQL query submitted to Gaia
          400:
            content:
              application/json:
                schema: Error
        """
        source = Obj.get_if_accessible_by(obj_id, self.current_user)
        if source is None:
            return self.error('Source not found', status=404)

        initial_pos = (source.ra, source.dec)

        try:
            best_ra, best_dec = _calculate_best_position_for_offset_stars(
                Photometry.query_records_accessible_by(self.current_user)
                .filter(Photometry.obj_id == source.id)
                .all(),
                fallback=(initial_pos[0], initial_pos[1]),
                how="snr2",
            )
        except JSONDecodeError:
            self.push_notification(
                'Source position using photometry points failed.'
                ' Reverting to discovery position.'
            )
            best_ra, best_dec = initial_pos[0], initial_pos[1]

        facility = self.get_query_argument('facility', 'Keck')
        num_offset_stars = self.get_query_argument('num_offset_stars', '3')
        use_ztfref = self.get_query_argument('use_ztfref', True)

        obstime = self.get_query_argument(
            'obstime', datetime.datetime.utcnow().isoformat()
        )
        if not isinstance(isoparse(obstime), datetime.datetime):
            return self.error('obstime is not valid isoformat')

        if facility not in facility_parameters:
            return self.error('Invalid facility')

        radius_degrees = facility_parameters[facility]["radius_degrees"]
        mag_limit = facility_parameters[facility]["mag_limit"]
        min_sep_arcsec = facility_parameters[facility]["min_sep_arcsec"]
        mag_min = facility_parameters[facility]["mag_min"]

        try:
            num_offset_stars = int(num_offset_stars)
        except ValueError:
            # could not handle inputs
            return self.error('Invalid argument for `num_offset_stars`')

        offset_func = functools.partial(
            get_nearby_offset_stars,
            best_ra,
            best_dec,
            obj_id,
            how_many=num_offset_stars,
            radius_degrees=radius_degrees,
            mag_limit=mag_limit,
            min_sep_arcsec=min_sep_arcsec,
            starlist_type=facility,
            mag_min=mag_min,
            obstime=obstime,
            allowed_queries=2,
            use_ztfref=use_ztfref,
        )

        try:
            (
                starlist_info,
                query_string,
                queries_issued,
                noffsets,
                used_ztfref,
            ) = await IOLoop.current().run_in_executor(None, offset_func)
        except ValueError:
            return self.error("Error querying for nearby offset stars")

        starlist_str = "\n".join(
            [x["str"].replace(" ", "&nbsp;") for x in starlist_info]
        )

        self.verify_and_commit()
        return self.success(
            data={
                'facility': facility,
                'starlist_str': starlist_str,
                'starlist_info': starlist_info,
                'ra': source.ra,
                'dec': source.dec,
                'noffsets': noffsets,
                'queries_issued': queries_issued,
                'query': query_string,
                'used_ztfref': used_ztfref,
            }
        )


class SourceFinderHandler(BaseHandler):
    @auth_or_token
    async def get(self, obj_id):
        """
        ---
        description: Generate a PDF/PNG finding chart to aid in spectroscopy
        tags:
          - sources
        parameters:
        - in: path
          name: obj_id
          required: true
          schema:
            type: string
        - in: query
          name: imsize
          schema:
            type: float
            minimum: 2
            maximum: 15
          description: Image size in arcmin (square)
        - in: query
          name: facility
          nullable: true
          schema:
            type: string
            enum: [Keck, Shane, P200]
        - in: query
          name: image_source
          nullable: true
          schema:
            type: string
            enum: [desi, dss, ztfref, ps1]
          description: |
             Source of the image used in the finding chart. Defaults to ps1
        - in: query
          name: use_ztfref
          required: false
          schema:
            type: boolean
          description: |
            Use ZTFref catalog for offset star positions, otherwise DR3
        - in: query
          name: obstime
          nullable: True
          schema:
            type: string
          description: |
            datetime of observation in isoformat (e.g. 2020-12-30T12:34:10)
        - in: query
          name: type
          nullable: true
          schema:
            type: string
            enum: [png, pdf]
          description: |
            output type
        - in: query
          name: num_offset_stars
          schema:
            type: integer
            minimum: 0
            maximum: 4
          description: |
            output desired number of offset stars [0,5] (default: 3)
        responses:
          200:
            description: A PDF/PNG finding chart file
            content:
              application/pdf:
                schema:
                  type: string
                  format: binary
              image/png:
                schema:
                  type: string
                  format: binary
          400:
            content:
              application/json:
                schema: Error
        """
        source = Obj.get_if_accessible_by(obj_id, self.current_user)
        if source is None:
            return self.error('Source not found', status=404)

        output_type = self.get_query_argument('type', 'pdf')
        if output_type not in ["png", "pdf"]:
            return self.error(f'Invalid argument for `type`: {output_type}')

        imsize = self.get_query_argument('imsize', '4.0')
        try:
            imsize = float(imsize)
        except ValueError:
            # could not handle inputs
            return self.error('Invalid argument for `imsize`')

        if imsize < 2.0 or imsize > 15.0:
            return self.error('The value for `imsize` is outside the allowed range')

        initial_pos = (source.ra, source.dec)
        try:
            best_ra, best_dec = _calculate_best_position_for_offset_stars(
                Photometry.query_records_accessible_by(self.current_user)
                .filter(Photometry.obj_id == source.id)
                .all(),
                fallback=(initial_pos[0], initial_pos[1]),
                how="snr2",
            )
        except JSONDecodeError:
            self.push_notification(
                'Source position using photometry points failed.'
                ' Reverting to discovery position.'
            )
            best_ra, best_dec = initial_pos[0], initial_pos[1]

        facility = self.get_query_argument('facility', 'Keck')
        image_source = self.get_query_argument('image_source', 'ps1')
        use_ztfref = self.get_query_argument('use_ztfref', True)

        num_offset_stars = self.get_query_argument('num_offset_stars', '3')
        try:
            num_offset_stars = int(num_offset_stars)
        except ValueError:
            # could not handle inputs
            return self.error('Invalid argument for `num_offset_stars`')

        if not 0 <= num_offset_stars <= 4:
            return self.error(
                'The value for `num_offset_stars` is outside the allowed range'
            )

        obstime = self.get_query_argument(
            'obstime', datetime.datetime.utcnow().isoformat()
        )
        if not isinstance(isoparse(obstime), datetime.datetime):
            return self.error('obstime is not valid isoformat')

        if facility not in facility_parameters:
            return self.error('Invalid facility')

        if image_source not in source_image_parameters:
            return self.error('Invalid source image')

        radius_degrees = facility_parameters[facility]["radius_degrees"]
        mag_limit = facility_parameters[facility]["mag_limit"]
        min_sep_arcsec = facility_parameters[facility]["min_sep_arcsec"]
        mag_min = facility_parameters[facility]["mag_min"]

        finder = functools.partial(
            get_finding_chart,
            best_ra,
            best_dec,
            obj_id,
            image_source=image_source,
            output_format=output_type,
            imsize=imsize,
            how_many=num_offset_stars,
            radius_degrees=radius_degrees,
            mag_limit=mag_limit,
            mag_min=mag_min,
            min_sep_arcsec=min_sep_arcsec,
            starlist_type=facility,
            obstime=obstime,
            use_source_pos_in_starlist=True,
            allowed_queries=2,
            queries_issued=0,
            use_ztfref=use_ztfref,
        )

        self.push_notification(
            'Finding chart generation in progress. Download will start soon.'
        )
        rez = await IOLoop.current().run_in_executor(None, finder)

        filename = rez["name"]
        data = io.BytesIO(rez["data"])

        await self.send_file(data, filename, output_type=output_type)


class SourceNotificationHandler(BaseHandler):
    @permissions(["Upload data"])
    def post(self):
        """
        ---
        description: Send out a new source notification
        tags:
          - notifications
        requestBody:
          content:
            application/json:
              schema:
                type: object
                properties:
                  additionalNotes:
                    type: string
                    description: |
                      Notes to append to the message sent out
                  groupIds:
                    type: array
                    items:
                      type: integer
                    description: |
                      List of IDs of groups whose members should get the notification (if they've opted in)
                  sourceId:
                    type: string
                    description: |
                      The ID of the Source's Obj the notification is being sent about
                  level:
                    type: string
                    description: |
                      Either 'soft' or 'hard', determines whether to send an email or email+SMS notification
                required:
                  - groupIds
                  - sourceId
                  - level
        responses:
          200:
            content:
              application/json:
                schema:
                  allOf:
                    - $ref: '#/components/schemas/Success'
                    - type: object
                      properties:
                        data:
                          type: object
                          properties:
                            id:
                              type: string
                              description: New SourceNotification ID
        """
        if not cfg["notifications.enabled"]:
            return self.error("Notifications are not enabled in current deployment.")
        data = self.get_json()

        additional_notes = data.get("additionalNotes")
        if isinstance(additional_notes, str):
            additional_notes = data["additionalNotes"].strip()
        else:
            if additional_notes is not None:
                return self.error(
                    "Invalid parameter `additionalNotes`: should be a string"
                )

        if data.get("groupIds") is None:
            return self.error("Missing required parameter `groupIds`")
        try:
            group_ids = [int(gid) for gid in data["groupIds"]]
        except ValueError:
            return self.error(
                "Invalid value provided for `groupIDs`; unable to parse "
                "all list items to integers."
            )

        if data.get("sourceId") is None:
            return self.error("Missing required parameter `sourceId`")

        source = Obj.get_if_accessible_by(data["sourceId"], self.current_user)
        if source is None:
            return self.error('Source not found', status=404)

        source_id = data["sourceId"]

        source_group_ids = [
            row[0]
            for row in Source.query_records_accessible_by(
                self.current_user, columns=[Source.group_id]
            )
            .filter(Source.obj_id == source_id)
            .all()
        ]

        if bool(set(group_ids).difference(set(source_group_ids))):
            forbidden_groups = list(set(group_ids) - set(source_group_ids))
            return self.error(
                "Insufficient recipient group access permissions. Not a member of "
                f"group IDs: {forbidden_groups}."
            )

        if data.get("level") is None:
            return self.error("Missing required parameter `level`")
        if data["level"] not in ["soft", "hard"]:
            return self.error(
                "Invalid value provided for `level`: should be either 'soft' or 'hard'"
            )
        level = data["level"]

        with self.Session() as session:
            groups = session.scalars(
                Group.select(self.current_user).where(Group.id.in_(group_ids))
            ).all()
            if {g.id for g in groups} != set(group_ids):
                return self.error(
                    f'Cannot find one or more groups with IDs: {group_ids}.'
                )

            new_notification = SourceNotification(
                source_id=source_id,
                groups=groups,
                additional_notes=additional_notes,
                sent_by=self.associated_user_object,
                level=level,
            )
            session.add(new_notification)
            try:
                session.commit()
            except python_http_client.exceptions.UnauthorizedError:
                return self.error(
                    "Twilio Sendgrid authorization error. Please ensure "
                    "valid Sendgrid API key is set in server environment as "
                    "per their setup docs."
                )
            except TwilioException:
                return self.error(
                    "Twilio Communication SMS API authorization error. Please ensure "
                    "valid Twilio API key is set in server environment as "
                    "per their setup docs."
                )

            return self.success(data={'id': new_notification.id})


class PS1ThumbnailHandler(BaseHandler):
    @auth_or_token  # We should allow these requests from view-only users (triggered on source page)
    def post(self):
        data = self.get_json()
        obj_id = data.get("objID")
        if obj_id is None:
            return self.error("Missing required parameter objID")
        IOLoop.current().add_callback(
            lambda: add_ps1_thumbnail_and_push_ws_msg(
                obj_id, self.associated_user_object.id
            )
        )
        return self.success()<|MERGE_RESOLUTION|>--- conflicted
+++ resolved
@@ -2059,188 +2059,6 @@
                 return self.error(
                     f'Invalid group ids field ({group_ids}; Could not parse all elements to integers'
                 )
-<<<<<<< HEAD
-            except ValueError as e:
-                if "Page number out of range" in str(e):
-                    return self.error("Page number out of range.")
-                raise
-
-            # Records are Objs, not Sources
-            obj_list = []
-            for result in query_results["sources"]:
-                if include_detection_stats:
-                    (
-                        obj,
-                        last_detected_at,
-                        last_detected_mag,
-                        peak_detected_at,
-                        peak_detected_mag,
-                    ) = result
-                else:
-                    (obj,) = result
-
-                if (
-                    (annotations_filter is not None)
-                    or (annotations_filter_origin is not None)
-                    or (annotations_filter_before is not None)
-                    or (annotations_filter_after is not None)
-                ):
-                    if annotations_filter_origin is not None:
-                        annotations_query = (
-                            Annotation.query_records_accessible_by(self.current_user)
-                            .filter(Annotation.obj_id == obj.id)
-                            .filter(Annotation.origin.in_(annotations_filter_origin))
-                        )
-                    else:
-                        annotations_query = Annotation.query_records_accessible_by(
-                            self.current_user
-                        ).filter(Annotation.obj_id == obj.id)
-                    if annotations_filter_before:
-                        annotations_query = annotations_query.filter(
-                            Annotation.created_at <= annotations_filter_before
-                        )
-                    if annotations_filter_after:
-                        annotations_query = annotations_query.filter(
-                            Annotation.created_at >= annotations_filter_after
-                        )
-                    annotations = annotations_query.all()
-                    if len(annotations) > 0:
-                        passes_filter = True
-                    else:
-                        passes_filter = False
-                    if annotations_filter is not None:
-                        for ann_filt in annotations_filter:
-                            ann_split = ann_filt.split(":")
-                            if not (len(ann_split) == 1 or len(ann_split) == 3):
-                                return self.error(
-                                    "Invalid annotationsFilter value -- annotation filter must have 1 or 3 values"
-                                )
-                            name = ann_split[0].strip()
-                            if len(ann_split) == 3:
-                                value = ann_split[1].strip()
-                                try:
-                                    value = float(value)
-                                except ValueError as e:
-                                    return self.error(
-                                        f"Invalid annotation filter value: {e}"
-                                    )
-                                op = ann_split[2].strip()
-                            # first check that the name is present
-                            name_present = [
-                                isinstance(an.data, dict) and name in an.data
-                                for an in annotations
-                            ]
-                            name_check = any(name_present)
-
-                            # fails the filter if name is not present
-                            if not name_check:
-                                passes_filter = False
-                                break
-                            if len(ann_split) == 3:
-                                index = name_present.index(True)
-                                data_value = annotations[index].data[name]
-
-                                op_options = ["lt", "le", "eq", "ne", "ge", "gt"]
-                                if op not in op_options:
-                                    return self.error(f"Invalid operator: {op}")
-
-                                if op == "lt":
-                                    comp_function = operator.lt
-                                elif op == "le":
-                                    comp_function = operator.le
-                                elif op == "eq":
-                                    comp_function = operator.eq
-                                elif op == "ne":
-                                    comp_function = operator.ne
-                                elif op == "ge":
-                                    comp_function = operator.ge
-                                elif op == "gt":
-                                    comp_function = operator.gt
-                                comp_check = comp_function(data_value, value)
-                                if not comp_check:
-                                    passes_filter = False
-                                    break
-                    if not passes_filter:
-                        continue
-                if (
-                    (comments_filter is not None)
-                    or (comments_filter_author is not None)
-                    or (comments_filter_before is not None)
-                    or (comments_filter_after is not None)
-                ):
-                    comments_query = Comment.query_records_accessible_by(
-                        self.current_user
-                    ).filter(Comment.obj_id == obj.id)
-                    if comments_filter_before:
-                        comments_query = comments_query.filter(
-                            Comment.created_at <= comments_filter_before
-                        )
-                    if comments_filter_after:
-                        comments_query = comments_query.filter(
-                            Comment.created_at >= comments_filter_after
-                        )
-                    comments = comments_query.all()
-
-                    if len(comments) > 0:
-                        passes_filter = True
-                    else:
-                        passes_filter = False
-
-                    if comments_filter_author is not None:
-                        author_present = [
-                            com.author.username in comments_filter_author
-                            for com in comments
-                        ]
-                        author_check = any(author_present)
-                        if not author_check:
-                            passes_filter = False
-
-                    if comments_filter is not None:
-                        for com_filt in comments_filter:
-                            # check that the comment filter is present in at least one
-                            comment_present = [com_filt in com.text for com in comments]
-                            comment_check = any(comment_present)
-                            if not comment_check:
-                                passes_filter = False
-                                break
-                    if not passes_filter:
-                        continue
-
-                obj_list.append(obj.to_dict())
-
-                if include_comments:
-                    obj_list[-1]["comments"] = sorted(
-                        (
-                            {
-                                k: v
-                                for k, v in c.to_dict().items()
-                                if k != "attachment_bytes"
-                            }
-                            for c in Comment.query_records_accessible_by(
-                                self.current_user
-                            )
-                            .filter(Comment.obj_id == obj.id)
-                            .all()
-                        ),
-                        key=lambda x: x["created_at"],
-                        reverse=True,
-                    )
-
-                if include_thumbnails and not remove_nested:
-                    obj_list[-1]["thumbnails"] = (
-                        Thumbnail.query_records_accessible_by(self.current_user)
-                        .filter(Thumbnail.obj_id == obj.id)
-                        .all()
-                    )
-
-                if not remove_nested:
-                    readable_classifications = (
-                        Classification.query_records_accessible_by(self.current_user)
-                        .filter(Classification.obj_id == obj.id)
-                        .all()
-                    )
-=======
->>>>>>> c35cf47c
 
         user_accessible_group_ids = [g.id for g in self.current_user.accessible_groups]
 
