--- conflicted
+++ resolved
@@ -105,15 +105,11 @@
 
     user = session.query(User).get(user_id)
 
-<<<<<<< HEAD
     if photometry_format not in ["flux", "mag"]:
         raise ValueError(
             f"Invalid photometry format: {photometry_format}, must be 'flux' or 'mag'"
         )
-
-=======
     options = []
->>>>>>> baf50c83
     if include_thumbnails:
         options.append(joinedload(Obj.thumbnails))
     if include_detection_stats:
@@ -394,23 +390,16 @@
 
     user = session.query(User).get(user_id)
 
-<<<<<<< HEAD
     if photometry_format not in ["flux", "mag"]:
         raise ValueError(
             f"Invalid photometry format: {photometry_format}, must be 'flux' or 'mag'"
         )
 
-    # Fetch multiple sources
-    obj_query_options = (
-        [joinedload(Obj.thumbnails)] if include_thumbnails and not remove_nested else []
-    )
-=======
     obj_query_options = []
     if include_thumbnails and not remove_nested:
         obj_query_options.append(joinedload(Obj.thumbnails))
     if include_detection_stats:
         obj_query_options.append(joinedload(Obj.photstats))
->>>>>>> baf50c83
 
     obj_query = Obj.query_records_accessible_by(user, options=obj_query_options)
     source_query = Source.query_records_accessible_by(user)
