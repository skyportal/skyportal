import datetime
import functools
import io
import operator  # noqa: F401
import time
from json.decoder import JSONDecodeError

import arrow
import astropy
import astropy.units as u
import conesearch_alchemy as ca
import healpix_alchemy as ha
import matplotlib.pyplot as plt
import numpy as np
import pandas as pd
import python_http_client.exceptions
import sqlalchemy as sa
from astroplan import (
    AirmassConstraint,
    AtNightConstraint,
    Observer,
    is_event_observable,
)
from astropy.coordinates import EarthLocation
from astropy.time import Time
from dateutil.parser import isoparse
from geojson import Feature, Point
from marshmallow import Schema, fields
from marshmallow.exceptions import ValidationError
from matplotlib import dates
from sqlalchemy import distinct, func, or_
from sqlalchemy.dialects.postgresql import JSONB
from sqlalchemy.orm import joinedload
from sqlalchemy.sql.expression import cast
from tornado.ioloop import IOLoop
from twilio.base.exceptions import TwilioException

from baselayer.app.access import auth_or_token, permissions
from baselayer.app.env import load_env
from baselayer.app.flow import Flow
from baselayer.app.model_util import recursive_to_dict
from baselayer.log import make_log

from ...models import (
    ThreadSession,
    Allocation,
    Annotation,
    ClassicalAssignment,
    Classification,
    Comment,
    FollowupRequest,
    Galaxy,
    Group,
    GroupUser,
    Instrument,
    Listing,
    Localization,
    LocalizationTile,
    Obj,
    ObjAnalysis,
    ObservingRun,
    PhotometricSeries,
    Photometry,
    PhotStat,
    Source,
    SourceLabel,
    SourceNotification,
    SourcesConfirmedInGCN,
    SourceView,
    SpatialCatalog,
    SpatialCatalogEntry,
    SpatialCatalogEntryTile,
    Spectrum,
    Taxonomy,
    Telescope,
    Thumbnail,
    TNSRobot,
    Token,
    User,
)
from ...utils.offset import (
    _calculate_best_position_for_offset_stars,
    facility_parameters,
    get_finding_chart,
    get_nearby_offset_stars,
    source_image_parameters,
)
from ...utils.sizeof import SIZE_WARNING_THRESHOLD, sizeof
from ...utils.tns import post_tns
from ...utils.UTCTZnaiveDateTime import UTCTZnaiveDateTime
from ..base import BaseHandler
from .candidate import (
    grab_query_results,
    update_healpix_if_relevant,
    update_redshift_history_if_relevant,
    update_summary_history_if_relevant,
)
from .color_mag import get_color_mag
from .photometry import add_external_photometry, serialize
from .sources import get_sources as get_sources_experimental

DEFAULT_SOURCES_PER_PAGE = 100
MAX_SOURCES_PER_PAGE = 500
MAX_NUM_DAYS_USING_LOCALIZATION = 31
_, cfg = load_env()
log = make_log('api/source')

MAX_LOCALIZATION_SOURCES = 50000


def check_if_obj_has_photometry(obj_id, user, session):
    """
    Check if an object has photometry that is
    accessible to the current user.
    This includes regular (individual point)
    photometry and also photometric series.

    Parameters
    ----------
    obj_id: str
        The ID of the object to check.
    user: baselayer.app.models.User
        The user to check.
    session: sqlalchemy.orm.session.Session
        The session to use to query the database.

    Returns
    -------
    bool
        True if the object has photometry that is accessible to the current user.
    """
    # Use columns=[] to avoid loading entire photometry objects
    # In the case of photometric series, that could include disk I/O
    phot = session.scalars(
        Photometry.select(user, columns=[Photometry.id]).where(
            Photometry.obj_id == obj_id
        )
    ).first()
    # only load the photometric series if there are no regular photometry points
    if phot is None:
        phot_series = session.scalars(
            PhotometricSeries.select(user, columns=[PhotometricSeries.id]).where(
                PhotometricSeries.obj_id == obj_id
            )
        ).first()
    else:
        phot_series = None

    return phot is not None or phot_series is not None


async def get_source(
    obj_id,
    user_id,
    session,
    include_thumbnails=False,
    include_comments=False,
    include_analyses=False,
    include_photometry=False,
    deduplicate_photometry=False,
    include_photometry_exists=False,
    include_spectrum_exists=False,
    include_comment_exists=False,
    include_period_exists=False,
    include_detection_stats=False,
    include_labellers=False,
    is_token_request=False,
    include_requested=False,
    requested_only=False,
    include_color_mag=False,
):
    """Query source from database.
    obj_id: int
        Source ID
    user_id : int
        SkyPortal ID of User posting the GcnEvent
    See Source Handler for optional arguments
    """
    # TODO: add the missing docstrings
    user = session.scalar(sa.select(User).where(User.id == user_id))

    options = []
    if include_thumbnails:
        options.append(joinedload(Obj.thumbnails))
    if include_detection_stats:
        options.append(joinedload(Obj.photstats))

    s = session.scalars(
        Obj.select(user, options=options).where(Obj.id == obj_id)
    ).first()
    if s is None:
        raise ValueError("Source not found")

    source_info = s.to_dict()
    source_info["followup_requests"] = (
        session.scalars(
            FollowupRequest.select(
                user,
                options=[
                    joinedload(FollowupRequest.allocation).joinedload(
                        Allocation.instrument
                    ),
                    joinedload(FollowupRequest.allocation).joinedload(Allocation.group),
                    joinedload(FollowupRequest.requester),
                    joinedload(FollowupRequest.watchers),
                ],
            )
            .where(FollowupRequest.obj_id == obj_id)
            .where(FollowupRequest.status != "deleted")
        )
        .unique()
        .all()
    )
    source_info["assignments"] = session.scalars(
        ClassicalAssignment.select(
            user,
            options=[
                joinedload(ClassicalAssignment.run)
                .joinedload(ObservingRun.instrument)
                .joinedload(Instrument.telescope)
            ],
        ).where(ClassicalAssignment.obj_id == obj_id)
    ).all()
    point = ca.Point(ra=s.ra, dec=s.dec)
    # Check for duplicates (within 4 arcsecs)
    galaxies = session.scalars(
        Galaxy.select(user).where(Galaxy.within(point, 10 / 3600))
    ).all()
    if len(galaxies) > 0:
        source_info["galaxies"] = list({galaxy.name for galaxy in galaxies})
    else:
        source_info["galaxies"] = None

    # Check for nearby galaxies (within 10 arcsecs)
    duplicate_objs = (
        Obj.select(user)
        .where(Obj.within(point, 4 / 3600))
        .where(Obj.id != s.id)
        .subquery()
    )
    duplicates = session.scalars(
        Source.select(user).join(duplicate_objs, Source.obj_id == duplicate_objs.c.id)
    ).all()
    if len(duplicates) > 0:
        source_info["duplicates"] = list({dup.obj_id for dup in duplicates})
    else:
        source_info["duplicates"] = None

    if 'photstats' in source_info:
        photstats = source_info["photstats"]
        for photstat in photstats:
            if (
                hasattr(photstat, 'first_detected_mjd')
                and photstat.first_detected_mjd is not None
            ):
                source_info["first_detected"] = Time(
                    photstat.first_detected_mjd, format='mjd'
                ).isot
            if (
                hasattr(photstat, 'last_detected_mjd')
                and photstat.last_detected_mjd is not None
            ):
                source_info["last_detected"] = Time(
                    photstat.last_detected_mjd, format='mjd'
                ).isot

    if s.host_id:
        source_info["host"] = s.host.to_dict()
        source_info["host_offset"] = s.host_offset.deg * 3600.0
        source_info["host_distance"] = s.host_distance.value

    if is_token_request:
        # Logic determining whether to register front-end request as view lives in front-end
        sv = SourceView(
            obj_id=obj_id,
            username_or_token_id=user.id,
            is_token=True,
        )
        session.add(sv)
        # To keep loaded relationships from being cleared in verify_and_commit:
        source_info = recursive_to_dict(source_info)
        session.commit()

    if include_thumbnails:
        existing_thumbnail_types = [thumb.type for thumb in s.thumbnails]
        thumbnails = list({"sdss", "ls"} - set(existing_thumbnail_types))
        if len(thumbnails) > 0:
            try:
                s.add_linked_thumbnails(thumbnails, session)
            except Exception as e:
                session.rollback()
                log(f"Error generating thumbnail for object {obj_id}: {e}")

    if include_comments:
        comments = (
            session.scalars(
                Comment.select(
                    user,
                    options=[
                        joinedload(Comment.author),
                        joinedload(Comment.groups),
                    ],
                ).where(Comment.obj_id == obj_id)
            )
            .unique()
            .all()
        )
        source_info["comments"] = sorted(
            (
                {
                    **{k: v for k, v in c.to_dict().items() if k != "attachment_bytes"},
                    "author": {
                        **c.author.to_dict(),
                        "gravatar_url": c.author.gravatar_url,
                    },
                }
                for c in comments
            ),
            key=lambda x: x["created_at"],
            reverse=True,
        )
    if include_analyses:
        analyses = (
            session.scalars(
                ObjAnalysis.select(
                    user,
                ).where(ObjAnalysis.obj_id == obj_id)
            )
            .unique()
            .all()
        )
        source_info["analyses"] = [analysis.to_dict() for analysis in analyses]
    if include_period_exists:
        annotations = session.scalars(
            Annotation.select(user).where(Annotation.obj_id == obj_id)
        ).all()
        period_str_options = ['period', 'Period', 'PERIOD']
        source_info["period_exists"] = any(
            [
                isinstance(an.data, dict) and period_str in an.data
                for an in annotations
                for period_str in period_str_options
            ]
        )
    if include_labellers:
        labels_subquery = (
            SourceLabel.select(session.user_or_token)
            .where(SourceLabel.obj_id == obj_id)
            .subquery()
        )

        users = (
            session.scalars(
                User.select(session.user_or_token).join(
                    labels_subquery,
                    User.id == labels_subquery.c.labeller_id,
                )
            )
            .unique()
            .all()
        )
        source_info["labellers"] = [user.to_dict() for user in users]

    annotations = sorted(
        session.scalars(
            Annotation.select(user)
            .options(joinedload(Annotation.author))
            .where(Annotation.obj_id == obj_id)
        )
        .unique()
        .all(),
        key=lambda x: x.origin,
    )
    source_info["annotations"] = [
        {**annotation.to_dict(), 'type': 'source'} for annotation in annotations
    ]
    readable_classifications = (
        session.scalars(
            Classification.select(user).where(Classification.obj_id == obj_id)
        )
        .unique()
        .all()
    )

    readable_classifications_json = []
    for classification in readable_classifications:
        classification_dict = classification.to_dict()
        classification_dict['groups'] = [g.to_dict() for g in classification.groups]
        classification_dict['votes'] = [g.to_dict() for g in classification.votes]
        readable_classifications_json.append(classification_dict)

    source_info["classifications"] = readable_classifications_json
    source_info["gal_lat"] = s.gal_lat_deg
    source_info["gal_lon"] = s.gal_lon_deg
    source_info["luminosity_distance"] = s.luminosity_distance
    source_info["dm"] = s.dm
    source_info["angular_diameter_distance"] = s.angular_diameter_distance
    source_info["ebv"] = s.ebv

    if include_photometry:
        photometry = (
            session.scalars(
                Photometry.select(
                    user, options=[joinedload(Photometry.annotations)]
                ).where(Photometry.obj_id == obj_id)
            )
            .unique()
            .all()
        )
        source_info["photometry"] = [
            serialize(phot, 'ab', 'both') for phot in photometry
        ]
        if deduplicate_photometry:
            df_phot = pd.DataFrame.from_records(source_info["photometry"])
            # drop duplicate mjd/filter points, keeping most recent
            source_info["photometry"] = (
                df_phot.sort_values(by="created_at", ascending=False)
                .drop_duplicates(["mjd", "filter"])
                .reset_index(drop=True)
                .to_dict(orient='records')
            )

    if include_photometry_exists:
        source_info["photometry_exists"] = check_if_obj_has_photometry(
            obj_id, user, session
        )

    if include_spectrum_exists:
        source_info["spectrum_exists"] = (
            session.scalars(
                Spectrum.select(user).where(Spectrum.obj_id == obj_id)
            ).first()
            is not None
        )
    if include_comment_exists:
        source_info["comment_exists"] = (
            session.scalars(
                Comment.select(user).where(Comment.obj_id == obj_id)
            ).first()
            is not None
        )
    source_query = Source.select(user).where(Source.obj_id == source_info["id"])
    source_query = apply_active_or_requested_filtering(
        source_query, include_requested, requested_only
    )
    source_subquery = source_query.subquery()
    groups = session.scalars(
        Group.select(user).join(source_subquery, Group.id == source_subquery.c.group_id)
    ).all()
    source_info["groups"] = [g.to_dict() for g in groups]
    for group in source_info["groups"]:
        source_table_row = session.scalars(
            Source.select(user)
            .where(Source.obj_id == s.id)
            .where(Source.group_id == group["id"])
        ).first()
        if source_table_row is not None:
            group["active"] = source_table_row.active
            group["requested"] = source_table_row.requested
            group["saved_at"] = source_table_row.saved_at
            group["saved_by"] = (
                source_table_row.saved_by.to_dict()
                if source_table_row.saved_by is not None
                else None
            )
    if include_color_mag:
        source_info["color_magnitude"] = get_color_mag(annotations)

    source_info = recursive_to_dict(source_info)
    return source_info


def create_annotations_query(
    session,
    annotations_filter_origin=None,
    annotations_filter_before=None,
    annotations_filter_after=None,
):
    annotations_query = Annotation.select(session.user_or_token)
    if annotations_filter_origin is not None:
        annotations_query = annotations_query.where(
            Annotation.origin.in_(annotations_filter_origin)
        )
    if annotations_filter_before:
        annotations_query = annotations_query.where(
            Annotation.created_at <= annotations_filter_before
        )
    if annotations_filter_after:
        annotations_query = annotations_query.where(
            Annotation.created_at >= annotations_filter_after
        )

    return annotations_query


async def get_sources(
    user_id,
    include_thumbnails=False,
    include_comments=False,
    include_photometry_exists=False,
    include_spectrum_exists=False,
    include_comment_exists=False,
    include_period_exists=False,
    include_detection_stats=False,
    include_labellers=False,
    include_hosts=False,
    exclude_forced_photometry=False,
    is_token_request=False,
    include_requested=False,
    requested_only=False,
    include_color_mag=False,
    remove_nested=False,
    first_detected_date=None,
    last_detected_date=None,
    has_tns_name=False,
    has_no_tns_name=False,  # not implemented here
    has_spectrum=False,
    has_no_spectrum=False,  # not implemented here
    has_followup_request=False,
    has_been_labelled=False,
    has_not_been_labelled=False,
    current_user_labeller=False,
    sourceID=None,
    rejectedSourceIDs=None,
    ra=None,
    dec=None,
    radius=None,
    has_spectrum_before=None,
    has_spectrum_after=None,
    followup_request_status=None,
    saved_before=None,
    saved_after=None,
    created_or_modified_after=None,
    list_name=None,
    simbad_class=None,
    alias=None,
    origin=None,
    min_redshift=None,
    max_redshift=None,
    min_peak_magnitude=None,
    max_peak_magnitude=None,
    min_latest_magnitude=None,
    max_latest_magnitude=None,
    number_of_detections=None,
    classifications=None,
    classifications_simul=False,
    nonclassifications=None,
    unclassified=False,
    annotations_filter=None,
    annotations_filter_origin=None,
    annotations_filter_before=None,
    annotations_filter_after=None,
    comments_filter=None,
    comments_filter_author=None,
    comments_filter_before=None,
    comments_filter_after=None,
    localization_dateobs=None,
    localization_name=None,
    localization_cumprob=None,
    localization_reject_sources=False,
    include_sources_in_gcn=False,
    spatial_catalog_name=None,
    spatial_catalog_entry_name=None,
    page_number=1,
    num_per_page=DEFAULT_SOURCES_PER_PAGE,
    sort_by=None,
    sort_order="asc",
    group_ids=None,
    user_accessible_group_ids=None,
    save_summary=False,
    total_matches=None,
    includeGeoJSON=False,
    use_cache=False,
    query_id=None,
    verbose=False,
):
    """Query multiple sources from database.
    user_id : int
        SkyPortal ID of User posting the GcnEvent
    session: sqlalchemy.Session
        Database session for this transaction
    See Source Handler for optional arguments
    """

    if has_no_tns_name:
        raise NotImplementedError(
            "hasNoTNSName is not implemented here yet, use experimental handler with useExperimentalSources=True"
        )
    if has_no_spectrum:
        raise NotImplementedError(
            "hasNoSpectrum is not implemented here yet, use experimental handler with useExperimentalSources=True"
        )

    with ThreadSession() as session:
        try:
            user = session.scalar(sa.select(User).where(User.id == user_id))
            session.user_or_token = user

            obj_query = Obj.select(user, columns=[Obj.id])
            source_query = Source.select(user)

            if sourceID:
                obj_query = obj_query.where(
                    func.lower(Obj.id).contains(func.lower(sourceID.strip()))
                )
            if rejectedSourceIDs:
                obj_query = obj_query.where(Obj.id.notin_(rejectedSourceIDs))

            if any([ra, dec, radius]):
                if not all([ra, dec, radius]):
                    raise ValueError(
                        "If any of 'ra', 'dec' or 'radius' are "
                        "provided, all three are required."
                    )
                try:
                    ra = float(ra)
                    dec = float(dec)
                    radius = float(radius)
                except ValueError:
                    raise ValueError(
                        "Invalid values for ra, dec or radius - could not convert to float"
                    )
                other = ca.Point(ra=ra, dec=dec)
                obj_query = obj_query.where(Obj.within(other, radius))

            if first_detected_date:
                first_detected_date = arrow.get(first_detected_date).datetime
                if exclude_forced_photometry:
                    photstat_subquery = (
                        PhotStat.select(user)
                        .where(
                            PhotStat.first_detected_no_forced_phot_mjd
                            >= Time(first_detected_date).mjd
                        )
                        .subquery()
                    )
                else:
                    photstat_subquery = (
                        PhotStat.select(user)
                        .where(
                            PhotStat.first_detected_mjd >= Time(first_detected_date).mjd
                        )
                        .subquery()
                    )
                obj_query = obj_query.join(
                    photstat_subquery, Obj.id == photstat_subquery.c.obj_id
                )
            if last_detected_date:
                last_detected_date = arrow.get(last_detected_date).datetime
                if exclude_forced_photometry:
                    photstat_subquery = (
                        PhotStat.select(user)
                        .where(
                            PhotStat.last_detected_no_forced_phot_mjd
                            <= Time(last_detected_date).mjd
                        )
                        .subquery()
                    )
                else:
                    photstat_subquery = (
                        PhotStat.select(user)
                        .where(
                            PhotStat.last_detected_mjd <= Time(last_detected_date).mjd
                        )
                        .subquery()
                    )
                obj_query = obj_query.join(
                    photstat_subquery, Obj.id == photstat_subquery.c.obj_id
                )
            if number_of_detections:
                if exclude_forced_photometry:
                    photstat_subquery = (
                        PhotStat.select(user)
                        .where(
                            PhotStat.num_det_no_forced_phot_global
                            >= number_of_detections
                        )
                        .subquery()
                    )
                else:
                    photstat_subquery = (
                        PhotStat.select(user)
                        .where(PhotStat.num_det_global >= number_of_detections)
                        .subquery()
                    )
                obj_query = obj_query.join(
                    photstat_subquery, Obj.id == photstat_subquery.c.obj_id
                )
            if has_spectrum_after:
                try:
                    has_spectrum_after = str(arrow.get(has_spectrum_after).datetime)
                except arrow.ParserError:
                    raise arrow.ParserError(
                        f"Invalid input for parameter hasSpectrumAfter:{has_spectrum_after}"
                    )
                spectrum_subquery = (
                    Spectrum.select(user)
                    .where(Spectrum.observed_at >= has_spectrum_after)
                    .subquery()
                )
                obj_query = obj_query.join(
                    spectrum_subquery, Obj.id == spectrum_subquery.c.obj_id
                )
            if has_spectrum_before:
                try:
                    has_spectrum_before = str(arrow.get(has_spectrum_before).datetime)
                except arrow.ParserError:
                    raise arrow.ParserError(
                        f"Invalid input for parameter hasSpectrumBefore:{has_spectrum_before}"
                    )
                spectrum_subquery = (
                    Spectrum.select(user)
                    .where(Spectrum.observed_at <= has_spectrum_before)
                    .subquery()
                )
                obj_query = obj_query.join(
                    spectrum_subquery, Obj.id == spectrum_subquery.c.obj_id
                )
            if saved_before:
                source_query = source_query.where(Source.saved_at <= saved_before)
            if saved_after:
                source_query = source_query.where(Source.saved_at >= saved_after)
            if created_or_modified_after:
                try:
                    created_or_modified_date = str(
                        arrow.get(created_or_modified_after).datetime
                    )
                except arrow.ParserError:
                    raise arrow.ParserError(
                        "Invalid value provided for createdOrModifiedAfter"
                    )
                obj_query = obj_query.where(
                    or_(
                        Obj.created_at > created_or_modified_date,
                        Obj.modified > created_or_modified_date,
                    )
                )
            if list_name:
                listing_subquery = (
                    Listing.select(user)
                    .where(Listing.list_name == list_name)
                    .where(Listing.user_id == user.id)
                    .subquery()
                )
                obj_query = obj_query.join(
                    listing_subquery, Obj.id == listing_subquery.c.obj_id
                )
            if simbad_class:
                obj_query = obj_query.where(
                    func.lower(Obj.altdata['simbad']['class'].astext)
                    == simbad_class.lower()
                )
            if alias is not None:
                obj_query = obj_query.where(Obj.alias.any(alias.strip()))
            if origin is not None:
                obj_query = obj_query.where(Obj.origin.contains(origin.strip()))
            if has_tns_name:
                obj_query = obj_query.where(Obj.tns_name.isnot(None))
            if has_spectrum:
                spectrum_subquery = Spectrum.select(user).subquery()
                obj_query = obj_query.join(
                    spectrum_subquery, Obj.id == spectrum_subquery.c.obj_id
                )
            if has_followup_request:
                followup_request = FollowupRequest.select(user)
                if followup_request_status:
                    followup_request = followup_request.where(
                        FollowupRequest.status.contains(followup_request_status.strip())
                    )
                followup_request_subquery = followup_request.subquery()
                obj_query = obj_query.join(
                    followup_request_subquery,
                    Obj.id == followup_request_subquery.c.obj_id,
                )
            if has_been_labelled:
                labels_query = SourceLabel.select(session.user_or_token)
                if current_user_labeller:
                    labels_query = labels_query.where(
                        SourceLabel.labeller_id == user.id
                    )
                labels_subquery = labels_query.subquery()
                obj_query = obj_query.join(
                    labels_subquery, Obj.id == labels_subquery.c.obj_id
                )
            if has_not_been_labelled:
                labels_query = SourceLabel.select(
                    session.user_or_token, columns=[SourceLabel.obj_id]
                )
                if current_user_labeller:
                    labels_query = labels_query.where(
                        SourceLabel.labeller_id == user.id
                    )
                labels_subquery = labels_query.subquery()
                obj_query = obj_query.where(Obj.id.notin_(labels_subquery))

            if min_redshift is not None:
                try:
                    min_redshift = float(min_redshift)
                except ValueError:
                    raise ValueError(
                        "Invalid values for minRedshift - could not convert to float"
                    )
                obj_query = obj_query.where(Obj.redshift >= min_redshift)
            if max_redshift is not None:
                try:
                    max_redshift = float(max_redshift)
                except ValueError:
                    raise ValueError(
                        "Invalid values for maxRedshift - could not convert to float"
                    )
                obj_query = obj_query.where(Obj.redshift <= max_redshift)

            if min_peak_magnitude is not None:
                try:
                    min_peak_magnitude = float(min_peak_magnitude)
                except ValueError:
                    raise ValueError(
                        "Invalid values for minPeakMagnitude - could not convert to float"
                    )
                min_peak_magnitude_subquery = (
                    PhotStat.select(user)
                    .where(PhotStat.peak_mag_global <= min_peak_magnitude)
                    .subquery()
                )
                obj_query = obj_query.join(
                    min_peak_magnitude_subquery,
                    Obj.id == min_peak_magnitude_subquery.c.obj_id,
                )
            if max_peak_magnitude is not None:
                try:
                    max_peak_magnitude = float(max_peak_magnitude)
                except ValueError:
                    raise ValueError(
                        "Invalid values for maxPeakMagnitude - could not convert to float"
                    )
                max_peak_magnitude_subquery = (
                    PhotStat.select(user)
                    .where(PhotStat.peak_mag_global >= max_peak_magnitude)
                    .subquery()
                )
                obj_query = obj_query.join(
                    max_peak_magnitude_subquery,
                    Obj.id == max_peak_magnitude_subquery.c.obj_id,
                )
            if min_latest_magnitude is not None:
                try:
                    min_latest_magnitude = float(min_latest_magnitude)
                except ValueError:
                    raise ValueError(
                        "Invalid values for minLatestMagnitude - could not convert to float"
                    )
                min_latest_magnitude_subquery = (
                    PhotStat.select(user)
                    .where(PhotStat.last_detected_mag <= min_latest_magnitude)
                    .subquery()
                )
                obj_query = obj_query.join(
                    min_latest_magnitude_subquery,
                    Obj.id == min_latest_magnitude_subquery.c.obj_id,
                )

            if max_latest_magnitude is not None:
                try:
                    max_latest_magnitude = float(max_latest_magnitude)
                except ValueError:
                    raise ValueError(
                        "Invalid values for maxLatestMagnitude - could not convert to float"
                    )
                max_latest_magnitude_subquery = (
                    PhotStat.select(user)
                    .where(PhotStat.last_detected_mag >= max_latest_magnitude)
                    .subquery()
                )
                obj_query = obj_query.join(
                    max_latest_magnitude_subquery,
                    Obj.id == max_latest_magnitude_subquery.c.obj_id,
                )
            if classifications is not None or sort_by == "classification":
                if classifications is not None:
                    if isinstance(classifications, str) and "," in classifications:
                        classifications = [
                            c.strip() for c in classifications.split(",")
                        ]
                    elif isinstance(classifications, str):
                        classifications = [classifications]
                    else:
                        raise ValueError(
                            "Invalid classifications value -- must provide at least one string value"
                        )
                    taxonomy_names, classifications = list(
                        zip(
                            *list(
                                map(
                                    lambda c: (
                                        c.split(":")[0].strip(),
                                        c.split(":")[1].strip(),
                                    ),
                                    classifications,
                                )
                            )
                        )
                    )
                    classification_accessible_subquery = Classification.select(
                        user
                    ).subquery()

                    if classifications_simul:
                        classification_id_query = Obj.select(
                            session.user_or_token, columns=[Obj.id]
                        )
                        for taxonomy_name, classification in zip(
                            taxonomy_names, classifications
                        ):
                            classification_query = (
                                session.query(
                                    distinct(Classification.obj_id).label("obj_id"),
                                    Classification.classification,
                                )
                                .join(Taxonomy)
                                .where(Classification.classification == classification)
                                .where(Taxonomy.name == taxonomy_name)
                            )
                            classification_subquery = classification_query.subquery()

                            classification_id_query = classification_id_query.where(
                                Obj.id == classification_subquery.c.obj_id
                            )
                        # We join in the classifications being filtered for first before
                        # the filter for accessible classifications to speed up the query                                                                                               # (this way seems to help the query planner come to more optimal join
                        # strategies)
                        classification_id_query = classification_id_query.join(
                            classification_accessible_subquery,
                            Obj.id == classification_accessible_subquery.c.obj_id,
                        )
                        # classification_id_subquery = classification_id_query.subquery()
                        classification_id_subquery = (
                            session.scalars(classification_id_query).unique().all()
                        )

                    else:
                        classification_query = (
                            session.query(
                                distinct(Classification.obj_id).label("obj_id"),
                                Classification.classification,
                            )
                            .join(Taxonomy)
                            .where(Classification.classification.in_(classifications))
                            .where(Taxonomy.name.in_(taxonomy_names))
                        )
                        classification_subquery = classification_query.subquery()

                        classification_id_query = Obj.select(
                            session.user_or_token, columns=[Obj.id]
                        ).where(Obj.id == classification_subquery.c.obj_id)
                        # We join in the classifications being filtered for first before
                        # the filter for accessible classifications to speed up the query
                        # (this way seems to help the query planner come to more optimal join
                        # strategies)
                        classification_id_query = classification_id_query.join(
                            classification_accessible_subquery,
                            Obj.id == classification_accessible_subquery.c.obj_id,
                        )
                        # classification_id_subquery = classification_id_query.subquery()
                        classification_id_subquery = (
                            session.scalars(classification_id_query).unique().all()
                        )

                    obj_query = obj_query.where(Obj.id.in_(classification_id_subquery))

                else:
                    # Not filtering on classifications, but ordering on them
                    classification_query = Classification.select(user)
                    classification_subquery = classification_query.subquery()

                    # We need an outer join here when just sorting by classifications
                    # to support sources with no classifications being sorted to the end
                    obj_query = obj_query.join(
                        classification_subquery,
                        Obj.id == classification_subquery.c.obj_id,
                        isouter=True,
                    )
            if nonclassifications is not None:
                if isinstance(nonclassifications, str) and "," in nonclassifications:
                    nonclassifications = [
                        c.strip() for c in nonclassifications.split(",")
                    ]
                elif isinstance(nonclassifications, str):
                    nonclassifications = [nonclassifications]
                else:
                    raise ValueError(
                        "Invalid non-classifications value -- must provide at least one string value"
                    )
                taxonomy_names, nonclassifications = list(
                    zip(
                        *list(
                            map(
                                lambda c: (
                                    c.split(":")[0].strip(),
                                    c.split(":")[1].strip(),
                                ),
                                nonclassifications,
                            )
                        )
                    )
                )
                classification_accessible_subquery = Classification.select(
                    user
                ).subquery()

                nonclassification_query = (
                    session.query(
                        distinct(Classification.obj_id).label("obj_id"),
                        Classification.classification,
                    )
                    .join(Taxonomy)
                    .where(Classification.classification.in_(nonclassifications))
                    .where(Taxonomy.name.in_(taxonomy_names))
                )
                nonclassification_subquery = nonclassification_query.subquery()

                nonclassification_id_query = Obj.select(
                    session.user_or_token, columns=[Obj.id]
                ).where(Obj.id == nonclassification_subquery.c.obj_id)
                # We join in the nonclassifications being filtered for first before
                # the filter for accessible classifications to speed up the query
                # (this way seems to help the query planner come to more optimal join
                # strategies)
                nonclassification_id_query = nonclassification_id_query.join(
                    classification_accessible_subquery,
                    Obj.id == classification_accessible_subquery.c.obj_id,
                )
                nonclassification_id_subquery = nonclassification_id_query.subquery()

                obj_query = obj_query.where(
                    Obj.id.notin_(nonclassification_id_subquery)
                )

            if unclassified:
                unclassified_subquery = (
                    Classification.select(
                        session.user_or_token, columns=[Classification.obj_id]
                    )
                    .where(Classification.ml.is_(False))
                    .subquery()
                )
                obj_query = obj_query.where(Obj.id.notin_(unclassified_subquery))

            if annotations_filter is not None:
                if isinstance(annotations_filter, str) and "," in annotations_filter:
                    annotations_filter = [
                        c.strip() for c in annotations_filter.split(",")
                    ]
                elif isinstance(annotations_filter, str):
                    annotations_filter = [annotations_filter]
                else:
                    raise ValueError(
                        "Invalid annotationsFilter value -- must provide at least one string value"
                    )
            if annotations_filter_origin is not None:
                if (
                    isinstance(annotations_filter_origin, str)
                    and "," in annotations_filter_origin
                ):
                    annotations_filter_origin = [
                        c.strip() for c in annotations_filter_origin.split(",")
                    ]
                elif isinstance(annotations_filter_origin, str):
                    annotations_filter_origin = [annotations_filter_origin]
                else:
                    raise ValueError(
                        "Invalid annotationsFilterOrigin value -- must provide at least one string value"
                    )

            if (
                (annotations_filter_origin is not None)
                or (annotations_filter_before is not None)
                or (annotations_filter_after is not None)
                or (annotations_filter is not None)
            ):
                if annotations_filter is not None:
                    for ann_filt in annotations_filter:
                        ann_split = ann_filt.split(":")
                        if not (len(ann_split) == 1 or len(ann_split) == 3):
                            raise ValueError(
                                "Invalid annotationsFilter value -- annotation filter must have 1 or 3 values"
                            )
                        name = ann_split[0].strip()

                        annotations_query = create_annotations_query(
                            session,
                            annotations_filter_origin=annotations_filter_origin,
                            annotations_filter_before=annotations_filter_before,
                            annotations_filter_after=annotations_filter_after,
                        )

                        if len(ann_split) == 3:
                            value = ann_split[1].strip()
                            try:
                                value = float(value)
                            except ValueError as e:
                                raise ValueError(
                                    f"Invalid annotation filter value: {e}"
                                )
                            op = ann_split[2].strip()
                            op_options = ["lt", "le", "eq", "ne", "ge", "gt"]
                            if op not in op_options:
                                raise ValueError(f"Invalid operator: {op}")
                            comp_function = getattr(operator, op)

                            annotations_query = annotations_query.where(
                                comp_function(Annotation.data[name], cast(value, JSONB))
                            )
                        else:
                            annotations_query = annotations_query.where(
                                Annotation.data[name].astext.is_not(None)
                            )

                        annotations_subquery = annotations_query.subquery()
                        obj_query = obj_query.join(
                            annotations_subquery,
                            Obj.id == annotations_subquery.c.obj_id,
                        )
                else:
                    annotations_query = create_annotations_query(
                        session,
                        annotations_filter_origin=annotations_filter_origin,
                        annotations_filter_before=annotations_filter_before,
                        annotations_filter_after=annotations_filter_after,
                    )
                    annotations_subquery = annotations_query.subquery()
                    obj_query = obj_query.join(
                        annotations_subquery,
                        Obj.id == annotations_subquery.c.obj_id,
                    )

            if (
                (comments_filter is not None)
                or comments_filter_before
                or comments_filter_after
                or (comments_filter_author is not None)
            ):

<<<<<<< HEAD
                comment_query = Comment.select(session.user_or_token)

                if comments_filter is not None:
                    if isinstance(comments_filter, str) and "," in comments_filter:
                        comments_filter = [
                            c.strip() for c in comments_filter.split(",")
                        ]
                    elif isinstance(comments_filter, str):
                        comments_filter = [comments_filter]
                    else:
                        raise ValueError(
                            "Invalid commentsFilter value -- must provide at least one string value"
                        )
                    comment_query = comment_query.where(
                        Comment.text.in_(comments_filter)
                    )

                if comments_filter_before:
                    comment_query = comment_query.where(
                        Comment.created_at <= comments_filter_before
                    )
=======
    if (
        (comments_filter is not None)
        or comments_filter_before
        or comments_filter_after
        or (comments_filter_author is not None)
    ):
        comment_query = Comment.select(session.user_or_token)
>>>>>>> f4584c8b

                if comments_filter_after:
                    comment_query = comment_query.where(
                        Comment.created_at >= comments_filter_after
                    )

                if comments_filter_author is not None:
                    if (
                        isinstance(comments_filter_author, str)
                        and "," in comments_filter_author
                    ):
                        comments_filter_author = [
                            c.strip() for c in comments_filter_author.split(",")
                        ]
                    elif isinstance(comments_filter_author, str):
                        comments_filter_author = [comments_filter_author]
                    else:
                        raise ValueError(
                            "Invalid commentsFilterAuthor value -- must provide at least one string value"
                        )

                    author_query = User.select(session.user_or_token).where(
                        User.username.in_(comments_filter_author)
                    )
                    author_subquery = author_query.subquery()

                    comment_query = comment_query.join(
                        author_subquery,
                        Comment.author_id == author_subquery.c.id,
                    )
                comment_subquery = comment_query.subquery()
                obj_query = obj_query.join(
                    comment_subquery,
                    Obj.id == comment_subquery.c.obj_id,
                )

            if localization_dateobs is not None:

                # This grabs just the IDs so the more expensive localization in-out
                # check is done on only this subset
                obj_ids = session.scalars(obj_query).unique().all()

<<<<<<< HEAD
                if len(obj_ids) > MAX_LOCALIZATION_SOURCES:
                    raise ValueError('Need fewer sources for efficient cross-match.')

                if localization_name is None:
                    localization = session.scalars(
                        Localization.select(
                            user,
                        )
                        .where(Localization.dateobs == localization_dateobs)
                        .order_by(Localization.created_at.desc())
                    ).first()
                else:
                    localization = session.scalars(
                        Localization.select(
                            user,
                        )
                        .where(Localization.dateobs == localization_dateobs)
                        .where(Localization.localization_name == localization_name)
                        .order_by(Localization.modified.desc())
                    ).first()
                if localization is None:
                    if localization_name is not None:
                        raise ValueError(
                            f"Localization {localization_dateobs} with name {localization_name} not found",
                        )
                    else:
                        raise ValueError(
                            f"Localization {localization_dateobs} not found",
                        )
=======
    if localization_dateobs is not None:
        # This grabs just the IDs so the more expensive localization in-out
        # check is done on only this subset
        obj_ids = session.scalars(obj_query).unique().all()

        if len(obj_ids) > MAX_LOCALIZATION_SOURCES:
            raise ValueError('Need fewer sources for efficient cross-match.')
>>>>>>> f4584c8b

                partition_key = arrow.get(localization.dateobs).datetime
                localizationtile_partition_name = (
                    f'{partition_key.year}_{partition_key.month:02d}'
                )
                localizationtilescls = LocalizationTile.partitions.get(
                    localizationtile_partition_name, None
                )
                if localizationtilescls is None:
                    localizationtilescls = LocalizationTile.partitions.get(
                        'def', LocalizationTile
                    )
                else:
                    # check that there is actually a localizationTile with the given localization_id in the partition
                    # if not, use the default partition
                    if not (
                        session.scalars(
                            localizationtilescls.select(session.user_or_token).where(
                                localizationtilescls.localization_id == localization.id
                            )
                        ).first()
                    ):
                        localizationtilescls = LocalizationTile.partitions.get(
                            'def', LocalizationTile
                        )

                cum_prob = (
                    sa.func.sum(
                        localizationtilescls.probdensity
                        * localizationtilescls.healpix.area
                    )
                    .over(order_by=localizationtilescls.probdensity.desc())
                    .label('cum_prob')
                )
                localizationtile_subquery = (
                    sa.select(localizationtilescls.probdensity, cum_prob).filter(
                        localizationtilescls.localization_id == localization.id
                    )
                ).subquery()

                min_probdensity = (
                    sa.select(
                        sa.func.min(localizationtile_subquery.columns.probdensity)
                    ).filter(
                        localizationtile_subquery.columns.cum_prob
                        <= localization_cumprob
                    )
                ).scalar_subquery()

                tile_ids = session.scalars(
                    sa.select(localizationtilescls.id).where(
                        localizationtilescls.localization_id == localization.id,
                        localizationtilescls.probdensity >= min_probdensity,
                    )
                ).all()

                tiles_subquery = (
                    sa.select(Obj.id)
                    .filter(
                        localizationtilescls.id.in_(tile_ids),
                        localizationtilescls.healpix.contains(Obj.healpix),
                    )
                    .subquery()
                )

                obj_query = obj_query.join(
                    tiles_subquery,
                    Obj.id == tiles_subquery.c.id,
                )

                if localization_reject_sources:
                    obj_rejection_query = sa.select(SourcesConfirmedInGCN.obj_id).where(
                        SourcesConfirmedInGCN.dateobs == localization_dateobs,
                        SourcesConfirmedInGCN.confirmed.is_(False),
                    )

                    # check is done on only this subset
                    rejected_obj_ids = session.scalars(obj_rejection_query).all()

                    obj_query = obj_query.where(Obj.id.notin_(rejected_obj_ids))

<<<<<<< HEAD
            if spatial_catalog_name is not None:

                if spatial_catalog_entry_name is None:
                    raise ValueError(
                        'spatial_catalog_entry_name must be defined if spatial_catalog_name is as well'
                    )
=======
    if spatial_catalog_name is not None:
        if spatial_catalog_entry_name is None:
            raise ValueError(
                'spatial_catalog_entry_name must be defined if spatial_catalog_name is as well'
            )
>>>>>>> f4584c8b

                # This grabs just the IDs so the more expensive localization in-out
                # check is done on only this subset
                obj_ids = session.scalars(obj_query).all()

                if len(obj_ids) > MAX_LOCALIZATION_SOURCES:
                    raise ValueError('Need fewer sources for efficient cross-match.')

                catalog = session.scalars(
                    SpatialCatalog.select(
                        user,
                    ).where(SpatialCatalog.catalog_name == spatial_catalog_name)
                ).first()

                catalog_entry = session.scalars(
                    SpatialCatalogEntry.select(
                        user,
                    )
                    .where(SpatialCatalogEntry.entry_name == spatial_catalog_entry_name)
                    .where(SpatialCatalogEntry.catalog_id == catalog.id)
                ).first()
                if catalog_entry is None:
                    raise ValueError(
                        f"Catalog entry {spatial_catalog_entry_name} from catalog {spatial_catalog_name} not found",
                    )

                tile_ids = session.scalars(
                    sa.select(SpatialCatalogEntryTile.id).where(
                        SpatialCatalogEntryTile.entry_name == catalog_entry.entry_name,
                    )
                ).all()

                tiles_subquery = (
                    sa.select(Obj.id)
                    .filter(
                        SpatialCatalogEntryTile.id.in_(tile_ids),
                        SpatialCatalogEntryTile.healpix.contains(Obj.healpix),
                    )
                    .subquery()
                )

                obj_query = obj_query.join(
                    tiles_subquery,
                    Obj.id == tiles_subquery.c.id,
                )

            if include_sources_in_gcn and localization_dateobs is not None:
                obj_include_query = sa.select(SourcesConfirmedInGCN.obj_id).where(
                    SourcesConfirmedInGCN.dateobs == localization_dateobs,
                    SourcesConfirmedInGCN.confirmed.is_not(False),
                )

                obj_ids = list(
                    set(session.scalars(obj_query).unique().all()).union(
                        set(session.scalars(obj_include_query).unique().all())
                    )
                )

                obj_query = Obj.select(user, columns=[Obj.id]).where(
                    Obj.id.in_(obj_ids)
                )

            source_query = apply_active_or_requested_filtering(
                source_query, include_requested, requested_only
            )
            if group_ids is not None:
                if not all(gid in user_accessible_group_ids for gid in group_ids):
                    raise ValueError(
                        f"One of the requested groups in '{group_ids}' is inaccessible to user."
                    )
                source_query = source_query.filter(Source.group_id.in_(group_ids))

            source_subquery = source_query.subquery()
            query = obj_query.join(source_subquery, Obj.id == source_subquery.c.obj_id)

            # order_by = None
            order_by = (
                [source_subquery.c.saved_at]
                if sort_order == "desc"
                else [source_subquery.c.saved_at.desc()]
            )

            if localization_dateobs is not None and sort_by is None:
                sort_by = "gcn_status"

            if sort_by is not None:
                if sort_by == "id":
                    order_by = [Obj.id] if sort_order == "asc" else [Obj.id.desc()]
                elif sort_by == "alias":
                    order_by = (
                        [Obj.alias.nullslast()]
                        if sort_order == "asc"
                        else [Obj.alias.desc().nullslast()]
                    )
                elif sort_by == "origin":
                    order_by = (
                        [Obj.origin.nullslast()]
                        if sort_order == "asc"
                        else [Obj.origin.desc().nullslast()]
                    )
                elif sort_by == "ra":
                    order_by = (
                        [Obj.ra.nullslast()]
                        if sort_order == "asc"
                        else [Obj.ra.desc().nullslast()]
                    )
                elif sort_by == "dec":
                    order_by = (
                        [Obj.dec.nullslast()]
                        if sort_order == "asc"
                        else [Obj.dec.desc().nullslast()]
                    )
                elif sort_by == "redshift":
                    order_by = (
                        [Obj.redshift.nullslast()]
                        if sort_order == "asc"
                        else [Obj.redshift.desc().nullslast()]
                    )
                elif sort_by == "saved_at":
                    order_by = (
                        [source_subquery.c.saved_at]
                        if sort_order == "asc"
                        else [source_subquery.c.saved_at.desc()]
                    )
                elif sort_by == "classification":
                    order_by = (
                        [classification_subquery.c.classification.nullslast()]
                        if sort_order == "asc"
                        else [
                            classification_subquery.c.classification.desc().nullslast()
                        ]
                    )
                elif sort_by == "gcn_status" and localization_dateobs is not None:
                    # For Ascending (Desc is the opposite)
                    # 1. sources where there is no match
                    # 2. sources where the confirmed column is true
                    # 3. sources where the confirmed column is null
                    # 4. sources where the confirmed column is false

                    source_confirmed_in_gcn_subquery = (
                        sa.select(
                            SourcesConfirmedInGCN.obj_id,
                            SourcesConfirmedInGCN.dateobs,
                            SourcesConfirmedInGCN.confirmed,
                        )
                        .where(
                            SourcesConfirmedInGCN.obj_id == source_subquery.c.obj_id,
                            SourcesConfirmedInGCN.dateobs == localization_dateobs,
                        )
                        .subquery()
                    )

                    query = query.outerjoin(
                        source_confirmed_in_gcn_subquery,
                        source_subquery.c.obj_id
                        == source_confirmed_in_gcn_subquery.c.obj_id,
                    )

                    order_by = (
                        [
                            source_confirmed_in_gcn_subquery.c.dateobs.is_not(None),
                            source_confirmed_in_gcn_subquery.c.confirmed.is_not(True),
                            source_confirmed_in_gcn_subquery.c.confirmed.is_not(None),
                            source_confirmed_in_gcn_subquery.c.confirmed.is_not(False),
                        ]
                        if sort_order == "asc"
                        else [
                            source_confirmed_in_gcn_subquery.c.dateobs.is_(None),
                            source_confirmed_in_gcn_subquery.c.confirmed.is_not(False),
                            source_confirmed_in_gcn_subquery.c.confirmed.is_not(None),
                            source_confirmed_in_gcn_subquery.c.confirmed.is_not(True),
                        ]
                    )

            try:
                page_number = max(int(page_number), 1)
            except ValueError:
                raise ValueError("Invalid page number value.")
            if save_summary:
                query_results = paginate_summary_query(
                    session,
                    source_query,
                    page_number,
                    num_per_page,
                    total_matches,
                )
            else:
                try:
                    query_results = grab_query_results(
                        session,
                        query,
                        total_matches,
                        page_number,
                        num_per_page,
                        "sources",
                        order_by=order_by,
                        # We'll join thumbnails in manually, as they lead to duplicate
                        # results downstream with the detection stats being added in
                        include_thumbnails=False,
                        # include detection stats here as it is a query column,
                        include_detection_stats=include_detection_stats,
                        use_cache=use_cache,
                        query_id=query_id,
                        current_user=user,
                    )
                except ValueError as e:
                    if "Page number out of range" in str(e):
                        raise ValueError("Page number out of range.")
                    raise

                # Records are Objs, not Sources
                obj_list = []

                for result in query_results["sources"]:
                    (obj,) = result
                    obj_list.append(obj.to_dict())

                    if include_comments:
                        obj_list[-1]["comments"] = sorted(
                            (
                                {
                                    k: v
                                    for k, v in c.to_dict().items()
                                    if k != "attachment_bytes"
                                }
                                for c in session.scalars(
                                    Comment.select(session.user_or_token).where(
                                        Comment.obj_id == obj.id
                                    )
                                ).all()
                            ),
                            key=lambda x: x["created_at"],
                            reverse=True,
                        )

                    if include_thumbnails and not remove_nested:
                        obj_list[-1]["thumbnails"] = session.scalars(
                            Thumbnail.select(session.user_or_token).where(
                                Thumbnail.obj_id == obj.id
                            )
                        ).all()

                    if not remove_nested:
                        readable_classifications = (
                            session.scalars(
                                Classification.select(session.user_or_token).where(
                                    Classification.obj_id == obj.id
                                )
                            )
                            .unique()
                            .all()
                        )

                        readable_classifications_json = []
                        for classification in readable_classifications:
                            classification_dict = classification.to_dict()
                            classification_dict['groups'] = [
                                g.to_dict() for g in classification.groups
                            ]
                            classification_dict['votes'] = [
                                g.to_dict() for g in classification.votes
                            ]
                            readable_classifications_json.append(classification_dict)

                        obj_list[-1]["classifications"] = readable_classifications_json

                        obj_list[-1]["annotations"] = sorted(
                            session.scalars(
                                Annotation.select(session.user_or_token).where(
                                    Annotation.obj_id == obj.id
                                )
                            )
                            .unique()
                            .all(),
                            key=lambda x: x.origin,
                        )

                    obj_list[-1]["gal_lon"] = obj.gal_lon_deg
                    obj_list[-1]["gal_lat"] = obj.gal_lat_deg
                    obj_list[-1]["luminosity_distance"] = obj.luminosity_distance
                    obj_list[-1]["dm"] = obj.dm
                    obj_list[-1][
                        "angular_diameter_distance"
                    ] = obj.angular_diameter_distance
                    if include_labellers:
                        labels_subquery = (
                            SourceLabel.select(session.user_or_token)
                            .where(SourceLabel.obj_id == obj.id)
                            .subquery()
                        )

                        users = (
                            session.scalars(
                                User.select(session.user_or_token).join(
                                    labels_subquery,
                                    User.id == labels_subquery.c.labeller_id,
                                )
                            )
                            .unique()
                            .all()
                        )

                        obj_list[-1]["labellers"] = [user.to_dict() for user in users]

                    if include_hosts:
                        if obj.host_id:
                            obj_list[-1]["host"] = obj.host.to_dict()
                            obj_list[-1]["host_offset"] = obj.host_offset.deg * 3600.0

                    if include_photometry_exists:
                        obj_list[-1]["photometry_exists"] = check_if_obj_has_photometry(
                            obj.id, user, session
                        )
                    if include_spectrum_exists:
                        stmt = Spectrum.select(session.user_or_token).where(
                            Spectrum.obj_id == obj.id
                        )
                        count_stmt = sa.select(func.count()).select_from(
                            stmt.distinct()
                        )
                        total_spectrum = session.execute(count_stmt).scalar()
                        obj_list[-1]["spectrum_exists"] = total_spectrum > 0
                    if include_comment_exists:
                        stmt = Comment.select(session.user_or_token).where(
                            Comment.obj_id == obj.id
                        )
                        count_stmt = sa.select(func.count()).select_from(
                            stmt.distinct()
                        )
                        total_comment = session.execute(count_stmt).scalar()
                        obj_list[-1]["comment_exists"] = total_comment > 0
                    if include_period_exists:
                        annotations = (
                            session.scalars(
                                Annotation.select(session.user_or_token).where(
                                    Annotation.obj_id == obj.id
                                )
                            )
                            .unique()
                            .all()
                        )
                        period_str_options = ['period', 'Period', 'PERIOD']
                        obj_list[-1]["period_exists"] = any(
                            [
                                isinstance(an.data, dict) and 'period' in an.data
                                for an in annotations
                                for period_str in period_str_options
                            ]
                        )

                    if not remove_nested:
                        source_query = Source.select(session.user_or_token).where(
                            Source.obj_id == obj_list[-1]["id"]
                        )
                        source_query = apply_active_or_requested_filtering(
                            source_query, include_requested, requested_only
                        )
                        source_subquery = source_query.subquery()
                        groups = (
                            session.scalars(
                                Group.select(session.user_or_token).join(
                                    source_subquery,
                                    Group.id == source_subquery.c.group_id,
                                )
                            )
                            .unique()
                            .all()
                        )
                        obj_list[-1]["groups"] = [g.to_dict() for g in groups]

                        for group in obj_list[-1]["groups"]:
                            source_table_row = session.scalars(
                                Source.select(session.user_or_token).where(
                                    Source.obj_id == obj_list[-1]["id"],
                                    Source.group_id == group["id"],
                                )
                            ).first()
                            if source_table_row is not None:
                                group["active"] = source_table_row.active
                                group["requested"] = source_table_row.requested
                                group["saved_at"] = source_table_row.saved_at
                                group["saved_by"] = (
                                    source_table_row.saved_by.to_dict()
                                    if source_table_row.saved_by is not None
                                    else None
                                )

                    if include_color_mag:
                        obj_list[-1]["color_magnitude"] = get_color_mag(
                            obj_list[-1]["annotations"]
                        )
                query_results["sources"] = obj_list

            query_results = recursive_to_dict(query_results)
            if includeGeoJSON:
                # features are JSON representations that the d3 stuff understands.
                # We use these to render the contours of the sky localization and
                # locations of the transients.

                features = []

                # useful for testing visualization
                # import numpy as np
                # for xx in np.arange(30, 180, 30):
                #   features.append(Feature(
                #       geometry=Point([float(xx), float(-30.0)]),
                #       properties={"name": "tmp"},
                #   ))

                for source in query_results["sources"]:
                    point = Point((source["ra"], source["dec"]))
                    aliases = [alias for alias in (source["alias"] or []) if alias]
                    source_name = ", ".join(
                        [
                            source["id"],
                        ]
                        + aliases
                    )

                    features.append(
                        Feature(
                            geometry=point,
                            properties={
                                "name": source_name,
                                "url": f"/source/{source['id']}",
                            },
                        )
                    )

                query_results["geojson"] = {
                    'type': 'FeatureCollection',
                    'features': features,
                }

            return query_results
        except Exception as e:
            session.rollback()
            log(f"Error: {e}")
            raise


def post_source(data, user_id, session, refresh_source=True):
    """Post source to database.
    data: dict
        Source dictionary
    user_id : int
        SkyPortal ID of User posting the GcnEvent
    session: sqlalchemy.Session
        Database session for this transaction
    refresh_source : bool
        Refresh source upon post. Defaults to True.
    """

    user = session.scalar(sa.select(User).where(User.id == user_id))

    if ' ' in data["id"]:
        raise AttributeError("No spaces allowed in source ID")

    obj = session.scalars(Obj.select(user).where(Obj.id == data["id"])).first()
    if obj is None:
        obj_already_exists = False
    else:
        obj_already_exists = True
    schema = Obj.__schema__()

    ra = data.get('ra', None)
    dec = data.get('dec', None)

    if ((ra is None) or (dec is None)) and not obj_already_exists:
        raise AttributeError("RA/Declination must not be null for a new Obj")

    user_group_ids = [g.id for g in user.groups]
    user_accessible_group_ids = [g.id for g in user.accessible_groups]
    if not user_group_ids:
        raise AttributeError(
            "You must belong to one or more groups before you can add sources."
        )
    try:
        group_ids = [
            int(id)
            for id in data.pop('group_ids')
            if int(id) in user_accessible_group_ids
        ]
    except KeyError:
        group_ids = user_group_ids

    if not group_ids:
        raise AttributeError(
            "Invalid group_ids field. Please specify at least "
            "one valid group ID that you belong to."
        )
    # we use the ignore_if_in_group_ids field, to cancel saving to the specified group_ids if there is already a source
    # saved to one of the ignore_if_in_group_ids
    # ignore_if_in_group_ids is a dict, where each keys are the group_ids for which we want to specify groups to avoid
    ignore_if_in_group_ids = {}
    if 'ignore_if_in_group_ids' in data:
        if not isinstance(data['ignore_if_in_group_ids'], dict):
            raise AttributeError(
                "Invalid ignore_if_in_group_ids field. Please specify a dict "
                "of group_ids to ignore."
            )
        try:
            ignore_if_in_group_ids = {
                int(id): [int(gid) for gid in data['ignore_if_in_group_ids'][id]]
                for id in data['ignore_if_in_group_ids']
            }
        except KeyError:
            raise AttributeError(
                "Invalid ignore_if_in_group_ids field. Please specify a dict "
                "of group_ids to ignore."
            )

    # we verify that the ignore_if_in_group_ids are valid group_ids
    if not set(ignore_if_in_group_ids).issubset(set(group_ids)):
        raise AttributeError(
            "Invalid ignore_if_in_group_ids field. Please specify a dict"
            "which groups are in the group_ids field, and values are lists"
            "of group_ids for which if there is a source, cancel saving to the associated group_id from the key"
        )

    if not obj_already_exists:
        try:
            obj = schema.load(data)
        except ValidationError as e:
            raise ValidationError(
                'Invalid/missing parameters: ' f'{e.normalized_messages()}'
            )
        session.add(obj)

        # if the object doesn't exist, we can ignore the ignore_if_in_group_ids field
        ignore_if_in_group_ids = {}

    if (ra is not None) and (dec is not None):
        # This adds a healpix index for a new object being created
        obj.healpix = ha.constants.HPX.lonlat_to_healpix(ra * u.deg, dec * u.deg)

    groups = session.scalars(Group.select(user).where(Group.id.in_(group_ids))).all()
    if not groups:
        raise AttributeError(
            "Invalid group_ids field. Please specify at least "
            "one valid group ID that you belong to."
        )
    group_ids_loaded = [g.id for g in groups]
    if not set(group_ids_loaded) == set(group_ids):
        raise AttributeError('Not all group_ids could be loaded.')

    update_redshift_history_if_relevant(data, obj, user)

    not_saved_to_group_ids = []
    for group in groups:
        if len(list(ignore_if_in_group_ids.keys())) > 0:
            existing_sources = session.scalars(
                Source.select(user).where(
                    Source.group_id.in_(ignore_if_in_group_ids[group.id]),
                    Source.obj_id == obj.id,
                    Source.active.is_(True),
                )
            ).all()
            if len(existing_sources) > 0:
                log(
                    f"Not saving to group {group.id} because there is already a source saved to one or more of the ignore_if_in_group_ids: {ignore_if_in_group_ids[group.id]}"
                )
                not_saved_to_group_ids.append(group.id)
                continue
        source = session.scalars(
            Source.select(user)
            .where(Source.obj_id == obj.id)
            .where(Source.group_id == group.id)
        ).first()
        if not user.is_admin:
            group_user = session.scalars(
                GroupUser.select(user)
                .where(GroupUser.user_id == user.id)
                .where(GroupUser.group_id == group.id)
            ).first()
            if group_user is None:
                raise AttributeError(
                    f'User is not a member of the group with ID {group.id}.'
                )
            if not group_user.can_save:
                raise AttributeError(
                    f'User does not have power to save to group with ID {group.id}.'
                )
        if source is not None:
            source.active = True
            source.saved_by = user
        else:
            session.add(Source(obj=obj, group=group, saved_by_id=user.id))

    session.commit()

    loop = None
    # remove from groups that we didn't save to
    groups = [group for group in groups if group.id not in not_saved_to_group_ids]
    for group in groups:
        tnsrobot = session.scalars(
            TNSRobot.select(user).where(
                TNSRobot.auto_report_group_ids.contains([group.id]),
                TNSRobot.auto_reporters.isnot(None),
            )
        ).first()
        if tnsrobot is not None:
            if loop is None:
                try:
                    loop = IOLoop.current()
                except RuntimeError:
                    loop = IOLoop(make_current=True).current()

            loop.run_in_executor(
                None,
                lambda: post_tns(
                    obj_ids=[obj.id],
                    tnsrobot_id=tnsrobot.id,
                    user_id=user.id,
                    reporters=tnsrobot.auto_reporters,
                    instrument_ids=[
                        instrument.id for instrument in tnsrobot.auto_report_instruments
                    ],
                    stream_ids=[stream.id for stream in tnsrobot.auto_report_streams],
                    timeout=30,
                ),
            )

            # only need to report once
            break

    if not obj_already_exists:
        try:
            obj.add_linked_thumbnails(['sdss', 'ls'], session)
        except Exception:
            session.rollback()
            pass
    else:
        if refresh_source:
            flow = Flow()
            flow.push(
                '*', "skyportal/REFRESH_SOURCE", payload={"obj_key": obj.internal_key}
            )
            flow.push(
                '*', "skyportal/REFRESH_CANDIDATE", payload={"id": obj.internal_key}
            )

    return obj.id, list(set(group_ids) - set(not_saved_to_group_ids))


def apply_active_or_requested_filtering(query, include_requested, requested_only):
    if include_requested:
        query = query.filter(or_(Source.requested.is_(True), Source.active.is_(True)))
    elif not requested_only:
        query = query.filter(Source.active.is_(True))
    if requested_only:
        query = query.filter(Source.active.is_(False)).filter(
            Source.requested.is_(True)
        )
    return query


def paginate_summary_query(session, query, page, num_per_page, total_matches):
    if total_matches is None:
        count_stmt = sa.select(func.count()).select_from(query.distinct())
        total_matches = session.execute(count_stmt).scalar()
    query = query.offset((page - 1) * num_per_page)
    query = query.limit(num_per_page)
    return {"sources": session.scalars(query).all(), "total_matches": total_matches}


class SourceHandler(BaseHandler):
    @auth_or_token
    def head(self, obj_id=None):
        """
        ---
        single:
          description: Check if a Source exists
          tags:
            - sources
          parameters:
            - in: path
              name: obj_id
              required: true
              schema:
                type: string
          responses:
            200:
              content:
                application/json:
                  schema: Success
            404:
              content:
                application/json:
                  schema: Error
        """

        with self.Session() as session:
            user_group_ids = [
                g.id for g in self.associated_user_object.accessible_groups
            ]
            query = (
                Source.select(session.user_or_token)
                .where(Source.obj_id == obj_id)
                .where(Source.group_id.in_(user_group_ids))
            )
            num_s = session.scalar(
                sa.select(func.count()).select_from(query.distinct())
            )
            if num_s > 0:
                return self.success()
            else:
                self.set_status(404)
                self.finish()

    @auth_or_token
    async def get(self, obj_id=None):
        """
        ---
        single:
          description: Retrieve a source
          tags:
            - sources
          parameters:
            - in: path
              name: obj_id
              required: false
              schema:
                type: string
            - in: query
              name: includePhotometry
              nullable: true
              schema:
                type: boolean
              description: |
                Boolean indicating whether to include associated photometry. Defaults to
                false.
            - in: query
              name: deduplicatePhotometry
              nullable: true
              schema:
                type: boolean
              description: |
                Boolean indicating whether to deduplicate photometry. Defaults to
                false.
            - in: query
              name: includeComments
              nullable: true
              schema:
                type: boolean
              description: |
                Boolean indicating whether to include comment metadata in response.
                Defaults to false.
            - in: query
              name: includeAnalyses
              nullable: true
              schema:
                type: boolean
              description: |
                Boolean indicating whether to include associated analyses. Defaults to
                false.
            - in: query
              name: includePhotometryExists
              nullable: true
              schema:
                type: boolean
              description: |
                Boolean indicating whether to return if a source has any photometry points. Defaults to false.
            - in: query
              name: includeSpectrumExists
              nullable: true
              schema:
                type: boolean
              description: |
                Boolean indicating whether to return if a source has a spectra. Defaults to false.
            - in: query
              name: includeCommentExists
              nullable: true
              schema:
                type: boolean
              description: |
                Boolean indicating whether to return if a source has a comment. Defaults to false.
            - in: query
              name: includePeriodExists
              nullable: true
              schema:
                type: boolean
              description: |
                Boolean indicating whether to return if a source has a period set. Defaults to false.
            - in: query
              name: includeThumbnails
              nullable: true
              schema:
                type: boolean
              description: |
                Boolean indicating whether to include associated thumbnails. Defaults to false.
          responses:
            200:
              content:
                application/json:
                  schema: SingleObj
            400:
              content:
                application/json:
                  schema: Error
        multiple:
          description: Retrieve all sources
          tags:
            - sources
          parameters:
          - in: query
            name: ra
            nullable: true
            schema:
              type: number
            description: RA for spatial filtering (in decimal degrees)
          - in: query
            name: dec
            nullable: true
            schema:
              type: number
            description: Declination for spatial filtering (in decimal degrees)
          - in: query
            name: radius
            nullable: true
            schema:
              type: number
            description: Radius for spatial filtering if ra & dec are provided (in decimal degrees)
          - in: query
            name: sourceID
            nullable: true
            schema:
              type: string
            description: Portion of ID to filter on
          - in: query
            name: rejectedSourceIDs
            nullable: true
            schema:
              type: str
            description: Comma-separated string of object IDs not to be returned, useful in cases where you are looking for new sources passing a query.
          - in: query
            name: simbadClass
            nullable: true
            schema:
              type: string
            description: Simbad class to filter on
          - in: query
            name: alias
            nullable: true
            schema:
              type: array
              items:
                types: string
            description: additional name for the same object
          - in: query
            name: origin
            nullable: true
            schema:
              type: string
            description: who posted/discovered this source
          - in: query
            name: hasTNSname
            nullable: true
            schema:
              type: boolean
            description: If true, return only those matches with TNS names
          - in: query
            name: hasBeenLabelled
            nullable: true
            schema:
              type: boolean
            description: |
              If true, return only those objects which have been labelled
          - in: query
            name: hasNotBeenLabelled
            nullable: true
            schema:
              type: boolean
            description: |
              If true, return only those objects which have not been labelled
          - in: query
            name: currentUserLabeller
            nullable: true
            schema:
              type: boolean
            description: |
              If true and one of hasBeenLabeller or hasNotBeenLabelled is true, return only those objects which have been labelled/not labelled by the current user. Otherwise, return results for all users.
          - in: query
            name: numPerPage
            nullable: true
            schema:
              type: integer
            description: |
              Number of sources to return per paginated request. Defaults to 100. Max 500.
          - in: query
            name: pageNumber
            nullable: true
            schema:
              type: integer
            description: Page number for paginated query results. Defaults to 1
          - in: query
            name: totalMatches
            nullable: true
            schema:
              type: integer
            description: |
              Used only in the case of paginating query results - if provided, this
              allows for avoiding a potentially expensive query.count() call.
          - in: query
            name: startDate
            nullable: true
            schema:
              type: string
            description: |
              Arrow-parseable date string (e.g. 2020-01-01). If provided, filter by
              PhotStat.first_detected_mjd >= startDate
          - in: query
            name: endDate
            nullable: true
            schema:
              type: string
            description: |
              Arrow-parseable date string (e.g. 2020-01-01). If provided, filter by
              PhotStat.last_detected_mjd <= endDate
          - in: query
            name: listName
            nullable: true
            schema:
              type: string
            description: |
              Get only sources saved to the querying user's list, e.g., "favorites".
          - in: query
            name: group_ids
            nullable: true
            schema:
              type: list
              items:
                type: integer
            description: |
               If provided, filter only sources saved to one of these group IDs.
          - in: query
            name: includeColorMagnitude
            nullable: true
            schema:
              type: boolean
            description: |
              Boolean indicating whether to include the color-magnitude data from Gaia.
              This will only include data for objects that have an annotation
              with the appropriate format: an annotation that contains a dictionary
              with keys named Mag_G, Mag_Bp, Mag_Rp, and Plx
              (underscores and case are ignored when matching all the above keys).
              The result is saved in a field named 'color_magnitude'.
              If no data is available, returns an empty array.
              Defaults to false (do not search for nor include this info).
          - in: query
            name: includeRequested
            nullable: true
            schema:
              type: boolean
            description: |
              Boolean indicating whether to include requested saves. Defaults to
              false.
          - in: query
            name: pendingOnly
            nullable: true
            schema:
              type: boolean
            description: |
              Boolean indicating whether to only include requested/pending saves.
              Defaults to false.
          - in: query
            name: savedBefore
            nullable: true
            schema:
              type: string
            description: |
              Only return sources that were saved before this UTC datetime.
          - in: query
            name: savedAfter
            nullable: true
            schema:
              type: string
            description: |
              Only return sources that were saved after this UTC datetime.
          - in: query
            name: hasSpectrumAfter
            nullable: true
            schema:
              type: string
            description: |
              Only return sources with a spectrum saved after this UTC datetime
          - in: query
            name: hasSpectrumBefore
            nullable: true
            schema:
              type: string
            description: |
              Only return sources with a spectrum saved before this UTC
              datetime
          - in: query
            name: saveSummary
            nullable: true
            schema:
              type: boolean
            description: |
              Boolean indicating whether to only return the source save
              information in the response (defaults to false). If true,
              the response will contain a list of dicts with the following
              schema under `response['data']['sources']`:
              ```
                  {
                    "group_id": 2,
                    "created_at": "2020-11-13T22:11:25.910271",
                    "saved_by_id": 1,
                    "saved_at": "2020-11-13T22:11:25.910271",
                    "requested": false,
                    "unsaved_at": null,
                    "modified": "2020-11-13T22:11:25.910271",
                    "obj_id": "16fil",
                    "active": true,
                    "unsaved_by_id": null
                  }
              ```
          - in: query
            name: sortBy
            nullable: true
            schema:
              type: string
            description: |
              The field to sort by. Currently allowed options are ["id", "ra", "dec", "redshift", "saved_at"]
          - in: query
            name: sortOrder
            nullable: true
            schema:
              type: string
            description: |
              The sort order - either "asc" or "desc". Defaults to "asc"
          - in: query
            name: includeComments
            nullable: true
            schema:
              type: boolean
            description: |
              Boolean indicating whether to include comment metadata in response.
              Defaults to false.
          - in: query
            name: includePhotometryExists
            nullable: true
            schema:
              type: boolean
            description: |
              Boolean indicating whether to return if a source has any photometry points. Defaults to false.
          - in: query
            name: includeSpectrumExists
            nullable: true
            schema:
              type: boolean
            description: |
              Boolean indicating whether to return if a source has a spectra. Defaults to false.
          - in: query
            name: includeLabellers
            nullable: true
            schema:
              type: boolean
            description: |
              Boolean indicating whether to return list of users who have labelled this source. Defaults to false.
          - in: query
            name: includeHosts
            nullable: true
            schema:
              type: boolean
            description: |
              Boolean indicating whether to return source host galaxies. Defaults to false.

          - in: query
            name: includeCommentExists
            nullable: true
            schema:
              type: boolean
            description: |
              Boolean indicating whether to return if a source has a comment. Defaults to false.
          - in: query
            name: removeNested
            nullable: true
            schema:
              type: boolean
            description: |
              Boolean indicating whether to remove nested output. Defaults to false.
          - in: query
            name: includeThumbnails
            nullable: true
            schema:
              type: boolean
            description: |
              Boolean indicating whether to include associated thumbnails. Defaults to false.
          - in: query
            name: includeDetectionStats
            nullable: true
            schema:
              type: boolean
            description: |
              Boolean indicating whether to include photometry detection statistics for each source
              (last detection and peak detection). Defaults to false.
          - in: query
            name: classifications
            nullable: true
            schema:
              type: array
              items:
                type: string
            explode: false
            style: simple
            description: |
              Comma-separated string of "taxonomy: classification" pair(s) to filter for sources matching
              that/those classification(s), i.e. "Sitewide Taxonomy: Type II, Sitewide Taxonomy: AGN"
          - in: query
            name: classifications_simul
            nullable: true
            schema:
              type: boolean
            description: |
              Boolean indicating whether object must satisfy all classifications if query (i.e. an AND rather than an OR).
              Defaults to false.
          - in: query
            name: nonclassifications
            nullable: true
            schema:
              type: array
              items:
                type: string
            explode: false
            style: simple
            description: |
              Comma-separated string of "taxonomy: classification" pair(s) to filter for sources NOT matching
              that/those classification(s), i.e. "Sitewide Taxonomy: Type II, Sitewide Taxonomy: AGN"
          - in: query
            name: unclassified
            nullable: true
            schema:
              type: boolean
            description: |
              Boolean indicating whether to reject any sources with classifications.
              Defaults to false.
          - in: query
            name: annotationsFilter
            nullable: true
            schema:
              type: array
              items:
                type: string
            explode: false
            style: simple
            description: |
              Comma-separated string of "annotation: value: operator" triplet(s) to filter for sources matching
              that/those annotation(s), i.e. "redshift: 0.5: lt"
          - in: query
            name: annotationsFilterOrigin
            nullable: true
            schema:
              type: string
            description: Comma separated string of origins. Only annotations from these origins are used when filtering with the annotationsFilter.
          - in: query
            name: annotationsFilterBefore
            nullable: true
            schema:
              type: string
            description: |
              Only return sources that have annotations before this UTC datetime.
          - in: query
            name: annotationsFilterAfter
            nullable: true
            schema:
              type: string
            description: |
              Only return sources that have annotations after this UTC datetime.
          - in: query
            name: commentsFilter
            nullable: true
            schema:
              type: array
              items:
                type: string
            explode: false
            style: simple
            description: |
              Comma-separated string of comment text to filter for sources matching.
          - in: query
            name: commentsFilterAuthor
            nullable: true
            schema:
              type: string
            description: Comma separated string of authors. Only comments from these authors are used when filtering with the commentsFilter.
          - in: query
            name: commentsFilterBefore
            nullable: true
            schema:
              type: string
            description: |
              Only return sources that have comments before this UTC datetime.
          - in: query
            name: commentsFilterAfter
            nullable: true
            schema:
              type: string
            description: |
              Only return sources that have comments after this UTC datetime.
          - in: query
            name: minRedshift
            nullable: true
            schema:
              type: number
            description: |
              If provided, return only sources with a redshift of at least this value
          - in: query
            name: maxRedshift
            nullable: true
            schema:
              type: number
            description: |
              If provided, return only sources with a redshift of at most this value
          - in: query
            name: minPeakMagnitude
            nullable: true
            schema:
              type: number
            description: |
              If provided, return only sources with a peak photometry magnitude of at least this value
          - in: query
            name: maxPeakMagnitude
            nullable: true
            schema:
              type: number
            description: |
              If provided, return only sources with a peak photometry magnitude of at most this value
          - in: query
            name: minLatestMagnitude
            nullable: true
            schema:
              type: number
            description: |
              If provided, return only sources whose latest photometry magnitude is at least this value
          - in: query
            name: maxLatestMagnitude
            nullable: true
            schema:
              type: number
            description: |
              If provided, return only sources whose latest photometry magnitude is at most this value
          - in: query
            name: numberDetections
            nullable: true
            schema:
              type: number
            description: |
              If provided, return only sources who have at least numberDetections detections.
          - in: query
            name: hasSpectrum
            nullable: true
            schema:
              type: boolean
            description: If true, return only those matches with at least one associated spectrum
          - in: query
            name: hasFollowupRequest
            nullable: true
            schema:
              type: boolean
            description: If true, return only those matches with at least one associated followup request
          - in: query
            name: followupRequestStatus
            nullable: true
            schema:
              type: string
            description: |
              If provided, string to match status of followup_request against
          - in: query
            name: createdOrModifiedAfter
            nullable: true
            schema:
              type: string
            description: |
              Arrow-parseable date-time string (e.g. 2020-01-01 or 2020-01-01T00:00:00 or 2020-01-01T00:00:00+00:00).
              If provided, filter by created_at or modified > createdOrModifiedAfter
          - in: query
            name: localizationDateobs
            schema:
              type: string
            description: |
                Event time in ISO 8601 format (`YYYY-MM-DDTHH:MM:SS.sss`).
                Each localization is associated with a specific GCNEvent by
                the date the event happened, and this date is used as a unique
                identifier. It can be therefore found as Localization.dateobs,
                queried from the /api/localization endpoint or dateobs in the
                GcnEvent page table.
          - in: query
            name: localizationName
            schema:
              type: string
            description: |
                Name of localization / skymap to use.
                Can be found in Localization.localization_name queried from
                /api/localization endpoint or skymap name in GcnEvent page
                table.
          - in: query
            name: localizationCumprob
            schema:
              type: number
            description: |
              Cumulative probability up to which to include sources
          - in: query
            name: localizationRejectSources
            schema:
              type: bool
            description: |
              Remove sources rejected in localization. Defaults to false.
          - in: query
            name: spatialCatalogName
            schema:
              type: string
            description: |
                Name of spatial catalog to use. spatialCatalogEntryName must also be defined for use.
          - in: query
            name: spatialCatalogEntryName
            schema:
              type: string
            description: |
                Name of spatial catalog entry to use. spatialCatalogName must also be defined for use.
          - in: query
            name: includeGeoJSON
            nullable: true
            schema:
              type: boolean
            description: |
              Boolean indicating whether to include associated GeoJSON. Defaults to
              false.
          - in: query
            name: useCache
            nullable: true
            schema:
                type: boolean
            description: |
                Boolean indicating whether to use cached results. Defaults to
                false.
          - in: query
            name: queryID
            nullable: true
            schema:
                type: string
            description: |
                String to identify query. If provided, will be used to recover previous cached results
                and speed up query. Defaults to None.
          responses:
            200:
              content:
                application/json:
                  schema:
                    allOf:
                      - $ref: '#/components/schemas/Success'
                      - type: object
                        properties:
                          data:
                            type: object
                            properties:
                              sources:
                                type: array
                                items:
                                  $ref: '#/components/schemas/Obj'
                              totalMatches:
                                type: integer
                              pageNumber:
                                type: integer
                              numPerPage:
                                type: integer
            400:
              content:
                application/json:
                  schema: Error
        """

        start = time.time()

        page_number = self.get_query_argument('pageNumber', 1)
        num_per_page = min(
            int(self.get_query_argument("numPerPage", DEFAULT_SOURCES_PER_PAGE)),
            MAX_SOURCES_PER_PAGE,
        )
        ra = self.get_query_argument('ra', None)
        dec = self.get_query_argument('dec', None)
        radius = self.get_query_argument('radius', None)
        first_detected_date = self.get_query_argument('startDate', None)
        last_detected_date = self.get_query_argument('endDate', None)
        list_name = self.get_query_argument('listName', None)
        sourceID = self.get_query_argument('sourceID', None)  # Partial ID to match
        rejectedSourceIDs = self.get_query_argument('rejectedSourceIDs', None)
        include_photometry = self.get_query_argument("includePhotometry", False)
        deduplicate_photometry = self.get_query_argument("deduplicatePhotometry", False)
        include_color_mag = self.get_query_argument("includeColorMagnitude", False)
        include_requested = self.get_query_argument("includeRequested", False)
        include_thumbnails = self.get_query_argument("includeThumbnails", False)
        requested_only = self.get_query_argument("pendingOnly", False)
        saved_after = self.get_query_argument('savedAfter', None)
        saved_before = self.get_query_argument('savedBefore', None)
        save_summary = self.get_query_argument('saveSummary', False)
        sort_by = self.get_query_argument("sortBy", None)
        sort_order = self.get_query_argument("sortOrder", "desc")
        include_comments = self.get_query_argument("includeComments", False)
        include_analyses = self.get_query_argument("includeAnalyses", False)
        include_photometry_exists = self.get_query_argument(
            "includePhotometryExists", False
        )
        include_spectrum_exists = self.get_query_argument(
            "includeSpectrumExists", False
        )
        include_comment_exists = self.get_query_argument("includeCommentExists", False)
        include_period_exists = self.get_query_argument("includePeriodExists", False)
        include_labellers = self.get_query_argument("includeLabellers", False)
        include_hosts = self.get_query_argument("includeHosts", False)
        exclude_forced_photometry = self.get_query_argument(
            "excludeForcedPhotometry", False
        )
        remove_nested = self.get_query_argument("removeNested", False)
        include_detection_stats = self.get_query_argument(
            "includeDetectionStats", False
        )
        classifications = self.get_query_argument("classifications", None)
        classifications_simul = self.get_query_argument("classifications_simul", False)
        nonclassifications = self.get_query_argument("nonclassifications", None)
        unclassified = self.get_query_argument("unclassified", False)
        annotations_filter = self.get_query_argument("annotationsFilter", None)
        annotations_filter_origin = self.get_query_argument(
            "annotationsFilterOrigin", None
        )
        annotations_filter_after = self.get_query_argument(
            'annotationsFilterAfter', None
        )
        annotations_filter_before = self.get_query_argument(
            'annotationsFilterBefore', None
        )
        comments_filter = self.get_query_argument("commentsFilter", None)
        comments_filter_author = self.get_query_argument("commentsFilterAuthor", None)
        comments_filter_after = self.get_query_argument('commentsFilterAfter', None)
        comments_filter_before = self.get_query_argument('commentsFilterBefore', None)
        min_redshift = self.get_query_argument("minRedshift", None)
        max_redshift = self.get_query_argument("maxRedshift", None)
        min_peak_magnitude = self.get_query_argument("minPeakMagnitude", None)
        max_peak_magnitude = self.get_query_argument("maxPeakMagnitude", None)
        min_latest_magnitude = self.get_query_argument("minLatestMagnitude", None)
        max_latest_magnitude = self.get_query_argument("maxLatestMagnitude", None)
        has_spectrum = self.get_query_argument("hasSpectrum", False)
        has_no_spectrum = self.get_query_argument("hasNoSpectrum", False)
        has_spectrum_after = self.get_query_argument("hasSpectrumAfter", None)
        has_spectrum_before = self.get_query_argument("hasSpectrumBefore", None)
        has_followup_request = self.get_query_argument("hasFollowupRequest", False)
        followup_request_status = self.get_query_argument("followupRequestStatus", None)

        created_or_modified_after = self.get_query_argument(
            "createdOrModifiedAfter", None
        )
        number_of_detections = self.get_query_argument("numberDetections", None)

        localization_dateobs = self.get_query_argument("localizationDateobs", None)
        localization_name = self.get_query_argument("localizationName", None)
        localization_cumprob = self.get_query_argument("localizationCumprob", 0.95)
        localization_reject_sources = self.get_query_argument(
            "localizationRejectSources", False
        )
        include_sources_in_gcn = self.get_query_argument("includeSourcesInGcn", False)
        spatial_catalog_name = self.get_query_argument("spatialCatalogName", None)
        spatial_catalog_entry_name = self.get_query_argument(
            "spatialCatalogEntryName", None
        )
        includeGeoJSON = self.get_query_argument("includeGeoJSON", False)

        # optional, use caching
        use_cache = self.get_query_argument("useCache", False)
        query_id = self.get_query_argument("queryID", None)

        class Validator(Schema):
            saved_after = UTCTZnaiveDateTime(required=False, missing=None)
            saved_before = UTCTZnaiveDateTime(required=False, missing=None)
            save_summary = fields.Boolean()
            remove_nested = fields.Boolean()
            include_thumbnails = fields.Boolean()
            first_detected_date = UTCTZnaiveDateTime(required=False, missing=None)
            last_detected_date = UTCTZnaiveDateTime(required=False, missing=None)
            has_spectrum_after = UTCTZnaiveDateTime(required=False, missing=None)
            has_spectrum_before = UTCTZnaiveDateTime(required=False, missing=None)
            created_or_modified_after = UTCTZnaiveDateTime(required=False, missing=None)

        validator_instance = Validator()
        params_to_be_validated = {}
        if saved_after is not None:
            params_to_be_validated['saved_after'] = saved_after
        if saved_before is not None:
            params_to_be_validated['saved_before'] = saved_before
        if save_summary is not None:
            params_to_be_validated['save_summary'] = save_summary
        if include_thumbnails is not None:
            params_to_be_validated['include_thumbnails'] = include_thumbnails
        if remove_nested is not None:
            params_to_be_validated['remove_nested'] = remove_nested
        if first_detected_date is not None:
            params_to_be_validated['first_detected_date'] = first_detected_date
        if last_detected_date is not None:
            params_to_be_validated['last_detected_date'] = last_detected_date
        if has_spectrum_after is not None:
            params_to_be_validated['has_spectrum_after'] = has_spectrum_after
        if has_spectrum_before is not None:
            params_to_be_validated['has_spectrum_before'] = has_spectrum_before
        if created_or_modified_after is not None:
            params_to_be_validated[
                'created_or_modified_after'
            ] = created_or_modified_after

        try:
            validated = validator_instance.load(params_to_be_validated)
        except ValidationError as e:
            return self.error(f'Error parsing query params: {e.args[0]}.')

        saved_after = validated['saved_after']
        saved_before = validated['saved_before']
        save_summary = validated['save_summary']
        remove_nested = validated['remove_nested']
        include_thumbnails = validated['include_thumbnails']
        first_detected_date = validated['first_detected_date']
        last_detected_date = validated['last_detected_date']
        has_spectrum_after = validated['has_spectrum_after']
        has_spectrum_before = validated['has_spectrum_before']
        created_or_modified_after = validated['created_or_modified_after']

        if localization_dateobs is not None or localization_name is not None:
            if first_detected_date is None or last_detected_date is None:
                return self.error(
                    'must specify startDate and endDate when filtering by localizationDateobs or localizationName'
                )
            if first_detected_date > last_detected_date:
                return self.error(
                    "startDate must be before endDate when filtering by localizationDateobs or localizationName",
                )
            if (
                last_detected_date - first_detected_date
            ).days > MAX_NUM_DAYS_USING_LOCALIZATION:
                return self.error(
                    "startDate and endDate must be less than a month apart when filtering by localizationDateobs or localizationName",
                )

        if spatial_catalog_name is not None:
            if spatial_catalog_entry_name is None:
                return self.error(
                    'spatialCatalogEntryName must be defined if spatialCatalogName is as well'
                )

        if rejectedSourceIDs:
            rejectedSourceIDs = rejectedSourceIDs.split(",")

        # parse the group ids:
        group_ids = self.get_query_argument('group_ids', None)
        if group_ids is not None:
            try:
                group_ids = [int(gid) for gid in group_ids.split(',')]
            except ValueError:
                return self.error(
                    f'Invalid group ids field ({group_ids}; Could not parse all elements to integers'
                )

        user_accessible_group_ids = [g.id for g in self.current_user.accessible_groups]

        simbad_class = self.get_query_argument('simbadClass', None)
        alias = self.get_query_argument('alias', None)
        origin = self.get_query_argument('origin', None)
        has_tns_name = self.get_query_argument('hasTNSname', None)
        has_no_tns_name = self.get_query_argument('hasNoTNSname', None)
        has_been_labelled = self.get_query_argument('hasBeenLabelled', False)
        has_not_been_labelled = self.get_query_argument('hasNotBeenLabelled', False)
        current_user_labeller = self.get_query_argument('currentUserLabeller', False)
        total_matches = self.get_query_argument('totalMatches', None)
        is_token_request = isinstance(self.current_user, Token)

        use_experimental = self.get_query_argument('useExperimentalSources', False)

        method_get_sources = (
            get_sources_experimental if use_experimental else get_sources
        )

        if not use_experimental and sort_by is None:
            sort_order = "asc"

        if obj_id is not None:
            with self.Session() as session:
                try:
                    source_info = await get_source(
                        obj_id,
                        self.associated_user_object.id,
                        session,
                        include_thumbnails=include_thumbnails,
                        include_comments=include_comments,
                        include_analyses=include_analyses,
                        include_photometry=include_photometry,
                        deduplicate_photometry=deduplicate_photometry,
                        include_photometry_exists=include_photometry_exists,
                        include_spectrum_exists=include_spectrum_exists,
                        include_comment_exists=include_comment_exists,
                        include_period_exists=include_period_exists,
                        include_detection_stats=include_detection_stats,
                        include_labellers=include_labellers,
                        is_token_request=is_token_request,
                        include_requested=include_requested,
                        requested_only=requested_only,
                        include_color_mag=include_color_mag,
                    )
                except Exception as e:
                    return self.error(f'Cannot retrieve source: {str(e)}')

                query_size = sizeof(source_info)
                if query_size >= SIZE_WARNING_THRESHOLD:
                    end = time.time()
                    duration = end - start
                    log(
                        f'User {self.associated_user_object.id} source query returned {query_size} bytes in {duration} seconds'
                    )

                return self.success(data=source_info)

        with self.Session() as session:
            try:
                query_results = await method_get_sources(
                    self.associated_user_object.id,
                    include_thumbnails=include_thumbnails,
                    include_comments=include_comments,
                    include_photometry_exists=include_photometry_exists,
                    include_spectrum_exists=include_spectrum_exists,
                    include_comment_exists=include_comment_exists,
                    include_period_exists=include_period_exists,
                    include_detection_stats=include_detection_stats,
                    include_labellers=include_labellers,
                    include_hosts=include_hosts,
                    exclude_forced_photometry=exclude_forced_photometry,
                    is_token_request=is_token_request,
                    include_requested=include_requested,
                    requested_only=requested_only,
                    include_color_mag=include_color_mag,
                    remove_nested=remove_nested,
                    first_detected_date=first_detected_date,
                    last_detected_date=last_detected_date,
                    sourceID=sourceID,
                    rejectedSourceIDs=rejectedSourceIDs,
                    ra=ra,
                    dec=dec,
                    radius=radius,
                    has_spectrum_before=has_spectrum_before,
                    has_spectrum_after=has_spectrum_after,
                    saved_before=saved_before,
                    saved_after=saved_after,
                    created_or_modified_after=created_or_modified_after,
                    list_name=list_name,
                    simbad_class=simbad_class,
                    alias=alias,
                    origin=origin,
                    has_tns_name=has_tns_name,
                    has_no_tns_name=has_no_tns_name,
                    has_been_labelled=has_been_labelled,
                    has_not_been_labelled=has_not_been_labelled,
                    current_user_labeller=current_user_labeller,
                    has_spectrum=has_spectrum,
                    has_no_spectrum=has_no_spectrum,
                    has_followup_request=has_followup_request,
                    followup_request_status=followup_request_status,
                    min_redshift=min_redshift,
                    max_redshift=max_redshift,
                    min_peak_magnitude=min_peak_magnitude,
                    max_peak_magnitude=max_peak_magnitude,
                    min_latest_magnitude=min_latest_magnitude,
                    max_latest_magnitude=max_latest_magnitude,
                    number_of_detections=number_of_detections,
                    classifications=classifications,
                    classifications_simul=classifications_simul,
                    nonclassifications=nonclassifications,
                    unclassified=unclassified,
                    annotations_filter=annotations_filter,
                    annotations_filter_origin=annotations_filter_origin,
                    annotations_filter_before=annotations_filter_before,
                    annotations_filter_after=annotations_filter_after,
                    comments_filter=comments_filter,
                    comments_filter_author=comments_filter_author,
                    comments_filter_before=comments_filter_before,
                    comments_filter_after=comments_filter_after,
                    localization_dateobs=localization_dateobs,
                    localization_name=localization_name,
                    localization_cumprob=localization_cumprob,
                    localization_reject_sources=localization_reject_sources,
                    include_sources_in_gcn=include_sources_in_gcn,
                    spatial_catalog_name=spatial_catalog_name,
                    spatial_catalog_entry_name=spatial_catalog_entry_name,
                    page_number=page_number,
                    num_per_page=num_per_page,
                    sort_by=sort_by,
                    sort_order=sort_order,
                    group_ids=group_ids,
                    user_accessible_group_ids=user_accessible_group_ids,
                    save_summary=save_summary,
                    total_matches=total_matches,
                    includeGeoJSON=includeGeoJSON,
                    use_cache=use_cache,
                    query_id=query_id,
                    verbose=True,
                )
            except Exception as e:
                return self.error(f'Cannot retrieve sources: {str(e)}')

            query_size = sizeof(query_results)
            if query_size >= SIZE_WARNING_THRESHOLD:
                end = time.time()
                duration = end - start
                log(
                    f'User {self.associated_user_object.id} source query returned {query_size} bytes in {duration} seconds'
                )
            return self.success(data=query_results)

    @permissions(['Upload data'])
    def post(self):
        """
        ---
        description: Add a new source
        tags:
          - sources
        requestBody:
          content:
            application/json:
              schema:
                allOf:
                  - $ref: '#/components/schemas/ObjPost'
                  - type: object
                    properties:
                      group_ids:
                        type: array
                        items:
                          type: integer
                        description: |
                          List of associated group IDs. If not specified, all of the
                          user or token's groups will be used.
                      refresh_source:
                        type: bool
                        description: |
                          Refresh source upon post. Defaults to True.
        responses:
          200:
            content:
              application/json:
                schema:
                  allOf:
                    - $ref: '#/components/schemas/Success'
                    - type: object
                      properties:
                        data:
                          type: object
                          properties:
                            id:
                              type: string
                              description: New source ID
        """

        # Note that this POST method allows updating an object,
        # something usually reserved for PATCH/PUT. This is because
        # the user doing the POST may not have had access to the
        # object before (and therefore would have been unaware of its
        # existence).

        data = self.get_json()
        refresh_source = data.pop('refresh_source', True)

        with self.Session() as session:
            try:
                obj_id, saved_to_groups = post_source(
                    data,
                    self.associated_user_object.id,
                    session,
                    refresh_source=refresh_source,
                )
                return self.success(
                    data={"id": obj_id, "saved_to_groups": saved_to_groups}
                )
            except Exception as e:
                return self.error(f'Failed to post source: {str(e)}')

    @permissions(['Upload data'])
    def patch(self, obj_id):
        """
        ---
        description: Update a source
        tags:
          - sources
        parameters:
          - in: path
            name: obj_id
            required: True
            schema:
              type: string
        requestBody:
          content:
            application/json:
              schema: ObjNoID
        responses:
          200:
            content:
              application/json:
                schema: Success
          400:
            content:
              application/json:
                schema: Error
        """
        data = self.get_json()
        data['id'] = obj_id

        schema = Obj.__schema__()
        try:
            obj = schema.load(data)
        except ValidationError as e:
            return self.error(
                'Invalid/missing parameters: ' f'{e.normalized_messages()}'
            )
        update_redshift_history_if_relevant(data, obj, self.associated_user_object)
        update_summary_history_if_relevant(data, obj, self.associated_user_object)

        update_healpix_if_relevant(data, obj)

        self.verify_and_commit()
        self.push_all(
            action="skyportal/REFRESH_SOURCE",
            payload={"obj_key": obj.internal_key},
        )

        return self.success()

    @permissions(['Manage sources'])
    def delete(self, obj_id, group_id):
        """
        ---
        description: Delete a source
        tags:
          - sources
        parameters:
          - in: path
            name: obj_id
            required: true
            schema:
              type: string
          - in: path
            name: group_id
            required: true
            schema:
              type: string
        responses:
          200:
            content:
              application/json:
                schema: Success
        """

        with self.Session() as session:
            if group_id not in [g.id for g in self.current_user.accessible_groups]:
                return self.error("Inadequate permissions.")
            s = session.scalars(
                Source.select(self.current_user, mode="update")
                .where(Source.obj_id == obj_id)
                .where(Source.group_id == group_id)
            ).first()
            s.active = False
            s.unsaved_by = self.current_user
            session.commit()
            return self.success()


class SourceOffsetsHandler(BaseHandler):
    @auth_or_token
    async def get(self, obj_id):
        """
        ---
        description: Retrieve offset stars to aid in spectroscopy
        tags:
          - sources
        parameters:
        - in: path
          name: obj_id
          required: true
          schema:
            type: string
        - in: query
          name: facility
          nullable: true
          schema:
            type: string
            enum: [Keck, Shane, P200]
          description: Which facility to generate the starlist for
        - in: query
          name: num_offset_stars
          nullable: true
          schema:
            type: integer
            minimum: 0
            maximum: 10
          description: |
            Requested number of offset stars (set to zero to get starlist
            of just the source itself)
        - in: query
          name: obstime
          nullable: True
          schema:
            type: string
          description: |
            datetime of observation in isoformat (e.g. 2020-12-30T12:34:10)
        - in: query
          name: use_ztfref
          required: false
          schema:
            type: boolean
          description: |
            Use ZTFref catalog for offset star positions, otherwise Gaia DR3
        responses:
          200:
            content:
              application/json:
                schema:
                  allOf:
                    - $ref: '#/components/schemas/Success'
                    - type: object
                      properties:
                        data:
                          type: object
                          properties:
                            facility:
                              type: string
                              enum: [Keck, Shane, P200]
                              description: Facility queried for starlist
                            starlist_str:
                              type: string
                              description: formatted starlist in facility format
                            starlist_info:
                              type: array
                              description: |
                                list of source and offset star information
                              items:
                                type: object
                                properties:
                                  str:
                                    type: string
                                    description: single-line starlist format per object
                                  ra:
                                    type: number
                                    format: float
                                    description: object RA in degrees (J2000)
                                  dec:
                                    type: number
                                    format: float
                                    description: object DEC in degrees (J2000)
                                  name:
                                    type: string
                                    description: object name
                                  dras:
                                    type: string
                                    description: offset from object to source in RA
                                  ddecs:
                                    type: string
                                    description: offset from object to source in DEC
                                  mag:
                                    type: number
                                    format: float
                                    description: |
                                      magnitude of object (from
                                      Gaia phot_rp_mean_mag)
                            ra:
                              type: number
                              format: float
                              description: source RA in degrees (J2000)
                            dec:
                              type: number
                              format: float
                              description: source DEC in degrees (J2000)
                            queries_issued:
                              type: integer
                              description: |
                                Number of times the catalog was queried to find
                                noffsets
                            noffsets:
                              type: integer
                              description: |
                                Number of suitable offset stars found (may be less)
                                than requested
                            query:
                              type: string
                              description: SQL query submitted to Gaia
          400:
            content:
              application/json:
                schema: Error
        """

        with self.Session() as session:
            source = session.scalars(
                Obj.select(session.user_or_token).where(Obj.id == obj_id)
            ).first()
            if source is None:
                return self.error('Source not found', status=404)

            initial_pos = (source.ra, source.dec)

            try:
                best_ra, best_dec = _calculate_best_position_for_offset_stars(
                    session.scalars(
                        Photometry.select(session.user_or_token).where(
                            Photometry.obj_id == source.id
                        )
                    ).all(),
                    fallback=(initial_pos[0], initial_pos[1]),
                    how="snr2",
                )
            except JSONDecodeError:
                self.push_notification(
                    'Source position using photometry points failed.'
                    ' Reverting to discovery position.'
                )
                best_ra, best_dec = initial_pos[0], initial_pos[1]

            facility = self.get_query_argument('facility', 'Keck')
            num_offset_stars = self.get_query_argument('num_offset_stars', '3')
            use_ztfref = self.get_query_argument('use_ztfref', True)

            obstime = self.get_query_argument(
                'obstime', datetime.datetime.utcnow().isoformat()
            )
            if not isinstance(isoparse(obstime), datetime.datetime):
                return self.error('obstime is not valid isoformat')

            if facility not in facility_parameters:
                return self.error('Invalid facility')

            radius_degrees = facility_parameters[facility]["radius_degrees"]
            mag_limit = facility_parameters[facility]["mag_limit"]
            min_sep_arcsec = facility_parameters[facility]["min_sep_arcsec"]
            mag_min = facility_parameters[facility]["mag_min"]

            try:
                num_offset_stars = int(num_offset_stars)
            except ValueError:
                # could not handle inputs
                return self.error('Invalid argument for `num_offset_stars`')

            offset_func = functools.partial(
                get_nearby_offset_stars,
                best_ra,
                best_dec,
                obj_id,
                how_many=num_offset_stars,
                radius_degrees=radius_degrees,
                mag_limit=mag_limit,
                min_sep_arcsec=min_sep_arcsec,
                starlist_type=facility,
                mag_min=mag_min,
                obstime=obstime,
                allowed_queries=2,
                use_ztfref=use_ztfref,
            )

            try:
                (
                    starlist_info,
                    query_string,
                    queries_issued,
                    noffsets,
                    used_ztfref,
                ) = await IOLoop.current().run_in_executor(None, offset_func)
            except ValueError:
                return self.error("Error querying for nearby offset stars")

            starlist_str = "\n".join(
                [x["str"].replace(" ", "&nbsp;") for x in starlist_info]
            )

            session.commit()
            return self.success(
                data={
                    'facility': facility,
                    'starlist_str': starlist_str,
                    'starlist_info': starlist_info,
                    'ra': source.ra,
                    'dec': source.dec,
                    'noffsets': noffsets,
                    'queries_issued': queries_issued,
                    'query': query_string,
                    'used_ztfref': used_ztfref,
                }
            )


class SourceFinderHandler(BaseHandler):
    @auth_or_token
    async def get(self, obj_id):
        """
        ---
        description: Generate a PDF/PNG finding chart to aid in spectroscopy
        tags:
          - sources
        parameters:
        - in: path
          name: obj_id
          required: true
          schema:
            type: string
        - in: query
          name: imsize
          schema:
            type: float
            minimum: 2
            maximum: 15
          description: Image size in arcmin (square)
        - in: query
          name: facility
          nullable: true
          schema:
            type: string
            enum: [Keck, Shane, P200]
        - in: query
          name: image_source
          nullable: true
          schema:
            type: string
            enum: [desi, dss, ztfref, ps1]
          description: |
             Source of the image used in the finding chart. Defaults to ps1
        - in: query
          name: use_ztfref
          required: false
          schema:
            type: boolean
          description: |
            Use ZTFref catalog for offset star positions, otherwise DR3
        - in: query
          name: obstime
          nullable: True
          schema:
            type: string
          description: |
            datetime of observation in isoformat (e.g. 2020-12-30T12:34:10)
        - in: query
          name: type
          nullable: true
          schema:
            type: string
            enum: [png, pdf]
          description: |
            output type
        - in: query
          name: num_offset_stars
          schema:
            type: integer
            minimum: 0
            maximum: 4
          description: |
            output desired number of offset stars [0,5] (default: 3)
        responses:
          200:
            description: A PDF/PNG finding chart file
            content:
              application/pdf:
                schema:
                  type: string
                  format: binary
              image/png:
                schema:
                  type: string
                  format: binary
          400:
            content:
              application/json:
                schema: Error
        """

        with self.Session() as session:
            source = session.scalars(
                Obj.select(session.user_or_token).where(Obj.id == obj_id)
            ).first()
            if source is None:
                return self.error('Source not found', status=404)

            output_type = self.get_query_argument('type', 'pdf')
            if output_type not in ["png", "pdf"]:
                return self.error(f'Invalid argument for `type`: {output_type}')

            imsize = self.get_query_argument('imsize', 4.0)
            try:
                imsize = float(imsize)
            except ValueError:
                # could not handle inputs
                return self.error('Invalid argument for `imsize`')

            if imsize < 2.0 or imsize > 15.0:
                return self.error(
                    'The value for `imsize` is outside the allowed range (2.0-15.0)'
                )

            initial_pos = (source.ra, source.dec)
            try:
                best_ra, best_dec = _calculate_best_position_for_offset_stars(
                    session.scalars(
                        Photometry.select(session.user_or_token).where(
                            Photometry.obj_id == source.id
                        )
                    ).all(),
                    fallback=(initial_pos[0], initial_pos[1]),
                    how="snr2",
                )
            except JSONDecodeError:
                self.push_notification(
                    'Source position using photometry points failed.'
                    ' Reverting to discovery position.'
                )
                best_ra, best_dec = initial_pos[0], initial_pos[1]

            facility = self.get_query_argument('facility', 'Keck')
            image_source = self.get_query_argument('image_source', 'ps1')
            use_ztfref = self.get_query_argument('use_ztfref', True)

            num_offset_stars = self.get_query_argument('num_offset_stars', '3')
            try:
                num_offset_stars = int(num_offset_stars)
            except ValueError:
                # could not handle inputs
                return self.error('Invalid argument for `num_offset_stars`')

            if not 0 <= num_offset_stars <= 4:
                return self.error(
                    'The value for `num_offset_stars` is outside the allowed range (0-4)'
                )

            obstime = self.get_query_argument(
                'obstime', datetime.datetime.utcnow().isoformat()
            )
            if not isinstance(isoparse(obstime), datetime.datetime):
                return self.error('obstime is not valid isoformat')

            if facility not in facility_parameters:
                return self.error('Invalid facility')

            if image_source not in source_image_parameters:
                return self.error('Invalid source image')

            radius_degrees = facility_parameters[facility]["radius_degrees"]
            mag_limit = facility_parameters[facility]["mag_limit"]
            min_sep_arcsec = facility_parameters[facility]["min_sep_arcsec"]
            mag_min = facility_parameters[facility]["mag_min"]

            finder = functools.partial(
                get_finding_chart,
                best_ra,
                best_dec,
                obj_id,
                image_source=image_source,
                output_format=output_type,
                imsize=imsize,
                how_many=num_offset_stars,
                radius_degrees=radius_degrees,
                mag_limit=mag_limit,
                mag_min=mag_min,
                min_sep_arcsec=min_sep_arcsec,
                starlist_type=facility,
                obstime=obstime,
                use_source_pos_in_starlist=True,
                allowed_queries=2,
                queries_issued=0,
                use_ztfref=use_ztfref,
            )

            self.push_notification(
                'Finding chart generation in progress. Download will start soon.'
            )
            rez = await IOLoop.current().run_in_executor(None, finder)

            filename = rez["name"]
            data = io.BytesIO(rez["data"])

            await self.send_file(data, filename, output_type=output_type)


class SourceNotificationHandler(BaseHandler):
    @permissions(["Upload data"])
    def post(self):
        """
        ---
        description: Send out a new source notification
        tags:
          - notifications
        requestBody:
          content:
            application/json:
              schema:
                type: object
                properties:
                  additionalNotes:
                    type: string
                    description: |
                      Notes to append to the message sent out
                  groupIds:
                    type: array
                    items:
                      type: integer
                    description: |
                      List of IDs of groups whose members should get the notification (if they've opted in)
                  sourceId:
                    type: string
                    description: |
                      The ID of the Source's Obj the notification is being sent about
                  level:
                    type: string
                    description: |
                      Either 'soft' or 'hard', determines whether to send an email or email+SMS notification
                required:
                  - groupIds
                  - sourceId
                  - level
        responses:
          200:
            content:
              application/json:
                schema:
                  allOf:
                    - $ref: '#/components/schemas/Success'
                    - type: object
                      properties:
                        data:
                          type: object
                          properties:
                            id:
                              type: string
                              description: New SourceNotification ID
        """
        if not cfg["notifications.enabled"]:
            return self.error("Notifications are not enabled in current deployment.")
        data = self.get_json()

        additional_notes = data.get("additionalNotes")
        if isinstance(additional_notes, str):
            additional_notes = data["additionalNotes"].strip()
        else:
            if additional_notes is not None:
                return self.error(
                    "Invalid parameter `additionalNotes`: should be a string"
                )

        if data.get("groupIds") is None:
            return self.error("Missing required parameter `groupIds`")
        try:
            group_ids = [int(gid) for gid in data["groupIds"]]
        except ValueError:
            return self.error(
                "Invalid value provided for `groupIDs`; unable to parse "
                "all list items to integers."
            )

        if data.get("sourceId") is None:
            return self.error("Missing required parameter `sourceId`")

        with self.Session() as session:
            source = session.scalars(
                Obj.select(session.user_or_token).where(Obj.id == data["sourceId"])
            ).first()
            if source is None:
                return self.error('Source not found', status=404)

            source_id = data["sourceId"]

            source_group_ids = [
                row
                for row in session.scalars(
                    Source.select(
                        session.user_or_token, columns=[Source.group_id]
                    ).where(Source.obj_id == source_id)
                ).all()
            ]

            if bool(set(group_ids).difference(set(source_group_ids))):
                forbidden_groups = list(set(group_ids) - set(source_group_ids))
                return self.error(
                    "Insufficient recipient group access permissions. Not a member of "
                    f"group IDs: {forbidden_groups}."
                )

            if data.get("level") is None:
                return self.error("Missing required parameter `level`")
            if data["level"] not in ["soft", "hard"]:
                return self.error(
                    "Invalid value provided for `level`: should be either 'soft' or 'hard'"
                )
            level = data["level"]

            groups = session.scalars(
                Group.select(self.current_user).where(Group.id.in_(group_ids))
            ).all()
            if {g.id for g in groups} != set(group_ids):
                return self.error(
                    f'Cannot find one or more groups with IDs: {group_ids}.'
                )

            new_notification = SourceNotification(
                source_id=source_id,
                groups=groups,
                additional_notes=additional_notes,
                sent_by=self.associated_user_object,
                level=level,
            )
            session.add(new_notification)
            try:
                session.commit()
            except python_http_client.exceptions.UnauthorizedError:
                return self.error(
                    "Twilio Sendgrid authorization error. Please ensure "
                    "valid Sendgrid API key is set in server environment as "
                    "per their setup docs."
                )
            except TwilioException:
                return self.error(
                    "Twilio Communication SMS API authorization error. Please ensure "
                    "valid Twilio API key is set in server environment as "
                    "per their setup docs."
                )

            return self.success(data={'id': new_notification.id})


class SurveyThumbnailHandler(BaseHandler):
    @auth_or_token  # We should allow these requests from view-only users (triggered on source page)
    def post(self):
        data = self.get_json()
        obj_id = data.get("objID")
        obj_ids = data.get("objIDs")

        if obj_id is None and obj_ids is None:
            return self.error("Missing required parameter objID or objIDs")

        if obj_id is not None:
            obj_ids = [obj_id]

        with self.Session() as session:
            objs = session.scalars(
                Obj.select(session.user_or_token).where(Obj.id.in_(obj_ids))
            ).all()

            if len(objs) != len(obj_ids):
                return self.error("Not all objects found")

            for obj in objs:
                try:
                    obj.add_linked_thumbnails(['sdss', 'ps1', 'ls'], session)
                except Exception:
                    session.rollback()
                    return self.error(f"Error adding thumbnails for {obj.id}")

        return self.success()


class SourceObservabilityPlotHandler(BaseHandler):
    @auth_or_token
    async def get(self, obj_id):
        """
        ---
        description: Create a summary plot for the observability for a given source.
        tags:
          - localizations
        parameters:
          - in: path
            name: obj_id
            required: true
            schema:
              type: string
            description: |
              ID of object to generate observability plot for
          - in: query
            name: maximumAirmass
            nullable: true
            schema:
              type: number
            description: |
              Maximum airmass to consider. Defaults to 2.5.
          - in: query
            name: twilight
            nullable: true
            schema:
              type: string
            description: |
                Twilight definition. Choices are astronomical (-18 degrees), nautical (-12 degrees), and civil (-6 degrees).
        responses:
          200:
            content:
              application/json:
                schema: Success
        """

        max_airmass = self.get_query_argument("maxAirmass", 2.5)
        twilight = self.get_query_argument("twilight", "astronomical")

        with self.Session() as session:
            stmt = Telescope.select(self.current_user)
            telescopes = session.scalars(stmt).all()

            stmt = Obj.select(self.current_user).where(Obj.id == obj_id)
            source = session.scalars(stmt).first()
            coords = astropy.coordinates.SkyCoord(source.ra, source.dec, unit='deg')

            trigger_time = Time.now()
            times = trigger_time + np.linspace(0, 1) * u.day

            observers = []
            for telescope in telescopes:
                if not telescope.fixed_location:
                    continue
                location = EarthLocation(
                    lon=telescope.lon * u.deg,
                    lat=telescope.lat * u.deg,
                    height=(telescope.elevation or 0) * u.m,
                )

                observers.append(Observer(location, name=telescope.nickname))
            observers = list(reversed(observers))

            constraints = [
                getattr(AtNightConstraint, f'twilight_{twilight}')(),
                AirmassConstraint(max_airmass),
            ]

            output_format = 'pdf'
            fig = plt.figure(figsize=(14, 10))
            width, height = fig.get_size_inches()
            fig.set_size_inches(width, (len(observers) + 1) / 16 * width)
            ax = plt.axes()
            locator = dates.AutoDateLocator()
            formatter = dates.DateFormatter('%H:%M')
            ax.set_xlim([times[0].plot_date, times[-1].plot_date])
            ax.xaxis.set_major_formatter(formatter)
            ax.xaxis.set_major_locator(locator)
            ax.set_xlabel(f"Time from {min(times).datetime.date()} [UTC]")
            plt.setp(ax.get_xticklabels(), rotation=30, ha='right')
            ax.set_yticks(np.arange(len(observers)))
            ax.set_yticklabels([observer.name for observer in observers])
            ax.yaxis.set_tick_params(left=False)
            ax.grid(axis='x')
            ax.spines['bottom'].set_visible(False)
            ax.spines['top'].set_visible(False)

            for i, observer in enumerate(observers):
                observable = 100 * np.dot(
                    1.0, is_event_observable(constraints, observer, coords, times)
                )
                ax.contourf(
                    times.plot_date,
                    [i - 0.4, i + 0.4],
                    np.tile(observable, (2, 1)),
                    levels=np.arange(10, 110, 10),
                    cmap=plt.get_cmap().reversed(),
                )

            buf = io.BytesIO()
            fig.savefig(buf, format=output_format, bbox_inches='tight')
            plt.close(fig)
            buf.seek(0)

            filename = f"observability.{output_format}"
            data = io.BytesIO(buf.read())

            await self.send_file(data, filename, output_type=output_format)


class SourceCopyPhotometryHandler(BaseHandler):
    @permissions(["Upload data"])
    def post(self, target_id):
        """
        ---
        description: Copy all photometry points from one source to another
        tags:
          - sources
          - photometry
        parameters:
          - in: path
            name: target_id
            required: true
            schema:
              type: string
            description: |
              The obj_id of the target Source (to which the photometry is being copied to)
        requestBody:
          content:
            application/json:
              schema:
                type: object
                properties:
                  group_ids:
                    type: array
                    items:
                      type: integer
                    description: |
                      List of IDs of groups to give photometry access to
                  origin_id:
                    type: string
                    description: |
                      The ID of the Source's Obj the photometry is being copied from
                required:
                  - group_ids
                  - origin_id
        responses:
          200:
            content:
              application/json:
                schema:
                  allOf:
                    - $ref: '#/components/schemas/Success'
        """

        data = self.get_json()

        if data.get("group_ids") is None:
            return self.error("Missing required parameter `groupIds`")
        try:
            group_ids = [int(gid) for gid in data["group_ids"]]
        except ValueError:
            return self.error(
                "Invalid value provided for `groupIDs`; unable to parse "
                "all list items to integers."
            )

        if data.get("origin_id") is None:
            return self.error("Missing required parameter `duplicateId`")

        origin_id = data.get("origin_id")

        with self.Session() as session:
            s = session.scalars(
                Obj.select(self.current_user).where(Obj.id == target_id)
            ).first()
            if s is None:
                return self.error(f"Source {target_id} not found")

            d = session.scalars(
                Obj.select(self.current_user).where(Obj.id == origin_id)
            ).first()
            if d is None:
                return self.error("Duplicate source {origin_id} not found")

            groups = (
                session.scalars(
                    Group.select(self.current_user).where(Group.id.in_(group_ids))
                )
                .unique()
                .all()
            )
            if {g.id for g in groups} != set(group_ids):
                return self.error(
                    f'Cannot find one or more groups with IDs: {group_ids}.'
                )

            data = session.scalars(
                Photometry.select(self.current_user)
                .options(
                    joinedload(Photometry.instrument).joinedload(Instrument.telescope)
                )
                .where(Photometry.obj_id == origin_id)
            ).all()

            query_result = []
            for p in data:
                instrument = p.instrument
                result = serialize(p, 'ab', 'both', groups=False, annotations=False)
                query_result.append(result)

            df = pd.DataFrame.from_dict(query_result)
            if df.empty:
                return self.error(f"No photometry found with source {origin_id}")

            drop_columns = list(
                set(df.columns.values)
                - {'mjd', 'ra', 'dec', 'mag', 'magerr', 'limiting_mag', 'filter'}
            )

            df.drop(
                columns=drop_columns,
                inplace=True,
            )
            df['magsys'] = 'ab'

            data_out = {
                'obj_id': target_id,
                'instrument_id': instrument.id,
                'group_ids': [g.id for g in groups],
                **df.to_dict(orient='list'),
            }

            add_external_photometry(data_out, self.associated_user_object)

            self.push_all(
                action="skyportal/REFRESH_SOURCE",
                payload={"obj_key": s.internal_key},
            )

            return self.success()<|MERGE_RESOLUTION|>--- conflicted
+++ resolved
@@ -1139,8 +1139,6 @@
                 or comments_filter_after
                 or (comments_filter_author is not None)
             ):
-
-<<<<<<< HEAD
                 comment_query = Comment.select(session.user_or_token)
 
                 if comments_filter is not None:
@@ -1162,15 +1160,6 @@
                     comment_query = comment_query.where(
                         Comment.created_at <= comments_filter_before
                     )
-=======
-    if (
-        (comments_filter is not None)
-        or comments_filter_before
-        or comments_filter_after
-        or (comments_filter_author is not None)
-    ):
-        comment_query = Comment.select(session.user_or_token)
->>>>>>> f4584c8b
 
                 if comments_filter_after:
                     comment_query = comment_query.where(
@@ -1208,12 +1197,10 @@
                 )
 
             if localization_dateobs is not None:
-
                 # This grabs just the IDs so the more expensive localization in-out
                 # check is done on only this subset
                 obj_ids = session.scalars(obj_query).unique().all()
 
-<<<<<<< HEAD
                 if len(obj_ids) > MAX_LOCALIZATION_SOURCES:
                     raise ValueError('Need fewer sources for efficient cross-match.')
 
@@ -1243,15 +1230,6 @@
                         raise ValueError(
                             f"Localization {localization_dateobs} not found",
                         )
-=======
-    if localization_dateobs is not None:
-        # This grabs just the IDs so the more expensive localization in-out
-        # check is done on only this subset
-        obj_ids = session.scalars(obj_query).unique().all()
-
-        if len(obj_ids) > MAX_LOCALIZATION_SOURCES:
-            raise ValueError('Need fewer sources for efficient cross-match.')
->>>>>>> f4584c8b
 
                 partition_key = arrow.get(localization.dateobs).datetime
                 localizationtile_partition_name = (
@@ -1333,20 +1311,11 @@
 
                     obj_query = obj_query.where(Obj.id.notin_(rejected_obj_ids))
 
-<<<<<<< HEAD
             if spatial_catalog_name is not None:
-
                 if spatial_catalog_entry_name is None:
                     raise ValueError(
                         'spatial_catalog_entry_name must be defined if spatial_catalog_name is as well'
                     )
-=======
-    if spatial_catalog_name is not None:
-        if spatial_catalog_entry_name is None:
-            raise ValueError(
-                'spatial_catalog_entry_name must be defined if spatial_catalog_name is as well'
-            )
->>>>>>> f4584c8b
 
                 # This grabs just the IDs so the more expensive localization in-out
                 # check is done on only this subset
