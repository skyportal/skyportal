--- conflicted
+++ resolved
@@ -317,20 +317,6 @@
                 joinedload(FollowupRequest.requester),
                 joinedload(FollowupRequest.obj),
             )
-<<<<<<< HEAD
-
-        followup_requests = followup_requests.all()
-
-        if len(followup_requests) == 0 and followup_request_id is not None:
-            return self.error("Could not retrieve followup request.")
-
-        out_json = FollowupRequest.__schema__().dump(followup_requests, many=True)
-
-        if followup_request_id is not None:
-            out_json = out_json[0]
-
-        return self.success(data=out_json)
-=======
             followup_request = followup_requests.first()
             if followup_request is None:
                 return self.error("Could not retrieve followup request.")
@@ -339,7 +325,6 @@
         followup_requests = followup_requests.all()
 
         return self.success(data=followup_requests)
->>>>>>> fcf7656a
 
     @auth_or_token
     def post(self):
@@ -448,11 +433,6 @@
 
         api = followup_request.instrument.api_class
 
-<<<<<<< HEAD
-        api = followup_request.instrument.api_class
-
-=======
->>>>>>> fcf7656a
         if not api.implements_update():
             return self.error('Cannot update requests on this instrument.')
 
