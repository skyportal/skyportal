--- conflicted
+++ resolved
@@ -63,11 +63,7 @@
 )
 from ...models.schema import AssignmentSchema, FollowupRequestPost
 from ...utils.offset import get_formatted_standards_list
-<<<<<<< HEAD
-from ...utils.parse import get_int_list, get_page_and_n_per_page
-=======
 from ...utils.parse import get_list_typed, get_page_and_n_per_page
->>>>>>> 10e0c41e
 from ..base import BaseHandler
 
 log = make_log("api/followup_request")
@@ -931,14 +927,9 @@
         )
 
         if requesters is not None:
-<<<<<<< HEAD
-            requesters = get_int_list(
-                requesters,
-=======
             requesters = get_list_typed(
                 requesters,
                 int,
->>>>>>> 10e0c41e
                 "requesters must be a comma seperated string list or list of integers",
             )
 
