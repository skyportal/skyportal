# Inspired by https://github.com/growth-astro/growth-too-marshal/blob/main/growth/too/gcn.py

import asyncio
import ast
from astropy.time import Time
from astropy.table import Table
import binascii
import healpy as hp
import io
import json
import os
import gcn
import ligo.skymap.bayestar as ligo_bayestar
import ligo.skymap.io
import ligo.skymap.postprocess
import lxml
import xmlschema
from urllib.parse import urlparse, urlsplit
import tempfile
from tornado.ioloop import IOLoop
import arrow
import astropy
import humanize
import requests
import sqlalchemy as sa
from sqlalchemy import String, func
from sqlalchemy.orm import joinedload
from sqlalchemy.sql.expression import cast
from sqlalchemy.dialects.postgresql import JSONB
from sqlalchemy.orm.attributes import flag_modified
from marshmallow import Schema, validate
from marshmallow.fields import (
    Integer,
)
from marshmallow.exceptions import ValidationError
import numpy as np
import operator  # noqa: F401

from skyportal.models.photometry import Photometry

from .observation import get_observations, MAX_OBSERVATIONS
from .source import get_source, get_sources, serialize, MAX_SOURCES_PER_PAGE
from .galaxy import get_galaxies, get_galaxies_completeness, MAX_GALAXIES
import pandas as pd
from tabulate import tabulate
import datetime
from ...utils.UTCTZnaiveDateTime import UTCTZnaiveDateTime

from baselayer.app.access import auth_or_token, permissions
from baselayer.app.json_util import to_json
from baselayer.log import make_log
from baselayer.app.env import load_env
from baselayer.app.flow import Flow

from .gcn_gracedb import post_gracedb_data
from .source import post_source
from ..base import BaseHandler
from ...models import (
    ThreadSession,
    Allocation,
    CatalogQuery,
    DefaultGcnTag,
    DefaultObservationPlanRequest,
    EventObservationPlan,
    GcnEvent,
    GcnNotice,
    GcnProperty,
    GcnReport,
    GcnSummary,
    GcnTag,
    GcnTrigger,
    Instrument,
    InstrumentField,
    InstrumentFieldTile,
    Localization,
    LocalizationProperty,
    LocalizationTile,
    LocalizationTag,
    MMADetector,
    Obj,
    ObservationPlanRequest,
    User,
    Group,
    UserNotification,
    Source,
    SourcesConfirmedInGCN,
    SurveyEfficiencyForObservations,
)
from ...utils.gcn import (
    get_dateobs,
    get_properties,
    get_skymap_properties,
    get_skymap_metadata,
    get_tags,
    get_notice_aliases,
    get_trigger,
    get_skymap,
    get_contour,
    from_url,
    from_bytes,
    from_cone,
    from_ellipse,
    from_polygon,
    has_skymap,
)
from .observation_plan import post_observation_plan
from ...utils.notifications import post_notification

from skyportal.models.gcn import SOURCE_RADIUS_THRESHOLD

log = make_log('api/gcn_event')

env, cfg = load_env()

MAX_GCNEVENTS = 1000


def post_gcnevent_from_xml(
    payload, user_id, session, post_skymap=True, asynchronous=True, notify=True
):
    """Post GcnEvent to database from voevent xml.
    payload: str
        VOEvent readable string
    user_id : int
        SkyPortal ID of User posting the GcnEvent
    session: sqlalchemy.Session
        Database session for this transaction
    """

    user = session.query(User).get(user_id)

    schema = f'{os.path.dirname(__file__)}/../../utils/schema/VOEvent-v2.0.xsd'
    voevent_schema = xmlschema.XMLSchema(schema)
    if voevent_schema.is_valid(payload):
        # check if is string
        try:
            payload = payload.encode('ascii')
        except AttributeError:
            pass
        root = lxml.etree.fromstring(payload)
    else:
        raise ValueError("xml file is not valid VOEvent")

    gcn_notice = session.scalars(
        GcnNotice.select(user).where(GcnNotice.ivorn == root.attrib['ivorn'])
    ).first()
    if gcn_notice is not None:
        raise ValueError(f"GcnNotice with ivorn {root.attrib['ivorn']} already exists.")

    dateobs = get_dateobs(root)
    trigger_id = get_trigger(root)
    notice_type = gcn.get_notice_type(root)
    aliases = get_notice_aliases(
        root, notice_type
    )  # we try to get the aliases from the notice if possible

    if trigger_id is not None:
        event = session.scalars(
            GcnEvent.select(user).where(GcnEvent.trigger_id == trigger_id)
        ).first()
    else:
        event = session.scalars(
            GcnEvent.select(user).where(GcnEvent.dateobs == dateobs)
        ).first()

    if event is None:
        event = GcnEvent(
            dateobs=dateobs, sent_by_id=user_id, trigger_id=trigger_id, aliases=aliases
        )
        session.add(event)
        session.commit()
        dateobs = event.dateobs
    else:
        dateobs = event.dateobs
        # we grab the dateobs from the event to overwrite the dateobs from the gcn notice
        # this is important because unfortunately the dateobs in a gcn notice is not always the same as the dateobs in the event
        # what matters is the trigger id if it exists, that allows us to find the actual dateobs of the event

        if not event.is_accessible_by(user, mode="update"):
            raise ValueError(
                "Insufficient permissions: GCN event can only be updated by original poster"
            )

    event_id = event.id

    gcn_notice = GcnNotice(
        content=payload,
        ivorn=root.attrib['ivorn'],
        notice_type=notice_type,
        stream=urlparse(root.attrib['ivorn']).path.lstrip('/'),
        date=root.find('./Who/Date').text,
        has_localization=has_skymap(root, notice_type),
        localization_ingested=False,
        dateobs=dateobs,
        sent_by_id=user_id,
    )
    session.add(gcn_notice)
    session.commit()
    notice_id = gcn_notice.id

    properties_dict, tags_list = get_properties(root)
    properties = GcnProperty(dateobs=dateobs, sent_by_id=user_id, data=properties_dict)
    session.add(properties)
    session.commit()

    tags_text = [text for text in get_tags(root)] + tags_list
    tags = [
        GcnTag(
            dateobs=dateobs,
            text=text,
            sent_by_id=user_id,
        )
        for text in tags_text
    ]
    session.add_all(tags)
    session.commit()

    mma_detectors = session.scalars(
        MMADetector.select(user).where(MMADetector.nickname.in_(tags_text))
    ).all()
    if len(mma_detectors) > 0:
        event_to_update = session.scalars(
            GcnEvent.select(user).where(GcnEvent.dateobs == dateobs)
        ).first()
        event_to_update.mma_detectors = mma_detectors
        session.commit()

    gracedb_id = None
    aliases = event.aliases
    for alias in aliases:
        if "LVC" in alias:
            gracedb_id = alias.split("#")[-1]
            break

    if gracedb_id is not None:
        if asynchronous:
            try:
                loop = asyncio.get_event_loop()
            except Exception:
                loop = asyncio.new_event_loop()
                asyncio.set_event_loop(loop)
            IOLoop.current().run_in_executor(
                None,
                lambda: post_gracedb_data(event.dateobs, gracedb_id, user_id),
            )
        else:
            post_gracedb_data(event.dateobs, gracedb_id, user_id)

    print(f"GCN event {event_id} created with notice {notice_id}.")
    print(f"post_skymap: {post_skymap}")
    found_skymap = False
    if post_skymap:
        try:
            post_skymap_from_notice(dateobs, notice_id, user_id, asynchronous, notify)
            found_skymap = True
        except Exception as e:
            log(f"Failed to post skymap from notice {notice_id}: {e}")
            found_skymap = False
            pass

    if not found_skymap and notify:
        # if there is no skymap, we still want to add the default tags that might not need localization tags
        gcn_tags = add_default_gcn_tags(user, session, dateobs=dateobs)
        if gcn_tags is not None and len(gcn_tags) > 0:
            session.add_all(gcn_tags)
        try:
            loop = asyncio.get_event_loop()
        except Exception:
            loop = asyncio.new_event_loop()
            asyncio.set_event_loop(loop)

        request_body = {
            'target_class_name': 'GcnNotice',
            'target_id': notice_id,
        }

        IOLoop.current().run_in_executor(
            None,
            lambda: post_notification(request_body, timeout=30),
        )

    return dateobs, event_id, notice_id


def post_skymap_from_notice(
    dateobs, notice_id, user_id, asynchronous=True, notify=True
):
    """Post skymap to database from gcn notice."""
    log(f"Posting skymap from notice {notice_id} for event {dateobs}")
    with ThreadSession() as session:
        try:
            user = session.query(User).get(user_id)

            gcn_notice = session.scalars(
                GcnNotice.select(user).where(GcnNotice.id == notice_id)
            ).first()

            if gcn_notice is None:
                raise ValueError(f"No GcnNotice with id {notice_id} found.")

            root = lxml.etree.fromstring(gcn_notice.content)
            notice_type = gcn.get_notice_type(root)

            skymap, url, properties, tags = None, None, None, None
            try:
                skymap, url, properties, tags = get_skymap(root, notice_type)
            except Exception as e:
                raise ValueError(
                    f"Failed to get skymap from gcn notice {gcn_notice.id}: {e}"
                )

            if skymap is None:
                raise Exception(
                    f"No skymap found for event {dateobs} with notice {notice_id}"
                )

            skymap["dateobs"] = dateobs
            skymap["sent_by_id"] = user_id

            localization_id = None
            localization = session.scalars(
                Localization.select(user).where(
                    Localization.dateobs == skymap["dateobs"],
                    Localization.localization_name == skymap["localization_name"],
                )
            ).first()
            if localization is None:
                localization = Localization(**skymap, notice_id=notice_id)
                session.add(localization)
                session.commit()
                localization_id = localization.id

                log(
                    f"Generating tiles/properties/contours for localization {localization.id}"
                )
                if asynchronous:
                    try:
                        loop = asyncio.get_event_loop()
                    except Exception:
                        loop = asyncio.new_event_loop()
                        asyncio.set_event_loop(loop)
                    IOLoop.current().run_in_executor(
                        None,
                        lambda: add_tiles_properties_contour_and_obsplan(
                            localization_id,
                            user_id,
                            url=url,
                            notify=notify,
                            properties=properties,
                            tags=tags,
                        ),
                    )
                else:
                    add_tiles_properties_contour_and_obsplan(
                        localization_id,
                        user_id,
                        url=url,
                        notify=notify,
                        properties=properties,
                        tags=tags,
                    )

                gcn_notice.localization_ingested = True
                session.add(gcn_notice)
                session.commit()
                try:
                    ra, dec, error = (
                        float(val) for val in skymap["localization_name"].split("_")
                    )
                    if error < SOURCE_RADIUS_THRESHOLD:
                        source = {}
                        name = root.find('./Why/Inference/Name')
                        if name is not None:
                            source = {
                                'id': (name.text).replace(' ', ''),
                                'ra': ra,
                                'dec': dec,
                            }
                        elif any(
                            [
                                True if 'GRB' in tag.text.upper() else False
                                for tag in get_tags(root)
                            ]
                        ):
                            dateobs_txt = Time(dateobs).isot
                            source_name = f"GRB{dateobs_txt[2:4]}{dateobs_txt[5:7]}{dateobs_txt[8:10]}.{dateobs_txt[11:13]}{dateobs_txt[14:16]}{dateobs_txt[17:19]}"
                            source = {
                                'id': source_name,
                                'ra': ra,
                                'dec': dec,
                            }
                        elif any(
                            [
                                True if 'GW' in tag.text.upper() else False
                                for tag in get_tags(root)
                            ]
                        ):
                            dateobs_txt = Time(dateobs).isot
                            source_name = f"GW{dateobs_txt[2:4]}{dateobs_txt[5:7]}{dateobs_txt[8:10]}.{dateobs_txt[11:13]}{dateobs_txt[14:16]}{dateobs_txt[17:19]}"
                            source = {
                                'id': source_name,
                                'ra': ra,
                                'dec': dec,
                            }
                        else:
                            source = {
                                'id': Time(dateobs).isot.replace(":", "-"),
                                'ra': ra,
                                'dec': dec,
                            }

                        if source.get('id', None) is not None:
                            existing_source = session.scalars(
                                Source.select(user).where(Source.id == source['id'])
                            ).first()
                            if existing_source is None:
                                post_source(source, user_id, session)
                except Exception:
                    pass

            else:
                localization_id = localization.id
                log(f"Localization {localization_id} already exists.")

            return localization_id
        except Exception as e:
            log(f"Failed to post skymap from gcn notice {gcn_notice.id}: {e}")
            raise ValueError(
                f"Failed to post skymap from gcn notice {gcn_notice.id}: {e}"
            )


def post_gcnevent_from_dictionary(payload, user_id, session, asynchronous=True):
    """Post GcnEvent to database from dictionary.
    payload: dict
        Dictionary containing dateobs and skymap
    user_id : int
        SkyPortal ID of User posting the GcnEvent
    session: sqlalchemy.Session
        Database session for this transaction
    """

    user = session.query(User).get(user_id)

    dateobs = payload['dateobs']

    event = session.scalars(
        GcnEvent.select(user).where(GcnEvent.dateobs == dateobs)
    ).first()

    if event is None:
        event = GcnEvent(dateobs=dateobs, sent_by_id=user.id)
        session.add(event)
    else:
        if not event.is_accessible_by(user, mode="update"):
            raise ValueError(
                "Insufficient permissions: GCN event can only be updated by original poster"
            )

    if "properties" in payload:
        properties = GcnProperty(
            dateobs=event.dateobs, sent_by_id=user.id, data=payload["properties"]
        )
        session.add(properties)

    tags = [
        GcnTag(
            dateobs=event.dateobs,
            text=text,
            sent_by_id=user.id,
        )
        for text in payload.get('tags', [])
    ]

    detectors = []
    for tag in tags:
        session.add(tag)

        mma_detector = session.scalars(
            MMADetector.select(user).where(MMADetector.nickname == tag.text)
        ).first()
        if mma_detector is not None:
            detectors.append(mma_detector)
    event.detectors = detectors
    session.commit()

    skymap = payload.get('skymap', None)
    if skymap is None:
        return event.id

    localization_properties, localization_tags = None, None
    if type(skymap) is dict:
        required_keys = {'localization_name', 'uniq', 'probdensity'}
        if not required_keys.issubset(set(skymap.keys())):
            required_cone_keys = {'ra', 'dec', 'error'}
            required_polygon_keys = {'localization_name', 'polygon'}
            required_ellipse_keys = {
                'localization_name',
                'ra',
                'dec',
                'amaj',
                'amin',
                'phi',
            }
            if required_cone_keys.issubset(set(skymap.keys())):
                skymap = from_cone(skymap['ra'], skymap['dec'], skymap['error'])
            elif required_ellipse_keys.issubset(set(skymap.keys())):
                skymap = from_ellipse(
                    skymap['localization_name'],
                    skymap['ra'],
                    skymap['dec'],
                    skymap['amaj'],
                    skymap['amin'],
                    skymap['phi'],
                )
            elif required_polygon_keys.issubset(set(skymap.keys())):
                if isinstance(skymap['polygon'], str):
                    polygon = ast.literal_eval(skymap['polygon'])
                else:
                    polygon = skymap['polygon']
                skymap = from_polygon(skymap['localization_name'], polygon)
            else:
                raise ValueError("ra, dec, and error must be in skymap to parse")
    else:
        try:
            skymap, localization_properties, localization_tags = from_bytes(skymap)
        except binascii.Error:
            skymap, localization_properties, localization_tags = from_url(skymap)

    skymap["dateobs"] = event.dateobs
    skymap["sent_by_id"] = user.id

    try:
        ra, dec, error = (float(val) for val in skymap["localization_name"].split("_"))
        if error < SOURCE_RADIUS_THRESHOLD:
            source = {
                'id': Time(event.dateobs).isot.replace(":", "-"),
                'ra': ra,
                'dec': dec,
            }
            post_source(source, user_id, session)
    except Exception:
        pass

    localization = session.scalars(
        Localization.select(user).where(
            Localization.dateobs == dateobs,
            Localization.localization_name == skymap["localization_name"],
        )
    ).first()
    if localization is None:
        localization = Localization(**skymap)
        session.add(localization)
        session.commit()
        localization_id = localization.id

        log(f"Generating tiles/properties/contours for localization {localization_id}")
        if asynchronous:
            try:
                loop = asyncio.get_event_loop()
            except Exception:
                loop = asyncio.new_event_loop()
                asyncio.set_event_loop(loop)
            IOLoop.current().run_in_executor(
                None,
                lambda: add_tiles_properties_contour_and_obsplan(
                    localization_id,
                    user_id,
                    properties=localization_properties,
                    tags=localization_tags,
                ),
            )
        else:
            add_tiles_properties_contour_and_obsplan(
                localization_id,
                user_id,
                session,
                properties=localization_properties,
                tags=localization_tags,
            )

    return event.id


class GcnEventAliasesHandler(BaseHandler):
    @auth_or_token
    def post(self, dateobs):
        """
        ---
        description: Post a GCN Event alias
        tags:
          - gcnevents
        parameters:
          - in: path
            name: dateobs
            required: true
            schema:
              type: string
            description: The dateobs of the event, as an arrow parseable string
        requestBody:
          content:
            application/json:
              schema:
                type: object
                properties:
                  alias:
                    type: string
                    description: Alias to add to the event
                required:
                  - alias
        responses:
          200:
            content:
              application/json:
                schema: Success
          400:
            content:
              application/json:
                schema: Error
        """
        data = self.get_json()
        alias = data.get('alias', None)

        if alias is None:
            return self.error("alias must be present in data")
        if type(alias) is not str:
            return self.error("alias must be a string")

        with self.Session() as session:
            try:
                event = session.scalars(
                    GcnEvent.select(
                        session.user_or_token,
                        mode="update",
                    ).where(GcnEvent.dateobs == dateobs)
                ).first()
                if event is None:
                    return self.error("GCN event not found", status=404)

                if event.aliases is None:
                    event.aliases = [alias]
                elif alias not in event.aliases:
                    event.aliases = list(set(event.aliases + [alias]))
                else:
                    return self.error(f'{alias} already in {dateobs} aliases.')
                session.commit()

                self.push(
                    action='skyportal/REFRESH_GCN_EVENT',
                    payload={"gcnEvent_dateobs": dateobs},
                )
            except Exception as e:
                return self.error(f'Cannot post alias: {str(e)}')

            return self.success()

    @auth_or_token
    def delete(self, dateobs):
        """
        ---
        description: Delete a GCN event alias
        tags:
          - gcnevents
        parameters:
          - in: path
            name: dateobs
            required: true
            schema:
              type: dateobs
        requestBody:
          content:
            application/json:
              schema:
                type: object
                properties:
                  alias:
                    type: string
                    description: Alias to remove from the event
                required:
                  - alias
        responses:
          200:
            content:
              application/json:
                schema: Success
          400:
            content:
              application/json:
                schema: Error
        """

        data = self.get_json()
        alias = data.get('alias')

        if alias is None:
            return self.error("alias must be present in data to remove")

        forbidden_substrings = ['LVC#', 'FERMI#']
        for forbidden_substring in forbidden_substrings:
            if forbidden_substring in alias:
                return self.error(
                    f"Cannot delete alias with substring {forbidden_substring}"
                )

        with self.Session() as session:
            try:
                event = session.scalars(
                    GcnEvent.select(
                        session.user_or_token,
                        mode="update",
                    ).where(GcnEvent.dateobs == dateobs)
                ).first()
                if event is None:
                    return self.error("GCN event not found", status=404)

                if alias in event.aliases:
                    aliases = event.aliases
                    aliases.remove(alias)
                    setattr(event, 'aliases', aliases)
                    flag_modified(event, 'aliases')
                else:
                    return self.error(f'{alias} not in {dateobs} aliases.')
                session.commit()

                self.push(
                    action='skyportal/REFRESH_GCN_EVENT',
                    payload={"gcnEvent_dateobs": dateobs},
                )
            except Exception as e:
                return self.error(f'Cannot remove alias: {str(e)}')

            return self.success()


class GcnEventTagsHandler(BaseHandler):
    @auth_or_token
    async def get(self, dateobs=None, tag=None):
        """
        ---
        description: Get all GCN Event tags
        tags:
          - photometry
        responses:
          200:
            content:
              application/json:
                schema: Success
          400:
            content:
              application/json:
                schema: Error
        """

        with self.Session() as session:
            tags = session.scalars(sa.select(GcnTag.text).distinct()).unique().all()
            return self.success(data=tags)

    @auth_or_token
    def post(self, dateobs=None, tag=None):
        """
        ---
        description: Post a GCN Event tag
        tags:
          - gcntags
        requestBody:
          content:
            application/json:
              schema: GcnEventTagPost
        responses:
          200:
            content:
              application/json:
                schema: Success
                properties:
                  data:
                    type: object
                    properties:
                      gcnevent_id:
                        type: integer
                        description: New GcnEvent Tag ID
          400:
            content:
              application/json:
                schema: Error
        """
        data = self.get_json()
        dateobs = data.get('dateobs', None)
        text = data.get('text', None)

        if dateobs is None:
            return self.error("dateobs must be present in data to add GcnTag")
        if text is None:
            return self.error("text must be present in data to add GcnTag")

        with self.Session() as session:
            try:
                tag = GcnTag(
                    dateobs=dateobs,
                    text=text,
                    sent_by_id=self.associated_user_object.id,
                )
                session.add(tag)
                session.commit()

                try:
                    loop = asyncio.get_event_loop()
                except Exception:
                    loop = asyncio.new_event_loop()
                    asyncio.set_event_loop(loop)

                request_body = {
                    'target_class_name': 'GcnTag',
                    'target_id': tag.id,
                }

                IOLoop.current().run_in_executor(
                    None,
                    lambda: post_notification(request_body, timeout=30),
                )

                self.push(
                    action='skyportal/REFRESH_GCN_EVENT',
                    payload={"gcnEvent_dateobs": dateobs},
                )
            except Exception as e:
                return self.error(f'Cannot post tag: {str(e)}')

            return self.success(data={'gcntag_id': tag.id})

    @auth_or_token
    def delete(self, dateobs):
        """
        ---
        description: Delete a GCN event tag
        tags:
          - gcnevents
        parameters:
          - in: path
            name: dateobs
            required: true
            schema:
              type: dateobs
          - in: query
            name: tag
            required: true
            schema:
              type: tag
        responses:
          200:
            content:
              application/json:
                schema: Success
          400:
            content:
              application/json:
                schema: Error
        """

        data = self.get_json()
        tag = data.get('tag')
        if tag is None:
            return self.error("tag must be present in data to remove GcnTag")

        with self.Session() as session:
            tag = session.scalars(
                GcnTag.select(session.user_or_token, mode="delete").where(
                    GcnTag.dateobs == dateobs,
                    GcnTag.text == tag,
                )
            ).first()
            if tag is None:
                return self.error("GCN event tag not found", status=404)

            session.delete(tag)
            session.commit()

            self.push(
                action='skyportal/REFRESH_GCN_EVENT',
                payload={"gcnEvent_dateobs": dateobs},
            )

            return self.success()


class GcnEventPropertiesHandler(BaseHandler):
    @auth_or_token
    async def get(self):
        """
        ---
        description: Get all GCN Event properties
        tags:
          - photometry
        responses:
          200:
            content:
              application/json:
                schema: Success
          400:
            content:
              application/json:
                schema: Error
        """

        with self.Session() as session:
            properties = (
                session.scalars(
                    sa.select(sa.func.jsonb_object_keys(GcnProperty.data)).distinct()
                )
                .unique()
                .all()
            )
            return self.success(data=sorted(properties))


class GcnEventSurveyEfficiencyHandler(BaseHandler):
    @auth_or_token
    async def get(self, gcnevent_id):
        """
        ---
        description: Get survey efficiency analyses of the GcnEvent.
        tags:
          - gcnevents
        parameters:
          - in: path
            name: gcnevent_id
            required: true
            schema:
              type: string
        responses:
          200:
            content:
              application/json:
                schema: ArrayOfSurveyEfficiencyForObservationss
        """

        with self.Session() as session:
            event = session.scalars(
                GcnEvent.select(
                    session.user_or_token,
                    options=[joinedload(GcnEvent.survey_efficiency_analyses)],
                ).where(GcnEvent.id == gcnevent_id)
            ).first()
            if event is None:
                return self.error("GCN event not found", status=404)

            analysis_data = []
            for analysis in event.survey_efficiency_analyses:
                analysis_data.append(
                    {
                        **analysis.to_dict(),
                        'number_of_transients': analysis.number_of_transients,
                        'number_in_covered': analysis.number_in_covered,
                        'number_detected': analysis.number_detected,
                        'efficiency': analysis.efficiency,
                    }
                )

            return self.success(data=analysis_data)


class GcnEventObservationPlanRequestsHandler(BaseHandler):
    @auth_or_token
    async def get(self, gcnevent_id):
        """
        ---
        description: Get observation plan requests of the GcnEvent.
        tags:
          - gcnevents
        parameters:
          - in: path
            name: gcnevent_id
            required: true
            schema:
              type: string
        responses:
          200:
            content:
              application/json:
                schema: ArrayOfObservationPlanRequests
        """

        with self.Session() as session:
            event = session.scalars(
                GcnEvent.select(
                    session.user_or_token,
                    options=[
                        joinedload(GcnEvent.observationplan_requests)
                        .joinedload(ObservationPlanRequest.allocation)
                        .joinedload(Allocation.instrument),
                        joinedload(GcnEvent.observationplan_requests)
                        .joinedload(ObservationPlanRequest.allocation)
                        .joinedload(Allocation.group),
                        joinedload(GcnEvent.observationplan_requests).joinedload(
                            ObservationPlanRequest.requester
                        ),
                        joinedload(GcnEvent.observationplan_requests)
                        .joinedload(ObservationPlanRequest.observation_plans)
                        .joinedload(EventObservationPlan.statistics),
                    ],
                ).where(GcnEvent.id == gcnevent_id)
            ).first()

            # go through some pain to get probability and area included
            # as these are properties
            request_data = []
            if event is not None:
                for ii, req in enumerate(event.observationplan_requests):
                    dat = req.to_dict()
                    plan_data = []
                    for plan in dat["observation_plans"]:
                        plan_dict = plan.to_dict()
                        plan_dict['statistics'] = [
                            statistics.to_dict()
                            for statistics in plan_dict['statistics']
                        ]
                        plan_data.append(plan_dict)

                    dat["observation_plans"] = plan_data
                    request_data.append(dat)

            return self.success(data=request_data)


class GcnEventCatalogQueryHandler(BaseHandler):
    @auth_or_token
    async def get(self, gcnevent_id):
        """
        ---
        description: Get catalog queries of the GcnEvent.
        tags:
          - gcnevents
        parameters:
          - in: path
            name: gcnevent_id
            required: true
            schema:
              type: string
        responses:
          200:
            content:
              application/json:
                schema: ArrayOfCatalogQuerys
        """

        with self.Session() as session:
            queries = session.scalars(
                CatalogQuery.select(
                    session.user_or_token,
                ).where(CatalogQuery.payload['gcnevent_id'] == gcnevent_id)
            ).all()

            return self.success(data=queries)


class GcnEventHandler(BaseHandler):
    @auth_or_token
    def post(self):
        """
        ---
        description: Ingest GCN xml file
        tags:
          - gcnevents
          - gcntags
          - gcnnotices
          - localizations
        requestBody:
          content:
            application/json:
              schema: GcnHandlerPut
        responses:
          200:
            content:
              application/json:
                schema: Success
                properties:
                  data:
                    type: object
                    properties:
                      gcnevent_id:
                        type: integer
                        description: New GcnEvent ID
          400:
            content:
              application/json:
                schema: Error
        """
        data = self.get_json()
        if 'xml' not in data:
            required_keys = {'dateobs'}
            if not required_keys.issubset(set(data.keys())):
                return self.error(
                    "Either xml or dateobs must be present in data to parse GcnEvent"
                )

        event_id, dateobs, notice_id = None, None, None
        with self.Session() as session:
            try:
                if 'xml' in data:
                    dateobs, event_id, notice_id = post_gcnevent_from_xml(
                        data['xml'], self.associated_user_object.id, session
                    )
                else:
                    event_id = post_gcnevent_from_dictionary(
                        data, self.associated_user_object.id, session
                    )

                self.push(action='skyportal/REFRESH_GCN_EVENTS')
                self.push(action='skyportal/REFRESH_RECENT_GCNEVENTS')
            except Exception as e:
                return self.error(f'Cannot post event: {str(e)}')

            return self.success(
                data={
                    'gcnevent_id': event_id,
                    'dateobs': dateobs,
                    'notice_id': notice_id,
                }
            )

    @auth_or_token
    async def get(self, dateobs=None):
        f"""
        ---
        single:
          description: Retrieve a GCN event
          tags:
            - gcnevents
          parameters:
            - in: path
              name: dateobs
              required: false
              schema:
                type: string
        multiple:
          description: Retrieve multiple GCN events
          tags:
            - gcnevents
          parameters:
            - in: query
              name: startDate
              nullable: true
              schema:
                type: string
              description: |
                Arrow-parseable date string (e.g. 2020-01-01). If provided, filter by
                dateobs >= startDate
            - in: query
              name: endDate
              nullable: true
              schema:
                type: string
              description: |
                Arrow-parseable date string (e.g. 2020-01-01). If provided, filter by
                dateobs <= endDate
            - in: query
              name: gcnTagKeep
              nullable: true
              schema:
                type: string
              description: |
                Comma-separated string of `GcnTag`s. Returns events that match any of them.
            - in: query
              name: gcnTagRemove
              nullable: true
              schema:
                type: string
              description: |
                Comma-separated string of `GcnTag`s. Returns events that do not have any of these tags.
            - in: query
              name: localizationTagKeep
              nullable: true
              schema:
                type: string
              description: |
                Comma-separated string of `LocalizationTag`s. Returns events that match any of them.
            - in: query
              name: localizationTagRemove
              nullable: true
              schema:
                type: string
              description: |
                Comma-separated string of `LocalizationTag`s. Returns events that do not have any of these tags.
            - in: query
              name: gcnPropertiesFilter
              nullable: true
              schema:
                type: array
                items:
                  type: string
              explode: false
              style: simple
              description: |
                Comma-separated string of "property: value: operator" single(s) or triplet(s) to filter for events matching
                that/those property(ies), i.e. "BNS" or "BNS: 0.5: lt"
            - in: query
              name: localizationPropertiesFilter
              nullable: true
              schema:
                type: array
                items:
                  type: string
              explode: false
              style: simple
              description: |
                Comma-separated string of "property: value: operator" single(s) or triplet(s) to filter for event localizations matching
                that/those property(ies), i.e. "area_90" or "area_90: 500: lt"
            - in: query
              name: numPerPage
              nullable: true
              schema:
                type: integer
              description: |
                Number of GCN events to return per paginated request.
                Defaults to 10. Can be no larger than {MAX_GCNEVENTS}.
            - in: query
              name: pageNumber
              nullable: true
              schema:
                type: integer
              description: Page number for paginated query results. Defaults to 1.
        responses:
          200:
            content:
              application/json:
                schema: GcnEventHandlerGet
          400:
            content:
              application/json:
                schema: Error
        """

        partialdateobs = self.get_query_argument("partialdateobs", None)

        if dateobs is not None and partialdateobs is not None:
            return self.error(
                "Cannot specify both dateobs and partialdateobs query parameters"
            )

        page_number = self.get_query_argument("pageNumber", 1)
        try:
            page_number = int(page_number)
        except ValueError as e:
            return self.error(f'pageNumber fails: {e}')

        n_per_page = self.get_query_argument("numPerPage", 10)
        try:
            n_per_page = int(n_per_page)
        except ValueError as e:
            return self.error(f'numPerPage fails: {e}')

        if n_per_page > MAX_GCNEVENTS:
            return self.error(f'numPerPage should be no larger than {MAX_GCNEVENTS}.')

        sort_by = self.get_query_argument("sortBy", None)
        sort_order = self.get_query_argument("sortOrder", "asc")

        start_date = self.get_query_argument('startDate', None)
        end_date = self.get_query_argument('endDate', None)
        gcn_tag_keep = self.get_query_argument('gcnTagKeep', None)
        gcn_tag_remove = self.get_query_argument('gcnTagRemove', None)
        localization_tag_keep = self.get_query_argument('localizationTagKeep', None)
        localization_tag_remove = self.get_query_argument('localizationTagRemove', None)
        gcn_properties_filter = self.get_query_argument("gcnPropertiesFilter", None)

        if gcn_tag_keep is not None:
            if isinstance(gcn_tag_keep, str):
                gcn_tag_keep = [c.strip() for c in gcn_tag_keep.split(",")]
            else:
                raise ValueError(
                    "Invalid gcnTagKeep value -- must provide at least one string value"
                )

        if gcn_tag_remove is not None:
            if isinstance(gcn_tag_remove, str):
                gcn_tag_remove = [c.strip() for c in gcn_tag_remove.split(",")]
            else:
                raise ValueError(
                    "Invalid gcnTagRemove value -- must provide at least one string value"
                )

        if localization_tag_keep is not None:
            if isinstance(localization_tag_keep, str):
                localization_tag_keep = [
                    c.strip() for c in localization_tag_keep.split(",")
                ]
            else:
                raise ValueError(
                    "Invalid localizationTagKeep value -- must provide at least one string value"
                )

        if localization_tag_remove is not None:
            if isinstance(localization_tag_remove, str):
                localization_tag_remove = [
                    c.strip() for c in localization_tag_remove.split(",")
                ]
            else:
                raise ValueError(
                    "Invalid localizationTagRemove value -- must provide at least one string value"
                )

        if gcn_properties_filter is not None:
            if isinstance(gcn_properties_filter, str):
                gcn_properties_filter = [
                    c.strip() for c in gcn_properties_filter.split(",")
                ]
            else:
                raise ValueError(
                    "Invalid gcnPropertiesFilter value -- must provide at least one string value"
                )

        localization_properties_filter = self.get_query_argument(
            "localizationPropertiesFilter", None
        )

        if localization_properties_filter is not None:
            if isinstance(localization_properties_filter, str):
                localization_properties_filter = [
                    c.strip() for c in localization_properties_filter.split(",")
                ]
            else:
                raise ValueError(
                    "Invalid localizationPropertiesFilter value -- must provide at least one string value"
                )

        if dateobs is not None:
            with self.Session() as session:
                event = session.scalars(
                    GcnEvent.select(
                        session.user_or_token,
                        options=[
                            joinedload(GcnEvent.localizations).joinedload(
                                Localization.tags
                            ),
                            joinedload(GcnEvent.localizations).joinedload(
                                Localization.properties
                            ),
                            joinedload(GcnEvent.gcn_notices).undefer(GcnNotice.content),
                            joinedload(GcnEvent.comments),
                            joinedload(GcnEvent.detectors),
                            joinedload(GcnEvent.properties),
                            joinedload(GcnEvent.summaries),
                            joinedload(GcnEvent.gcn_triggers),
                        ],
                    ).where(GcnEvent.dateobs == dateobs)
                ).first()
                if event is None:
                    return self.error("GCN event not found", status=404)

                data = {
                    **event.to_dict(),
                    "tags": list(set(event.tags)),
                    "lightcurve": event.lightcurve,
                    "localizations": sorted(
                        (
                            {
                                **loc.to_dict(),
                                "tags": [tag.to_dict() for tag in loc.tags],
                                "properties": [
                                    properties.to_dict()
                                    for properties in loc.properties
                                ],
                                "center": loc.center,
                            }
                            for loc in event.localizations
                        ),
                        key=lambda x: x["created_at"],
                        reverse=True,
                    ),
                    "comments": sorted(
                        (
                            {
                                **{
                                    k: v
                                    for k, v in c.to_dict().items()
                                    if k != "attachment_bytes"
                                },
                                "author": {
                                    **c.author.to_dict(),
                                    "gravatar_url": c.author.gravatar_url,
                                },
                                "resourceType": "gcn_event",
                            }
                            for c in event.comments
                        ),
                        key=lambda x: x["created_at"],
                        reverse=True,
                    ),
                    "summaries": sorted(
                        (
                            {
                                **s.to_dict(),
                                "sent_by": s.sent_by.to_dict(),
                                "group": s.group.to_dict(),
                            }
                            for s in event.summaries
                        ),
                        key=lambda x: x["created_at"],
                        reverse=True,
                    ),
                    "gcn_notices": [notice.to_dict() for notice in event.gcn_notices],
                    # sort the properties by created_at date descending
                    "properties": sorted(
                        (
                            {
                                **s.to_dict(),
                            }
                            for s in event.properties
                        ),
                        key=lambda x: x["created_at"],
                        reverse=True,
                    ),
                    "gracedb_log": event.gracedb_log,
                    "gracedb_labels": event.gracedb_labels,
                }

                return self.success(data=data)

        with self.Session() as session:
            query = GcnEvent.select(
                session.user_or_token,
                options=[
                    joinedload(GcnEvent.localizations),
                    joinedload(GcnEvent.gcn_notices),
                    joinedload(GcnEvent.observationplan_requests),
                    joinedload(GcnEvent.gcn_triggers),
                ],
            )

            if partialdateobs is not None and partialdateobs != "":
                try:
                    arrow.get(partialdateobs.strip()).datetime
                    partialdateobs = partialdateobs.replace("T", " ")
                except Exception:
                    if len(partialdateobs) > 10 and partialdateobs[10] == "T":
                        partialdateobs = partialdateobs.replace("T", " ")
                partialdateobs = partialdateobs.strip().lower()
                query = query.where(
                    cast(GcnEvent.dateobs, String).like(f"{partialdateobs}%")
                    | func.lower(cast(GcnEvent.aliases, String)).like(
                        f"%{partialdateobs}%"
                    )
                )
            if start_date:
                start_date = arrow.get(start_date.strip()).datetime
                query = query.where(GcnEvent.dateobs >= start_date)
            if end_date:
                end_date = arrow.get(end_date.strip()).datetime
                query = query.where(GcnEvent.dateobs <= end_date)
            if gcn_tag_keep:
                gcn_tag_subquery = (
                    GcnTag.select(session.user_or_token)
                    .where(GcnTag.text.in_(gcn_tag_keep))
                    .subquery()
                )
                query = query.join(
                    gcn_tag_subquery, GcnEvent.dateobs == gcn_tag_subquery.c.dateobs
                )
            if gcn_tag_remove:
                gcn_tag_subquery = (
                    GcnTag.select(session.user_or_token)
                    .where(GcnTag.text.in_(gcn_tag_remove))
                    .subquery()
                )
                gcn_dateobs_query = GcnEvent.select(
                    session.user_or_token, columns=[GcnEvent.dateobs]
                ).where(GcnEvent.dateobs == gcn_tag_subquery.c.dateobs)
                gcn_dateobs_subquery = gcn_dateobs_query.subquery()

                query = query.where(GcnEvent.dateobs.notin_(gcn_dateobs_subquery))
            if localization_tag_keep:
                tag_subquery = (
                    LocalizationTag.select(session.user_or_token)
                    .where(LocalizationTag.text.in_(localization_tag_keep))
                    .subquery()
                )
                localization_id_query = (
                    Localization.select(
                        session.user_or_token, columns=[Localization.dateobs]
                    )
                    .where(Localization.id == tag_subquery.c.localization_id)
                    .subquery()
                )
                query = query.where(GcnEvent.dateobs.in_(localization_id_query))
            if localization_tag_remove:
                tag_subquery = (
                    LocalizationTag.select(session.user_or_token)
                    .where(LocalizationTag.text.in_(localization_tag_remove))
                    .subquery()
                )
                localization_id_query = (
                    Localization.select(
                        session.user_or_token, columns=[Localization.dateobs]
                    )
                    .where(Localization.id == tag_subquery.c.localization_id)
                    .subquery()
                )
                query = query.where(GcnEvent.dateobs.notin_(localization_id_query))
            if gcn_properties_filter is not None:
                for prop_filt in gcn_properties_filter:
                    prop_split = prop_filt.split(":")
                    if not (len(prop_split) == 1 or len(prop_split) == 3):
                        raise ValueError(
                            "Invalid gcnPropertiesFilter value -- property filter must have 1 or 3 values"
                        )
                    name = prop_split[0].strip()

                    properties_query = GcnProperty.select(session.user_or_token)
                    if len(prop_split) == 3:
                        value = prop_split[1].strip()
                        try:
                            value = float(value)
                        except ValueError as e:
                            raise ValueError(
                                f"Invalid GCN properties filter value: {e}"
                            )
                        op = prop_split[2].strip()
                        op_options = ["lt", "le", "eq", "ne", "ge", "gt"]
                        if op not in op_options:
                            raise ValueError(f"Invalid operator: {op}")
                        comp_function = getattr(operator, op)

                        properties_query = properties_query.where(
                            comp_function(GcnProperty.data[name], cast(value, JSONB))
                        )
                    else:
                        properties_query = properties_query.where(
                            GcnProperty.data[name].astext.is_not(None)
                        )

                    properties_subquery = properties_query.subquery()
                    query = query.join(
                        properties_subquery,
                        GcnEvent.dateobs == properties_subquery.c.dateobs,
                    )

            if localization_properties_filter is not None:
                for prop_filt in localization_properties_filter:
                    prop_split = prop_filt.split(":")
                    if not (len(prop_split) == 1 or len(prop_split) == 3):
                        raise ValueError(
                            "Invalid localizationPropertiesFilter value -- property filter must have 1 or 3 values"
                        )
                    name = prop_split[0].strip()

                    properties_query = LocalizationProperty.select(
                        session.user_or_token
                    )
                    if len(prop_split) == 3:
                        value = prop_split[1].strip()
                        try:
                            value = float(value)
                        except ValueError as e:
                            raise ValueError(
                                f"Invalid localization properties filter value: {e}"
                            )
                        op = prop_split[2].strip()
                        op_options = ["lt", "le", "eq", "ne", "ge", "gt"]
                        if op not in op_options:
                            raise ValueError(f"Invalid operator: {op}")
                        comp_function = getattr(operator, op)

                        properties_query = properties_query.where(
                            comp_function(
                                LocalizationProperty.data[name], cast(value, JSONB)
                            )
                        )
                    else:
                        properties_query = properties_query.where(
                            LocalizationProperty.data[name].astext.is_not(None)
                        )

                    properties_subquery = properties_query.subquery()
                    localizations_query = Localization.select(session.user_or_token)
                    localizations_query = localizations_query.join(
                        properties_subquery,
                        Localization.id == properties_subquery.c.localization_id,
                    )
                    localizations_subquery = localizations_query.subquery()

                    query = query.join(
                        localizations_subquery,
                        GcnEvent.dateobs == localizations_subquery.c.dateobs,
                    )

            total_matches = session.scalar(
                sa.select(sa.func.count()).select_from(query.distinct())
            )

            order_by = None
            if sort_by is not None:
                if sort_by == "dateobs":
                    order_by = (
                        [GcnEvent.dateobs]
                        if sort_order == "asc"
                        else [GcnEvent.dateobs.desc()]
                    )

            if order_by is None:
                order_by = [GcnEvent.dateobs.desc()]

            query = query.order_by(*order_by)

            if n_per_page is not None:
                query = (
                    query.distinct()
                    .limit(n_per_page)
                    .offset((page_number - 1) * n_per_page)
                )

            events = []
            for event in session.scalars(query).unique().all():
                event_info = {**event.to_dict(), "tags": list(set(event.tags))}
                event_info["localizations"] = sorted(
                    (
                        {
                            **loc.to_dict(),
                            "tags": [tag.to_dict() for tag in loc.tags],
                        }
                        for loc in event.localizations
                    ),
                    key=lambda x: x["created_at"],
                    reverse=True,
                )
                events.append(event_info)

            query_results = {"events": events, "totalMatches": int(total_matches)}

            return self.success(data=query_results)

    @auth_or_token
    def delete(self, dateobs):
        """
        ---
        description: Delete a GCN event
        tags:
          - gcnevents
        parameters:
          - in: path
            name: dateobs
            required: true
            schema:
              type: dateobs
        responses:
          200:
            content:
              application/json:
                schema: Success
          400:
            content:
              application/json:
                schema: Error
        """
        with self.Session() as session:
            try:
                event = session.scalars(
                    GcnEvent.select(session.user_or_token, mode="delete").where(
                        GcnEvent.dateobs == dateobs
                    )
                ).first()
                if event is None:
                    return self.error("GCN event not found", status=404)

                session.delete(event)
                session.commit()

                return self.success()
            except Exception as e:
                session.rollback()
                return self.error(f"Cannot delete event: {e}")


def add_tiles_and_properties_and_contour(
    localization_id,
    user_id,
    url=None,
    notify=True,
    properties=None,
    tags=None,
):
    with ThreadSession() as session:
        try:
            user = session.scalar(sa.select(User).where(User.id == user_id))
            localization = session.scalar(
                sa.select(Localization).where(Localization.id == localization_id)
            )

            properties_dict, tags_list = get_skymap_properties(localization)
            if properties is not None:
                properties_dict.update(properties)
            if tags is not None:
                tags_list.extend(tags)

            properties = LocalizationProperty(
                localization_id=localization_id,
                sent_by_id=user.id,
                data=properties_dict,
            )
            session.add(properties)

            tags = [
                LocalizationTag(
                    localization_id=localization_id,
                    text=text,
                    sent_by_id=user.id,
                )
                for text in tags_list
            ]
            session.add_all(tags)

            gcn_tags = add_default_gcn_tags(user, session, localization=localization)
            if gcn_tags is not None and len(gcn_tags) > 0:
                session.add_all(gcn_tags)
                session.commit()

            if notify:
                try:
                    loop = asyncio.get_event_loop()
                except Exception:
                    loop = asyncio.new_event_loop()
                    asyncio.set_event_loop(loop)

                request_body = {
                    'target_class_name': 'Localization',
                    'target_id': localization_id,
                }
                IOLoop.current().run_in_executor(
                    None,
                    lambda: post_notification(request_body, timeout=30),
                )

            tiles = [
                LocalizationTile(
                    localization_id=localization_id,
                    healpix=uniq,
                    probdensity=probdensity,
                    dateobs=localization.dateobs,
                )
                for uniq, probdensity in zip(
                    localization.uniq, localization.probdensity
                )
            ]

            session.add(localization)
            session.add_all(tiles)
            session.commit()

            localization = get_contour(localization)
            session.add(localization)
            session.commit()

            if url is not None:
                try:
                    r = requests.get(url, allow_redirects=True, timeout=15)
                    data_to_disk = r.content
                    urlpath = urlsplit(url).path
                    localization_name = os.path.basename(urlpath)
                    if data_to_disk is not None:
                        localization.save_data(localization_name, data_to_disk)
                        session.commit()
                except Exception as e:
                    log(
                        f"Localization {localization_id} URL {url} failed to download: {str(e)}."
                    )

            return log(
                f"Generated tiles / properties / contour for localization {localization_id}"
            )
        except Exception as e:
            session.rollback()
            log(
                f"Unable to generate tiles / properties / contour for localization {localization_id}: {e}"
            )


def add_default_gcn_tags(user, session, dateobs=None, localization=None):
    gcn_tags = []
    try:
        if dateobs is None and localization is None:
            return gcn_tags
        if dateobs is None:
            event = session.scalars(
                GcnEvent.select(user).where(GcnEvent.dateobs == localization.dateobs)
            ).first()
        else:
            event = session.scalars(
                GcnEvent.select(user).where(GcnEvent.dateobs == dateobs)
            ).first()
        event_notice_types = [notice.notice_type for notice in event.gcn_notices]
        event_tags = event.tags
        if localization is not None:
            localization_tags = [tag.text for tag in localization.tags]
        else:
            localization_tags = []

        default_gcn_tags = (
            (
                session.scalars(
                    DefaultGcnTag.select(
                        user,
                    )
                )
            )
            .unique()
            .all()
        )

        for default_gcn_tag in default_gcn_tags:
            try:
                filters = default_gcn_tag.filters
                if len(filters.get('gcn_tags', [])) > 0:
                    if not any([tag in event_tags for tag in filters['gcn_tags']]):
                        continue
                if len(filters.get('notice_types', [])) > 0:
                    if not any(
                        [
                            notice_type in event_notice_types
                            for notice_type in filters['notice_type']
                        ]
                    ):
                        continue
                if len(filters.get('localization_tags', [])) > 0:
                    if not any(
                        [
                            tag in localization_tags
                            for tag in filters['localization_tags']
                        ]
                    ):
                        continue
                tag_name = default_gcn_tag.default_tag_name
                if tag_name not in event_tags and tag_name not in gcn_tags:
                    gcn_tags.append(tag_name)
            except Exception:
                pass

        gcn_tags = [
            GcnTag(
                text=text,
                dateobs=event.dateobs,
                sent_by_id=user.id,
            )
            for text in gcn_tags
        ]
    except Exception as e:
        log(f"Unable to add default GCN tags: {str(e)}")
        gcn_tags = []

    return gcn_tags


<<<<<<< HEAD
def add_observation_plans(localization_id, user_id):
    with ThreadSession() as session:
        try:
            user = session.scalar(sa.select(User).where(User.id == user_id))
            localization = session.query(Localization).get(localization_id)
            dateobs = localization.dateobs
=======
def add_observation_plans(localization_id, user_id, parent_session=None):
    if parent_session is None:
        if Session.registry.has():
            session = Session()
        else:
            session = Session(bind=DBSession.session_factory.kw["bind"])
    else:
        session = parent_session

    try:
        user = session.scalar(sa.select(User).where(User.id == user_id))
        localization = session.query(Localization).get(localization_id)
        dateobs = localization.dateobs

        default_observation_plans = (
            session.scalars(DefaultObservationPlanRequest.select(user)).unique().all()
        )
        gcn_observation_plans = []
        for plan in default_observation_plans:
            gcn_observation_plan = {
                'allocation_id': plan.allocation_id,
                'filters': plan.filters,
                'payload': plan.payload,
                'default': plan.id,
            }
            gcn_observation_plans.append(gcn_observation_plan)
>>>>>>> f4584c8b

            default_observation_plans = (
                session.scalars(DefaultObservationPlanRequest.select(user))
                .unique()
                .all()
            )
            gcn_observation_plans = []
            for plan in default_observation_plans:
                gcn_observation_plan = {
                    'allocation_id': plan.allocation_id,
                    'filters': plan.filters,
                    'payload': plan.payload,
                    'default': plan.id,
                }
                gcn_observation_plans.append(gcn_observation_plan)

            event = session.scalars(
                GcnEvent.select(user).where(GcnEvent.dateobs == dateobs)
            ).first()
<<<<<<< HEAD
            start_date = str(datetime.datetime.utcnow()).replace("T", "")

            for ii, gcn_observation_plan in enumerate(gcn_observation_plans):
                allocation_id = gcn_observation_plan['allocation_id']
                allocation = session.scalars(
                    Allocation.select(user).where(Allocation.id == allocation_id)
                ).first()
                if allocation is not None:
=======
            if allocation is not None:
                end_date = allocation.instrument.telescope.next_sunrise()
                if end_date is None:
                    end_date = str(
                        datetime.datetime.utcnow() + datetime.timedelta(days=1)
                    ).replace("T", "")
                else:
                    end_date = Time(end_date, format='jd').iso
>>>>>>> f4584c8b

                    end_date = allocation.instrument.telescope.next_sunrise()
                    if end_date is None:
                        end_date = str(
                            datetime.datetime.utcnow() + datetime.timedelta(days=1)
                        ).replace("T", "")
                    else:
                        end_date = Time(end_date, format='jd').iso

                    payload = {
                        **gcn_observation_plan['payload'],
                        'start_date': start_date,
                        'end_date': end_date,
                        'queue_name': f'{allocation.instrument.name}-{start_date}-{ii}',
                    }
                    if 'default' in gcn_observation_plan:
                        payload['default'] = gcn_observation_plan['default']
                    plan = {
                        'payload': payload,
                        'allocation_id': allocation.id,
                        'gcnevent_id': event.id,
                        'localization_id': localization_id,
                    }

                    post_observation_plan(
                        plan,
                        user_id=user.id,
                        default_plan=True,
                    )
            log(f"Triggered observation plans for localization {localization_id}")
        except Exception as e:
            session.rollback()
            log(
                f"Unable to trigger observation plans for localization {localization_id}: {e}"
            )


def add_tiles_properties_contour_and_obsplan(
    localization_id,
    user_id,
    url=None,
    notify=True,
    properties=None,
    tags=None,
):
<<<<<<< HEAD

    with ThreadSession() as session:
        try:
            add_tiles_and_properties_and_contour(
                localization_id,
                user_id,
                url=url,
                notify=notify,
                properties=properties,
                tags=tags,
            )
            add_observation_plans(localization_id, user_id)
        except Exception as e:
            session.rollback()
            log(
                f"Unable to generate tiles / properties / observation plans / contour for localization {localization_id}: {e}"
            )
=======
    if parent_session is None:
        if Session.registry.has():
            session = Session()
        else:
            session = Session(bind=DBSession.session_factory.kw["bind"])
    else:
        session = parent_session

    try:
        add_tiles_and_properties_and_contour(
            localization_id,
            user_id,
            session,
            url=url,
            notify=notify,
            properties=properties,
            tags=tags,
        )
        add_observation_plans(localization_id, user_id, session)
    except Exception as e:
        log(
            f"Unable to generate tiles / properties / observation plans / contour for localization {localization_id}: {e}"
        )
    finally:
        if parent_session is None:
            session.close()
            Session.remove()
>>>>>>> f4584c8b


class LocalizationHandler(BaseHandler):
    @auth_or_token
    async def get(self, dateobs, localization_name):
        """
        ---
        description: Retrieve a GCN localization
        tags:
          - localizations
        parameters:
          - in: path
            name: dateobs
            required: true
            schema:
              type: dateobs
          - in: path
            name: localization_name
            required: true
            schema:
              type: localization_name
          - in: query
            name: include2DMap
            nullable: true
            schema:
              type: boolean
            description: |
              Boolean indicating whether to include flatted skymap. Defaults to
              false.

        responses:
          200:
            content:
              application/json:
                schema: LocalizationHandlerGet
          400:
            content:
              application/json:
                schema: Error
        """

        include_2D_map = self.get_query_argument("include2DMap", False)

        with self.Session() as session:
            localization = session.scalars(
                Localization.select(session.user_or_token).where(
                    Localization.dateobs == dateobs,
                    Localization.localization_name == localization_name,
                )
            ).first()
            if localization is None:
                return self.error("Localization not found", status=404)

            if include_2D_map:
                data = {
                    **localization.to_dict(),
                    "flat_2d": localization.flat_2d,
                    "contour": localization.contour,
                }
            else:
                data = {
                    **localization.to_dict(),
                    "contour": localization.contour,
                }
            return self.success(data=data)

    @auth_or_token
    def delete(self, dateobs, localization_name):
        """
        ---
        description: Delete a GCN localization
        tags:
          - localizations
        parameters:
          - in: path
            name: dateobs
            required: true
            schema:
              type: string
          - in: path
            name: localization_name
            required: true
            schema:
              type: string
        responses:
          200:
            content:
              application/json:
                schema: Success
          400:
            content:
              application/json:
                schema: Error
        """

        with self.Session() as session:
            localization = session.scalars(
                Localization.select(session.user_or_token, mode="delete").where(
                    Localization.dateobs == dateobs,
                    Localization.localization_name == localization_name,
                )
            ).first()

            if localization is None:
                return self.error("Localization not found", status=404)

            session.delete(localization)
            session.commit()

            return self.success()


class LocalizationNoticeHandler(BaseHandler):
    @auth_or_token
    async def post(self, dateobs, notice_id):
        # first get the notice, if it exists
        with self.Session() as session:
            gcn_notice = session.scalars(
                GcnNotice.select(session.user_or_token).where(
                    GcnNotice.dateobs == dateobs, GcnNotice.id == notice_id
                )
            ).first()

            if gcn_notice is None:
                return self.error("Notice not found", status=404)

            # then get the localization, if it exists
            root = lxml.etree.fromstring(gcn_notice.content)
            notice_type = gcn_notice.notice_type
            status, skymap_metadata = get_skymap_metadata(root, notice_type)
            if status == "unavailable":
                return self.error(
                    "Skymap present in notice isn't available (yet)", status=404
                )
            elif status in ["available", "cone"]:
                localization = session.scalars(
                    Localization.select(session.user_or_token).where(
                        Localization.dateobs == dateobs,
                        Localization.localization_name == skymap_metadata["name"],
                    )
                ).first()
                if localization is not None:
                    return self.error("Localization already exists", status=409)
                else:
                    try:
                        post_skymap_from_notice(
                            dateobs,
                            gcn_notice.id,
                            self.associated_user_object.id,
                            session,
                        )
                        flow = Flow()
                        flow.push(
                            '*',
                            "skyportal/REFRESH_GCN_EVENT",
                            payload={"gcnEvent_dateobs": dateobs},
                        )
                        return self.success()
                    except Exception as e:
                        return self.error(f"Error posting skymap from notice: {e}")
            elif status == "retracted":
                return self.error(
                    "Notice is for a retraction, no skymap needs to be posted",
                    status=404,
                )
            else:
                return self.error("Notice is missing skymap metadata", status=404)


class LocalizationPropertiesHandler(BaseHandler):
    @auth_or_token
    async def get(self):
        """
        ---
        description: Get all Localization properties
        tags:
          - photometry
        responses:
          200:
            content:
              application/json:
                schema: Success
          400:
            content:
              application/json:
                schema: Error
        """

        with self.Session() as session:
            properties = (
                session.scalars(
                    sa.select(
                        sa.func.jsonb_object_keys(LocalizationProperty.data)
                    ).distinct()
                )
                .unique()
                .all()
            )
            return self.success(data=sorted(properties))


class LocalizationTagsHandler(BaseHandler):
    @auth_or_token
    async def get(self):
        """
        ---
        description: Get all Localization tags
        tags:
          - photometry
        responses:
          200:
            content:
              application/json:
                schema: Success
          400:
            content:
              application/json:
                schema: Error
        """

        with self.Session() as session:
            tags = (
                session.scalars(sa.select(LocalizationTag.text).distinct())
                .unique()
                .all()
            )
            return self.success(data=tags)


def nb_obs_to_word(nb_obs):
    if nb_obs < 1:
        raise ValueError('nb_obs must be >= 1')
    if nb_obs == 1:
        return 'once'
    elif nb_obs == 2:
        return 'twice'
    elif nb_obs > 2:
        return f'{nb_obs} times'


def add_gcn_summary(
    summary_id,
    user_id,
    user_accessible_group_ids,
    dateobs,
    title,
    number,
    subject,
    user_ids,
    group_id,
    start_date,
    end_date,
    localization_name,
    localization_cumprob=0.90,
    number_of_detections=1,
    number_of_observations=1,
    show_sources=True,
    show_galaxies=False,
    show_observations=False,
    no_text=False,
    photometry_in_window=True,
    stats_method='python',
    instrument_ids=None,
    acknowledgements=None,
):
    with ThreadSession() as session:
        try:
            user = session.query(User).get(user_id)
            session.user_or_token = user

            gcn_summary = session.query(GcnSummary).get(summary_id)
            group = session.query(Group).get(group_id)
            event = session.query(GcnEvent).filter(GcnEvent.dateobs == dateobs).first()
            localization = (
                session.query(Localization)
                .filter(
                    Localization.dateobs == dateobs,
                    Localization.localization_name == localization_name,
                )
                .first()
            )

            start_date_mjd = Time(arrow.get(start_date).datetime).mjd
            end_date_mjd = Time(arrow.get(end_date).datetime).mjd

            contents = []
            if not no_text:
                header_text = []
                header_text.append(f"""TITLE: {title.upper()}\n""")
                if number is not None:
                    header_text.append(f"""NUMBER: {number}\n""")
                header_text.append(f"""SUBJECT: {subject[0].upper()+subject[1:]}\n""")
                now_date = astropy.time.Time.now()
                header_text.append(f"""DATE: {now_date}\n""")

                if user.affiliations is not None and len(user.affiliations) > 0:
                    affiliations = ", ".join(user.affiliations)
                else:
                    affiliations = "..."

                # add a "FROM full name and affiliation"
                from_str = (
                    f"""FROM:  {user.first_name} {user.last_name} at {affiliations}"""
                )
                if user.contact_email is not None:
                    from_str += f""" <{user.contact_email}>\n"""
                header_text.append(from_str)

                if len(user_ids) > 0:
                    users = []
                    for mentioned_user_id in user_ids:
                        mentioned_user = session.query(User).get(mentioned_user_id)
                        if mentioned_user is not None:
                            users.append(mentioned_user)

                    users_txt = []
                    for mentioned_user in users:
                        if (
                            mentioned_user.first_name is not None
                            and mentioned_user.last_name is not None
                        ):
                            if (
                                mentioned_user.affiliations is not None
                                and len(mentioned_user.affiliations) > 0
                            ):
                                affiliations = ", ".join(mentioned_user.affiliations)
                            else:
                                affiliations = "..."

                            users_txt.append(
                                f"""{mentioned_user.first_name[0].upper()}. {mentioned_user.last_name} ({affiliations})"""
                            )
                    # create a string of all users, with 5 users per line
                    users_txt = "\n".join(
                        [
                            ", ".join(users_txt[i : i + 5])
                            for i in range(0, len(users_txt), 5)
                        ]
                    )
                    header_text.append(f"""\n{users_txt}\n""")

                header_text.append(f"""\non behalf of the {group.name}, report:\n""")
                contents.extend(header_text)

            if show_sources:
                sources_text = []
                source_page_number = 1
                sources = []
                while True:
                    loop = asyncio.new_event_loop()
                    asyncio.set_event_loop(loop)
                    # get the sources in the event
                    coroutine = get_sources(
                        user_id=user.id,
                        group_ids=[group.id],
                        user_accessible_group_ids=user_accessible_group_ids,
                        first_detected_date=start_date,
                        last_detected_date=end_date,
                        localization_dateobs=dateobs,
                        localization_name=localization_name,
                        localization_cumprob=localization_cumprob,
                        number_of_detections=number_of_detections,
                        page_number=source_page_number,
                        num_per_page=MAX_SOURCES_PER_PAGE,
                    )
                    sources_data = loop.run_until_complete(coroutine)
                    sources.extend(sources_data['sources'])
                    source_page_number += 1

                    if len(sources_data['sources']) < MAX_SOURCES_PER_PAGE:
                        break
                if len(sources) > 0:
                    obj_ids = [source['id'] for source in sources]
                    sources_with_status = session.scalars(
                        SourcesConfirmedInGCN.select(user).where(
                            SourcesConfirmedInGCN.obj_id.in_(obj_ids),
                            SourcesConfirmedInGCN.dateobs == dateobs,
                        )
                    ).all()

                    ids, tns_name, ras, decs, redshifts, status, explanation = (
                        [],
                        [],
                        [],
                        [],
                        [],
                        [],
                        [],
                    )
                    for source in sources:
                        ids.append(source['id'] if 'id' in source else None)
                        tns_name.append(
                            source['tns_name'] if 'tns_name' in source else None
                        )
                        ras.append(
                            np.round(source['ra'], 5) if 'ra' in source else None
                        )
                        decs.append(
                            np.round(source['dec'], 5) if 'dec' in source else None
                        )
                        redshift = source['redshift'] if 'redshift' in source else None
                        if 'redshift_error' in source and redshift is not None:
                            if source['redshift_error'] is not None:
                                redshift = f"{redshift}±{source['redshift_error']}"
                        redshifts.append(redshift)
                        source_in_gcn = next(
                            (
                                source_in_gcn
                                for source_in_gcn in sources_with_status
                                if source_in_gcn.obj_id == source['id']
                            ),
                            None,
                        )
                        if source_in_gcn is not None:
                            status.append(source_in_gcn.confirmed)
                            explanation.append(source_in_gcn.explanation)
                        else:
                            status.append(None)
                            explanation.append(None)

                    df = pd.DataFrame(
                        {
                            "id": ids,
                            "tns": tns_name,
                            "ra": ras,
                            "dec": decs,
                            "redshift": redshifts,
                            "status": status,
                            "comment": explanation,
                        }
                    )

                    df_rejected = df[
                        (
                            df['id'].isin(
                                [
                                    source.obj_id
                                    for source in sources_with_status
                                    if source.confirmed is False
                                ]
                            )
                        )
                    ]

                    df_confirmed_or_unknown = df[(~df['id'].isin(df_rejected['id']))]

                    df_confirmed_or_unknown = df_confirmed_or_unknown.drop(
                        columns=['status']
                    )
                    df_rejected = df_rejected.drop(columns=['status'])
                    df = df.fillna("--")

                    sources_text.append(
                        f"\nFound {len(sources)} {'sources' if len(sources) > 1 else 'source'} in the event's localization, {df_rejected.shape[0]} of which {'have' if df_rejected.shape[0]>1 else 'has'} been rejected after characterization:\n"
                    ) if not no_text else None

                    if df_confirmed_or_unknown.shape[0] > 0:
                        if not no_text:
                            sources_text.append("Sources:")
                        sources_text.append(
                            tabulate(
                                df_confirmed_or_unknown,
                                headers='keys',
                                tablefmt='psql',
                                showindex=False,
                                floatfmt=".4f",
                            )
                            + "\n"
                        )
                    if df_rejected.shape[0] > 0:
                        if not no_text:
                            sources_text.append("Rejected sources:")
                        sources_text.append(
                            tabulate(
                                df_rejected,
                                headers='keys',
                                tablefmt='psql',
                                showindex=False,
                                floatfmt=".4f",
                            )
                            + "\n"
                        )

                    for source in sources:
                        stmt = Photometry.select(user).where(
                            Photometry.obj_id == source['id']
                        )
                        if photometry_in_window:
                            stmt = stmt.where(
                                Photometry.mjd >= start_date_mjd,
                                Photometry.mjd <= end_date_mjd,
                            )
                        photometry = session.scalars(stmt).all()
                        if len(photometry) > 0:
                            sources_text.append(
                                f"""\nPhotometry for source {source['id']}:\n"""
                            ) if not no_text else None
                            mjds, mags, filters, origins, instruments = (
                                [],
                                [],
                                [],
                                [],
                                [],
                            )
                            for phot in photometry:
                                phot = serialize(phot, 'ab', 'mag')
                                mjds.append(phot['mjd'] if 'mjd' in phot else None)
                                if (
                                    'mag' in phot
                                    and 'magerr' in phot
                                    and phot['mag'] is not None
                                    and phot['magerr'] is not None
                                ):
                                    mags.append(
                                        f"{np.round(phot['mag'],2)}±{np.round(phot['magerr'],2)}"
                                    )
                                elif (
                                    'limiting_mag' in phot
                                    and phot['limiting_mag'] is not None
                                ):
                                    mags.append(
                                        f"< {np.round(phot['limiting_mag'], 1)}"
                                    )
                                else:
                                    mags.append(None)
                                filters.append(
                                    phot['filter'] if 'filter' in phot else None
                                )
                                origins.append(
                                    phot['origin'] if 'origin' in phot else None
                                )
                                instruments.append(
                                    phot['instrument_name']
                                    if 'instrument_name' in phot
                                    else None
                                )
                            df_phot = pd.DataFrame(
                                {
                                    "mjd": mjds,
                                    "mag±err (ab)": mags,
                                    "filter": filters,
                                    "origin": origins,
                                    "instrument": instruments,
                                }
                            )
                            if no_text:
                                df_phot.insert(
                                    loc=0,
                                    column='obj_id',
                                    value=[p.obj_id for p in photometry],
                                )
                            df_phot = df_phot.fillna("--")
                            sources_text.append(
                                tabulate(
                                    df_phot,
                                    headers='keys',
                                    tablefmt='psql',
                                    showindex=False,
                                    floatfmt=".5f",
                                )
                                + "\n"
                            )
                contents.extend(sources_text)

            if show_galaxies:
                galaxies_text = []
                galaxies_page_number = 1
                galaxies = []
                # get the galaxies in the event
                while True:
                    galaxies_data = get_galaxies(
                        session,
                        localization_dateobs=event.dateobs,
                        localization_name=localization_name,
                        localization_cumprob=localization_cumprob,
                        page_number=galaxies_page_number,
                        num_per_page=MAX_GALAXIES,
                        return_probability=True,
                    )
                    galaxies.extend(galaxies_data['galaxies'])
                    galaxies_page_number += 1
                    if len(galaxies_data['galaxies']) < MAX_GALAXIES:
                        break
                if len(galaxies) > 0:
                    galaxies_text.append(
                        f"""\nFound {len(galaxies)} {'galaxies' if len(galaxies) > 1 else 'galaxy'} in the event's localization:\n"""
                    ) if not no_text else None
                    (
                        names,
                        ras,
                        decs,
                        distmpcs,
                        magks,
                        mag_nuvs,
                        mag_w1s,
                        probabilities,
                    ) = (
                        [],
                        [],
                        [],
                        [],
                        [],
                        [],
                        [],
                        [],
                    )
                    for galaxy in galaxies:
                        if galaxy['probability'] is None or galaxy['probability'] == 0:
                            continue

                        names.append(galaxy['name'] if 'name' in galaxy else None)
                        ras.append(galaxy['ra'] if 'ra' in galaxy else None)
                        decs.append(galaxy['dec'] if 'dec' in galaxy else None)
                        distmpcs.append(
                            galaxy['distmpc'] if 'distmpc' in galaxy else None
                        )
                        magks.append(galaxy['magk'] if 'magk' in galaxy else None)
                        mag_nuvs.append(
                            galaxy['mag_nuv'] if 'mag_nuv' in galaxy else None
                        )
                        mag_w1s.append(galaxy['mag_w1'] if 'mag_w1' in galaxy else None)
                        probabilities.append(
                            galaxy['probability'] if 'probability' in galaxy else None
                        )
                    df = pd.DataFrame(
                        {
                            "name": names,
                            "ra": ras,
                            "dec": decs,
                            "distmpc": distmpcs,
                            "magk": magks,
                            "mag_nuv": mag_nuvs,
                            "mag_w1": mag_w1s,
                            "probability": probabilities,
                        }
                    )
                    df.sort_values("probability", inplace=True, ascending=False)
                    df = df[df["probability"] >= np.max(df["probability"]) * 0.01]
                    df = df.fillna("--")
                    galaxies_text.append(
                        tabulate(
                            df,
                            headers=[
                                'Galaxy',
                                'RA [deg]',
                                'Dec [deg]',
                                'Distance [Mpc]',
                                'm_Ks [mag]',
                                'm_NUV [mag]',
                                'm_W1 [mag]',
                                'dP_dV',
                            ],
                            tablefmt='psql',
                            showindex=False,
                            floatfmt=(
                                str,
                                ".4f",
                                ".4f",
                                ".1f",
                                ".1f",
                                ".1f",
                                ".1f",
                                ".3e",
                            ),
                        )
                        + "\n"
                    )
                contents.extend(galaxies_text)

                if localization is not None:
                    distmean, distsigma = localization.marginal_moments
                    if (distmean is not None) and (distsigma is not None):
                        min_distance = np.max([distmean - 3 * distsigma, 0])
                        max_distance = np.min([distmean + 3 * distsigma, 10000])
                        try:
                            completeness = get_galaxies_completeness(
                                galaxies, dist_min=min_distance, dist_max=max_distance
                            )
                        except Exception:
                            completeness = None

                        if completeness is not None and not no_text:
                            completeness_text = f"\n\nThe estimated mass completeness of the catalog for the skymap distance is ~{int(round(completeness*100,0))}%. This calculation was made by comparing the total mass within the catalog to a stellar mass function described by a Schechter function in the range {distmean:.1f} ± {distsigma:.1f} Mpc (within 3 sigma of the skymap).\n"
                            contents.append(completeness_text)

            if show_observations:
                # get the executed obs, by instrument
                observations_text = []
                start_date = arrow.get(start_date).datetime
                end_date = arrow.get(end_date).datetime

                if instrument_ids is not None:
                    stmt = Instrument.select(user).where(
                        Instrument.id.in_(instrument_ids)
                    )
                else:
                    stmt = Instrument.select(user).options(
                        joinedload(Instrument.telescope)
                    )
                instruments = session.scalars(stmt).all()
                if instruments is not None:
                    for instrument in instruments:
                        data = get_observations(
                            session,
                            start_date,
                            end_date,
                            telescope_name=instrument.telescope.name,
                            instrument_name=instrument.name,
                            localization_dateobs=dateobs,
                            localization_name=localization_name,
                            localization_cumprob=localization_cumprob,
                            min_observations_per_field=number_of_observations,
                            return_statistics=True,
                            stats_method=stats_method,
                            n_per_page=MAX_OBSERVATIONS,
                            page_number=1,
                        )

                        observations = data["observations"]
                        num_observations = len(observations)
                        if num_observations > 0:
                            start_observation = astropy.time.Time(
                                min(obs["obstime"] for obs in observations),
                                format='datetime',
                            )
                            unique_filters = list({obs["filt"] for obs in observations})
                            total_time = sum(
                                obs["exposure_time"] for obs in observations
                            )
                            probability = data["probability"]
                            area = data["area"]

                            dt = start_observation.datetime - event.dateobs
                            before_after = (
                                "after" if dt.total_seconds() > 0 else "before"
                            )
                            observations_text.append(
                                f"""\n\n{instrument.telescope.name} - {instrument.name}:\n\nWe observed the localization region of {event.gcn_notices[0].stream} trigger {astropy.time.Time(event.dateobs, format='datetime').isot} UTC.  We obtained a total of {num_observations} images covering {",".join(unique_filters)} bands for a total of {total_time} seconds. The observations covered {area:.1f} square degrees of the localization at least {nb_obs_to_word(number_of_observations)}, beginning at {start_observation.isot} ({humanize.naturaldelta(dt)} {before_after} the burst trigger time) corresponding to ~{int(100 * probability)}% of the probability enclosed in the localization region.\nThe table below shows the photometry for each observation.\n"""
                            ) if not no_text else None
                            t0s, mjds, ras, decs, filters, exposures, limmags = (
                                [],
                                [],
                                [],
                                [],
                                [],
                                [],
                                [],
                            )
                            for obs in observations:
                                t0s.append(
                                    (obs["obstime"] - event.dateobs)
                                    / datetime.timedelta(hours=1)
                                    if "obstime" in obs
                                    else None
                                )
                                mjds.append(
                                    astropy.time.Time(
                                        obs["obstime"], format='datetime'
                                    ).mjd
                                    if "obstime" in obs
                                    else None
                                )
                                ras.append(
                                    obs['field']["ra"] if "ra" in obs['field'] else None
                                )
                                decs.append(
                                    obs['field']["dec"]
                                    if "dec" in obs['field']
                                    else None
                                )
                                filters.append(obs["filt"] if "filt" in obs else None)
                                exposures.append(
                                    obs["exposure_time"]
                                    if "exposure_time" in obs
                                    else None
                                )
                                limmags.append(
                                    obs["limmag"] if "limmag" in obs else None
                                )
                            df_obs = pd.DataFrame(
                                {
                                    "T-T0 (hr)": t0s,
                                    "mjd": mjds,
                                    "ra": ras,
                                    "dec": decs,
                                    "filter": filters,
                                    "exposure": exposures,
                                    "limmag (ab)": limmags,
                                }
                            )
                            if no_text:
                                df_obs.insert(
                                    loc=0,
                                    column="tel/inst",
                                    value=[
                                        f"{instrument.telescope.name}/{instrument.name}"
                                        for obs in observations
                                    ],
                                )
                            df_obs = df_obs.fillna("--")
                            floatfmt = [".2f", ".5f", ".5f", ".5f", "%s", "%d", ".2f"]
                            if no_text:
                                floatfmt.insert(0, "%s")

                            observations_text.append(
                                tabulate(
                                    df_obs,
                                    headers='keys',
                                    tablefmt='psql',
                                    showindex=False,
                                    floatfmt=floatfmt,
                                )
                                + "\n"
                            )
                    if len(observations_text) > 0 and not no_text:
                        observations_text.insert(0, "\nObservations:")

                    if len(observations_text) > 0:
                        contents.extend(observations_text)

            if (
                not no_text
                and acknowledgements is not None
                and len(acknowledgements) > 0
            ):
                contents.append("\n" + acknowledgements)
            gcn_summary.text = "\n".join(contents)
            session.commit()

            flow = Flow()
            flow.push(
                user_id='*',
                action_type="skyportal/REFRESH_GCN_EVENT",
                payload={"gcnEvent_dateobs": event.dateobs},
            )

            notification = UserNotification(
                user=user,
                text=f"GCN summary *{gcn_summary.title}* on *{event.dateobs}* created.",
                notification_type="gcn_summary",
                url=f"/gcn_events/{event.dateobs}",
            )
            session.add(notification)
            session.commit()

            log(f"Successfully generated GCN summary {gcn_summary.id}")
        except Exception as e:
            session.rollback()
            try:
                gcn_summary = session.query(GcnSummary).get(summary_id)
                gcn_summary.text = "Failed to generate summary."
                session.commit()
            except Exception:
                session.rollback()
                pass
            log(f"Unable to create GCN summary: {e}")
            raise e


class GcnSummaryHandler(BaseHandler):
    @auth_or_token
    async def post(self, dateobs, summary_id=None):
        """
        ---
          description: Post a summary of a GCN event.
          tags:
            - gcnsummarys
          parameters:
            - in: body
              name: title
              schema:
                type: string
            - in: body
              name: number
              schema:
                type: string
            - in: body
              name: subject
              schema:
                type: string
            - in: body
              name: userIds
              schema:
                type: string
              description: User ids to mention in the summary. Comma-separated.
            - in: body
              name: groupId
              required: true
              schema:
                type: string
              description: id of the group that creates the summary.
            - in: body
              name: startDate
              required: true
              schema:
                type: string
              description: Filter by start date
            - in: body
              name: endDate
              required: true
              schema:
                type: string
              description: Filter by end date
            - in: body
              name: localizationName
              schema:
                type: string
              description: Name of localization / skymap to use.
            - in: body
              name: localizationCumprob
              schema:
                type: number
              description: Cumulative probability up to which to include fields. Defaults to 0.95.
            - in: body
              name: numberDetections
              nullable: true
              schema:
                type: number
              description: Return only sources who have at least numberDetections detections. Defaults to 2.
            - in: body
              name: showSources
              required: true
              schema:
                type: bool
              description: Show sources in the summary
            - in: body
              name: showGalaxies
              required: true
              schema:
                type: bool
              description: Show galaxies in the summary
            - in: body
              name: showObservations
              required: true
              schema:
                type: bool
              description: Show observations in the summary
            - in: body
              name: noText
              schema:
                type: bool
              description: Do not include text in the summary, only tables.
            - in: body
              name: photometryInWindow
              schema:
                type: bool
              description: Limit photometry to that within startDate and endDate.
            - in: body
              name: statsMethod
              schema:
                type: string
              description: Method to use for calculating statistics. Defaults to python. Options are python and db.
            - in: body
              name: instrumentIds
              schema:
                type: string
              description: List of instrument ids to include in the summary. Defaults to all instruments if not specified.
            - in: body
              name: acknowledgements
              schema:
                type: string
              description: Acknowledgements to include in the summary.

          responses:
            200:
              content:
                application/json:
                  schema:
                    allOf:
                      - $ref: '#/components/schemas/Success'
                      - type: object
                        properties:
                          data:
                            type: string
                            description: GCN summary
            400:
              content:
                application/json:
                  schema: Error
        """

        data = self.get_json()
        title = data.get("title", None)
        number = data.get("number", None)
        subject = data.get("subject")
        user_ids = data.get("userIds", None)
        group_id = data.get("groupId", None)
        start_date = data.get("startDate", None)
        end_date = data.get("endDate", None)
        localization_name = data.get("localizationName", None)
        localization_cumprob = data.get("localizationCumprob", 0.95)
        number_of_detections = data.get("numberDetections", 2)
        number_of_observations = data.get("numberObservations", 1)
        show_sources = data.get("showSources", False)
        show_galaxies = data.get("showGalaxies", False)
        show_observations = data.get("showObservations", False)
        no_text = data.get("noText", False)
        photometry_in_window = data.get("photometryInWindow", False)
        stats_method = data.get("statsMethod", "python")
        instrument_ids = data.get("instrumentIds", None)
        acknowledgements = data.get("acknowledgements", None)

        class Validator(Schema):
            start_date = UTCTZnaiveDateTime(required=False, missing=None)
            end_date = UTCTZnaiveDateTime(required=False, missing=None)
            number_of_detections = Integer(
                required=False, missing=2, validate=validate.Range(min=1)
            )
            number_of_observations = Integer(
                required=False, missing=1, validate=validate.Range(min=1)
            )

        validator_instance = Validator()
        params_to_be_validated = {}
        if start_date is not None:
            params_to_be_validated['start_date'] = start_date
        if end_date is not None:
            params_to_be_validated['end_date'] = end_date
        if number_of_detections is not None:
            params_to_be_validated['number_of_detections'] = number_of_detections
        if number_of_observations is not None:
            params_to_be_validated['number_of_observations'] = number_of_observations

        try:
            validated = validator_instance.load(params_to_be_validated)
        except ValidationError as e:
            return self.error(f'Error parsing query params: {e.args[0]}.')

        start_date = validated['start_date']
        end_date = validated['end_date']
        number_of_detections = validated['number_of_detections']
        number_of_observations = validated['number_of_observations']

        if title is None:
            return self.error("Title is required")

        if group_id is None:
            return self.error("Group ID is required")

        if stats_method not in ["db", "python"]:
            return self.error(
                "statsMethod for observations querying must be 'db' or 'python'"
            )

        if instrument_ids is not None:
            try:
                instrument_ids = [
                    int(instrument_id) for instrument_id in instrument_ids
                ]
                if len(instrument_ids) == 0:
                    instrument_ids = None
            except ValueError:
                return self.error("Instrument IDs must be a list of integers")

        try:
            number_of_detections = int(number_of_detections)
        except ValueError:
            return self.error("numberDetections must be an integer")

        if not no_text:
            if number is not None:
                try:
                    number = int(number)
                except ValueError:
                    return self.error("Number must be an integer")
            if subject is None:
                return self.error("Subject is required")
            if user_ids is not None:
                try:
                    if isinstance(user_ids, list):
                        user_ids = [int(user_id) for user_id in user_ids]
                    else:
                        user_ids = [int(user_ids)]
                except ValueError:
                    return self.error("User IDs must be integers")
            else:
                user_ids = []

            if acknowledgements is not None:
                acknowledgements = acknowledgements.strip('"')
                if len(acknowledgements) == 0:
                    acknowledgements = None

        with self.Session() as session:
            stmt = GcnEvent.select(session.user_or_token).where(
                GcnEvent.dateobs == dateobs
            )
            event = session.scalars(stmt).first()

            if event is None:
                return self.error("Event not found", status=404)

            stmt = Group.select(session.user_or_token).where(Group.id == group_id)
            group = session.scalars(stmt).first()
            if group is None:
                return self.error(f"Group not found with ID {group_id}")

            # verify that the user doesn't already have a summary with this title for this event
            stmt = GcnSummary.select(session.user_or_token, mode="read").where(
                GcnSummary.dateobs == dateobs,
                GcnSummary.title == title,
                GcnSummary.group_id == group_id,
                GcnSummary.sent_by_id == self.associated_user_object.id,
            )
            existing_summary = session.scalars(stmt).first()
            if existing_summary is not None:
                return self.error(
                    "A summary with the same title, group, and event already exists for this user"
                )

            gcn_summary = GcnSummary(
                dateobs=event.dateobs,
                title=title,
                text="pending",
                sent_by_id=self.associated_user_object.id,
                group_id=group_id,
            )
            session.add(gcn_summary)
            session.commit()

            summary_id = gcn_summary.id
            user_id = self.associated_user_object.id
            user_accessible_group_ids = [
                group.id for group in self.associated_user_object.accessible_groups
            ]

            try:
                IOLoop.current().run_in_executor(
                    None,
                    lambda: add_gcn_summary(
                        summary_id=summary_id,
                        user_id=user_id,
                        user_accessible_group_ids=user_accessible_group_ids,
                        dateobs=dateobs,
                        title=title,
                        number=number,
                        subject=subject,
                        user_ids=user_ids,
                        group_id=group_id,
                        start_date=start_date,
                        end_date=end_date,
                        localization_name=localization_name,
                        localization_cumprob=localization_cumprob,
                        number_of_detections=number_of_detections,
                        number_of_observations=number_of_observations,
                        show_sources=show_sources,
                        show_galaxies=show_galaxies,
                        show_observations=show_observations,
                        no_text=no_text,
                        photometry_in_window=photometry_in_window,
                        stats_method=stats_method,
                        instrument_ids=instrument_ids,
                        acknowledgements=acknowledgements,
                    ),
                )
                return self.success({"id": summary_id})
            except Exception as e:
                return self.error(f"Error generating summary: {e}")

    @auth_or_token
    def get(self, dateobs, summary_id):
        """
        ---
        description: Retrieve a GCN summary
        tags:
          - gcn
        parameters:
          - in: path
            name: dateobs
            required: true
            schema:
              type: string
          - in: path
            name: summary_id
            required: true
            schema:
              type: integer
        responses:
          200:
            content:
              application/json:
                schema: SingleGcnSummary
          400:
            content:
              application/json:
                schema: Error
        """
        if summary_id is None:
            return self.error("Summary ID is required")

        with self.Session() as session:
            stmt = GcnSummary.select(session.user_or_token, mode="read").where(
                GcnSummary.id == summary_id,
                GcnSummary.dateobs == dateobs,
            )
            summary = session.scalars(stmt).first()
            if summary is None:
                return self.error("Summary not found", status=404)

            # call the deferred text column
            summary.text

            return self.success(data=summary)

    @auth_or_token
    def patch(self, dateobs, summary_id):
        """
        description: Update a GCN summary
        tags:
          - gcn
        parameters:
          - in: path
            name: dateobs
            required: true
            schema:
              type: string
          - in: path
            name: summary_id
            required: true
            schema:
              type: integer
        requestBody:
          content:
            application/json:
              schema:
                type: object
                properties:
                  text:
                    type: string
        responses:
          200:
            content:
              application/json:
                schema: SingleGcnSummary
          400:
            content:
              application/json:
                schema: Error
        """
        data = self.get_json()
        if data is None or data == {}:
            return self.error("No data provided")

        if summary_id is None:
            return self.error("Summary ID is required")

        with self.Session() as session:
            stmt = GcnSummary.select(session.user_or_token, mode="update").where(
                GcnSummary.id == summary_id,
                GcnSummary.dateobs == dateobs,
            )
            summary = session.scalars(stmt).first()
            if summary is None:
                return self.error("Summary not found", status=404)

            if data["body"] != {}:
                body_str = data["body"].strip('"')
                summary.text = body_str
            else:
                return self.error("body not found")

            session.commit()

            self.push(
                action="skyportal/REFRESH_GCN_EVENT",
                payload={"gcnEvent_dateobs": dateobs},
            )

            return self.success(data=summary)

    @auth_or_token
    def delete(self, dateobs, summary_id):
        """
        ---
        description: Delete a GCN summary
        tags:
          - gcn
        parameters:
          - in: path
            name: summary_id
            required: true
            schema:
              type: integer
        responses:
          200:
            content:
              application/json:
                schema: Success
          400:
            content:
              application/json:
                schema: Error
        """
        if summary_id is None:
            return self.error("Summary ID is required")

        with self.Session() as session:
            stmt = GcnSummary.select(session.user_or_token, mode="delete").where(
                GcnSummary.id == summary_id,
                GcnSummary.dateobs == dateobs,
            )
            summary = session.scalars(stmt).first()
            if summary is None:
                return self.error("Summary not found", status=404)

            if summary.text.strip().lower() == "pending" and datetime.datetime.now() < (
                summary.created_at + datetime.timedelta(hours=1)
            ):
                return self.error(
                    "Cannot delete a recently created summary (less than 1 hour) that is still pending"
                )

            session.delete(summary)
            session.commit()

            self.push(
                action="skyportal/REFRESH_GCN_EVENT",
                payload={"gcnEvent_dateobs": dateobs},
            )

        return self.success()


def add_gcn_report(
    report_id,
    user_id,
    user_accessible_group_ids,
    dateobs,
    group_id,
    start_date,
    end_date,
    localization_name,
    localization_cumprob=0.90,
    number_of_detections=1,
    show_sources=True,
    show_observations=False,
    show_survey_efficiencies=False,
    photometry_in_window=True,
    stats_method='python',
    instrument_ids=None,
):
    with ThreadSession() as session:
        try:
            user = session.query(User).get(user_id)
            user_accessible_group_ids = [group.id for group in user.accessible_groups]
            session.user_or_token = user

            gcn_report = session.query(GcnReport).get(report_id)

            try:
                group = session.query(Group).get(group_id)
                event = (
                    session.query(GcnEvent).filter(GcnEvent.dateobs == dateobs).first()
                )
                localization = (
                    session.query(Localization)
                    .filter(
                        Localization.dateobs == dateobs,
                        Localization.localization_name == localization_name,
                    )
                    .first()
                )
                start_date_mjd = Time(arrow.get(start_date).datetime).mjd
                end_date_mjd = Time(arrow.get(end_date).datetime).mjd

                contents = {}
                if show_sources:
                    source_page_number = 1
                    sources = []
                    while True:
                        loop = asyncio.new_event_loop()
                        asyncio.set_event_loop(loop)
                        # get the sources in the event
                        coroutine = get_sources(
                            user_id=user.id,
                            group_ids=[group.id],
                            user_accessible_group_ids=user_accessible_group_ids,
                            first_detected_date=start_date,
                            last_detected_date=end_date,
                            localization_dateobs=dateobs,
                            localization_name=localization_name,
                            localization_cumprob=localization_cumprob,
                            number_of_detections=number_of_detections,
                            page_number=source_page_number,
                            num_per_page=MAX_SOURCES_PER_PAGE,
                        )
                        sources_data = loop.run_until_complete(coroutine)
                        sources.extend(sources_data['sources'])
                        source_page_number += 1

                        if len(sources_data['sources']) < MAX_SOURCES_PER_PAGE:
                            break
                    if len(sources) > 0:
                        obj_ids = [source['id'] for source in sources]
                        sources_with_status = session.scalars(
                            SourcesConfirmedInGCN.select(user).where(
                                SourcesConfirmedInGCN.obj_id.in_(obj_ids),
                                SourcesConfirmedInGCN.dateobs == dateobs,
                            )
                        ).all()
                        for source in sources:
                            source["source_in_gcn"] = next(
                                (
                                    source_in_gcn.to_dict()
                                    for source_in_gcn in sources_with_status
                                    if source_in_gcn.obj_id == source['id']
                                ),
                                None,
                            )

                            stmt = Photometry.select(user).where(
                                Photometry.obj_id == source['id']
                            )
                            if photometry_in_window:
                                stmt = stmt.where(
                                    Photometry.mjd >= start_date_mjd,
                                    Photometry.mjd <= end_date_mjd,
                                )
                            photometry = session.scalars(stmt).all()
                            if len(photometry) > 0:
                                source["photometry"] = [
                                    serialize(phot, 'ab', 'mag') for phot in photometry
                                ]
                            else:
                                source["photometry"] = []

                    contents["sources"] = sources

                if show_observations:
                    # get the executed obs, by instrument
                    observations = []
                    observation_statistics = []

                    start_date = arrow.get(start_date).datetime
                    end_date = arrow.get(end_date).datetime

                    if instrument_ids is not None:
                        stmt = Instrument.select(user).where(
                            Instrument.id.in_(instrument_ids)
                        )
                    else:
                        stmt = Instrument.select(user).options(
                            joinedload(Instrument.telescope)
                        )
                    instruments = session.scalars(stmt).all()
                    if instruments is not None:
                        for instrument in instruments:
                            data = get_observations(
                                session,
                                start_date,
                                end_date,
                                telescope_name=instrument.telescope.name,
                                instrument_name=instrument.name,
                                localization_dateobs=dateobs,
                                localization_name=localization_name,
                                localization_cumprob=localization_cumprob,
                                return_statistics=True,
                                includeGeoJSON=True,
                                stats_method=stats_method,
                                n_per_page=MAX_OBSERVATIONS,
                                page_number=1,
                            )
                            observation_statistics.append(
                                {
                                    'telescope_name': instrument.telescope.name,
                                    'instrument_name': instrument.name,
                                    'probability': data['probability'],
                                    'area': data['area'],
                                }
                            )
                            observations.extend(data["observations"])

                    for o in observations:
                        o["field_coordinates"] = o["field"]["contour_summary"][
                            "features"
                        ][0]["geometry"]["coordinates"]
                        del o["field"]
                        del o["instrument"]

                    contents["observations"] = observations
                    contents["observation_statistics"] = observation_statistics

                if show_survey_efficiencies:
                    if instrument_ids is not None:
                        stmt = SurveyEfficiencyForObservations.select(user).where(
                            SurveyEfficiencyForObservations.instrument_id.in_(
                                instrument_ids
                            )
                        )
                    else:
                        stmt = SurveyEfficiencyForObservations.select(user)
                    survey_efficiency_analyses = session.scalars(stmt).all()

                    contents["survey_efficiency_analyses"] = [
                        {
                            **analysis.to_dict(),
                            'number_of_transients': analysis.number_of_transients,
                            'number_in_covered': analysis.number_in_covered,
                            'number_detected': analysis.number_detected,
                            'efficiency': analysis.efficiency,
                        }
                        for analysis in survey_efficiency_analyses
                    ]

                tags = event.tags
                aliases = event.aliases
                event_properties = event.properties
                localization_properties = localization.properties

                name = None
                for alias in aliases:
                    if alias.startswith("LVC#") or alias.startswith("FERMI#"):
                        name = alias.split("#")[1]
                        break

                contents["event"] = {
                    "status": "success",
                    "name": name,
                    "localization_name": localization_name,
                    "cumulative_probability": float(localization_cumprob) * 100,
                    "tags": list(set(tags)),
                    "aliases": list(set(aliases)),
                    "event_properties": event_properties,
                    "localization_properties": localization_properties,
                }

                gcn_report.data = to_json(contents)
                session.commit()
            except Exception as e:
                try:
                    session.rollback()
                    gcn_report = session.query(GcnReport).get(report_id)
                    gcn_report.data = to_json({"status": "error", "message": str(e)})
                    session.commit()
                except Exception:
                    session.rollback()
                    pass
                log(f"Unable to update GCN report: {str(e)}")

            flow = Flow()
            flow.push(
                user_id='*',
                action_type="skyportal/REFRESH_GCNEVENT_REPORTS",
                payload={"gcnEvent_dateobs": event.dateobs},
            )

            notification = UserNotification(
                user=user,
                text=f"GCN report *{gcn_report.report_name}* on *{event.dateobs}* created.",
                notification_type="gcn_report",
                url=f"/gcn_events/{event.dateobs}",
            )
            session.add(notification)
            session.commit()

            log(f"Successfully generated GCN report {gcn_report.id}")
        except Exception as e:
            session.rollback()
            log(f"Unable to create GCN report: {str(e)}")
            raise e


class GcnReportHandler(BaseHandler):
    @auth_or_token
    async def post(self, dateobs, summary_id=None):
        """
        ---
          description: Post report data of a GCN event.
          tags:
            - gcnreports
          parameters:
            - in: body
              name: report_name
              schema:
                type: string
            - in: body
              name: groupId
              required: true
              schema:
                type: string
              description: id of the group that creates the summary.
            - in: body
              name: startDate
              required: true
              schema:
                type: string
              description: Filter by start date
            - in: body
              name: endDate
              required: true
              schema:
                type: string
              description: Filter by end date
            - in: body
              name: localizationName
              schema:
                type: string
              description: Name of localization / skymap to use.
            - in: body
              name: localizationCumprob
              schema:
                type: number
              description: Cumulative probability up to which to include fields. Defaults to 0.95.
            - in: body
              name: numberDetections
              nullable: true
              schema:
                type: number
              description: Return only sources who have at least numberDetections detections. Defaults to 2.
            - in: body
              name: showSources
              required: true
              schema:
                type: bool
              description: Show sources in the summary
            - in: body
              name: showObservations
              required: true
              schema:
                type: bool
              description: Show observations in the summary
            - in: body
              name: noText
              schema:
                type: bool
              description: Do not include text in the summary, only tables.
            - in: body
              name: photometryInWindow
              schema:
                type: bool
              description: Limit photometry to that within startDate and endDate.
            - in: body
              name: statsMethod
              schema:
                type: string
              description: Method to use for calculating statistics. Defaults to python. Options are python and db.
            - in: body
              name: instrumentIds
              schema:
                type: string
              description: List of instrument ids to include in the summary. Defaults to all instruments if not specified.

          responses:
            200:
              content:
                application/json:
                  schema:
                    allOf:
                      - $ref: '#/components/schemas/Success'
                      - type: object
                        properties:
                          data:
                            type: string
                            description: GCN summary
            400:
              content:
                application/json:
                  schema: Error
        """

        data = self.get_json()
        report_name = data.get("reportName", None)
        group_id = data.get("groupId", None)
        start_date = data.get("startDate", None)
        end_date = data.get("endDate", None)
        localization_name = data.get("localizationName", None)
        localization_cumprob = data.get("localizationCumprob", 0.95)
        number_of_detections = data.get("numberDetections", 2)
        show_sources = data.get("showSources", False)
        show_observations = data.get("showObservations", False)
        show_survey_efficiencies = data.get("showSurveyEfficiencies", False)
        photometry_in_window = data.get("photometryInWindow", False)
        stats_method = data.get("statsMethod", "python")
        instrument_ids = data.get("instrumentIds", None)

        class Validator(Schema):
            start_date = UTCTZnaiveDateTime(required=False, missing=None)
            end_date = UTCTZnaiveDateTime(required=False, missing=None)

        validator_instance = Validator()
        params_to_be_validated = {}
        if start_date is not None:
            params_to_be_validated['start_date'] = start_date
        if end_date is not None:
            params_to_be_validated['end_date'] = end_date

        try:
            validated = validator_instance.load(params_to_be_validated)
        except ValidationError as e:
            return self.error(f'Error parsing query params: {e.args[0]}.')

        start_date = validated['start_date']
        end_date = validated['end_date']

        if report_name is None:
            return self.error("reportName is required")

        if group_id is None:
            return self.error("Group ID is required")

        if stats_method not in ["db", "python"]:
            return self.error(
                "statsMethod for observations querying must be 'db' or 'python'"
            )

        if instrument_ids is not None:
            try:
                instrument_ids = [
                    int(instrument_id) for instrument_id in instrument_ids
                ]
                if len(instrument_ids) == 0:
                    instrument_ids = None
            except ValueError:
                return self.error("Instrument IDs must be a list of integers")

        try:
            number_of_detections = int(number_of_detections)
        except ValueError:
            return self.error("numberDetections must be an integer")

        with self.Session() as session:
            stmt = GcnEvent.select(session.user_or_token).where(
                GcnEvent.dateobs == dateobs
            )
            event = session.scalars(stmt).first()

            if event is None:
                return self.error("Event not found", status=404)

            stmt = Group.select(session.user_or_token).where(Group.id == group_id)
            group = session.scalars(stmt).first()
            if group is None:
                return self.error(f"Group not found with ID {group_id}")

            # verify that the user doesn't already have a summary with this title for this event
            stmt = GcnReport.select(session.user_or_token, mode="read").where(
                GcnReport.dateobs == dateobs,
                GcnReport.report_name == report_name,
                GcnReport.group_id == group_id,
                GcnReport.sent_by_id == self.associated_user_object.id,
            )
            existing_report = session.scalars(stmt).first()
            if existing_report is not None:
                return self.error(
                    "A report with the same name, group, and event already exists for this user"
                )

            gcn_report = GcnReport(
                dateobs=event.dateobs,
                report_name=report_name,
                data={"status": "pending"},
                sent_by_id=self.associated_user_object.id,
                group_id=group_id,
            )
            session.add(gcn_report)
            session.commit()

            report_id = gcn_report.id
            user_id = self.associated_user_object.id
            user_accessible_group_ids = [
                group.id for group in self.associated_user_object.accessible_groups
            ]

            try:
                IOLoop.current().run_in_executor(
                    None,
                    lambda: add_gcn_report(
                        report_id=report_id,
                        user_id=user_id,
                        user_accessible_group_ids=user_accessible_group_ids,
                        dateobs=dateobs,
                        group_id=group_id,
                        start_date=start_date,
                        end_date=end_date,
                        localization_name=localization_name,
                        localization_cumprob=localization_cumprob,
                        number_of_detections=number_of_detections,
                        show_sources=show_sources,
                        show_observations=show_observations,
                        show_survey_efficiencies=show_survey_efficiencies,
                        photometry_in_window=photometry_in_window,
                        stats_method=stats_method,
                        instrument_ids=instrument_ids,
                    ),
                )
                return self.success({"id": summary_id})
            except Exception as e:
                return self.error(f"Error generating report: {e}")

    @auth_or_token
    def get(self, dateobs, report_id=None):
        """
        ---
        description: Retrieve a GCN report
        tags:
          - gcn
        parameters:
          - in: path
            name: dateobs
            required: true
            schema:
              type: string
          - in: path
            name: summary_id
            required: true
            schema:
              type: integer
        responses:
          200:
            content:
              application/json:
                schema: SingleGcnReport
          400:
            content:
              application/json:
                schema: Error
        """
        if report_id is None:
            with self.Session() as session:
                stmt = GcnReport.select(session.user_or_token, mode="read").where(
                    GcnReport.dateobs == dateobs
                )
                reports = session.scalars(stmt).all()
                reports = sorted(
                    (
                        {
                            **p.to_dict(),
                            "sent_by": p.sent_by.to_dict(),
                            "group": p.group.to_dict(),
                        }
                        for p in reports
                    ),
                    key=lambda x: x["created_at"],
                    reverse=True,
                )
                return self.success(data=reports)

        with self.Session() as session:
            stmt = GcnReport.select(session.user_or_token, mode="read").where(
                GcnReport.id == report_id,
                GcnReport.dateobs == dateobs,
            )
            report = session.scalars(stmt).first()
            report.data  # get the data column (deferred)
            if report is None:
                return self.error("Report not found", status=404)

            return self.success(data=report)

    @auth_or_token
    async def patch(self, dateobs, report_id):
        """
        description: Update a GCN report
        tags:
          - gcn
        parameters:
          - in: path
            name: dateobs
            required: true
            schema:
              type: string
          - in: path
            name: report_id
            required: true
            schema:
              type: integer
        requestBody:
          content:
            application/json:
              schema:
                type: object
                properties:
                  data:
                    type: object
        responses:
          200:
            content:
              application/json:
                schema: SingleGcnReport
          400:
            content:
              application/json:
                schema: Error
        """
        data = self.get_json()
        if data is None or data == {}:
            return self.error("No data provided")

        if report_id is None:
            return self.error("Report ID is required")

        with self.Session() as session:
            stmt = GcnReport.select(session.user_or_token, mode="update").where(
                GcnReport.id == report_id,
                GcnReport.dateobs == dateobs,
            )
            report = session.scalars(stmt).first()
            if report is None:
                return self.error("Report not found", status=404)

            report_id = report.id

            if "data" in data:
                if data["data"] != {}:
                    new_data = data["data"]
                    if len(new_data.get('sources', [])) > 0:
                        try:
                            loop = asyncio.get_event_loop()
                        except Exception:
                            loop = asyncio.new_event_loop()
                        asyncio.set_event_loop(loop)

                        old_data = report.data
                        old_data = (
                            json.loads(old_data)
                            if isinstance(old_data, str)
                            else old_data
                        )

                        # if there is any duplicate source, return error
                        if len(new_data.get('sources', [])) != len(
                            {
                                source.get('id', None)
                                for source in new_data.get('sources', [])
                            }
                        ):
                            return self.error(
                                "Duplicate sources in report, please remove duplicates and try again"
                            )
                        for i, source in enumerate(new_data.get('sources', [])):
                            if source not in old_data.get('sources', []):
                                # check if source exists in the database
                                source_id = source.get('id', None)
                                source = await get_source(
                                    source_id,
                                    self.associated_user_object.id,
                                    session,
                                    include_photometry=False,
                                )
                                if source is None:
                                    return self.error(
                                        f"Source {source_id} not found in the database, not updating report"
                                    )

                                stmt = Photometry.select(session.user_or_token).where(
                                    Photometry.obj_id == source['id']
                                )
                                photometry = session.scalars(stmt).all()
                                if len(photometry) > 0:
                                    source["photometry"] = [
                                        serialize(phot, 'ab', 'mag')
                                        for phot in photometry
                                    ]
                                else:
                                    source["photometry"] = []

                                source["source_in_gcn"] = session.scalar(
                                    SourcesConfirmedInGCN.select(
                                        session.user_or_token
                                    ).where(
                                        SourcesConfirmedInGCN.obj_id == source_id,
                                        SourcesConfirmedInGCN.dateobs == dateobs,
                                    )
                                )

                                source["comment"] = new_data['sources'][i].get(
                                    'comment', ""
                                )
                                # add source to report
                                new_data['sources'][i] = source

                    report.data = to_json(new_data)
                else:
                    return self.error("data not found")

            if data.get("published", None) is not None and isinstance(
                data.get("published", None), bool
            ):
                publish = data["published"]
                if publish:
                    report.publish()
                else:
                    report.unpublish()
            else:
                report.generate_html()

            session.commit()

            self.push_all(
                action="skyportal/REFRESH_GCNEVENT_REPORT",
                payload={"report_id": report_id},
            )

            return self.success(data=report)

    @auth_or_token
    def delete(self, dateobs, report_id):
        """
        ---
        description: Delete a GCN report
        tags:
          - gcn
        parameters:
          - in: path
            name: report_id
            required: true
            schema:
              type: integer
        responses:
          200:
            content:
              application/json:
                schema: Success
          400:
            content:
              application/json:
                schema: Error
        """
        if report_id is None:
            return self.error("Report ID is required")

        with self.Session() as session:
            stmt = GcnReport.select(session.user_or_token, mode="delete").where(
                GcnReport.id == report_id,
                GcnReport.dateobs == dateobs,
            )
            report = session.scalars(stmt).first()
            if report is None:
                return self.error("Report not found", status=404)

            data = report.data
            if isinstance(data, str):
                data = json.loads(data)

            if len(data.keys()) == 0 and datetime.datetime.now() < (
                report.created_at + datetime.timedelta(hours=1)
            ):
                return self.error(
                    "Cannot delete a recently created report (less than 1 hour) that is still pending"
                )

            report.unpublish()

            session.delete(report)
            session.commit()

            self.push(
                action="skyportal/REFRESH_GCN_EVENT",
                payload={"gcnEvent_dateobs": dateobs},
            )

        return self.success()


class LocalizationDownloadHandler(BaseHandler):
    @auth_or_token
    async def get(self, dateobs, localization_name):
        """
        ---
        description: Download a GCN localization skymap
        tags:
          - localizations
        parameters:
          - in: path
            name: dateobs
            required: true
            schema:
              type: string
          - in: path
            name: localization_name
            required: true
            schema:
              type: string
        responses:
          200:
            content:
              application/json:
                schema: LocalizationHandlerGet
          400:
            content:
              application/json:
                schema: Error
        """

        dateobs = dateobs.strip()
        try:
            arrow.get(dateobs)
        except arrow.parser.ParserError as e:
            return self.error(f'Failed to parse dateobs: str({e})')

        localization_name = localization_name.strip()
        local_temp_files = []

        with self.Session() as session:
            try:
                localization = session.scalars(
                    Localization.select(session.user_or_token).where(
                        Localization.dateobs == dateobs,
                        Localization.localization_name == localization_name,
                    )
                ).first()
                if localization is None:
                    return self.error("Localization not found", status=404)

                output_format = 'fits'
                with tempfile.NamedTemporaryFile(suffix='.fits') as fitsfile:
                    localization_path = localization.get_localization_path()
                    if localization_path is None:
                        ligo.skymap.io.write_sky_map(
                            fitsfile.name, localization.table, moc=True
                        )
                        with open(fitsfile.name, mode='rb') as g:
                            content = g.read()
                        local_temp_files.append(fitsfile.name)
                    else:
                        with open(localization_path, mode='rb') as g:
                            content = g.read()

                data = io.BytesIO(content)
                filename = f"{localization.localization_name}.{output_format}"

                await self.send_file(data, filename, output_type=output_format)

            except Exception as e:
                return self.error(f'Failed to create skymap for download: str({e})')
            finally:
                # clean up local files
                for f in local_temp_files:
                    try:
                        os.remove(f)
                    except:  # noqa E722
                        pass


class LocalizationCrossmatchHandler(BaseHandler):
    @auth_or_token
    async def get(self):
        """
        ---
        description: A fits file corresponding to the intersection of the input fits files.
        tags:
          - localizations
        parameters:
          - in: path
            name: dateobs
            required: true
            schema:
              type: dateobs
          - in: path
            name: localization_name
            required: true
            schema:
              type: localization_name
        responses:
          200:
            content:
              application/fits:
                schema:
                  type: string
                  format: binary
          400:
            content:
              application/json:
                schema: Error
        """
        id1 = self.get_query_argument("id1", None)
        id2 = self.get_query_argument("id2", None)
        if id1 is None or id2 is None:
            return self.error("Please provide two localization id")

        id1 = id1.strip()
        id2 = id2.strip()
        local_temp_files = []

        with self.Session() as session:
            try:
                localization1 = session.scalars(
                    Localization.select(session.user_or_token).where(
                        Localization.id == id1,
                    )
                ).first()
                localization2 = session.scalars(
                    Localization.select(session.user_or_token).where(
                        Localization.id == id2,
                    )
                ).first()

                if localization1 is None or localization2 is None:
                    return self.error("Localization not found", status=404)

                output_format = 'fits'

                skymap1 = localization1.flat_2d
                skymap2 = localization2.flat_2d
                skymap = skymap1 * skymap2
                skymap = skymap / np.sum(skymap)

                skymap = hp.reorder(skymap, 'RING', 'NESTED')
                skymap = ligo_bayestar.derasterize(Table([skymap], names=['PROB']))
                with tempfile.NamedTemporaryFile(suffix='.fits') as fitsfile:
                    ligo.skymap.io.write_sky_map(
                        fitsfile.name, skymap, format='fits', moc=True
                    )

                    with open(fitsfile.name, mode='rb') as g:
                        content = g.read()
                    local_temp_files.append(fitsfile.name)

                data = io.BytesIO(content)
                filename = f"{localization1.localization_name}_{localization2.localization_name}.{output_format}"

                await self.send_file(
                    data,
                    filename,
                    output_type=output_format,
                )

            except Exception as e:
                return self.error(f'Failed to create skymap for download: str({e})')
            finally:
                # clean up local files
                for f in local_temp_files:
                    try:
                        os.remove(f)
                    except:  # noqa E722
                        pass


class GcnEventInstrumentFieldHandler(BaseHandler):
    @auth_or_token
    async def get(self, dateobs, instrument_id):
        """
        ---
        description: Compute instrument field probabilities for a skymap
        tags:
          - localizations
          - instruments
        parameters:
          - in: path
            name: dateobs
            required: true
            schema:
              type: string
          - in: path
            name: Instrument ID
            required: true
            schema:
              type: integer
          - in: query
            name: localization_name
            required: true
            schema:
              type: string
            description: Localization map name
          - in: query
            name: integrated_probability
            nullable: true
            schema:
              type: float
            description: Cumulative integrated probability threshold
        responses:
          200:
            content:
              application/json:
                schema: Success
          400:
            content:
              application/json:
                schema: Error
        """

        dateobs = dateobs.strip()
        try:
            arrow.get(dateobs)
        except arrow.parser.ParserError as e:
            return self.error(f'Failed to parse dateobs: str({e})')

        localization_name = self.get_query_argument("localization_name", None)
        integrated_probability = self.get_query_argument("integrated_probability", 0.95)

        with self.Session() as session:
            stmt = Localization.select(session.user_or_token).where(
                Localization.dateobs == dateobs
            )
            if localization_name is not None:
                stmt = stmt.where(Localization.localization_name == localization_name)
            localization = session.scalars(stmt).first()
            if localization is None:
                return self.error("Localization not found", status=404)

            stmt = Instrument.select(session.user_or_token).where(
                Instrument.id == int(instrument_id)
            )
            instrument = session.scalars(stmt).first()
            if instrument is None:
                return self.error(f'No instrument with ID: {instrument_id}')

            cum_prob = (
                sa.func.sum(
                    LocalizationTile.probdensity * LocalizationTile.healpix.area
                )
                .over(order_by=LocalizationTile.probdensity.desc())
                .label('cum_prob')
            )
            localizationtile_subquery = (
                sa.select(LocalizationTile.probdensity, cum_prob).filter(
                    LocalizationTile.localization_id == localization.id
                )
            ).subquery()

            min_probdensity = (
                sa.select(
                    sa.func.min(localizationtile_subquery.columns.probdensity)
                ).filter(
                    localizationtile_subquery.columns.cum_prob <= integrated_probability
                )
            ).scalar_subquery()

            area = (InstrumentFieldTile.healpix * LocalizationTile.healpix).area
            prob = sa.func.sum(LocalizationTile.probdensity * area)

            field_tiles_query = (
                sa.select(InstrumentField.field_id, prob)
                .where(
                    LocalizationTile.localization_id == localization.id,
                    LocalizationTile.probdensity >= min_probdensity,
                    InstrumentFieldTile.instrument_id == instrument.id,
                    InstrumentFieldTile.instrument_field_id == InstrumentField.id,
                    InstrumentFieldTile.healpix.overlaps(LocalizationTile.healpix),
                )
                .group_by(InstrumentField.field_id)
            )

            field_ids, probs = zip(*session.execute(field_tiles_query).all())

            data_out = {'field_ids': field_ids, 'probabilities': probs}
            return self.success(data=data_out)


class GcnEventTriggerHandler(BaseHandler):
    @permissions(['Manage allocations'])
    def get(self, dateobs, allocation_id=None):
        dateobs = dateobs.strip()
        try:
            arrow.get(dateobs)
        except arrow.parser.ParserError as e:
            return self.error(f'Failed to parse dateobs: str({e})')

        with self.Session() as session:
            if allocation_id is not None:
                try:
                    allocation_id = int(allocation_id)
                except ValueError as e:
                    return self.error(f'Failed to parse allocation_id: str({e})')
                try:
                    gcn_triggered = session.scalars(
                        GcnTrigger.select(session.user_or_token).where(
                            GcnTrigger.dateobs == dateobs,
                            GcnTrigger.allocation_id == allocation_id,
                        )
                    ).all()
                    return self.success(data=gcn_triggered)
                except Exception as e:
                    return self.error(
                        f'Failed to get gcn_event triggered status: str({e})'
                    )

            else:
                try:
                    gcn_triggered = session.scalars(
                        GcnTrigger.select(session.user_or_token).where(
                            GcnTrigger.dateobs == dateobs
                        )
                    ).all()
                    return self.success(data=gcn_triggered)
                except Exception as e:
                    return self.error(
                        f'Failed to get gcn_event triggered status: str({e})'
                    )

    @permissions(['Manage allocations'])
    def put(self, dateobs, allocation_id):
        dateobs = dateobs.strip()
        try:
            arrow.get(dateobs)
        except arrow.parser.ParserError as e:
            return self.error(f'Failed to parse dateobs: str({e})')

        data = self.get_json()

        triggered = data.get('triggered', None)
        if triggered is None:
            return self.error("Must specify triggered status")
        elif triggered in ['True', 'true', 't', 'T', True, 'triggered']:
            triggered = True
        elif triggered in ['False', 'false', 'f', 'F', False, 'passed']:
            triggered = False
        else:
            return self.error("Invalid triggered status")

        try:
            allocation_id = int(allocation_id)
        except ValueError:
            return self.error(f'Failed to parse allocation_id: {allocation_id}')

        with self.Session() as session:
            try:
                gcn_triggered = session.scalars(
                    GcnTrigger.select(session.user_or_token).where(
                        GcnTrigger.dateobs == dateobs,
                        GcnTrigger.allocation_id == allocation_id,
                    )
                ).first()
                if gcn_triggered is None:
                    # verify that the event and allocation exist
                    event = session.scalars(
                        GcnEvent.select(session.user_or_token).where(
                            GcnEvent.dateobs == dateobs
                        )
                    ).first()

                    if event is None:
                        return self.error(f'No event with dateobs: {dateobs}')
                    allocation = session.scalars(
                        Allocation.select(session.user_or_token).where(
                            Allocation.id == allocation_id
                        )
                    ).first()
                    if allocation is None:
                        return self.error(f'No allocation with ID: {allocation_id}')

                    gcn_triggered = GcnTrigger(
                        dateobs=dateobs,
                        allocation_id=allocation_id,
                        triggered=triggered,
                    )
                    session.add(gcn_triggered)
                else:
                    gcn_triggered.triggered = triggered
                session.commit()
                self.push_all(
                    "skyportal/REFRESH_GCN_TRIGGERED",
                    payload={"gcnEvent_dateobs": dateobs},
                )
                return self.success(data=gcn_triggered)
            except Exception as e:
                return self.error(f'Failed to set triggered status: str({e})')

    @permissions(['Manage allocations'])
    def delete(self, dateobs, allocation_id):
        dateobs = dateobs.strip()
        try:
            arrow.get(dateobs)
        except arrow.parser.ParserError as e:
            return self.error(f'Failed to parse dateobs: str({e})')

        try:
            allocation_id = int(allocation_id)
        except ValueError:
            return self.error(f'Failed to parse allocation_id: {allocation_id}')

        with self.Session() as session:
            try:
                gcn_triggered = (
                    session.query(GcnTrigger)
                    .filter(
                        GcnTrigger.dateobs == dateobs,
                        GcnTrigger.allocation_id == allocation_id,
                    )
                    .first()
                )
                if gcn_triggered is not None:
                    session.delete(gcn_triggered)
                    session.commit()
                    self.push_all(
                        "skyportal/REFRESH_GCN_TRIGGERED",
                        payload={"gcnEvent_dateobs": dateobs},
                    )
                    return self.success(data=gcn_triggered)
                else:
                    return self.error(
                        f'No gcn triggered status for dateobs={dateobs} and allocation_id={allocation_id}'
                    )
            except Exception as e:
                return self.error(f'Failed to delete triggered status: str({e})')


class ObjGcnEventHandler(BaseHandler):
    @auth_or_token
    def post(self, obj_id):
        """
        ---
        description: Retrieve an object's in-out critera for GcnEvents
        tags:
          - objs
        parameters:
          - in: path
            name: obj_id
            required: true
            schema:
              type: string
        requestBody:
          content:
            application/json:
              schema:
                type: object
                properties:
                  startDate:
                    type: string
                    required: true
                    description: |
                      Arrow-parseable date string (e.g. 2020-01-01).
                      If provided, filter by GcnEvent.dateobs >= startDate.
                  endDate:
                    type: string
                    required: true
                    description: |
                      Arrow-parseable date string (e.g. 2020-01-01).
                      If provided, filter by GcnEvent.dateobs <= startDate.
        responses:
          200:
            content:
              application/json:
                schema: Success
          400:
            content:
              application/json:
                schema: Error
        """

        data = self.get_json()
        start_date = data.get('startDate', None)
        end_date = data.get('endDate', None)
        integrated_probability = data.get('probability', None)

        if start_date is None or end_date is None:
            return self.error("Must provide startDate and endDate query arguments.")

        try:
            start_date = arrow.get(start_date.strip()).datetime
        except Exception as e:
            return self.error(f'Failed to parse startDate: str({e})')

        try:
            end_date = arrow.get(end_date.strip()).datetime
        except Exception as e:
            return self.error(f'Failed to parse endDate: str({e})')

        if (end_date - start_date).days > 31:
            return self.error(
                "startDate and endDate must be within 31 days of each other."
            )

        with self.Session() as session:
            obj = session.scalars(
                Obj.select(session.user_or_token, mode='update').where(Obj.id == obj_id)
            ).first()
            if obj is None:
                return self.error(f"Cannot find object with ID {obj_id}.")

            query = GcnEvent.select(
                session.user_or_token,
            ).where(
                GcnEvent.dateobs >= start_date,
                GcnEvent.dateobs <= end_date,
            )

            event_ids = [event.id for event in session.scalars(query).unique().all()]
            if len(event_ids) == 0:
                return self.error("Cannot find GcnEvents in those bounds.")

            try:
                loop = asyncio.get_event_loop()
            except Exception:
                loop = asyncio.new_event_loop()
                asyncio.set_event_loop(loop)
            IOLoop.current().run_in_executor(
                None,
                lambda: crossmatch_gcn_objects(
                    obj_id,
                    event_ids,
                    self.associated_user_object.id,
                    integrated_probability=integrated_probability,
                ),
            )

            return self.success()


def crossmatch_gcn_objects(obj_id, event_ids, user_id, integrated_probability=0.95):
    """Find events in which an object is within the integrated probability contour.
    obj_id : str
        Object ID
    events_id : List[int]
        GCN Event IDs to crossmatch against
    user_id : int
        SkyPortal ID of User posting the crossmatch results
    integrated_probability : float
        Confidence level up to which to perform crossmatch
    """

    with ThreadSession() as session:
        user = session.scalar(sa.select(User).where(User.id == user_id))
        try:
            obj = session.scalars(
                Obj.select(user, mode='update').where(Obj.id == obj_id)
            ).first()
            if obj is None:
                raise ValueError(f"Cannot find object with ID {obj_id}.")

            events = []
            for event_id in event_ids:

                event = session.scalars(
                    GcnEvent.select(
                        user,
                        options=[
                            joinedload(GcnEvent.localizations),
                        ],
                    ).where(GcnEvent.id == event_id)
                ).first()
                if event is None:
                    continue
                if len(event.localizations) == 0:
                    continue
                localization_id = event.localizations[0].id

                partition_key = event.dateobs
                # now get the dateobs in the format YYYY_MM
                localizationtile_partition_name = (
                    f'{partition_key.year}_{partition_key.month:02d}'
                )
                localizationtilescls = LocalizationTile.partitions.get(
                    localizationtile_partition_name, None
                )
                if localizationtilescls is None:
                    localizationtilescls = LocalizationTile
                else:
                    # check that there is actually a localizationTile with the given localization_id in the partition
                    # if not, use the default partition
                    if not (
                        session.scalars(
                            sa.select(localizationtilescls.localization_id).where(
                                localizationtilescls.localization_id == localization_id
                            )
                        ).first()
                    ):
                        localizationtilescls = LocalizationTile.partitions.get(
                            'def', LocalizationTile
                        )

<<<<<<< HEAD
                cum_prob = (
                    sa.func.sum(
                        localizationtilescls.probdensity
                        * localizationtilescls.healpix.area
                    )
                    .over(order_by=localizationtilescls.probdensity.desc())
                    .label('cum_prob')
                )
                localizationtile_subquery = (
                    sa.select(localizationtilescls.probdensity, cum_prob).filter(
                        localizationtilescls.localization_id == localization_id
                    )
                ).subquery()

                min_probdensity = (
                    sa.select(
                        sa.func.min(localizationtile_subquery.columns.probdensity)
                    ).filter(
                        localizationtile_subquery.columns.cum_prob
                        <= integrated_probability
=======
        events = []
        for event_id in event_ids:
            event = session.scalars(
                GcnEvent.select(
                    user,
                    options=[
                        joinedload(GcnEvent.localizations),
                    ],
                ).where(GcnEvent.id == event_id)
            ).first()
            if event is None:
                continue
            if len(event.localizations) == 0:
                continue
            localization_id = event.localizations[0].id

            partition_key = event.dateobs
            # now get the dateobs in the format YYYY_MM
            localizationtile_partition_name = (
                f'{partition_key.year}_{partition_key.month:02d}'
            )
            localizationtilescls = LocalizationTile.partitions.get(
                localizationtile_partition_name, None
            )
            if localizationtilescls is None:
                localizationtilescls = LocalizationTile
            else:
                # check that there is actually a localizationTile with the given localization_id in the partition
                # if not, use the default partition
                if not (
                    session.scalars(
                        sa.select(localizationtilescls.localization_id).where(
                            localizationtilescls.localization_id == localization_id
                        )
                    ).first()
                ):
                    localizationtilescls = LocalizationTile.partitions.get(
                        'def', LocalizationTile
>>>>>>> f4584c8b
                    )
                ).scalar_subquery()

                obj_query = sa.select(Obj.id).where(
                    Obj.id == obj.id,
                    localizationtilescls.localization_id == localization_id,
                    localizationtilescls.probdensity >= min_probdensity,
                    localizationtilescls.healpix.contains(Obj.healpix),
                )
                obj_check = session.scalars(obj_query).first()
                if obj_check is not None:
                    events.append(event.dateobs)

            obj.gcn_crossmatch = events
            session.commit()

            flow = Flow()
            flow.push(
                '*',
                'skyportal/REFRESH_SOURCE',
                payload={'obj_key': obj.internal_key},
            )

            log(f"Generated GCN crossmatch for {obj_id}")
        except Exception as e:
            session.rollback()
            log(f"Unable to generate GCN crossmatch for {obj_id}: {e}")


class DefaultGcnTagHandler(BaseHandler):
    @permissions(['Manage GCNs'])
    def post(self):
        """
        ---
        description: Create default gcn tag.
        tags:
          - defaultgcntags
        requestBody:
          content:
            application/json:
              schema: DefaultGcnTagPost
        responses:
          200:
            content:
              application/json:
                schema:
                  allOf:
                    - $ref: '#/components/schemas/Success'
                    - type: object
                      properties:
                        data:
                          type: object
                          properties:
                            id:
                              type: integer
                              description: New default gcn tag ID
        """
        data = self.get_json()

        with self.Session() as session:
            if "default_tag_name" not in data:
                return self.error('Missing default_tag_name')
            else:
                stmt = DefaultGcnTag.select(session.user_or_token).where(
                    DefaultGcnTag.default_tag_name == data['default_tag_name']
                )
                existing_default_tag = session.scalars(stmt).first()
                if existing_default_tag is not None:
                    return self.error(
                        f"A default tag called {data['default_tag_name']} already exists. That name must be unique."
                    )

            if 'filters' in data:
                if not isinstance(data['filters'], dict):
                    return self.error('filters must be a dictionary')
                if not set(list(data['filters'].keys())).issubset(
                    {'gcn_tags', 'notice_types', 'localization_tags'}
                ):
                    return self.error(
                        'filters must be a dictionary with keys in ["gcn_tags", "notice_types", "localization_tags"]'
                    )
                for key in data['filters']:
                    if not isinstance(data['filters'][key], list):
                        return self.error(f'filters[{key}] must be a list')
                    if not all(isinstance(item, str) for item in data['filters'][key]):
                        return self.error(f'filters[{key}] must be a list of strings')

            default_gcn_tag = DefaultGcnTag.__schema__().load(data)

            session.add(default_gcn_tag)
            session.commit()

            self.push_all(action="skyportal/REFRESH_DEFAULT_GCN_TAGS")
            return self.success(data={"id": default_gcn_tag.id})

    @auth_or_token
    def get(self, default_gcn_tag_id=None):
        """
        ---
        single:
          description: Retrieve a single default gcn tag
          tags:
            - defaultgcntags
          parameters:
            - in: path
              name: default_gcn_tag_id
              required: true
              schema:
                type: integer
          responses:
            200:
              content:
                application/json:
                  schema: SingleDefaultGcnTag
            400:
              content:
                application/json:
                  schema: Error
        multiple:
          description: Retrieve all default gcn tags
          tags:
            - filters
          responses:
            200:
              content:
                application/json:
                  schema: ArrayOfDefaultGcnTags
            400:
              content:
                application/json:
                  schema: Error
        """

        with self.Session() as session:
            if default_gcn_tag_id is not None:
                default_gcn_tag = session.scalars(
                    DefaultGcnTag.select(
                        session.user_or_token,
                    ).where(DefaultGcnTag.id == default_gcn_tag_id)
                ).first()
                if default_gcn_tag is None:
                    return self.error(
                        f'Cannot find DefaultGcnTag with ID {default_gcn_tag_id}'
                    )
                return self.success(data=default_gcn_tag)

            default_gcn_tags = (
                session.scalars(
                    DefaultGcnTag.select(
                        session.user_or_token,
                    )
                )
                .unique()
                .all()
            )

            return self.success(data=default_gcn_tags)

    @permissions(['Manage GCNs'])
    def delete(self, default_gcn_tag_id):
        """
        ---
        description: Delete a default gcn tag
        tags:
          - defaultgcntags
        parameters:
          - in: path
            name: default_gcn_tag_id
            required: true
            schema:
              type: integer
        responses:
          200:
            content:
              application/json:
                schema: Success
        """

        with self.Session() as session:
            stmt = DefaultGcnTag.select(session.user_or_token).where(
                DefaultGcnTag.id == default_gcn_tag_id
            )
            default_gcn_tag = session.scalars(stmt).first()

            if default_gcn_tag is None:
                return self.error(
                    'Default observation plan with ID {default_observation_plan_id} is not available.'
                )

            session.delete(default_gcn_tag)
            session.commit()
            self.push_all(action="skyportal/REFRESH_DEFAULT_GCN_TAGS")
            return self.success()<|MERGE_RESOLUTION|>--- conflicted
+++ resolved
@@ -1847,41 +1847,12 @@
     return gcn_tags
 
 
-<<<<<<< HEAD
 def add_observation_plans(localization_id, user_id):
     with ThreadSession() as session:
         try:
             user = session.scalar(sa.select(User).where(User.id == user_id))
             localization = session.query(Localization).get(localization_id)
             dateobs = localization.dateobs
-=======
-def add_observation_plans(localization_id, user_id, parent_session=None):
-    if parent_session is None:
-        if Session.registry.has():
-            session = Session()
-        else:
-            session = Session(bind=DBSession.session_factory.kw["bind"])
-    else:
-        session = parent_session
-
-    try:
-        user = session.scalar(sa.select(User).where(User.id == user_id))
-        localization = session.query(Localization).get(localization_id)
-        dateobs = localization.dateobs
-
-        default_observation_plans = (
-            session.scalars(DefaultObservationPlanRequest.select(user)).unique().all()
-        )
-        gcn_observation_plans = []
-        for plan in default_observation_plans:
-            gcn_observation_plan = {
-                'allocation_id': plan.allocation_id,
-                'filters': plan.filters,
-                'payload': plan.payload,
-                'default': plan.id,
-            }
-            gcn_observation_plans.append(gcn_observation_plan)
->>>>>>> f4584c8b
 
             default_observation_plans = (
                 session.scalars(DefaultObservationPlanRequest.select(user))
@@ -1901,7 +1872,6 @@
             event = session.scalars(
                 GcnEvent.select(user).where(GcnEvent.dateobs == dateobs)
             ).first()
-<<<<<<< HEAD
             start_date = str(datetime.datetime.utcnow()).replace("T", "")
 
             for ii, gcn_observation_plan in enumerate(gcn_observation_plans):
@@ -1910,17 +1880,6 @@
                     Allocation.select(user).where(Allocation.id == allocation_id)
                 ).first()
                 if allocation is not None:
-=======
-            if allocation is not None:
-                end_date = allocation.instrument.telescope.next_sunrise()
-                if end_date is None:
-                    end_date = str(
-                        datetime.datetime.utcnow() + datetime.timedelta(days=1)
-                    ).replace("T", "")
-                else:
-                    end_date = Time(end_date, format='jd').iso
->>>>>>> f4584c8b
-
                     end_date = allocation.instrument.telescope.next_sunrise()
                     if end_date is None:
                         end_date = str(
@@ -1965,8 +1924,6 @@
     properties=None,
     tags=None,
 ):
-<<<<<<< HEAD
-
     with ThreadSession() as session:
         try:
             add_tiles_and_properties_and_contour(
@@ -1983,35 +1940,6 @@
             log(
                 f"Unable to generate tiles / properties / observation plans / contour for localization {localization_id}: {e}"
             )
-=======
-    if parent_session is None:
-        if Session.registry.has():
-            session = Session()
-        else:
-            session = Session(bind=DBSession.session_factory.kw["bind"])
-    else:
-        session = parent_session
-
-    try:
-        add_tiles_and_properties_and_contour(
-            localization_id,
-            user_id,
-            session,
-            url=url,
-            notify=notify,
-            properties=properties,
-            tags=tags,
-        )
-        add_observation_plans(localization_id, user_id, session)
-    except Exception as e:
-        log(
-            f"Unable to generate tiles / properties / observation plans / contour for localization {localization_id}: {e}"
-        )
-    finally:
-        if parent_session is None:
-            session.close()
-            Session.remove()
->>>>>>> f4584c8b
 
 
 class LocalizationHandler(BaseHandler):
@@ -4624,7 +4552,6 @@
 
             events = []
             for event_id in event_ids:
-
                 event = session.scalars(
                     GcnEvent.select(
                         user,
@@ -4663,7 +4590,6 @@
                             'def', LocalizationTile
                         )
 
-<<<<<<< HEAD
                 cum_prob = (
                     sa.func.sum(
                         localizationtilescls.probdensity
@@ -4684,46 +4610,6 @@
                     ).filter(
                         localizationtile_subquery.columns.cum_prob
                         <= integrated_probability
-=======
-        events = []
-        for event_id in event_ids:
-            event = session.scalars(
-                GcnEvent.select(
-                    user,
-                    options=[
-                        joinedload(GcnEvent.localizations),
-                    ],
-                ).where(GcnEvent.id == event_id)
-            ).first()
-            if event is None:
-                continue
-            if len(event.localizations) == 0:
-                continue
-            localization_id = event.localizations[0].id
-
-            partition_key = event.dateobs
-            # now get the dateobs in the format YYYY_MM
-            localizationtile_partition_name = (
-                f'{partition_key.year}_{partition_key.month:02d}'
-            )
-            localizationtilescls = LocalizationTile.partitions.get(
-                localizationtile_partition_name, None
-            )
-            if localizationtilescls is None:
-                localizationtilescls = LocalizationTile
-            else:
-                # check that there is actually a localizationTile with the given localization_id in the partition
-                # if not, use the default partition
-                if not (
-                    session.scalars(
-                        sa.select(localizationtilescls.localization_id).where(
-                            localizationtilescls.localization_id == localization_id
-                        )
-                    ).first()
-                ):
-                    localizationtilescls = LocalizationTile.partitions.get(
-                        'def', LocalizationTile
->>>>>>> f4584c8b
                     )
                 ).scalar_subquery()
 
