# Inspired by https://github.com/growth-astro/growth-too-marshal/blob/main/growth/too/gcn.py

import os
import gcn
import lxml
import xmlschema
from urllib.parse import urlparse
from tornado.ioloop import IOLoop
import arrow
import astropy
import humanize
from sqlalchemy.orm.exc import NoResultFound
from sqlalchemy.orm import joinedload
from sqlalchemy.orm import sessionmaker, scoped_session

from .observation import get_observations
from .source import get_sources
from .galaxy import get_galaxies
import pandas as pd
from tabulate import tabulate
import datetime

from baselayer.app.access import auth_or_token
from baselayer.log import make_log
from ..base import BaseHandler
from ...models import (
    DBSession,
    Allocation,
    GcnEvent,
    GcnNotice,
    GcnTag,
    Localization,
    LocalizationTile,
    ObservationPlanRequest,
    User,
    Instrument,
    Group,
)
from ...utils.gcn import (
    get_dateobs,
    get_tags,
    get_skymap,
    get_contour,
    from_url,
    from_cone,
)

log = make_log('api/gcn_event')


Session = scoped_session(sessionmaker(bind=DBSession.session_factory.kw["bind"]))


def post_gcnevent_from_xml(payload, user_id, session):
    """Post GcnEvent to database from voevent xml.
    payload: str
        VOEvent readable string
    user_id : int
        SkyPortal ID of User posting the GcnEvent
    session: sqlalchemy.Session
        Database session for this transaction
    """

    user = session.query(User).get(user_id)

    schema = f'{os.path.dirname(__file__)}/../../utils/schema/VOEvent-v2.0.xsd'
    voevent_schema = xmlschema.XMLSchema(schema)
    if voevent_schema.is_valid(payload):
        # check if is string
        try:
            payload = payload.encode('ascii')
        except AttributeError:
            pass
        root = lxml.etree.fromstring(payload)
    else:
        raise ValueError("xml file is not valid VOEvent")

    dateobs = get_dateobs(root)

    try:
        event = GcnEvent.query.filter_by(dateobs=dateobs).one()

        if not event.is_accessible_by(user, mode="update"):
            raise ValueError(
                "Insufficient permissions: GCN event can only be updated by original poster"
            )

    except NoResultFound:
        event = GcnEvent(dateobs=dateobs, sent_by_id=user.id)
        session.add(event)

    tags = [
        GcnTag(
            dateobs=event.dateobs,
            text=text,
            sent_by_id=user.id,
        )
        for text in get_tags(root)
    ]

    gcn_notice = GcnNotice(
        content=payload,
        ivorn=root.attrib['ivorn'],
        notice_type=gcn.get_notice_type(root),
        stream=urlparse(root.attrib['ivorn']).path.lstrip('/'),
        date=root.find('./Who/Date').text,
        dateobs=event.dateobs,
        sent_by_id=user.id,
    )

    for tag in tags:
        session.add(tag)
    session.add(gcn_notice)

    skymap = get_skymap(root, gcn_notice)
    if skymap is None:
        session.commit()
        return event.id

    skymap["dateobs"] = event.dateobs
    skymap["sent_by_id"] = user.id

    try:
        localization = (
            Localization.query_records_accessible_by(
                user,
            )
            .filter_by(
                dateobs=dateobs,
                localization_name=skymap["localization_name"],
            )
            .one()
        )
    except NoResultFound:
        localization = Localization(**skymap)
        session.add(localization)
        session.commit()

        log(f"Generating tiles/contours for localization {localization.id}")

        IOLoop.current().run_in_executor(None, lambda: add_tiles(localization.id))
        IOLoop.current().run_in_executor(None, lambda: add_contour(localization.id))

    return event.id


def post_gcnevent_from_dictionary(payload, user_id, session):
    """Post GcnEvent to database from dictionary.
    payload: dict
        Dictionary containing dateobs and skymap
    user_id : int
        SkyPortal ID of User posting the GcnEvent
    session: sqlalchemy.Session
        Database session for this transaction
    """

    user = session.query(User).get(user_id)

    dateobs = payload['dateobs']

    try:
        event = GcnEvent.query.filter_by(dateobs=dateobs).one()

        if not event.is_accessible_by(user, mode="update"):
            raise ValueError(
                "Insufficient permissions: GCN event can only be updated by original poster"
            )

    except NoResultFound:
        event = GcnEvent(dateobs=dateobs, sent_by_id=user.id)
        session.add(event)

    tags = [
        GcnTag(
            dateobs=event.dateobs,
            text=text,
            sent_by_id=user.id,
        )
        for text in payload.get('tags', [])
    ]

    for tag in tags:
        session.add(tag)

    skymap = payload.get('skymap', None)
    if skymap is None:
        session.commit()
        return event.id

    if type(skymap) is dict:
        required_keys = {'ra', 'dec', 'error'}
        if not required_keys.issubset(set(skymap.keys())):
            raise ValueError("ra, dec, and error must be in skymap to parse")
        skymap = from_cone(skymap['ra'], skymap['dec'], skymap['error'])
    else:
        skymap = from_url(skymap)

    skymap["dateobs"] = event.dateobs
    skymap["sent_by_id"] = user.id

    try:
        localization = (
            Localization.query_records_accessible_by(
                user,
            )
            .filter_by(
                dateobs=dateobs,
                localization_name=skymap["localization_name"],
            )
            .one()
        )
    except NoResultFound:
        localization = Localization(**skymap)
        session.add(localization)
        session.commit()

        log(f"Generating tiles/contours for localization {localization.id}")

        IOLoop.current().run_in_executor(None, lambda: add_tiles(localization.id))
        IOLoop.current().run_in_executor(None, lambda: add_contour(localization.id))

    return event.id


class GcnEventSurveyEfficiencyHandler(BaseHandler):
    @auth_or_token
    async def get(self, gcnevent_id):
        """
        ---
        description: Get survey efficiency analyses of the GcnEvent.
        tags:
          - gcnevents
        parameters:
          - in: path
            name: gcnevent_id
            required: true
            schema:
              type: string
        responses:
          200:
            content:
              application/json:
                schema: ArrayOfSurveyEfficiencyForObservationss
        """

        event = (
            GcnEvent.query_records_accessible_by(
                self.current_user,
                options=[joinedload(GcnEvent.survey_efficiency_analyses)],
            )
            .filter(GcnEvent.id == gcnevent_id)
            .first()
        )

        analysis_data = []
        for analysis in event.survey_efficiency_analyses:
            analysis_data.append(
                {
                    **analysis.to_dict(),
                    'number_of_transients': analysis.number_of_transients,
                    'number_in_covered': analysis.number_in_covered,
                    'number_detected': analysis.number_detected,
                    'efficiency': analysis.efficiency,
                }
            )

        return self.success(data=analysis_data)


class GcnEventObservationPlanRequestsHandler(BaseHandler):
    @auth_or_token
    async def get(self, gcnevent_id):
        """
        ---
        description: Get observation plan requests of the GcnEvent.
        tags:
          - gcnevents
        parameters:
          - in: path
            name: gcnevent_id
            required: true
            schema:
              type: string
        responses:
          200:
            content:
              application/json:
                schema: ArrayOfObservationPlanRequests
        """

        event = (
            GcnEvent.query_records_accessible_by(
                self.current_user,
                options=[
                    joinedload(GcnEvent.observationplan_requests)
                    .joinedload(ObservationPlanRequest.allocation)
                    .joinedload(Allocation.instrument),
                    joinedload(GcnEvent.observationplan_requests)
                    .joinedload(ObservationPlanRequest.allocation)
                    .joinedload(Allocation.group),
                    joinedload(GcnEvent.observationplan_requests).joinedload(
                        ObservationPlanRequest.requester
                    ),
                    joinedload(GcnEvent.observationplan_requests).joinedload(
                        ObservationPlanRequest.observation_plans
                    ),
                ],
            )
            .filter(GcnEvent.id == gcnevent_id)
            .first()
        )

        # go through some pain to get probability and area included
        # as these are properties
        request_data = []
        for ii, req in enumerate(event.observationplan_requests):
            dat = req.to_dict()
            plan_data = []
            for plan in dat["observation_plans"]:
                plan_dict = {
                    **plan.to_dict(),
                    "probability": plan.probability,
                    "area": plan.area,
                    "num_observations": plan.num_observations,
                }
                plan_data.append(plan_dict)

            dat["observation_plans"] = plan_data
            request_data.append(dat)

        return self.success(data=request_data)


class GcnEventHandler(BaseHandler):
    @auth_or_token
    def post(self):
        """
        ---
        description: Ingest GCN xml file
        tags:
          - gcnevents
          - gcntags
          - gcnnotices
          - localizations
        requestBody:
          content:
            application/json:
              schema: GcnHandlerPut
        responses:
          200:
            content:
              application/json:
                schema: Success
                properties:
                  data:
                    type: object
                    properties:
                      gcnevent_id:
                        type: integer
                        description: New GcnEvent ID
          400:
            content:
              application/json:
                schema: Error
        """
        data = self.get_json()
        if 'xml' not in data:
            required_keys = {'dateobs'}
            if not required_keys.issubset(set(data.keys())):
                return self.error(
                    "Either xml or dateobs must be present in data to parse GcnEvent"
                )

        with DBSession() as session:
            if 'xml' in data:
                event_id = post_gcnevent_from_xml(
                    data['xml'], self.associated_user_object.id, session
                )
            else:
                event_id = post_gcnevent_from_dictionary(
                    data, self.associated_user_object.id, session
                )

        return self.success(data={'gcnevent_id': event_id})

    @auth_or_token
    async def get(self, dateobs=None):
        """
        ---
        description: Retrieve GCN events
        tags:
          - gcnevents
        responses:
          200:
            content:
              application/json:
                schema: GcnEventHandlerGet
          400:
            content:
              application/json:
                schema: Error
        """

        page_number = self.get_query_argument("pageNumber", 1)
        try:
            page_number = int(page_number)
        except ValueError as e:
            return self.error(f'pageNumber fails: {e}')

        n_per_page = self.get_query_argument("numPerPage", 100)
        try:
            n_per_page = int(n_per_page)
        except ValueError as e:
            return self.error(f'numPerPage fails: {e}')

        if dateobs is not None:
            event = (
                GcnEvent.query_records_accessible_by(
                    self.current_user,
                    options=[
                        joinedload(GcnEvent.localizations),
                        joinedload(GcnEvent.gcn_notices),
                        joinedload(GcnEvent.observationplan_requests)
                        .joinedload(ObservationPlanRequest.allocation)
                        .joinedload(Allocation.instrument),
                        joinedload(GcnEvent.comments),
                    ],
                )
                .filter_by(dateobs=dateobs)
                .first()
            )
            if event is None:
                return self.error("GCN event not found", status=404)

            data = {
                **event.to_dict(),
                "tags": list(set(event.tags)),
                "lightcurve": event.lightcurve,
                "comments": sorted(
                    (
                        {
                            **{
                                k: v
                                for k, v in c.to_dict().items()
                                if k != "attachment_bytes"
                            },
                            "author": {
                                **c.author.to_dict(),
                                "gravatar_url": c.author.gravatar_url,
                            },
                        }
                        for c in event.comments
                    ),
                    key=lambda x: x["created_at"],
                    reverse=True,
                ),
            }

<<<<<<< HEAD
            # go through some pain to get probability and area included
            # as these are properties

            request_data = []
            for ii, req in enumerate(data['observationplan_requests']):
                dat = req.to_dict()
                plan_data = []
                for plan in dat["observation_plans"]:
                    plan_dict = {
                        **plan.to_dict(),
                        # "probability": plan.probability,
                        "area": plan.area,
                        "num_observations": plan.num_observations,
                    }
                    plan_data.append(plan_dict)
                dat["observation_plans"] = plan_data
                request_data.append(dat)
            data['observationplan_requests'] = request_data
=======
>>>>>>> de4088f6
            return self.success(data=data)

        query = GcnEvent.query_records_accessible_by(
            self.current_user,
            options=[
                joinedload(GcnEvent.localizations),
                joinedload(GcnEvent.gcn_notices),
                joinedload(GcnEvent.observationplan_requests),
            ],
        )

        total_matches = query.count()
        if n_per_page is not None:
            query = (
                query.distinct()
                .limit(n_per_page)
                .offset((page_number - 1) * n_per_page)
            )

        events = []
        for event in query.all():
            events.append({**event.to_dict(), "tags": list(set(event.tags))})

        query_results = {"events": events, "totalMatches": int(total_matches)}

        return self.success(data=query_results)

    @auth_or_token
    def delete(self, dateobs):
        """
        ---
        description: Delete a GCN event
        tags:
          - gcnevents
        parameters:
          - in: path
            name: dateobs
            required: true
            schema:
              type: dateobs
        responses:
          200:
            content:
              application/json:
                schema: Success
          400:
            content:
              application/json:
                schema: Error
        """
        event = GcnEvent.query.filter_by(dateobs=dateobs).first()
        if event is None:
            return self.error("GCN event not found", status=404)

        if not event.is_accessible_by(self.current_user, mode="delete"):
            return self.error(
                "Insufficient permissions: GCN event can only be deleted by original poster"
            )

        DBSession().delete(event)
        self.verify_and_commit()

        return self.success()


def add_tiles(localization_id):
    session = Session()
    try:
        localization = session.query(Localization).get(localization_id)

        tiles = [
            LocalizationTile(
                localization_id=localization.id, healpix=uniq, probdensity=probdensity
            )
            for uniq, probdensity in zip(localization.uniq, localization.probdensity)
        ]

        session.add(localization)
        session.add_all(tiles)
        session.commit()
        return log(f"Generated tiles for localization {localization_id}")
    except Exception as e:
        return log(
            f"Unable to generate contour for localization {localization_id}: {e}"
        )
    finally:
        Session.remove()


def add_contour(localization_id):
    session = Session()
    try:
        localization = session.query(Localization).get(localization_id)
        localization = get_contour(localization)
        session.add(localization)
        session.commit()
        return log(f"Generated contour for localization {localization_id}")
    except Exception as e:
        return log(
            f"Unable to generate contour for localization {localization_id}: {e}"
        )
    finally:
        Session.remove()


class LocalizationHandler(BaseHandler):
    @auth_or_token
    def get(self, dateobs, localization_name):
        """
        ---
        description: Retrieve a GCN localization
        tags:
          - localizations
        parameters:
          - in: path
            name: dateobs
            required: true
            schema:
              type: dateobs
          - in: path
            name: localization_name
            required: true
            schema:
              type: localization_name
          - in: query
            name: include2DMap
            nullable: true
            schema:
              type: boolean
            description: |
              Boolean indicating whether to include flatted skymap. Defaults to
              false.

        responses:
          200:
            content:
              application/json:
                schema: LocalizationHandlerGet
          400:
            content:
              application/json:
                schema: Error
        """

        include_2D_map = self.get_query_argument("include2DMap", False)

        localization = (
            Localization.query_records_accessible_by(self.current_user)
            .filter(
                Localization.dateobs == dateobs,
                Localization.localization_name == localization_name,
            )
            .first()
        )
        if localization is None:
            return self.error("Localization not found", status=404)

        if include_2D_map:
            data = {
                **localization.to_dict(),
                "flat_2d": localization.flat_2d,
                "contour": localization.contour,
            }
        else:
            data = {
                **localization.to_dict(),
                "contour": localization.contour,
            }
        return self.success(data=data)

    @auth_or_token
    def delete(self, dateobs, localization_name):
        """
        ---
        description: Delete a GCN localization
        tags:
          - localizations
        parameters:
          - in: path
            name: dateobs
            required: true
            schema:
              type: string
          - in: path
            name: localization_name
            required: true
            schema:
              type: string
        responses:
          200:
            content:
              application/json:
                schema: Success
          400:
            content:
              application/json:
                schema: Error
        """

        localization = Localization.query.filter_by(
            dateobs=dateobs, localization_name=localization_name
        ).first()

        if localization is None:
            return self.error("Localization not found", status=404)

        if not localization.is_accessible_by(self.current_user, mode="delete"):
            return self.error(
                "Insufficient permissions: Localization can only be deleted by original poster"
            )

        DBSession().delete(localization)
        self.verify_and_commit()

        return self.success()


class GcnSummaryHandler(BaseHandler):
    @auth_or_token
    async def get(self, dateobs):
        """
        ---
          description: Get a GCN summary.
          tags:
            - observations
          parameters:
            - in: query
              name: title
              schema:
                type: string
            - in: query
              name: number
              schema:
                type: string
            - in: query
              name: subject
              schema:
                type: string
            - in: query
              name: userIds
              schema:
                type: list
            - in: query
              name: groupId
              schema:
                type: string
            - in: query
              name: startDate
              required: true
              schema:
                type: string
              description: Filter by start date
            - in: query
              name: endDate
              required: true
              schema:
                type: string
              description: Filter by end date
            - in: query
              name: showSources
              required: true
              schema:
                type: bool
            - in: query
              name: showGalaxies
              required: true
              schema:
                type: bool
            - in: query
              name: showObservations
              required: true
              schema:
                type: bool
              description: Filter by end date
            - in: query
              name: localizationDateobs
              schema:
                type: string
            - in: query
              name: noText
              schema:
                type: bool
            - in: query
              name: localizationName
              schema:
                type: string
              description: |
                Name of localization / skymap to use.
                Can be found in Localization.localization_name queried from
                /api/localization endpoint or skymap name in GcnEvent page
                table.
            - in: query
              name: localizationCumprob
              schema:
                type: number
              description: |
                Cumulative probability up to which to include fields.
                Defaults to 0.95.
          responses:
            200:
              content:
                application/json:
                  schema: ArrayOfExecutedObservations
            400:
              content:
                application/json:
                  schema: Error
        """

        title = self.get_query_argument("title")
        number = self.get_query_argument("number", None)
        subject = self.get_query_argument("subject")
        user_ids = self.get_query_argument(
            "userIds", None
        )  # to fix, string instead of list -> TEMPORARY
        group_id = self.get_query_argument("groupId", None)
        start_date = self.get_query_argument('startDate')
        end_date = self.get_query_argument('endDate')
        localization_name = self.get_query_argument('localizationName', None)
        localization_cumprob = self.get_query_argument('localizationCumprob', 0.95)
        show_sources = self.get_query_argument('showSources', False)
        show_galaxies = self.get_query_argument('showGalaxies', False)
        show_observations = self.get_query_argument('showObservations', False)
        no_text = self.get_query_argument('noText', False)

        if not no_text:
            if title is None:
                return self.error("Title is required")
            if number is not None:
                try:
                    number = int(number)
                except ValueError:
                    return self.error("Number must be an integer")
            if subject is None:
                return self.error("Subject is required")
            if user_ids is not None:
                user_ids = [int(user_id) for user_id in user_ids.split(",")]
                try:
                    user_ids = [int(user_id) for user_id in user_ids]
                except ValueError:
                    return self.error("User IDs must be integers")
            else:
                user_ids = []
            if group_id is None:
                return self.error("Group ID is required")

        if start_date is None:
            return self.error(message="Missing start_date")

        if end_date is None:
            return self.error(message="Missing end_date")

        contents = []

        event = (
            GcnEvent.query_records_accessible_by(
                self.current_user,
            )
            .filter(GcnEvent.dateobs == dateobs)
            .first()
        )

        if event is None:
            return self.error("Event not found", status=404)
        if not no_text:
            group = Group.query.filter_by(id=group_id).first()
            if group is None:
                return self.error(f"Group not found with ID {group_id}")

            header_text = []

            trigger_time = astropy.time.Time(event.dateobs, format='datetime')
            header_text.append(f"""TITLE: {title.upper()}\n""")
            if number is not None:
                header_text.append(f"""NUMBER: {number}\n""")
            header_text.append(f"""SUBJECT: {subject[0].upper()+subject[1:]}\n""")
            now_date = astropy.time.Time.now()
            header_text.append(f"""DATE: {now_date}\n""")
            # add a "FROM full name and affiliation"
            from_str = f"""FROM:  {self.associated_user_object.first_name} {self.associated_user_object.last_name} at Affiliation"""
            if self.associated_user_object.contact_email is not None:
                from_str += f""" <{self.associated_user_object.contact_email}>\n"""
            header_text.append(from_str)

            if len(user_ids) > 0:
                # query user objects for all user_ids
                users = []
                for user_id in user_ids:
                    user = User.query.get(user_id)
                    if user is None:
                        return self.error(f"User ID {user_id} not found")
                    users.append(user)

                # create list of users with : Initial first name. Last name (affiliation)
                users_txt = []
                for user in users:
                    if user.first_name is not None and user.last_name is not None:
                        users_txt.append(
                            f"""{user.first_name[0].upper()}. {user.last_name} (Affiliation)"""
                        )
                # create a string of all users, with 5 users per line
                users_txt = "\n".join(
                    [
                        ", ".join(users_txt[i : i + 5])
                        for i in range(0, len(users_txt), 5)
                    ]
                )
                header_text.append(f"""\n{users_txt}\n""")

            header_text.append(f"""\non behalf of the {group.name}, report:\n""")
            contents.extend(header_text)

        if show_sources:
            sources_text = []
            source_page_number = 1
            source_num_per_page = 100
            sources = []
            while True:
                # get the sources in the event
                sources_data = get_sources(
                    user_id=self.associated_user_object.id,
                    session=DBSession(),
                    first_detected_date=start_date,
                    last_detected_date=end_date,  # TODO: this is fishy
                    localization_dateobs=dateobs,
                    localization_name=localization_name,
                    localization_cumprob=localization_cumprob,
                    include_photometry=True,
                    page_number=source_page_number,
                    num_per_page=source_num_per_page,
                    photometry_format='mag',
                )
                sources.extend(sources_data['sources'])
                source_page_number += 1

                if len(sources_data['sources']) < source_num_per_page:
                    break
            if len(sources) > 0:
                sources_text.append(
                    f"\nFound {len(sources)} sources in the event's localization, given the specified date range:\n"
                ) if not no_text else None
                # classifications = [
                #     ", ".join([c['classification'] for c in source["classifications"]])
                #     if len(source["classifications"]) > 0
                #     else None
                #     for source in sources
                # ]
                df = pd.DataFrame(
                    {
                        "id": [source["id"] for source in sources],
                        "alias": [source["alias"] for source in sources],
                        "ra": [source["ra"] for source in sources],
                        "dec": [source["dec"] for source in sources],
                        "ra_err": [source["ra_err"] for source in sources],
                        "dec_err": [source["dec_err"] for source in sources],
                        "redshift": [source["redshift"] for source in sources],
                        # "classifications": classifications,
                    }
                )
                sources_text.append(
                    tabulate(df, headers='keys', tablefmt='psql', showindex=False)
                    + "\n"
                )
                # now, create a photometry table per source
                for source in sources:
                    photometry = source['photometry']
                    if len(photometry) > 0:
                        sources_text.append(
                            f"""\nPhotometry for source {source['id']}:\n"""
                        ) if not no_text else None
                        df_phot = pd.DataFrame(
                            {
                                "mjd": [p['mjd'] for p in photometry],
                                "ra": [
                                    f"{round(p['ra'],2)}±{round(p['ra_unc'],2)}"
                                    for p in photometry
                                ],
                                "dec": [
                                    f"{round(p['dec'],2)}±{round(p['dec_unc'],2)}"
                                    for p in photometry
                                ],
                                "mag±err (ab)": [
                                    f"{round(p['mag'],2)}±{round(p['magerr'],2)}"
                                    for p in photometry
                                ],
                                "filter": [p['filter'] for p in photometry],
                                "origin": [p['origin'] for p in photometry],
                                "instrument": [
                                    p['instrument_name'] for p in photometry
                                ],
                            }
                        )
                        if no_text:
                            df_phot.insert(
                                loc=0,
                                column='obj_id',
                                value=[p["obj_id"] for p in photometry],
                            )
                        sources_text.append(
                            tabulate(
                                df_phot,
                                headers='keys',
                                tablefmt='psql',
                                showindex=False,
                            )
                            + "\n"
                        )
            contents.extend(sources_text)

        if show_galaxies:
            galaxies_text = []
            galaxies_page_number = 1
            galaxies_num_per_page = 1000
            galaxies = []
            # get the galaxies in the event
            while True:
                galaxies_data = get_galaxies(
                    user=self.associated_user_object,
                    session=DBSession(),
                    localization_dateobs=event.dateobs,
                    localization_name=localization_name,
                    localization_cumprob=localization_cumprob,
                    page_number=galaxies_page_number,
                    num_per_page=galaxies_num_per_page,
                )
                galaxies.extend(galaxies_data['galaxies'])
                galaxies_page_number += 1
                if len(galaxies_data['galaxies']) < galaxies_num_per_page:
                    break
            if len(galaxies) > 0:
                galaxies_text.append(
                    f"""\nFound {len(galaxies)} galaxies in the event's localization:\n"""
                ) if not no_text else None
                df = pd.DataFrame(
                    {
                        "catalog": [g.catalog_name for g in galaxies],
                        "name": [g.name for g in galaxies],
                        "ra": [g.ra for g in galaxies],
                        "dec": [g.dec for g in galaxies],
                        "distmpc": [g.distmpc for g in galaxies],
                        "redshift": [g.redshift for g in galaxies],
                    }
                )
                galaxies_text.append(
                    tabulate(df, headers='keys', tablefmt='psql', showindex=False)
                    + "\n"
                )
            contents.extend(galaxies_text)

        if show_observations:
            # get the executed obs, by instrument
            observations_text = []
            start_date = arrow.get(start_date.strip()).datetime
            end_date = arrow.get(end_date.strip()).datetime

            instruments = Instrument.query_records_accessible_by(
                self.current_user,
                options=[
                    joinedload(Instrument.telescope),
                ],
            ).filter()
            if instruments is None:
                return self.error("No instruments found")

            for instrument in instruments:
                data = get_observations(
                    self.current_user,
                    start_date,
                    end_date,
                    telescope_name=instrument.telescope.name,
                    instrument_name=instrument.name,
                    localization_dateobs=dateobs,
                    localization_name=localization_name,
                    localization_cumprob=localization_cumprob,
                    return_statistics=True,
                )

                observations = data["observations"]
                num_observations = len(observations)
                if num_observations > 0:
                    start_observation = astropy.time.Time(
                        min(obs["obstime"] for obs in observations), format='datetime'
                    )
                    unique_filters = list({obs["filt"] for obs in observations})
                    total_time = sum(obs["exposure_time"] for obs in observations)
                    probability = data["probability"]
                    area = data["area"]

                    dt = start_observation.datetime - event.dateobs
                    before_after = "after" if dt.total_seconds() > 0 else "before"
                    observations_text.append(
                        f"""\n\n{instrument.telescope.name} - {instrument.name}:\n\nWe observed the localization region of {event.gcn_notices[0].stream} trigger {trigger_time.isot} UTC.  We obtained a total of {num_observations} images covering {",".join(unique_filters)} bands for a total of {total_time} seconds. The observations covered {area:.1f} square degrees beginning at {start_observation.isot} ({humanize.naturaldelta(dt)} {before_after} the burst trigger time) corresponding to ~{int(100 * probability)}% of the probability enclosed in the localization region.\nThe table below shows the photometry for each observation.\n"""
                    ) if not no_text else None
                    df_obs = pd.DataFrame(
                        {
                            "T-T0 (hr)": [
                                round(
                                    (obs["obstime"] - event.dateobs)
                                    / datetime.timedelta(hours=1),
                                    2,
                                )
                                for obs in observations
                            ],
                            "mjd": [
                                astropy.time.Time(obs["obstime"], format='datetime').mjd
                                for obs in observations
                            ],
                            "ra": [obs['field'].ra for obs in observations],
                            "dec": [obs['field'].dec for obs in observations],
                            "filter": [obs['filt'] for obs in observations],
                            "exposure": [obs['exposure_time'] for obs in observations],
                            "limmag (ab)": [obs['limmag'] for obs in observations],
                        }
                    )
                    if no_text:
                        df_obs.insert(
                            loc=0,
                            column="tel/inst",
                            value=[
                                f"{instrument.telescope.name}/{instrument.name}"
                                for obs in observations
                            ],
                        )
                    observations_text.append(
                        tabulate(
                            df_obs, headers='keys', tablefmt='psql', showindex=False
                        )
                        + "\n"
                    )
            if len(observations_text) > 0 and not no_text:
                observations_text = ["\nObservations:"] + observations_text
                contents.extend(observations_text)

        return self.success(data=contents)<|MERGE_RESOLUTION|>--- conflicted
+++ resolved
@@ -456,27 +456,6 @@
                 ),
             }
 
-<<<<<<< HEAD
-            # go through some pain to get probability and area included
-            # as these are properties
-
-            request_data = []
-            for ii, req in enumerate(data['observationplan_requests']):
-                dat = req.to_dict()
-                plan_data = []
-                for plan in dat["observation_plans"]:
-                    plan_dict = {
-                        **plan.to_dict(),
-                        # "probability": plan.probability,
-                        "area": plan.area,
-                        "num_observations": plan.num_observations,
-                    }
-                    plan_data.append(plan_dict)
-                dat["observation_plans"] = plan_data
-                request_data.append(dat)
-            data['observationplan_requests'] = request_data
-=======
->>>>>>> de4088f6
             return self.success(data=data)
 
         query = GcnEvent.query_records_accessible_by(
