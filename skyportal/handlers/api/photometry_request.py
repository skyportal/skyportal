from baselayer.app.access import auth_or_token
from baselayer.log import make_log

from ..base import BaseHandler
from ...models import (
    FollowupRequest,
)

log = make_log('api/photometry_request')


class PhotometryRequestHandler(BaseHandler):
    @auth_or_token
    def get(self, request_id):
        """
        ---
        description: Get photometry request.
        tags:
          - followup_requests
        parameters:
          - in: path
            name: request_id
            required: true
            schema:
              type: string
        responses:
          200:
            content:
              application/json:
                schema: Success
        """

        try:
            followup_request = FollowupRequest.get_if_accessible_by(
                request_id, self.current_user, mode="read", raise_if_none=True
            )

            api = followup_request.instrument.api_class
            if not api.implements()['get']:
                return self.error('Cannot retrieve requests on this instrument.')

            followup_request.last_modified_by_id = self.associated_user_object.id
            internal_key = followup_request.obj.internal_key

            api.get(followup_request)
            self.verify_and_commit()

            self.push_all(
                action="skyportal/REFRESH_SOURCE",
                payload={"obj_key": internal_key},
            )
            return self.success()
        except Exception as e:
<<<<<<< HEAD
            # Remove this catch-all once we identify a more specific cause of uncaught errors
            return self.error(f'Error retrieving photometry request: {e}')
=======
            log(f"Unable to get photometry: {e}")
            return self.error(e.args[0])
>>>>>>> 3dd37d18
<|MERGE_RESOLUTION|>--- conflicted
+++ resolved
@@ -51,10 +51,5 @@
             )
             return self.success()
         except Exception as e:
-<<<<<<< HEAD
             # Remove this catch-all once we identify a more specific cause of uncaught errors
-            return self.error(f'Error retrieving photometry request: {e}')
-=======
-            log(f"Unable to get photometry: {e}")
-            return self.error(e.args[0])
->>>>>>> 3dd37d18
+            return self.error(f'Error retrieving photometry request: {e}')