import numpy as np
from tornado.ioloop import IOLoop
import sqlalchemy as sa
from sqlalchemy import func
from io import StringIO
import pandas as pd
import time

from baselayer.app.access import permissions, auth_or_token
from baselayer.app.flow import Flow
from baselayer.log import make_log

from ..base import BaseHandler
from ...models import (
    ThreadSession,
    SpatialCatalog,
    SpatialCatalogEntry,
    SpatialCatalogEntryTile,
)
from ...utils.gcn import (
    from_cone,
    from_ellipse,
)

log = make_log('api/spatial_catalog')

MAX_SPATIAL_CATALOG_ENTRIES = 1000


def add_catalog(catalog_id, catalog_data):
    log(f"Generating catalog with ID {catalog_id}")
    start = time.time()

<<<<<<< HEAD
    with ThreadSession() as session:
        try:
            entries = []
            # check for cone key
            if {'radius'}.issubset(set(catalog_data.keys())):
                for ra, dec, name, radius in zip(
                    catalog_data['ra'],
                    catalog_data['dec'],
                    catalog_data['name'],
                    catalog_data['radius'],
                ):
                    name = name.strip().replace(" ", "-")
                    skymap = from_cone(ra, dec, radius, n_sigma=2)
                    del skymap['localization_name']
                    skymap['entry_name'] = name

                    data = {'ra': ra, 'dec': dec, 'radius': radius}

                    entry = SpatialCatalogEntry(
                        **{**skymap, 'catalog_id': catalog_id, 'data': data}
                    )
                    entries.append(entry)
            elif {'amaj', 'amin', 'phi'}.issubset(set(catalog_data.keys())):
                for ra, dec, name, amaj, amin, phi in zip(
                    catalog_data['ra'],
                    catalog_data['dec'],
                    catalog_data['name'],
                    catalog_data['amaj'],
                    catalog_data['amin'],
                    catalog_data['phi'],
                ):

                    name = name.strip().replace(" ", "-")
                    if np.isclose(amaj, amin):
                        skymap = from_cone(ra, dec, amaj, n_sigma=1)
                    else:
                        skymap = from_ellipse(name, ra, dec, amaj, amin, phi)
                    skymap['entry_name'] = skymap['localization_name']
                    del skymap['localization_name']

                    data = {
                        'ra': ra,
                        'dec': dec,
                        'amaj': amaj,
                        'amin': amin,
                        'phi': phi,
                    }

                    entry = SpatialCatalogEntry(
                        **{**skymap, 'catalog_id': catalog_id, 'data': data}
                    )
                    entries.append(entry)

            else:
                return ValueError('Could not disambiguate keys')

            session.add_all(entries)
            session.commit()

            for entry in entries:
                tiles = [
                    SpatialCatalogEntryTile(
                        entry_name=entry.entry_name,
                        healpix=uniq,
                        probdensity=probdensity,
                    )
                    for uniq, probdensity in zip(entry.uniq, entry.probdensity)
                ]

                session.add_all(tiles)
            session.commit()

            flow = Flow()
            flow.push(
                '*',
                "skyportal/REFRESH_SPATIAL_CATALOGS",
            )
=======
    if Session.registry.has():
        session = Session()
    else:
        session = Session(bind=DBSession.session_factory.kw["bind"])

    try:
        entries = []
        # check for cone key
        if {'radius'}.issubset(set(catalog_data.keys())):
            for ra, dec, name, radius in zip(
                catalog_data['ra'],
                catalog_data['dec'],
                catalog_data['name'],
                catalog_data['radius'],
            ):
                name = name.strip().replace(" ", "-")
                skymap = from_cone(ra, dec, radius, n_sigma=2)
                del skymap['localization_name']
                skymap['entry_name'] = name

                data = {'ra': ra, 'dec': dec, 'radius': radius}

                entry = SpatialCatalogEntry(
                    **{**skymap, 'catalog_id': catalog_id, 'data': data}
                )
                entries.append(entry)
        elif {'amaj', 'amin', 'phi'}.issubset(set(catalog_data.keys())):
            for ra, dec, name, amaj, amin, phi in zip(
                catalog_data['ra'],
                catalog_data['dec'],
                catalog_data['name'],
                catalog_data['amaj'],
                catalog_data['amin'],
                catalog_data['phi'],
            ):
                name = name.strip().replace(" ", "-")
                if np.isclose(amaj, amin):
                    skymap = from_cone(ra, dec, amaj, n_sigma=1)
                else:
                    skymap = from_ellipse(name, ra, dec, amaj, amin, phi)
                skymap['entry_name'] = skymap['localization_name']
                del skymap['localization_name']

                data = {'ra': ra, 'dec': dec, 'amaj': amaj, 'amin': amin, 'phi': phi}

                entry = SpatialCatalogEntry(
                    **{**skymap, 'catalog_id': catalog_id, 'data': data}
                )
                entries.append(entry)

        else:
            return ValueError('Could not disambiguate keys')

        session.add_all(entries)
        session.commit()

        for entry in entries:
            tiles = [
                SpatialCatalogEntryTile(
                    entry_name=entry.entry_name, healpix=uniq, probdensity=probdensity
                )
                for uniq, probdensity in zip(entry.uniq, entry.probdensity)
            ]

            session.add_all(tiles)
        session.commit()

        flow = Flow()
        flow.push(
            '*',
            "skyportal/REFRESH_SPATIAL_CATALOGS",
        )
>>>>>>> f4584c8b

            end = time.time()
            duration = end - start

            log(f"Generated catalog with ID {catalog_id} in {duration} seconds")
        except Exception as e:
            session.rollback()
            log(f"Unable to generate catalog: {e}")


def delete_catalog(catalog_id):
    log(f"Deleting catalog with ID {catalog_id}")

    with ThreadSession() as session:
        try:
            catalog = session.scalar(
                sa.select(SpatialCatalog).where(SpatialCatalog.id == int(catalog_id))
            )
            session.delete(catalog)
            session.commit()

            flow = Flow()
            flow.push(
                '*',
                "skyportal/REFRESH_SPATIAL_CATALOGS",
            )

            log(f"Deleted catalog with ID {catalog_id}")
        except Exception as e:
            session.rollback()
            log(f"Unable to delete catalog: {e}")


class SpatialCatalogHandler(BaseHandler):
    @auth_or_token
    def post(self):
        """
        ---
        description: Ingest a Spatial Catalog
        tags:
          - galaxies
        requestBody:
          content:
            application/json:
              schema: SpatialCatalogHandlerPost
        responses:
          200:
            content:
              application/json:
                schema:
                  allOf:
                    - $ref: '#/components/schemas/Success'
                    - type: object
                      properties:
                        data:
                          type: object
                          properties:
                            id:
                              type: integer
                              description: New spatial catalog ID
          400:
            content:
              application/json:
                schema: Error
        """

        data = self.get_json()
        catalog_name = data.get('catalog_name')
        catalog_data = data.get('catalog_data')

        if catalog_name is None:
            return self.error("catalog_name is a required parameter.")
        if catalog_data is None:
            return self.error("catalog_data is a required parameter.")

        if type(catalog_name) is not str:
            return self.error("catalog_name must be a string")

        if type(catalog_data) is not dict:
            return self.error("catalog_data must be a dictionary")

        # check for required parameters
        if not {'name', 'ra', 'dec'}.issubset(set(catalog_data.keys())):
            return self.error("name, ra, and dec required in field_data.")

        # check RA bounds
        if any([(x < 0) or (x >= 360) for x in catalog_data['ra']]):
            return self.error("ra should span 0=<ra<360.")

        # check Declination bounds
        if any([(x > 90) or (x < -90) for x in catalog_data['dec']]):
            return self.error("declination should span -90<dec<90.")

        # check for cone or ellipse keys
        if (not {'radius'}.issubset(set(catalog_data.keys()))) and (
            not {'amaj', 'amin', 'phi'}.issubset(set(catalog_data.keys()))
        ):
            return self.error("error or amaj, amin, and phi required in field_data.")

        with self.Session() as session:
            stmt = SpatialCatalog.select(self.current_user).where(
                SpatialCatalog.catalog_name == catalog_name
            )
            catalog = session.scalars(stmt).first()
            if catalog is None:
                catalog = SpatialCatalog(catalog_name=catalog_name)
                session.add(catalog)
                session.commit()

            IOLoop.current().run_in_executor(
                None, lambda: add_catalog(catalog.id, catalog_data)
            )

            return self.success(data={"id": catalog.id})

    @auth_or_token
    async def get(self, catalog_id=None):
        """
        ---
        single:
          description: Retrieve a SpatialCatalog
          tags:
            - spatial_catalogs
          parameters:
            - in: path
              name: catalog_id
              required: true
              schema:
                type: integer
        multiple:
          description: Retrieve all SpatialCatalogs
          tags:
            - spatial_catalogs
        """

        catalog_name = self.get_query_argument("catalog_name", None)

        with self.Session() as session:
            if catalog_id is not None:
                try:
                    catalog_id = int(catalog_id)
                except ValueError:
                    return self.error('catalog_id must be an integer')

                stmt = SpatialCatalog.select(self.current_user).where(
                    SpatialCatalog.id == catalog_id
                )
                catalog = session.scalars(stmt).first()
                if catalog is None:
                    return self.error(f'No catalog with name: {catalog_name}')

                data = catalog.to_dict()
                data['entries'] = [entry.to_dict() for entry in catalog.entries]
                return self.success(data=data)

            stmt = SpatialCatalog.select(self.current_user)
            catalogs = session.scalars(stmt).all()
            data = []
            for catalog in catalogs:
                count_stmt = SpatialCatalogEntry.select(self.current_user).where(
                    SpatialCatalogEntry.catalog_id == catalog.id
                )

                entries_count = session.execute(
                    sa.select(func.count()).select_from(count_stmt)
                ).scalar()
                data.append({**catalog.to_dict(), 'entries_count': entries_count})
            return self.success(data=data)

    @auth_or_token
    def delete(self, catalog_id):
        """
        ---
        description: Delete a spatial catalog
        tags:
          - instruments
        parameters:
          - in: path
            name: catalog_id
            required: true
            schema:
              type: integer
        responses:
          200:
            content:
              application/json:
                schema: Success
          400:
            content:
              application/json:
                schema: Error
        """
        with self.Session() as session:
            stmt = SpatialCatalog.select(session.user_or_token, mode="delete").where(
                SpatialCatalog.id == int(catalog_id)
            )
            catalog = session.scalars(stmt).first()
            if catalog is None:
                return self.error(f'Missing catalog with ID {catalog_id}')

            IOLoop.current().run_in_executor(None, lambda: delete_catalog(catalog.id))

            self.push_all(action="skyportal/REFRESH_SPATIAL_CATALOGS")
            return self.success()


class SpatialCatalogASCIIFileHandler(BaseHandler):
    @permissions(['Upload data'])
    def post(self):
        """
        ---
        description: Upload spatial catalog from ASCII file
        tags:
          - galaxys
        requestBody:
          content:
            application/json:
              schema: SpatialCatalogASCIIFileHandlerPost
        responses:
          200:
            content:
              application/json:
                schema:
                  allOf:
                    - $ref: '#/components/schemas/Success'
                    - type: object
                      properties:
                        data:
                          type: object
                          properties:
                            id:
                              type: integer
                              description: New spatial catalog ID
          400:
            content:
              application/json:
                schema: Error
        """

        json = self.get_json()
        catalog_data = json.pop('catalogData', None)
        catalog_name = json.pop('catalogName', None)

        if catalog_data is None:
            return self.error(message="Missing catalog_data")

        try:
            catalog_data = pd.read_table(StringIO(catalog_data), sep=",").to_dict(
                orient='list'
            )
        except Exception as e:
            return self.error(f"Unable to read in galaxy file: {e}")

        if catalog_name is None:
            return self.error("catalog_name is a required parameter.")
        if catalog_data is None:
            return self.error("catalog_data is a required parameter.")

        # check for required parameters
        if not {'name', 'ra', 'dec'}.issubset(set(catalog_data.keys())):
            return self.error("name, ra, and dec required in field_data.")

        # check RA bounds
        if any([(x < 0) or (x >= 360) for x in catalog_data['ra']]):
            return self.error("ra should span 0=<ra<360.")

        # check Declination bounds
        if any([(x > 90) or (x < -90) for x in catalog_data['dec']]):
            return self.error("declination should span -90<dec<90.")

        # check for cone or ellipse keys
        if (not {'radius'}.issubset(set(catalog_data.keys()))) and (
            not {'amaj', 'amin', 'phi'}.issubset(set(catalog_data.keys()))
        ):
            return self.error("error or amaj, amin, and phi required in field_data.")

        with self.Session() as session:
            stmt = SpatialCatalog.select(self.current_user).where(
                SpatialCatalog.catalog_name == catalog_name
            )
            catalog = session.scalars(stmt).first()
            if catalog is None:
                catalog = SpatialCatalog(catalog_name=catalog_name)
                session.add(catalog)
                session.commit()

            IOLoop.current().run_in_executor(
                None, lambda: add_catalog(catalog.id, catalog_data)
            )

            return self.success(data={"id": catalog.id})<|MERGE_RESOLUTION|>--- conflicted
+++ resolved
@@ -31,7 +31,6 @@
     log(f"Generating catalog with ID {catalog_id}")
     start = time.time()
 
-<<<<<<< HEAD
     with ThreadSession() as session:
         try:
             entries = []
@@ -63,7 +62,6 @@
                     catalog_data['amin'],
                     catalog_data['phi'],
                 ):
-
                     name = name.strip().replace(" ", "-")
                     if np.isclose(amaj, amin):
                         skymap = from_cone(ra, dec, amaj, n_sigma=1)
@@ -109,80 +107,6 @@
                 '*',
                 "skyportal/REFRESH_SPATIAL_CATALOGS",
             )
-=======
-    if Session.registry.has():
-        session = Session()
-    else:
-        session = Session(bind=DBSession.session_factory.kw["bind"])
-
-    try:
-        entries = []
-        # check for cone key
-        if {'radius'}.issubset(set(catalog_data.keys())):
-            for ra, dec, name, radius in zip(
-                catalog_data['ra'],
-                catalog_data['dec'],
-                catalog_data['name'],
-                catalog_data['radius'],
-            ):
-                name = name.strip().replace(" ", "-")
-                skymap = from_cone(ra, dec, radius, n_sigma=2)
-                del skymap['localization_name']
-                skymap['entry_name'] = name
-
-                data = {'ra': ra, 'dec': dec, 'radius': radius}
-
-                entry = SpatialCatalogEntry(
-                    **{**skymap, 'catalog_id': catalog_id, 'data': data}
-                )
-                entries.append(entry)
-        elif {'amaj', 'amin', 'phi'}.issubset(set(catalog_data.keys())):
-            for ra, dec, name, amaj, amin, phi in zip(
-                catalog_data['ra'],
-                catalog_data['dec'],
-                catalog_data['name'],
-                catalog_data['amaj'],
-                catalog_data['amin'],
-                catalog_data['phi'],
-            ):
-                name = name.strip().replace(" ", "-")
-                if np.isclose(amaj, amin):
-                    skymap = from_cone(ra, dec, amaj, n_sigma=1)
-                else:
-                    skymap = from_ellipse(name, ra, dec, amaj, amin, phi)
-                skymap['entry_name'] = skymap['localization_name']
-                del skymap['localization_name']
-
-                data = {'ra': ra, 'dec': dec, 'amaj': amaj, 'amin': amin, 'phi': phi}
-
-                entry = SpatialCatalogEntry(
-                    **{**skymap, 'catalog_id': catalog_id, 'data': data}
-                )
-                entries.append(entry)
-
-        else:
-            return ValueError('Could not disambiguate keys')
-
-        session.add_all(entries)
-        session.commit()
-
-        for entry in entries:
-            tiles = [
-                SpatialCatalogEntryTile(
-                    entry_name=entry.entry_name, healpix=uniq, probdensity=probdensity
-                )
-                for uniq, probdensity in zip(entry.uniq, entry.probdensity)
-            ]
-
-            session.add_all(tiles)
-        session.commit()
-
-        flow = Flow()
-        flow.push(
-            '*',
-            "skyportal/REFRESH_SPATIAL_CATALOGS",
-        )
->>>>>>> f4584c8b
 
             end = time.time()
             duration = end - start
