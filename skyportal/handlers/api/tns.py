import asyncio
import json
from marshmallow.exceptions import ValidationError
import requests
import sqlalchemy as sa
from sqlalchemy.orm import sessionmaker, scoped_session
import tempfile
from tornado.ioloop import IOLoop
import urllib

from baselayer.app.access import permissions, auth_or_token
from baselayer.app.model_util import recursive_to_dict
from baselayer.app.env import load_env
from baselayer.log import make_log
from baselayer.app.flow import Flow

from ..base import BaseHandler
from ...utils.tns import post_tns, get_IAUname
from ...models import (
    DBSession,
    Group,
    Obj,
    Spectrum,
    SpectrumReducer,
    SpectrumObserver,
    TNSRobot,
    User,
)


_, cfg = load_env()

Session = scoped_session(sessionmaker())

TNS_URL = cfg['app.tns_endpoint']
upload_url = urllib.parse.urljoin(TNS_URL, 'api/file-upload')
report_url = urllib.parse.urljoin(TNS_URL, 'api/bulk-report')
search_url = urllib.parse.urljoin(TNS_URL, 'api/get/search')
object_url = urllib.parse.urljoin(TNS_URL, 'api/get/object')

log = make_log('api/tns')


class TNSRobotHandler(BaseHandler):
    @auth_or_token
    def get(self, tnsrobot_id=None):
        """
        ---
        single:
          tags:
            - tnsrobots
          description: Retrieve a TNS robot
          parameters:
            - in: path
              name: tnsrobot_id
              required: true
              schema:
                type: integer
          responses:
            200:
               content:
                application/json:
                  schema: SingleTNSRobot
            400:
              content:
                application/json:
                  schema: Error
        multiple:
          tags:
            - tnsrobots
          description: Retrieve all TNS robots
          responses:
            200:
              content:
                application/json:
                  schema: ArrayOfTNSRobots
            400:
              content:
                application/json:
                  schema: Error
        """

        with self.Session() as session:

            # get owned tnsrobots
            tnsrobots = TNSRobot.select(session.user_or_token)

            if tnsrobot_id is not None:
                try:
                    tnsrobot_id = int(tnsrobot_id)
                except ValueError:
                    return self.error("TNSRobot ID must be an integer.")
                tnsrobot = session.scalars(
                    tnsrobots.where(TNSRobot.id == tnsrobot_id)
                ).first()
                if tnsrobot is None:
                    return self.error("Could not retrieve tnsrobot.")
                return self.success(data=tnsrobot)

            tnsrobots = session.scalars(tnsrobots).all()
            return self.success(data=tnsrobots)

    @permissions(['Manage tnsrobots'])
    def post(self):
        """
        ---
        description: Post new TNS robot
        tags:
          - tnsrobots
        requestBody:
          content:
            application/json:
              schema: TNSRobotNoID
        responses:
          200:
            content:
              application/json:
                schema:
                  allOf:
                    - $ref: '#/components/schemas/Success'
                    - type: object
                      properties:
                        data:
                          type: object
                          properties:
                            id:
                              type: integer
                              description: New TNS robot ID
        """

        data = self.get_json()

        with self.Session() as session:

            try:
                tnsrobot = TNSRobot.__schema__().load(data=data)
            except ValidationError as e:
                return self.error(
                    f'Error parsing posted tnsrobot: "{e.normalized_messages()}"'
                )

            group = session.scalars(
                Group.select(session.user_or_token).where(Group.id == tnsrobot.group_id)
            ).first()
            if group is None:
                return self.error(f'No group with specified ID: {tnsrobot.group_id}')

            session.add(tnsrobot)
            session.commit()
            return self.success(data={"id": tnsrobot.id})

    @permissions(['Manage tnsrobots'])
    def delete(self, tnsrobot_id):
        """
        ---
        description: Delete TNS robot.
        tags:
          - tnsrobots
        parameters:
          - in: path
            name: tnsrobot_id
            required: true
            schema:
              type: string
        responses:
          200:
            content:
              application/json:
                schema: Success
        """
        try:
            tnsrobot_id = int(tnsrobot_id)
        except ValueError:
            return self.error("TNSRobot ID must be an integer.")

        with self.Session() as session:
            tnsrobot = session.scalars(
                TNSRobot.select(session.user_or_token, mode='delete').where(
                    TNSRobot.id == tnsrobot_id
                )
            ).first()
            if tnsrobot is None:
                return self.error(f'No TNS robot with ID {tnsrobot_id}')
            session.delete(tnsrobot)
            session.commit()
            return self.success()


def tns_retrieval(obj_id, tnsrobot_id, user_id):
    """Retrieve object from TNS.
    obj_id : str
        Object ID
    tnsrobot_id : int
        TNSRobot ID
    user_id : int
        SkyPortal ID of User retrieving from TNS
    """

    if Session.registry.has():
        session = Session()
    else:
        session = Session(bind=DBSession.session_factory.kw["bind"])

    user = session.scalar(sa.select(User).where(User.id == user_id))

    try:
        obj = session.scalars(Obj.select(user).where(Obj.id == obj_id)).first()
        if obj is None:
            raise ValueError(f'No object available with ID {obj_id}')

        tnsrobot = session.scalars(
            TNSRobot.select(user).where(TNSRobot.id == tnsrobot_id)
        ).first()
        if tnsrobot is None:
            raise ValueError(f'No TNSRobot available with ID {tnsrobot_id}')

        altdata = tnsrobot.altdata
        if not altdata:
            raise ValueError('Missing TNS information.')
        if 'api_key' not in altdata:
            raise ValueError('Missing TNS API key.')

        tns_headers = {
            'User-Agent': f'tns_marker{{"tns_id":{tnsrobot.bot_id},"type":"bot", "name":"{tnsrobot.bot_name}"}}'
        }

        _, tns_name = get_IAUname(
            altdata['api_key'], tns_headers, ra=obj.ra, dec=obj.dec
        )
        if tns_name is None:
            raise ValueError(f'{obj_id} not yet posted to TNS.')

        obj.tns_name = tns_name

        data = {
            'api_key': altdata['api_key'],
            'data': json.dumps({"objname": tns_name}),
        }

        r = requests.post(
            object_url,
            headers=tns_headers,
            data=data,
            allow_redirects=True,
            stream=True,
            timeout=10,
        )
        if r.status_code == 200:
            source_data = r.json().get("data", dict()).get("reply", dict())
            if source_data:
                obj.tns_info = source_data
            log(f'Successfully retrieved {obj_id} from TNS as {tns_name}')
        else:
            log(f'Failed to retrieve {obj_id} from TNS: {r.content}')
        session.commit()

        flow = Flow()
        flow.push(
            '*',
            'skyportal/REFRESH_SOURCE',
            payload={'obj_key': obj.internal_key},
        )

    except Exception as e:
        log(f"Unable to retrieve TNS report for {obj_id}: {e}")
    finally:
        session.close()
        Session.remove()


class ObjTNSHandler(BaseHandler):
    @auth_or_token
    def get(self, obj_id):
        """
        ---
        description: Retrieve an Obj from TNS
        tags:
          - objs
        parameters:
          - in: path
            name: obj_id
            required: true
            schema:
              type: string
        responses:
          200:
            content:
              application/json:
                schema: Success
          400:
            content:
              application/json:
                schema: Error
        """

        tnsrobot_id = self.get_query_argument("tnsrobotID", None)
        if tnsrobot_id is None:
            return self.error('tnsrobotID is required')

        with self.Session() as session:
            obj = session.scalars(
                Obj.select(session.user_or_token).where(Obj.id == obj_id)
            ).first()
            if obj is None:
                return self.error(f'No object available with ID {obj_id}')

            tnsrobot = session.scalars(
                TNSRobot.select(session.user_or_token).where(TNSRobot.id == tnsrobot_id)
            ).first()
            if tnsrobot is None:
                return self.error(f'No TNSRobot available with ID {tnsrobot_id}')

            altdata = tnsrobot.altdata
            if not altdata:
                return self.error('Missing TNS information.')
            if 'api_key' not in altdata:
                return self.error('Missing TNS API key.')

            try:
                loop = asyncio.get_event_loop()
            except Exception:
                loop = asyncio.new_event_loop()
                asyncio.set_event_loop(loop)
            IOLoop.current().run_in_executor(
                None,
                lambda: tns_retrieval(
                    obj.id,
                    tnsrobot.id,
                    self.associated_user_object.id,
                ),
            )

            return self.success()

    @auth_or_token
    def post(self, obj_id):
        """
        ---
        description: Post an Obj to TNS
        tags:
          - objs
        parameters:
          - in: path
            name: obj_id
            required: true
            schema:
              type: string
        responses:
          200:
            content:
              application/json:
                schema: Success
          400:
            content:
              application/json:
                schema: Error
        """

        with self.Session() as session:
            data = self.get_json()
            tnsrobotID = data.get('tnsrobotID')
            reporters = data.get('reporters', '')

            if tnsrobotID is None:
                return self.error('tnsrobotID is required')
            if reporters == '' or not isinstance(reporters, str):
                return self.error(
                    'reporters is required and must be a non-empty string'
                )

            obj = session.scalars(
                Obj.select(session.user_or_token).where(Obj.id == obj_id)
            ).first()
            if obj is None:
                return self.error(f'No object available with ID {obj_id}')

            tnsrobot = session.scalars(
                TNSRobot.select(session.user_or_token).where(TNSRobot.id == tnsrobotID)
            ).first()
            if tnsrobot is None:
                return self.error(f'No TNSRobot available with ID {tnsrobotID}')

            altdata = tnsrobot.altdata
            if not altdata:
                return self.error('Missing TNS information.')
            if 'api_key' not in altdata:
                return self.error('Missing TNS API key.')

            request_body = {
                'obj_ids': [obj.id],
                'tnsrobot_id': tnsrobot.id,
                'user_id': self.associated_user_object.id,
                'reporters': reporters,
            }

            try:
                loop = asyncio.get_event_loop()
            except Exception:
                loop = asyncio.new_event_loop()
                asyncio.set_event_loop(loop)
            IOLoop.current().run_in_executor(
                None,
                lambda: post_tns(request_body, timeout=30),
            )

            return self.success()


class SpectrumTNSHandler(BaseHandler):
    @auth_or_token
    def post(self, spectrum_id):
        """
        ---
        description: Submit a (classification) spectrum to TNS
        tags:
          - spectra
        parameters:
          - in: path
            name: spectrum_id
            required: true
            schema:
              type: integer
          - in: query
            name: tnsrobotID
            schema:
              type: int
            required: true
            description: |
                SkyPortal TNS Robot ID
          - in: query
            name: classificationID
            schema:
              type: string
            description: |
                Classification ID (see TNS documentation at
                https://www.wis-tns.org/content/tns-getting-started
                for options)
          - in: query
            name: classifiers
            schema:
              type: string
            description: |
                List of those performing classification.
          - in: query
            name: spectrumType
            schema:
              type: string
            description: |
                Type of spectrum that this is. Valid options are:
                ['object', 'host', 'sky', 'arcs', 'synthetic']
          - in: query
            name: spectrumComment
            schema:
              type: string
            description: |
                Comment on the spectrum.
          - in: query
            name: classificationComment
            schema:
              type: string
            description: |
                Comment on the classification.
        responses:
          200:
            content:
              application/json:
                schema: SingleSpectrum
          400:
            content:
              application/json:
                schema: Error
        """

        data = self.get_json()
        tnsrobotID = data.get('tnsrobotID')
        classificationID = data.get('classificationID', None)
        classifiers = data.get('classifiers', '')
        spectrum_type = data.get('spectrumType', '')
        spectrum_comment = data.get('spectrumComment', '')
        classification_comment = data.get('classificationComment', '')

        if tnsrobotID is None:
            return self.error('tnsrobotID is required')

        with self.Session() as session:
            tnsrobot = session.scalars(
                TNSRobot.select(session.user_or_token).where(TNSRobot.id == tnsrobotID)
            ).first()
            if tnsrobot is None:
                return self.error(f'No TNSRobot available with ID {tnsrobotID}')

            altdata = tnsrobot.altdata
            if not altdata:
                return self.error('Missing TNS information.')

            spectrum = session.scalars(
                Spectrum.select(session.user_or_token).where(Spectrum.id == spectrum_id)
            ).first()
            if spectrum is None:
                return self.error(f'No spectrum with ID {spectrum_id}')

            spec_dict = recursive_to_dict(spectrum)
            spec_dict["instrument_name"] = spectrum.instrument.name
            spec_dict["groups"] = spectrum.groups
            spec_dict["reducers"] = spectrum.reducers
            spec_dict["observers"] = spectrum.observers
            spec_dict["owner"] = spectrum.owner

            external_reducer = session.scalars(
                SpectrumReducer.select(session.user_or_token).where(
                    SpectrumReducer.spectr_id == spectrum_id
                )
            ).first()
            if external_reducer is not None:
                spec_dict["external_reducer"] = external_reducer.external_reducer

            external_observer = session.scalars(
                SpectrumObserver.select(session.user_or_token).where(
                    SpectrumObserver.spectr_id == spectrum_id
                )
            ).first()
            if external_observer is not None:
                spec_dict["external_observer"] = external_observer.external_observer

            tns_headers = {
                'User-Agent': f'tns_marker{{"tns_id":{tnsrobot.bot_id},"type":"bot", "name":"{tnsrobot.bot_name}"}}'
            }

            tns_prefix, tns_name = get_IAUname(
                spectrum.obj.id, altdata['api_key'], tns_headers
            )
            if tns_name is None:
                return self.error('TNS name missing... please first post to TNS.')

            if spectrum.obj.redshift:
                redshift = spectrum.obj.redshift

            spectype_id = ['object', 'host', 'sky', 'arcs', 'synthetic'].index(
                spectrum_type
            ) + 1

            if spec_dict["altdata"] is not None:
                header = spec_dict["altdata"]
                exposure_time = header['EXPTIME']
            else:
                exposure_time = None

            wav = spec_dict['wavelengths']
            flux = spec_dict['fluxes']
            err = spec_dict['errors']

            filename = f'{spectrum.instrument.name}.{spectrum_id}'
            filetype = 'ascii'

            with tempfile.NamedTemporaryFile(
                prefix=filename,
                suffix=f'.{filetype}',
                mode='w',
            ) as f:
                if err is not None:
                    for i in range(len(wav)):
                        f.write(f'{wav[i]} \t {flux[i]} \t {err[i]} \n')
                else:
                    for i in range(len(wav)):
                        f.write(f'{wav[i]} \t {flux[i]}\n')
                f.flush()

                data = {'api_key': altdata['api_key']}

                if filetype == 'ascii':
                    files = [('files[]', (filename, open(f.name), 'text/plain'))]
                elif filetype == 'fits':
                    files = [
                        ('files[0]', (filename, open(f.name, 'rb'), 'application/fits'))
                    ]

                r = requests.post(
                    upload_url, headers=tns_headers, data=data, files=files
                )
                if r.status_code != 200:
                    return self.error(f'{r.content}')

                spectrumdict = {
                    'instrumentid': spectrum.instrument.tns_id,
                    'observer': spec_dict["observers"],
                    'reducer': spec_dict["reducers"],
                    'spectypeid': spectype_id,
                    'ascii_file': filename,
                    'fits_file': '',
                    'remarks': spectrum_comment,
                    'spec_proprietary_period': 0.0,
                    'obsdate': spec_dict['observed_at'],
                }
                if exposure_time is not None:
                    spectrumdict['exptime'] = exposure_time

                classification_report = {
                    'name': tns_name,
                    'classifier': classifiers,
                    'objtypeid': classificationID,
                    'groupid': tnsrobot.source_group_id,
                    'remarks': classification_comment,
                    'spectra': {'spectra-group': {'0': spectrumdict}},
                }
                if redshift is not None:
                    classification_report['redshift'] = redshift

                classificationdict = {
                    'classification_report': {'0': classification_report}
                }

                data = {
                    'api_key': altdata['api_key'],
                    'data': json.dumps(classificationdict),
                }

                r = requests.post(report_url, headers=tns_headers, data=data)
                if r.status_code == 200:
                    tns_id = r.json()['data']['report_id']
                    return self.success(data={'tns_id': tns_id})
                else:
<<<<<<< HEAD
                    return self.error(f'{r.content}')
=======
                    return self.error(f'{r.content}')


def get_IAUname(api_key, headers, obj_id=None, ra=None, dec=None, radius=5):
    """Query TNS to get IAU name (if exists)
    Parameters
    ----------
    objname : str
        Name of the object to query TNS for
    headers : str
        TNS query headers
    obj_id : str
        Object name to search for
    ra : float
        Right ascension of object to search for
    dec : float
        Declination of object to search for
    radius : float
        Radius of object to search for
    Returns
    -------
    list
        IAU prefix, IAU name
    """

    if obj_id is not None:
        req_data = {
            "ra": "",
            "dec": "",
            "radius": "",
            "units": "",
            "objname": "",
            "objname_exact_match": 0,
            "internal_name": obj_id.replace('_', ' '),
            "internal_name_exact_match": 0,
            "objid": "",
        }
    elif ra is not None and dec is not None:
        c = SkyCoord(ra=ra * u.degree, dec=dec * u.degree, frame='icrs')
        req_data = {
            "ra": c.ra.to_string(unit=u.hour, sep=':', pad=True),
            "dec": c.dec.to_string(unit=u.degree, sep=':', alwayssign=True, pad=True),
            "radius": f"{radius}",
            "units": "arcsec",
            "objname": "",
            "objname_exact_match": 0,
            "internal_name": "",
            "internal_name_exact_match": 0,
            "objid": "",
        }
    else:
        raise ValueError('Must define obj_id or ra/dec.')

    data = {'api_key': api_key, 'data': json.dumps(req_data)}
    r = requests.post(search_url, headers=headers, data=data)
    json_response = json.loads(r.text)
    reply = json_response['data']['reply']

    if len(reply) > 0:
        return reply[0]['prefix'], reply[0]['objname']
    else:
        return None, None
>>>>>>> 996367cf
<|MERGE_RESOLUTION|>--- conflicted
+++ resolved
@@ -619,69 +619,4 @@
                     tns_id = r.json()['data']['report_id']
                     return self.success(data={'tns_id': tns_id})
                 else:
-<<<<<<< HEAD
-                    return self.error(f'{r.content}')
-=======
-                    return self.error(f'{r.content}')
-
-
-def get_IAUname(api_key, headers, obj_id=None, ra=None, dec=None, radius=5):
-    """Query TNS to get IAU name (if exists)
-    Parameters
-    ----------
-    objname : str
-        Name of the object to query TNS for
-    headers : str
-        TNS query headers
-    obj_id : str
-        Object name to search for
-    ra : float
-        Right ascension of object to search for
-    dec : float
-        Declination of object to search for
-    radius : float
-        Radius of object to search for
-    Returns
-    -------
-    list
-        IAU prefix, IAU name
-    """
-
-    if obj_id is not None:
-        req_data = {
-            "ra": "",
-            "dec": "",
-            "radius": "",
-            "units": "",
-            "objname": "",
-            "objname_exact_match": 0,
-            "internal_name": obj_id.replace('_', ' '),
-            "internal_name_exact_match": 0,
-            "objid": "",
-        }
-    elif ra is not None and dec is not None:
-        c = SkyCoord(ra=ra * u.degree, dec=dec * u.degree, frame='icrs')
-        req_data = {
-            "ra": c.ra.to_string(unit=u.hour, sep=':', pad=True),
-            "dec": c.dec.to_string(unit=u.degree, sep=':', alwayssign=True, pad=True),
-            "radius": f"{radius}",
-            "units": "arcsec",
-            "objname": "",
-            "objname_exact_match": 0,
-            "internal_name": "",
-            "internal_name_exact_match": 0,
-            "objid": "",
-        }
-    else:
-        raise ValueError('Must define obj_id or ra/dec.')
-
-    data = {'api_key': api_key, 'data': json.dumps(req_data)}
-    r = requests.post(search_url, headers=headers, data=data)
-    json_response = json.loads(r.text)
-    reply = json_response['data']['reply']
-
-    if len(reply) > 0:
-        return reply[0]['prefix'], reply[0]['objname']
-    else:
-        return None, None
->>>>>>> 996367cf
+                    return self.error(f'{r.content}')