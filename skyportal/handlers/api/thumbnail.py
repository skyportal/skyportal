--- conflicted
+++ resolved
@@ -670,19 +670,12 @@
 
         # Post a new one from alerts
         post_alert(
-<<<<<<< HEAD
             object_id=thumbnail.obj_id,
             candid=None,
             group_ids='all',
+            user_id=user_id,
             program_id_selector=stream_ids,
-            user_id=user_id,
             session=session,
-=======
-            thumbnail.obj_id,
-            'all',
-            user_id,
-            session,
->>>>>>> dc88d06d
             thumbnails_only=True,
         )
 
