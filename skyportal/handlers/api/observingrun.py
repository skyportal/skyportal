<<<<<<< HEAD
=======
import numpy as np
from astropy.utils.masked import MaskedNDArray
>>>>>>> 5e77d884
from sqlalchemy.orm import joinedload
from marshmallow.exceptions import ValidationError
from baselayer.app.access import permissions, auth_or_token
from baselayer.app.model_util import recursive_to_dict
from baselayer.log import make_log
from baselayer.app.flow import Flow
from ..base import BaseHandler
from ...models import (
    ObservingRun,
    ClassicalAssignment,
    Obj,
    Instrument,
    Source,
    User,
)
from ...models.schema import ObservingRunPost, ObservingRunGetWithAssignments

log = make_log('api/observing_run')


def post_observing_run(data, user_id, session):
    """Post ObservingRun to database.
    data: dict
        Observing run dictionary
    user_id : int
        SkyPortal ID of User posting the GcnEvent
    session: sqlalchemy.Session
        Database session for this transaction
    """

    user = session.query(User).get(user_id)

    try:
        rund = ObservingRunPost.load(data)
    except ValidationError as exc:
        raise ValidationError(
            f"Invalid/missing parameters: {exc.normalized_messages()}"
        )

    run = ObservingRun(**rund)
    run.owner_id = user.id

    session.add(run)
    session.commit()

    run.calculate_run_end_utc()
    session.commit()

    flow = Flow()
    flow.push('*', "skyportal/FETCH_OBSERVING_RUNS")

    return run.id


class ObservingRunHandler(BaseHandler):
    @permissions(["Manage observing runs"])
    def post(self):
        """
        ---
        description: Add a new observing run
        tags:
          - observing_runs
        requestBody:
          content:
            application/json:
              schema: ObservingRunPost
        responses:
          200:
            content:
              application/json:
                schema:
                  allOf:
                    - $ref: '#/components/schemas/Success'
                    - type: object
                      properties:
                        data:
                          type: object
                          properties:
                            id:
                              type: integer
                              description: New Observing Run ID
          400:
            content:
              application/json:
                schema: Error
        """
        data = self.get_json()

        with self.Session() as session:
            run_id = post_observing_run(data, self.associated_user_object.id, session)
            return self.success(data={"id": run_id})

    @auth_or_token
    def get(self, run_id=None):
        """
        ---
        single:
          description: Retrieve an observing run
          tags:
            - observing_runs
          parameters:
            - in: path
              name: run_id
              required: true
              schema:
                type: integer
          responses:
            200:
              content:
                application/json:
                  schema: SingleObservingRunGetWithAssignments
            400:
              content:
                application/json:
                  schema: Error
        multiple:
          description: Retrieve all observing runs
          tags:
            - observing_runs
          responses:
            200:
              content:
                application/json:
                  schema: ArrayOfObservingRuns
            400:
              content:
                application/json:
                  schema: Error
        """
        with self.Session() as session:
            if run_id is not None:
                # These are all read=public, including Objs
                options = [
                    joinedload(ObservingRun.assignments)
                    .joinedload(ClassicalAssignment.obj)
                    .joinedload(Obj.thumbnails),
                    joinedload(ObservingRun.assignments).joinedload(
                        ClassicalAssignment.requester
                    ),
                    joinedload(ObservingRun.instrument).joinedload(
                        Instrument.telescope
                    ),
                ]

                run = session.scalars(
                    ObservingRun.select(session.user_or_token, options=options).where(
                        ObservingRun.id == run_id
                    )
                ).first()
                if run is None:
                    return self.error(f'Cannot find ObservingRun with ID {run_id}')

                # order the assignments by ra
                assignments = sorted(run.assignments, key=lambda a: a.obj.ra)

                data = ObservingRunGetWithAssignments.dump(run)
                data["assignments"] = [a.to_dict() for a in assignments]

                for a in data["assignments"]:
                    a['accessible_group_names'] = [
                        (
                            s.group.nickname
                            if s.group.nickname is not None
                            else s.group.name
                        )
                        for s in session.scalars(
                            Source.select(session.user_or_token).where(
                                Source.obj_id == a["obj"].id
                            )
                        ).all()
                    ]
                    del a['obj'].sources
                    del a['obj'].users

                # vectorized calculation of ephemerides

                if len(data["assignments"]) > 0:
                    targets = [a['obj'].target for a in data["assignments"]]

                    rise_times = run.rise_time(targets).isot
                    set_times = run.set_time(targets).isot

                    for d, rt, st in zip(data["assignments"], rise_times, set_times):
                        d["rise_time_utc"] = (
<<<<<<< HEAD
                            rt.item()  # 0-dimentional array (basically a scalar)
                            if not rt.mask.any()  # check that the value isn't masked (not rising at date)
                            else ''
                        )
                        d["set_time_utc"] = (
                            st.item()
                            if not st.mask.any()  # check that the value isn't masked (not setting at date)
=======
                            rt
                            if not isinstance(rt, (np.ma.MaskedArray, MaskedNDArray))
                            else ''
                        )
                        d["set_time_utc"] = (
                            st
                            if not isinstance(st, (np.ma.MaskedArray, MaskedNDArray))
>>>>>>> 5e77d884
                            else ''
                        )

                data = recursive_to_dict(data)
                return self.success(data=data)

            runs = session.scalars(
                ObservingRun.select(session.user_or_token).order_by(
                    ObservingRun.calendar_date.asc()
                )
            ).all()

            # temporary, until we have migrated and called the handler once
            try:
                updated = False
                for run in runs:
                    if run.run_end_utc is None:
                        run.calculate_run_end_utc()
                        updated = True
                if updated:
                    session.commit()
            except Exception as e:
                log(f"Error calculating run_end_utc: {e}")

            runs_list = [run.to_dict() for run in runs]

            return self.success(data=runs_list)

    @permissions(["Manage observing runs"])
    def put(self, run_id):
        """
        ---
        description: Update observing run
        tags:
          - observing_runs
        parameters:
          - in: path
            name: run_id
            required: true
            schema:
              type: integer
        requestBody:
          content:
            application/json:
              schema: ObservingRunPost
        responses:
          200:
            content:
              application/json:
                schema: Success
          400:
            content:
              application/json:
                schema: Error
        """

        data = self.get_json()
        run_id = int(run_id)

        with self.Session() as session:
            orun = session.scalars(
                ObservingRun.select(session.user_or_token, mode="update")
            ).first()
            if orun is None:
                return self.error(
                    "Only the owner of an observing run can modify the run."
                )

            try:
                new_params = ObservingRunPost.load(data, partial=True)
            except ValidationError as exc:
                return self.error(
                    f"Invalid/missing parameters: {exc.normalized_messages()}"
                )

            for param in new_params:
                setattr(orun, param, new_params[param])

            session.add(orun)
            session.commit()

            orun.calculate_run_end_utc()
            session.commit()

            self.push_all(action="skyportal/FETCH_OBSERVING_RUNS")
            return self.success()

    @auth_or_token
    def delete(self, run_id):
        """
        ---
        description: Delete an observing run
        tags:
          - observing_runs
        parameters:
          - in: path
            name: run_id
            required: true
            schema:
              type: integer
        responses:
          200:
            content:
              application/json:
                schema: Success
          400:
            content:
              application/json:
                schema: Error
        """
        run_id = int(run_id)
        with self.Session() as session:
            orun = session.scalars(
                ObservingRun.select(session.user_or_token, mode="delete")
            ).first()
            if orun is None:
                return self.error(
                    "Only the owner of an observing run can delete the run."
                )

            session.delete(orun)
            session.commit()

            self.push_all(action="skyportal/FETCH_OBSERVING_RUNS")
            return self.success()<|MERGE_RESOLUTION|>--- conflicted
+++ resolved
@@ -1,8 +1,3 @@
-<<<<<<< HEAD
-=======
-import numpy as np
-from astropy.utils.masked import MaskedNDArray
->>>>>>> 5e77d884
 from sqlalchemy.orm import joinedload
 from marshmallow.exceptions import ValidationError
 from baselayer.app.access import permissions, auth_or_token
@@ -187,23 +182,13 @@
 
                     for d, rt, st in zip(data["assignments"], rise_times, set_times):
                         d["rise_time_utc"] = (
-<<<<<<< HEAD
-                            rt.item()  # 0-dimentional array (basically a scalar)
+                            rt.item()  # 0-dimensional array (basically a scalar)
                             if not rt.mask.any()  # check that the value isn't masked (not rising at date)
                             else ''
                         )
                         d["set_time_utc"] = (
                             st.item()
                             if not st.mask.any()  # check that the value isn't masked (not setting at date)
-=======
-                            rt
-                            if not isinstance(rt, (np.ma.MaskedArray, MaskedNDArray))
-                            else ''
-                        )
-                        d["set_time_utc"] = (
-                            st
-                            if not isinstance(st, (np.ma.MaskedArray, MaskedNDArray))
->>>>>>> 5e77d884
                             else ''
                         )
 
