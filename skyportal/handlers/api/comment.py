import string
import base64
from marshmallow.exceptions import ValidationError
from baselayer.app.custom_exceptions import AccessError
from baselayer.app.access import permissions, auth_or_token
from baselayer.log import make_log
from ..base import BaseHandler
import sqlalchemy as sa
import time
from ...utils.sizeof import sizeof, SIZE_WARNING_THRESHOLD
from ...models import (
    Comment,
    CommentOnSpectrum,
    CommentOnGCN,
    CommentOnShift,
    Spectrum,
    GcnEvent,
    Shift,
    Group,
    User,
    UserNotification,
    Token,
)

log = make_log('api/comment')


def users_mentioned(text, session):
    punctuation = string.punctuation.replace("-", "").replace("@", "")
    usernames = []
    for word in text.replace(",", " ").split():
        word = word.strip(punctuation)
        if word.startswith("@"):
            usernames.append(word.replace("@", ""))
    users = session.scalars(
        User.select(session.user_or_token).where(
            User.username.in_(usernames),
            User.preferences["notifications"]["mention"]["active"]
            .astext.cast(sa.Boolean)
            .is_(True),
        )
    ).all()

    return users


class CommentHandler(BaseHandler):
    @auth_or_token
    def get(self, associated_resource_type, resource_id, comment_id=None):
        """
        ---
        single:
          description: Retrieve a comment
          tags:
            - comments
            - sources
            - spectra
          parameters:
            - in: path
              name: associated_resource_type
              required: true
              schema:
                type: string
              description: |
                 What underlying data the comment is on:
                 "sources" or "spectra" or "gcn_event".
            - in: path
              name: resource_id
              required: true
              schema:
                type: string
                enum: [sources, spectra, gcn_event]
              description: |
                 The ID of the source, spectrum, or gcn_event
                 that the comment is posted to.
                 This would be a string for a source ID
                 or an integer for a spectrum or gcn_event
            - in: path
              name: comment_id
              required: true
              schema:
                type: integer

          responses:
            200:
              content:
                application/json:
                  schema: SingleComment
            400:
              content:
                application/json:
                  schema: Error
        multiple:
          description: Retrieve all comments associated with specified resource
          tags:
            - comments
            - spectra
            - sources
            - gcn_event
          parameters:
            - in: path
              name: associated_resource_type
              required: true
              schema:
                type: string
                enum: [sources]
              description: |
                 What underlying data the comment is on, e.g., "sources"
                 or "spectra" or "gcn_event".
            - in: path
              name: resource_id
              required: true
              schema:
                type: string
              description: |
                 The ID of the underlying data.
                 This would be a string for a source ID
                 or an integer for other data types like spectrum or gcn_event.
          responses:
            200:
              content:
                application/json:
                  schema: ArrayOfComments
            400:
              content:
                application/json:
                  schema: Error
        """

        start = time.time()

        with self.Session() as session:
            if comment_id is None:
                if associated_resource_type.lower() == "sources":
                    comments = (
                        session.scalars(
                            Comment.select(self.current_user).where(
                                Comment.obj_id == resource_id
                            )
                        )
                        .unique()
                        .all()
                    )
                elif associated_resource_type.lower() == "spectra":
                    comments = (
                        session.scalars(
                            CommentOnSpectrum.select(self.current_user).where(
                                CommentOnSpectrum.spectrum_id == resource_id
                            )
                        )
                        .unique()
                        .all()
                    )
                elif associated_resource_type.lower() == "gcn_event":
                    comments = (
                        session.scalars(
                            CommentOnGCN.select(self.current_user).where(
                                CommentOnGCN.gcn_id == resource_id
                            )
                        )
                        .unique()
                        .all()
                    )
                elif associated_resource_type.lower() == "shift":
                    comments = (
                        session.scalars(
                            CommentOnShift.select(self.current_user).where(
                                CommentOnShift.shift_id == resource_id
                            )
                        )
                        .unique()
                        .all()
                    )
                else:
                    return self.error(
                        f'Unsupported associated resource type "{associated_resource_type}".'
                    )

                query_output = [c.to_dict() for c in comments]
                query_size = sizeof(query_output)
                if query_size >= SIZE_WARNING_THRESHOLD:
                    end = time.time()
                    duration = end - start
                    log(
                        f'User {self.associated_user_object.id} comment query returned {query_size} bytes in {duration} seconds'
                    )

                return self.success(data=query_output)

            try:
                comment_id = int(comment_id)
            except (TypeError, ValueError):
                return self.error("Must provide a valid (scalar integer) comment ID. ")

            # the default is to comment on an object
            if associated_resource_type.lower() == "sources":
                comment = session.scalars(
                    Comment.select(self.current_user).where(Comment.id == comment_id)
                ).first()
                if comment is None:
                    return self.error(
                        'Could not find any accessible comments.', status=403
                    )
                comment_resource_id_str = str(comment.obj_id)

            elif associated_resource_type.lower() == "spectra":
                comment = session.scalars(
                    CommentOnSpectrum.select(self.current_user).where(
                        CommentOnSpectrum.id == comment_id
                    )
                ).first()
                if comment is None:
                    return self.error(
                        'Could not find any accessible comments.', status=403
                    )
                comment_resource_id_str = str(comment.spectrum_id)
            elif associated_resource_type.lower() == "gcn_event":
                comment = session.scalars(
                    CommentOnGCN.select(self.current_user).where(
                        CommentOnGCN.id == comment_id
                    )
                ).first()
                if comment is None:
                    return self.error(
                        'Could not find any accessible comments.', status=403
                    )
                comment_resource_id_str = str(comment.gcn_id)
            elif associated_resource_type.lower() == "shift":
                comment = session.scalars(
                    CommentOnShift.select(self.current_user).where(
                        CommentOnShift.id == comment_id
                    )
                ).first()
                if comment is None:
                    return self.error(
                        'Could not find any accessible comments.', status=403
                    )
                comment_resource_id_str = str(comment.shift_id)
            # add more options using elif
            else:
                return self.error(
                    f'Unsupported associated_resource_type "{associated_resource_type}".'
                )

            if comment_resource_id_str != resource_id:
                return self.error(
                    f'Comment resource ID does not match resource ID given in path ({resource_id})'
                )

<<<<<<< HEAD
            if comment.get_attachment_path() is not None:
                with open(comment.get_attachment_path(), 'rb') as f:
                    data = f.read()
                comment_data = {
                    "commentId": int(comment_id),
                    "text": comment.text,
                    "attachment": data,
                    "attachment_name": str(comment.attachment_name),
                }
            elif comment.attachment_bytes is not None:
                comment_data = {
                    "commentId": int(comment_id),
                    "text": comment.text,
                    "attachment": base64.b64decode(comment.attachment_bytes).decode(),
                    "attachment_name": str(comment.attachment_name),
                }
            else:
                comment_data = comment.to_dict()

=======
            comment_data = comment.to_dict()
>>>>>>> 30c5f13b
            query_size = sizeof(comment_data)
            if query_size >= SIZE_WARNING_THRESHOLD:
                end = time.time()
                duration = end - start
                log(
                    f'User {self.associated_user_object.id} source query returned {query_size} bytes in {duration} seconds'
                )

            return self.success(data=comment_data)

    @permissions(['Comment'])
    def post(self, associated_resource_type, resource_id):
        """
        ---
        description: Post a comment
        tags:
          - comments
        parameters:
          - in: path
            name: associated_resource_type
            required: true
            schema:
              type: string
              enum: [sources, spectrum, gcn_event]
            description: |
               What underlying data the comment is on:
               "source" or "spectrum" or "gcn_event".
          - in: path
            name: resource_id
            required: true
            schema:
              type: string
              enum: [sources, spectra, gcn_event]
            description: |
               The ID of the source or spectrum
               that the comment is posted to.
               This would be a string for a source ID
               or an integer for a spectrum.
        requestBody:
          content:
            application/json:
              schema:
                type: object
                properties:
                  text:
                    type: string
                  group_ids:
                    type: array
                    items:
                      type: integer
                    description: |
                      List of group IDs corresponding to which groups should be
                      able to view comment. Defaults to all of requesting user's
                      groups.
                  attachment:
                    type: object
                    properties:
                      body:
                        type: string
                        format: byte
                        description: base64-encoded file contents
                      name:
                        type: string

                required:
                  - text
        responses:
          200:
            content:
              application/json:
                schema:
                  allOf:
                    - $ref: '#/components/schemas/Success'
                    - type: object
                      properties:
                        data:
                          type: object
                          properties:
                            comment_id:
                              type: integer
                              description: New comment ID
        """
        data = self.get_json()

        comment_text = data.get("text")
        attachment_bytes, attachment_name, data_to_disk = None, None, None

        if 'attachment' in data:
            if (
                isinstance(data['attachment'], dict)
                and 'body' in data['attachment']
                and 'name' in data['attachment']
            ):
                # attachment_bytes = str.encode(
                #     data['attachment']['body'].split('base64,')[-1]
                # )
                attachment_name = data['attachment']['name']
                data_to_disk = base64.b64decode(
                    data['attachment']['body'].split('base64,')[-1]
                )
            else:
                return self.error("Malformed comment attachment")
        else:
            attachment_bytes, attachment_name = None, None

        author = self.associated_user_object
        is_bot_request = isinstance(self.current_user, Token)

        with self.Session() as session:
            group_ids = data.pop('group_ids', None)
            if not group_ids:
                group_ids = [g.id for g in self.current_user.accessible_groups]
            groups = session.scalars(
                Group.select(self.current_user).where(Group.id.in_(group_ids))
            ).all()
            if {g.id for g in groups} != set(group_ids):
                return self.error(
                    f'Cannot find one or more groups with IDs: {group_ids}.'
                )

            if associated_resource_type.lower() == "sources":
                obj_id = resource_id
                comment = Comment(
                    text=comment_text,
                    obj_id=obj_id,
                    attachment_bytes=attachment_bytes,
                    attachment_name=attachment_name,
                    author=author,
                    groups=groups,
                    bot=is_bot_request,
                )
            elif associated_resource_type.lower() == "spectra":
                spectrum_id = resource_id
                spectrum = session.scalars(
                    Spectrum.select(self.current_user).where(Spectrum.id == spectrum_id)
                ).first()
                if spectrum is None:
                    return self.error(
                        f'Could not find any accessible spectra with ID {spectrum_id}.'
                    )
                comment = CommentOnSpectrum(
                    text=comment_text,
                    spectrum_id=spectrum_id,
                    attachment_bytes=attachment_bytes,
                    attachment_name=attachment_name,
                    author=author,
                    groups=groups,
                    bot=is_bot_request,
                    obj_id=spectrum.obj_id,
                )

            elif associated_resource_type.lower() == "gcn_event":
                gcnevent_id = resource_id
                gcn_event = session.scalars(
                    GcnEvent.select(self.current_user).where(GcnEvent.id == gcnevent_id)
                ).first()
                if gcn_event is None:
                    return self.error(
                        f'Could not find any accessible gcn events with ID {gcnevent_id}.'
                    )
                comment = CommentOnGCN(
                    text=comment_text,
                    gcn_id=gcn_event.id,
                    attachment_bytes=attachment_bytes,
                    attachment_name=attachment_name,
                    author=author,
                    groups=groups,
                    bot=is_bot_request,
                )
            elif associated_resource_type.lower() == "shift":
                shift_id = resource_id
                try:
                    shift = Shift.get_if_accessible_by(
                        shift_id, self.current_user, raise_if_none=True
                    )
                except AccessError:
                    return self.error(f'Could not access Shift {shift.id}.', status=403)
                comment = CommentOnShift(
                    text=comment_text,
                    shift_id=shift.id,
                    attachment_bytes=attachment_bytes,
                    attachment_name=attachment_name,
                    author=author,
                    groups=groups,
                    bot=is_bot_request,
                )
            else:
                return self.error(
                    f'Unknown resource type "{associated_resource_type}".'
                )

            users_mentioned_in_comment = users_mentioned(comment_text, session)
            if associated_resource_type.lower() == "sources":
                text_to_send = f"*@{self.associated_user_object.username}* mentioned you in a comment on *{obj_id}*"
                url_endpoint = f"/source/{obj_id}"
            elif associated_resource_type.lower() == "spectra":
                text_to_send = f"*@{self.associated_user_object.username}* mentioned you in a comment on *{spectrum_id}*"
                url_endpoint = f"/source/{spectrum_id}"
            elif associated_resource_type.lower() == "gcn_event":
                text_to_send = f"*@{self.associated_user_object.username}* mentioned you in a comment on *{gcnevent_id}*"
                url_endpoint = f"/gcn_events/{gcnevent_id}"
            elif associated_resource_type.lower() == "shift":
                text_to_send = f"*@{self.associated_user_object.username}* mentioned you in a comment on *shift {shift_id}*"
                url_endpoint = "/shifts"
            else:
                return self.error(
                    f'Unknown resource type "{associated_resource_type}".'
                )

            if users_mentioned_in_comment:
                for user_mentioned in users_mentioned_in_comment:
                    session.add(
                        UserNotification(
                            user=user_mentioned,
                            text=text_to_send,
                            notification_type="mention",
                            url=url_endpoint,
                        )
                    )

            session.add(comment)
            session.commit()
            if data_to_disk is not None:
                comment.save_data(attachment_name, data_to_disk)
                session.commit()
            if users_mentioned_in_comment:
                for user_mentioned in users_mentioned_in_comment:
                    self.flow.push(
                        user_mentioned.id, "skyportal/FETCH_NOTIFICATIONS", {}
                    )

            if hasattr(
                comment, 'obj'
            ):  # comment on object, or object related resources
                self.push_all(
                    action='skyportal/REFRESH_SOURCE',
                    payload={'obj_key': comment.obj.internal_key},
                )

            if isinstance(comment, CommentOnGCN):
                self.push_all(
                    action='skyportal/REFRESH_GCNEVENT',
                    payload={'gcnEvent_dateobs': comment.gcn.dateobs},
                )
            elif isinstance(comment, CommentOnSpectrum):
                self.push_all(
                    action='skyportal/REFRESH_SOURCE_SPECTRA',
                    payload={'obj_internal_key': comment.obj.internal_key},
                )
            elif isinstance(comment, CommentOnShift):
                self.push_all(
                    action='skyportal/REFRESH_SHIFTS',
                    payload={'shift_id': comment.shift_id},
                )

            return self.success(data={'comment_id': comment.id})

    @permissions(['Comment'])
    def put(self, associated_resource_type, resource_id, comment_id):
        """
        ---
        description: Update a comment
        tags:
          - comments
        parameters:
          - in: path
            name: associated_resource_type
            required: true
            schema:
              type: string
              enum: [sources, spectrum, gcn_event, shift]
            description: |
               What underlying data the comment is on:
               "sources" or "spectra" or "gcn_event" or "shift".
          - in: path
            name: resource_id
            required: true
            schema:
              type: string
              enum: [sources, spectra, gcn_event, shift]
            description: |
               The ID of the source or spectrum
               that the comment is posted to.
               This would be a string for an object ID
               or an integer for a spectrum, gcn_event or shift.
          - in: path
            name: comment_id
            required: true
            schema:
              type: integer
        requestBody:
          content:
            application/json:
              schema:
                allOf:
                  - $ref: '#/components/schemas/CommentNoID'
                  - type: object
                    properties:
                      group_ids:
                        type: array
                        items:
                          type: integer
                        description: |
                          List of group IDs corresponding to which groups should be
                          able to view comment.
        responses:
          200:
            content:
              application/json:
                schema: Success
          400:
            content:
              application/json:
                schema: Error
        """

        try:
            comment_id = int(comment_id)
        except (TypeError, ValueError):
            return self.error("Must provide a valid (scalar integer) comment ID. ")

        with self.Session() as session:

            if associated_resource_type.lower() == "sources":
                schema = Comment.__schema__()
                c = session.scalars(
                    Comment.select(self.current_user, mode="update").where(
                        Comment.id == comment_id
                    )
                ).first()
                if c is None:
                    return self.error(
                        'Could not find any accessible comments.', status=403
                    )
                comment_resource_id_str = str(c.obj_id)

            elif associated_resource_type.lower() == "spectra":
                schema = CommentOnSpectrum.__schema__()
                c = session.scalars(
                    CommentOnSpectrum.select(self.current_user, mode="update").where(
                        CommentOnSpectrum.id == comment_id
                    )
                ).first()
                if c is None:
                    return self.error(
                        'Could not find any accessible comments.', status=403
                    )
                comment_resource_id_str = str(c.spectrum_id)

            elif associated_resource_type.lower() == "gcn_event":
                schema = CommentOnGCN.__schema__()
                c = session.scalars(
                    CommentOnGCN.select(self.current_user, mode="update").where(
                        CommentOnGCN.id == comment_id
                    )
                ).first()
                if c is None:
                    return self.error(
                        'Could not find any accessible comments.', status=403
                    )
                comment_resource_id_str = str(c.gcn_id)
            elif associated_resource_type.lower() == "shift":
                schema = CommentOnShift.__schema__()
                c = session.scalars(
                    CommentOnShift.select(self.current_user, mode="update").where(
                        CommentOnShift.id == comment_id
                    )
                ).first()
                if c is None:
                    return self.error(
                        'Could not find any accessible comments.', status=403
                    )
                comment_resource_id_str = str(c.shift_id)
            # add more options using elif
            else:
                return self.error(
                    f'Unsupported associated_resource_type "{associated_resource_type}".'
                )

            data = self.get_json()
            group_ids = data.pop("group_ids", None)
            data['id'] = comment_id
            attachment_bytes = data.pop('attachment_bytes', None)

            try:
                schema.load(data, partial=True)
            except ValidationError as e:
                return self.error(
                    f'Invalid/missing parameters: {e.normalized_messages()}'
                )

            if 'text' in data:
                c.text = data['text']
            attachment_name = None
            if 'attachment_name' in data:
                attachment_name = data['attachment_name']
                c.attachment_name = attachment_name
            data_to_disk = None
            if attachment_bytes is not None:
                # attachment_bytes = str.encode(attachment_bytes.split('base64,')[-1])
                data_to_disk = base64.b64decode(
                    data['attachment']['body'].split('base64,')[-1]
                )
                # c.attachment_bytes = attachment_bytes

            bytes_is_none = data_to_disk is None
            name_is_none = attachment_name is None

            if bytes_is_none ^ name_is_none:
                return self.error(
                    'This update leaves one of attachment name or '
                    'attachment bytes null. Both fields must be '
                    'filled, or both must be null.'
                )

            if group_ids is not None:
                groups = session.scalars(
                    Group.select(self.current_user).where(Group.id.in_(group_ids))
                ).all()
                if {g.id for g in groups} != set(group_ids):
                    return self.error(
                        f'Cannot find one or more groups with IDs: {group_ids}.'
                    )
                c.groups = groups

            if comment_resource_id_str != resource_id:
                return self.error(
                    f'Comment resource ID does not match resource ID given in path ({resource_id})'
                )

            session.add(c)
            session.commit()
            if data_to_disk is not None:
                c.save_data(attachment_name, data_to_disk)
                session.commit()

            if hasattr(c, 'obj'):  # comment on object, or object related resources
                self.push_all(
                    action='skyportal/REFRESH_SOURCE',
                    payload={'obj_key': c.obj.internal_key},
                )
            if isinstance(c, CommentOnSpectrum):  # also update the spectrum
                self.push_all(
                    action='skyportal/REFRESH_SOURCE_SPECTRA',
                    payload={'obj_internal_key': c.obj.internal_key},
                )
            elif isinstance(c, CommentOnGCN):  # also update the gcn
                self.push_all(
                    action='skyportal/REFRESH_SOURCE_GCN',
                    payload={'obj_internal_key': c.obj.internal_key},
                )
            elif isinstance(c, CommentOnShift):  # also update the shift
                self.push_all(
                    action='skyportal/REFRESH_SHIFT',
                    payload={'obj_internal_key': c.obj.internal_key},
                )

            return self.success()

    @permissions(['Comment'])
    def delete(self, associated_resource_type, resource_id, comment_id):
        """
        ---
        description: Delete a comment
        tags:
          - comments
        parameters:
          - in: path
            name: associated_resource_type
            required: true
            schema:
              type: string
            description: |
               What underlying data the comment is on:
               "sources" or "spectra".
          - in: path
            name: resource_id
            required: true
            schema:
              type: string
              enum: [sources, spectra, gcn_event]
            description: |
               The ID of the source or spectrum
               that the comment is posted to.
               This would be a string for a source ID
               or an integer for a spectrum or gcn_event.
          - in: path
            name: comment_id
            required: true
            schema:
              type: integer

        responses:
          200:
            content:
              application/json:
                schema: Success
        """

        try:
            comment_id = int(comment_id)
        except (TypeError, ValueError):
            return self.error("Must provide a valid (scalar integer) comment ID.")

        with self.Session() as session:

            if associated_resource_type.lower() == "sources":
                c = session.scalars(
                    Comment.select(self.current_user, mode="delete").where(
                        Comment.id == comment_id
                    )
                ).first()
                if c is None:
                    return self.error(
                        'Could not find any accessible comments.', status=403
                    )
                comment_resource_id_str = str(c.obj_id)
            elif associated_resource_type.lower() == "spectra":
                c = session.scalars(
                    CommentOnSpectrum.select(self.current_user, mode="delete").where(
                        CommentOnSpectrum.id == comment_id
                    )
                ).first()
                if c is None:
                    return self.error(
                        'Could not find any accessible comments.', status=403
                    )
                comment_resource_id_str = str(c.spectrum_id)
            elif associated_resource_type.lower() == "gcn_event":
                c = session.scalars(
                    CommentOnGCN.select(self.current_user, mode="delete").where(
                        CommentOnGCN.id == comment_id
                    )
                ).first()
                if c is None:
                    return self.error(
                        'Could not find any accessible comments.', status=403
                    )
                comment_resource_id_str = str(c.gcn_id)
            elif associated_resource_type.lower() == "shift":
                c = session.scalars(
                    CommentOnShift.select(self.current_user, mode="delete").where(
                        CommentOnShift.id == comment_id
                    )
                ).first()
                if c is None:
                    return self.error(
                        'Could not find any accessible comments.', status=403
                    )
                comment_resource_id_str = str(c.shift_id)

            # add more options using elif
            else:
                return self.error(
                    f'Unsupported associated_resource_type "{associated_resource_type}".'
                )

            if isinstance(c, CommentOnGCN):
                gcnevent_dateobs = c.gcn.dateobs
            elif not isinstance(c, CommentOnShift):
                obj_key = c.obj.internal_key

            if comment_resource_id_str != resource_id:
                return self.error(
                    f'Comment resource ID does not match resource ID given in path ({resource_id})'
                )

            session.delete(c)
            session.commit()

            if hasattr(c, 'obj'):  # comment on object, or object related resources
                self.push_all(
                    action='skyportal/REFRESH_SOURCE',
                    payload={'obj_key': obj_key},
                )

            if isinstance(c, CommentOnGCN):  # also update the GcnEvent
                self.push_all(
                    action='skyportal/REFRESH_GCNEVENT',
                    payload={'gcnEvent_dateobs': gcnevent_dateobs},
                )
            elif isinstance(c, CommentOnSpectrum):  # also update the spectrum
                self.push_all(
                    action='skyportal/REFRESH_SOURCE_SPECTRA',
                    payload={'obj_internal_key': obj_key},
                )
            elif isinstance(c, CommentOnShift):  # also update the shift
                self.push_all(
                    action='skyportal/REFRESH_SHIFTS',
                )

            return self.success()


class CommentAttachmentHandler(BaseHandler):
    @auth_or_token
    def get(self, associated_resource_type, resource_id, comment_id):
        """
        ---
        description: Download comment attachment
        tags:
          - comments
        parameters:
          - in: path
            name: associated_resource_type
            required: true
            schema:
              type: string
              enum: [sources, spectrum, gcn_event]
            description: |
               What underlying data the comment is on:
               "sources" or "spectra".
          - in: path
            name: resource_id
            required: true
            schema:
              type: string
              enum: [sources, spectra, gcn_event]
            description: |
               The ID of the source or spectrum
               that the comment is posted to.
               This would be a string for a source ID
               or an integer for a spectrum.
          - in: path
            name: comment_id
            required: true
            schema:
              type: integer
          - in: query
            name: download
            nullable: True
            schema:
              type: boolean
              description: If true, download the attachment; else return file data as text. True by default.
        responses:
          200:
            content:
              application:
                schema:
                  type: string
                  format: base64
                  description: base64-encoded contents of attachment
              application/json:
                schema:
                  allOf:
                    - $ref: '#/components/schemas/Success'
                    - type: object
                      properties:
                        data:
                          type: object
                          properties:
                            comment_id:
                              type: integer
                              description: Comment ID attachment came from
                            attachment:
                              type: string
                              description: The attachment file contents decoded as a string

        """

        start = time.time()

        try:
            comment_id = int(comment_id)
        except (TypeError, ValueError):
            return self.error("Must provide a valid (scalar integer) comment ID. ")

        download = self.get_query_argument('download', True)

        with self.Session() as session:

            if associated_resource_type.lower() == "sources":
                comment = session.scalars(
                    Comment.select(self.current_user).where(Comment.id == comment_id)
                ).first()
                if comment is None:
                    return self.error(
                        'Could not find any accessible comments.', status=403
                    )
                comment_resource_id_str = str(comment.obj_id)

            elif associated_resource_type.lower() == "spectra":
                comment = session.scalars(
                    CommentOnSpectrum.select(self.current_user).where(
                        CommentOnSpectrum.id == comment_id
                    )
                ).first()
                if comment is None:
                    return self.error(
                        'Could not find any accessible comments.', status=403
                    )
                comment_resource_id_str = str(comment.spectrum_id)

            elif associated_resource_type.lower() == "gcn_event":
                comment = session.scalars(
                    CommentOnGCN.select(self.current_user).where(
                        CommentOnGCN.id == comment_id
                    )
                ).first()
                if comment is None:
                    return self.error(
                        'Could not find any accessible comments.', status=403
                    )
                comment_resource_id_str = str(comment.gcn_id)
            elif associated_resource_type.lower() == "shift":
                comment = session.scalars(
                    CommentOnShift.select(self.current_user).where(
                        CommentOnShift.id == comment_id
                    )
                ).first()
                if comment is None:
                    return self.error(
                        'Could not find any accessible comments.', status=403
                    )
                comment_resource_id_str = str(comment.shift_id)

            # add more options using elif
            else:
                return self.error(
                    f'Unsupported associated_resource_type "{associated_resource_type}".'
                )

            if comment_resource_id_str != resource_id:
                return self.error(
                    f'Comment resource ID does not match resource ID given in path ({resource_id})'
                )

            if not comment.attachment_bytes and not comment.get_attachment_path():
                return self.error('Comment has no attachment')

            data_path = comment.get_attachment_path()
            if download:
                self.set_header(
                    "Content-Disposition",
                    "attachment; " f"filename={comment.attachment_name}",
                )
                self.set_header("Content-type", "application/octet-stream")
                if data_path is None:
                    data = base64.b64decode(comment.attachment_bytes)
                else:
                    with open(data_path, 'rb') as f:
                        data = f.read()
                self.write(data)
            else:
                if data_path is None:
                    data = base64.b64decode(comment.attachment_bytes).decode()
                else:
                    with open(data_path, 'rb') as f:
                        data = f.read()

                comment_data = {
                    "commentId": int(comment_id),
                    "attachment": data,
                }

                query_size = sizeof(comment_data)
                if query_size >= SIZE_WARNING_THRESHOLD:
                    end = time.time()
                    duration = end - start
                    log(
                        f'User {self.associated_user_object.id} comment attachment query returned {query_size} bytes in {duration} seconds'
                    )

                return self.success(data=comment_data)<|MERGE_RESOLUTION|>--- conflicted
+++ resolved
@@ -247,29 +247,7 @@
                     f'Comment resource ID does not match resource ID given in path ({resource_id})'
                 )
 
-<<<<<<< HEAD
-            if comment.get_attachment_path() is not None:
-                with open(comment.get_attachment_path(), 'rb') as f:
-                    data = f.read()
-                comment_data = {
-                    "commentId": int(comment_id),
-                    "text": comment.text,
-                    "attachment": data,
-                    "attachment_name": str(comment.attachment_name),
-                }
-            elif comment.attachment_bytes is not None:
-                comment_data = {
-                    "commentId": int(comment_id),
-                    "text": comment.text,
-                    "attachment": base64.b64decode(comment.attachment_bytes).decode(),
-                    "attachment_name": str(comment.attachment_name),
-                }
-            else:
-                comment_data = comment.to_dict()
-
-=======
             comment_data = comment.to_dict()
->>>>>>> 30c5f13b
             query_size = sizeof(comment_data)
             if query_size >= SIZE_WARNING_THRESHOLD:
                 end = time.time()
