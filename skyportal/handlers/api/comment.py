import string
import base64
from marshmallow.exceptions import ValidationError
from baselayer.app.custom_exceptions import AccessError
from baselayer.app.access import permissions, auth_or_token
from ..base import BaseHandler
from ...models import (
    DBSession,
    Comment,
    CommentOnSpectrum,
    CommentOnGCN,
    CommentOnShift,
    Spectrum,
    GcnEvent,
    Shift,
    Group,
    User,
    UserNotification,
    Token,
)


def users_mentioned(text, session):
    punctuation = string.punctuation.replace("-", "").replace("@", "")
    usernames = []
    for word in text.replace(",", " ").split():
        word = word.strip(punctuation)
        if word.startswith("@"):
            usernames.append(word.replace("@", ""))
    users = session.scalars(
        User.select(session.user_or_token).where(User.username.in_(usernames))
    ).all()

    return users


class CommentHandler(BaseHandler):
    @auth_or_token
    def get(self, associated_resource_type, resource_id, comment_id=None):
        """
        ---
        single:
          description: Retrieve a comment
          tags:
            - comments
            - sources
            - spectra
          parameters:
            - in: path
              name: associated_resource_type
              required: true
              schema:
                type: string
              description: |
                 What underlying data the comment is on:
                 "sources" or "spectra" or "gcn_event".
            - in: path
              name: resource_id
              required: true
              schema:
                type: string
                enum: [sources, spectra, gcn_event]
              description: |
                 The ID of the source, spectrum, or gcn_event
                 that the comment is posted to.
                 This would be a string for a source ID
                 or an integer for a spectrum or gcn_event
            - in: path
              name: comment_id
              required: true
              schema:
                type: integer

          responses:
            200:
              content:
                application/json:
                  schema: SingleComment
            400:
              content:
                application/json:
                  schema: Error
        multiple:
          description: Retrieve all comments associated with specified resource
          tags:
            - comments
            - spectra
            - sources
            - gcn_event
          parameters:
            - in: path
              name: associated_resource_type
              required: true
              schema:
                type: string
                enum: [sources]
              description: |
                 What underlying data the comment is on, e.g., "sources"
                 or "spectra" or "gcn_event".
            - in: path
              name: resource_id
              required: true
              schema:
                type: string
              description: |
                 The ID of the underlying data.
                 This would be a string for a source ID
                 or an integer for other data types like spectrum or gcn_event.
          responses:
            200:
              content:
                application/json:
                  schema: ArrayOfComments
            400:
              content:
                application/json:
                  schema: Error
        """
        if comment_id is None:
            if associated_resource_type.lower() == "sources":
                comments = (
                    Comment.query_records_accessible_by(self.current_user)
                    .filter(Comment.obj_id == resource_id)
                    .all()
                )
            elif associated_resource_type.lower() == "spectra":
                comments = (
                    CommentOnSpectrum.query_records_accessible_by(self.current_user)
                    .filter(CommentOnSpectrum.spectrum_id == resource_id)
                    .all()
                )
            elif associated_resource_type.lower() == "gcn_event":
                comments = (
                    CommentOnGCN.query_records_accessible_by(self.current_user)
                    .filter(CommentOnGCN.gcn_id == resource_id)
                    .all()
                )
            elif associated_resource_type.lower() == "shift":
                comments = (
                    CommentOnShift.query_records_accessible_by(self.current_user)
                    .filter(CommentOnShift.shift_id == resource_id)
                    .all()
                )
            else:
                return self.error(
                    f'Unsupported associated resource type "{associated_resource_type}".'
                )
            self.verify_and_commit()
            return self.success(data=comments)

        try:
            comment_id = int(comment_id)
        except (TypeError, ValueError):
            return self.error("Must provide a valid (scalar integer) comment ID. ")

        # the default is to comment on an object
        if associated_resource_type.lower() == "sources":
            try:
                comment = Comment.get_if_accessible_by(
                    comment_id, self.current_user, raise_if_none=True
                )
            except AccessError:
                return self.error('Could not find any accessible comments.', status=403)
            comment_resource_id_str = str(comment.obj_id)

        elif associated_resource_type.lower() == "spectra":
            try:
                comment = CommentOnSpectrum.get_if_accessible_by(
                    comment_id, self.current_user, raise_if_none=True
                )
            except AccessError:
                return self.error('Could not find any accessible comments.', status=403)
            comment_resource_id_str = str(comment.spectrum_id)
        elif associated_resource_type.lower() == "gcn_event":
            try:
                comment = CommentOnGCN.get_if_accessible_by(
                    comment_id, self.current_user, raise_if_none=True
                )
            except AccessError:
                return self.error('Could not find any accessible comments.', status=403)
            comment_resource_id_str = str(comment.gcn_id)
        elif associated_resource_type.lower() == "shift":
            try:
                comment = CommentOnShift.get_if_accessible_by(
                    comment_id, self.current_user, raise_if_none=True
                )
            except AccessError:
                return self.error('Could not find any accessible comments.', status=403)
            comment_resource_id_str = str(comment.shift_id)
        # add more options using elif
        else:
            return self.error(
                f'Unsupported associated_resource_type "{associated_resource_type}".'
            )

        if comment_resource_id_str != resource_id:
            return self.error(
                f'Comment resource ID does not match resource ID given in path ({resource_id})'
            )

        if not comment.attachment_bytes:
            return self.success(data=comment)
        else:
            return self.success(
                data={
                    "commentId": int(comment_id),
                    "text": comment.text,
                    "attachment": base64.b64decode(comment.attachment_bytes).decode(),
                    "attachment_name": str(comment.attachment_name),
                }
            )

    @permissions(['Comment'])
    def post(self, associated_resource_type, resource_id):
        """
        ---
        description: Post a comment
        tags:
          - comments
        parameters:
          - in: path
            name: associated_resource_type
            required: true
            schema:
              type: string
              enum: [sources, spectrum, gcn_event]
            description: |
               What underlying data the comment is on:
               "source" or "spectrum" or "gcn_event".
          - in: path
            name: resource_id
            required: true
            schema:
              type: string
              enum: [sources, spectra, gcn_event]
            description: |
               The ID of the source or spectrum
               that the comment is posted to.
               This would be a string for a source ID
               or an integer for a spectrum.
        requestBody:
          content:
            application/json:
              schema:
                type: object
                properties:
                  text:
                    type: string
                  group_ids:
                    type: array
                    items:
                      type: integer
                    description: |
                      List of group IDs corresponding to which groups should be
                      able to view comment. Defaults to all of requesting user's
                      groups.
                  attachment:
                    type: object
                    properties:
                      body:
                        type: string
                        format: byte
                        description: base64-encoded file contents
                      name:
                        type: string

                required:
                  - text
        responses:
          200:
            content:
              application/json:
                schema:
                  allOf:
                    - $ref: '#/components/schemas/Success'
                    - type: object
                      properties:
                        data:
                          type: object
                          properties:
                            comment_id:
                              type: integer
                              description: New comment ID
        """
        data = self.get_json()

        comment_text = data.get("text")

        if 'attachment' in data:
            if (
                isinstance(data['attachment'], dict)
                and 'body' in data['attachment']
                and 'name' in data['attachment']
            ):
                attachment_bytes = str.encode(
                    data['attachment']['body'].split('base64,')[-1]
                )
                attachment_name = data['attachment']['name']
            else:
                return self.error("Malformed comment attachment")
        else:
            attachment_bytes, attachment_name = None, None

        author = self.associated_user_object
        is_bot_request = isinstance(self.current_user, Token)

        with self.Session() as session:
            group_ids = data.pop('group_ids', None)
            if not group_ids:
                group_ids = [g.id for g in self.current_user.accessible_groups]
            groups = session.scalars(
                Group.select(self.current_user).where(Group.id.in_(group_ids))
            ).all()
            if {g.id for g in groups} != set(group_ids):
                return self.error(
                    f'Cannot find one or more groups with IDs: {group_ids}.'
                )

            if associated_resource_type.lower() == "sources":
                obj_id = resource_id
                comment = Comment(
                    text=comment_text,
                    obj_id=obj_id,
                    attachment_bytes=attachment_bytes,
                    attachment_name=attachment_name,
                    author=author,
                    groups=groups,
                    bot=is_bot_request,
                )
            elif associated_resource_type.lower() == "spectra":
                spectrum_id = resource_id
                spectrum = session.scalars(
                    Spectrum.select(self.current_user).where(Spectrum.id == spectrum_id)
                ).first()
                if spectrum is None:
                    return self.error(
                        f'Could not find any accessible spectra with ID {spectrum_id}.'
                    )
                comment = CommentOnSpectrum(
                    text=comment_text,
                    spectrum_id=spectrum_id,
                    attachment_bytes=attachment_bytes,
                    attachment_name=attachment_name,
                    author=author,
                    groups=groups,
                    bot=is_bot_request,
                    obj_id=spectrum.obj_id,
                )
<<<<<<< HEAD
            elif associated_resource_type.lower() == "gcn_event":
                gcnevent_id = resource_id
                gcn_event = session.scalars(
                    GcnEvent.select(self.current_user).where(GcnEvent.id == gcnevent_id)
                ).first()
                if gcn_event is None:
                    return self.error(
                        f'Could not find any accessible gcn events with ID {gcnevent_id}.'
=======
            comment = CommentOnGCN(
                text=comment_text,
                gcn_id=gcn_event.id,
                attachment_bytes=attachment_bytes,
                attachment_name=attachment_name,
                author=author,
                groups=groups,
                bot=is_bot_request,
            )
        elif associated_resource_type.lower() == "shift":
            shift_id = resource_id
            try:
                shift = Shift.get_if_accessible_by(
                    shift_id, self.current_user, raise_if_none=True
                )
            except AccessError:
                return self.error(f'Could not access Shift {shift.id}.', status=403)
            comment = CommentOnShift(
                text=comment_text,
                shift_id=shift.id,
                attachment_bytes=attachment_bytes,
                attachment_name=attachment_name,
                author=author,
                groups=groups,
                bot=is_bot_request,
            )
        else:
            return self.error(f'Unknown resource type "{associated_resource_type}".')

        users_mentioned_in_comment = users_mentioned(comment_text)
        if associated_resource_type.lower() == "sources":
            text_to_send = f"*@{self.associated_user_object.username}* mentioned you in a comment on *{obj_id}*"
            url_endpoint = f"/source/{obj_id}"
        elif associated_resource_type.lower() == "spectra":
            text_to_send = f"*@{self.associated_user_object.username}* mentioned you in a comment on *{spectrum_id}*"
            url_endpoint = f"/source/{spectrum_id}"
        elif associated_resource_type.lower() == "gcn_event":
            text_to_send = f"*@{self.associated_user_object.username}* mentioned you in a comment on *{gcnevent_id}*"
            url_endpoint = f"/gcn_events/{gcnevent_id}"
        elif associated_resource_type.lower() == "shift":
            text_to_send = f"*@{self.associated_user_object.username}* mentioned you in a comment on *shift {shift_id}*"
            url_endpoint = "/shifts"
        else:
            return self.error(f'Unknown resource type "{associated_resource_type}".')

        if users_mentioned_in_comment:
            for user_mentioned in users_mentioned_in_comment:
                DBSession().add(
                    UserNotification(
                        user=user_mentioned,
                        text=text_to_send,
                        notification_type="mention",
                        url=url_endpoint,
>>>>>>> b3c1b14d
                    )
                comment = CommentOnGCN(
                    text=comment_text,
                    gcn_id=gcn_event.id,
                    attachment_bytes=attachment_bytes,
                    attachment_name=attachment_name,
                    author=author,
                    groups=groups,
                    bot=is_bot_request,
                )
            else:
                return self.error(
                    f'Unknown resource type "{associated_resource_type}".'
                )

            users_mentioned_in_comment = users_mentioned(comment_text, session)
            if users_mentioned_in_comment:
                for user_mentioned in users_mentioned_in_comment:
                    session.add(
                        UserNotification(
                            user=user_mentioned,
                            text=f"*@{self.current_user.username}* mentioned you in a comment on *{obj_id}*",
                            notification_type="mention",
                            url=f"/source/{obj_id}",
                        )
                    )

            session.add(comment)
            session.commit()
            if users_mentioned_in_comment:
                for user_mentioned in users_mentioned_in_comment:
                    self.flow.push(
                        user_mentioned.id, "skyportal/FETCH_NOTIFICATIONS", {}
                    )

<<<<<<< HEAD
            if hasattr(
                comment, 'obj'
            ):  # comment on object, or object related resources
                self.push_all(
                    action='skyportal/REFRESH_SOURCE',
                    payload={'obj_key': comment.obj.internal_key},
                )

            if isinstance(comment, CommentOnGCN):
                self.push_all(
                    action='skyportal/REFRESH_GCNEVENT',
                    payload={'gcnEvent_dateobs': comment.gcn.dateobs},
                )
            elif isinstance(comment, CommentOnSpectrum):
                self.push_all(
                    action='skyportal/REFRESH_SOURCE_SPECTRA',
                    payload={'obj_internal_key': comment.obj.internal_key},
                )
=======
        if isinstance(comment, CommentOnGCN):
            self.push_all(
                action='skyportal/REFRESH_GCNEVENT',
                payload={'gcnEvent_dateobs': comment.gcn.dateobs},
            )
        elif isinstance(comment, CommentOnSpectrum):
            self.push_all(
                action='skyportal/REFRESH_SOURCE_SPECTRA',
                payload={'obj_internal_key': comment.obj.internal_key},
            )
        elif isinstance(comment, CommentOnShift):
            self.push_all(
                action='skyportal/REFRESH_SHIFTS',
                payload={'shift_id': comment.shift_id},
            )
>>>>>>> b3c1b14d

            return self.success(data={'comment_id': comment.id})

    @permissions(['Comment'])
    def put(self, associated_resource_type, resource_id, comment_id):
        """
        ---
        description: Update a comment
        tags:
          - comments
        parameters:
          - in: path
            name: associated_resource_type
            required: true
            schema:
              type: string
              enum: [sources, spectrum, gcn_event, shift]
            description: |
               What underlying data the comment is on:
               "sources" or "spectra" or "gcn_event" or "shift".
          - in: path
            name: resource_id
            required: true
            schema:
              type: string
              enum: [sources, spectra, gcn_event, shift]
            description: |
               The ID of the source or spectrum
               that the comment is posted to.
               This would be a string for an object ID
               or an integer for a spectrum, gcn_event or shift.
          - in: path
            name: comment_id
            required: true
            schema:
              type: integer
        requestBody:
          content:
            application/json:
              schema:
                allOf:
                  - $ref: '#/components/schemas/CommentNoID'
                  - type: object
                    properties:
                      group_ids:
                        type: array
                        items:
                          type: integer
                        description: |
                          List of group IDs corresponding to which groups should be
                          able to view comment.
        responses:
          200:
            content:
              application/json:
                schema: Success
          400:
            content:
              application/json:
                schema: Error
        """

        try:
            comment_id = int(comment_id)
        except (TypeError, ValueError):
            return self.error("Must provide a valid (scalar integer) comment ID. ")

        if associated_resource_type.lower() == "sources":
            schema = Comment.__schema__()
            try:
                c = Comment.get_if_accessible_by(
                    comment_id, self.current_user, mode="update", raise_if_none=True
                )
            except AccessError:
                return self.error('Could not find any accessible comments.', status=403)
            comment_resource_id_str = str(c.obj_id)

        elif associated_resource_type.lower() == "spectra":
            schema = CommentOnSpectrum.__schema__()
            try:
                c = CommentOnSpectrum.get_if_accessible_by(
                    comment_id, self.current_user, mode="update", raise_if_none=True
                )
            except AccessError:
                return self.error('Could not find any accessible comments.', status=403)
            comment_resource_id_str = str(c.spectrum_id)

        elif associated_resource_type.lower() == "gcn_event":
            schema = CommentOnGCN.__schema__()
            try:
                c = CommentOnGCN.get_if_accessible_by(
                    comment_id, self.current_user, mode="update", raise_if_none=True
                )
            except AccessError:
                return self.error('Could not find any accessible comments.', status=403)
            comment_resource_id_str = str(c.gcn_id)
        elif associated_resource_type.lower() == "shift":
            schema = CommentOnShift.__schema__()
            try:
                c = CommentOnShift.get_if_accessible_by(
                    comment_id, self.current_user, mode="update", raise_if_none=True
                )
            except AccessError:
                return self.error('Could not find any accessible comments.', status=403)
            comment_resource_id_str = str(c.shift_id)
        # add more options using elif
        else:
            return self.error(
                f'Unsupported associated_resource_type "{associated_resource_type}".'
            )

        data = self.get_json()
        group_ids = data.pop("group_ids", None)
        data['id'] = comment_id
        attachment_bytes = data.pop('attachment_bytes', None)

        try:
            schema.load(data, partial=True)
        except ValidationError as e:
            return self.error(f'Invalid/missing parameters: {e.normalized_messages()}')

        if attachment_bytes is not None:
            attachment_bytes = str.encode(attachment_bytes.split('base64,')[-1])
            c.attachment_bytes = attachment_bytes

        bytes_is_none = c.attachment_bytes is None
        name_is_none = c.attachment_name is None

        if bytes_is_none ^ name_is_none:
            return self.error(
                'This update leaves one of attachment name or '
                'attachment bytes null. Both fields must be '
                'filled, or both must be null.'
            )

        if group_ids is not None:
            try:
                groups = Group.get_if_accessible_by(
                    group_ids, self.current_user, raise_if_none=True
                )
            except AccessError:
                return self.error('Could not find any accessible groups.', status=403)
            c.groups = groups

        if comment_resource_id_str != resource_id:
            return self.error(
                f'Comment resource ID does not match resource ID given in path ({resource_id})'
            )

        self.verify_and_commit()

        if hasattr(c, 'obj'):  # comment on object, or object related resources
            self.push_all(
                action='skyportal/REFRESH_SOURCE',
                payload={'obj_key': c.obj.internal_key},
            )
        if isinstance(c, CommentOnSpectrum):  # also update the spectrum
            self.push_all(
                action='skyportal/REFRESH_SOURCE_SPECTRA',
                payload={'obj_internal_key': c.obj.internal_key},
            )
        elif isinstance(c, CommentOnGCN):  # also update the gcn
            self.push_all(
                action='skyportal/REFRESH_SOURCE_GCN',
                payload={'obj_internal_key': c.obj.internal_key},
            )
        elif isinstance(c, CommentOnShift):  # also update the shift
            self.push_all(
                action='skyportal/REFRESH_SHIFT',
                payload={'obj_internal_key': c.obj.internal_key},
            )

        return self.success()

    @permissions(['Comment'])
    def delete(self, associated_resource_type, resource_id, comment_id):
        """
        ---
        description: Delete a comment
        tags:
          - comments
        parameters:
          - in: path
            name: associated_resource_type
            required: true
            schema:
              type: string
            description: |
               What underlying data the comment is on:
               "sources" or "spectra".
          - in: path
            name: resource_id
            required: true
            schema:
              type: string
              enum: [sources, spectra, gcn_event]
            description: |
               The ID of the source or spectrum
               that the comment is posted to.
               This would be a string for a source ID
               or an integer for a spectrum or gcn_event.
          - in: path
            name: comment_id
            required: true
            schema:
              type: integer

        responses:
          200:
            content:
              application/json:
                schema: Success
        """

        try:
            comment_id = int(comment_id)
        except (TypeError, ValueError):
            return self.error("Must provide a valid (scalar integer) comment ID.")

        if associated_resource_type.lower() == "sources":
            try:
                c = Comment.get_if_accessible_by(
                    comment_id, self.current_user, mode="delete", raise_if_none=True
                )
            except AccessError:
                return self.error('Could not find any accessible comments.', status=403)
            comment_resource_id_str = str(c.obj_id)
        elif associated_resource_type.lower() == "spectra":
            try:
                c = CommentOnSpectrum.get_if_accessible_by(
                    comment_id, self.current_user, mode="delete", raise_if_none=True
                )
            except AccessError:
                return self.error('Could not find any accessible comments.', status=403)
            comment_resource_id_str = str(c.spectrum_id)
        elif associated_resource_type.lower() == "gcn_event":
            try:
                c = CommentOnGCN.get_if_accessible_by(
                    comment_id, self.current_user, mode="delete", raise_if_none=True
                )
            except AccessError:
                return self.error('Could not find any accessible comments.', status=403)
            comment_resource_id_str = str(c.gcn_id)
        elif associated_resource_type.lower() == "shift":
            try:
                c = CommentOnShift.get_if_accessible_by(
                    comment_id, self.current_user, mode="delete", raise_if_none=True
                )
            except AccessError:
                return self.error('Could not find any accessible comments.', status=403)
            comment_resource_id_str = str(c.shift_id)

        # add more options using elif
        else:
            return self.error(
                f'Unsupported associated_resource_type "{associated_resource_type}".'
            )

        if isinstance(c, CommentOnGCN):
            gcnevent_dateobs = c.gcn.dateobs
        elif not isinstance(c, CommentOnShift):
            obj_key = c.obj.internal_key

        if comment_resource_id_str != resource_id:
            return self.error(
                f'Comment resource ID does not match resource ID given in path ({resource_id})'
            )

        DBSession().delete(c)
        self.verify_and_commit()

        if hasattr(c, 'obj'):  # comment on object, or object related resources
            self.push_all(
                action='skyportal/REFRESH_SOURCE',
                payload={'obj_key': obj_key},
            )

        if isinstance(c, CommentOnGCN):  # also update the GcnEvent
            self.push_all(
                action='skyportal/REFRESH_GCNEVENT',
                payload={'gcnEvent_dateobs': gcnevent_dateobs},
            )
        elif isinstance(c, CommentOnSpectrum):  # also update the spectrum
            self.push_all(
                action='skyportal/REFRESH_SOURCE_SPECTRA',
                payload={'obj_internal_key': obj_key},
            )
        elif isinstance(c, CommentOnShift):  # also update the shift
            self.push_all(
                action='skyportal/REFRESH_SHIFTS',
            )

        return self.success()


class CommentAttachmentHandler(BaseHandler):
    @auth_or_token
    def get(self, associated_resource_type, resource_id, comment_id):
        """
        ---
        description: Download comment attachment
        tags:
          - comments
        parameters:
          - in: path
            name: associated_resource_type
            required: true
            schema:
              type: string
              enum: [sources, spectrum, gcn_event]
            description: |
               What underlying data the comment is on:
               "sources" or "spectra".
          - in: path
            name: resource_id
            required: true
            schema:
              type: string
              enum: [sources, spectra, gcn_event]
            description: |
               The ID of the source or spectrum
               that the comment is posted to.
               This would be a string for a source ID
               or an integer for a spectrum.
          - in: path
            name: comment_id
            required: true
            schema:
              type: integer
          - in: query
            name: download
            nullable: True
            schema:
              type: boolean
              description: If true, download the attachment; else return file data as text. True by default.
        responses:
          200:
            content:
              application:
                schema:
                  type: string
                  format: base64
                  description: base64-encoded contents of attachment
              application/json:
                schema:
                  allOf:
                    - $ref: '#/components/schemas/Success'
                    - type: object
                      properties:
                        data:
                          type: object
                          properties:
                            comment_id:
                              type: integer
                              description: Comment ID attachment came from
                            attachment:
                              type: string
                              description: The attachment file contents decoded as a string

        """

        try:
            comment_id = int(comment_id)
        except (TypeError, ValueError):
            return self.error("Must provide a valid (scalar integer) comment ID. ")

        download = self.get_query_argument('download', True)

        if associated_resource_type.lower() == "sources":
            try:
                comment = Comment.get_if_accessible_by(
                    comment_id, self.current_user, raise_if_none=True
                )
            except AccessError:
                return self.error('Could not find any accessible comments.', status=403)
            comment_resource_id_str = str(comment.obj_id)

        elif associated_resource_type.lower() == "spectra":
            try:
                comment = CommentOnSpectrum.get_if_accessible_by(
                    comment_id, self.current_user, raise_if_none=True
                )
            except AccessError:
                return self.error('Could not find any accessible comments.', status=403)
            comment_resource_id_str = str(comment.spectrum_id)

        elif associated_resource_type.lower() == "gcn_event":
            try:
                comment = CommentOnGCN.get_if_accessible_by(
                    comment_id, self.current_user, raise_if_none=True
                )
            except AccessError:
                return self.error('Could not find any accessible comments.', status=403)
            comment_resource_id_str = str(comment.gcn_id)
        elif associated_resource_type.lower() == "shift":
            try:
                comment = CommentOnShift.get_if_accessible_by(
                    comment_id, self.current_user, raise_if_none=True
                )
            except AccessError:
                return self.error('Could not find any accessible comments.', status=403)
            comment_resource_id_str = str(comment.shift_id)

        # add more options using elif
        else:
            return self.error(
                f'Unsupported associated_resource_type "{associated_resource_type}".'
            )

        if comment_resource_id_str != resource_id:
            return self.error(
                f'Comment resource ID does not match resource ID given in path ({resource_id})'
            )

        self.verify_and_commit()

        if not comment.attachment_bytes:
            return self.error('Comment has no attachment')

        if download:
            self.set_header(
                "Content-Disposition",
                "attachment; " f"filename={comment.attachment_name}",
            )
            self.set_header("Content-type", "application/octet-stream")
            self.write(base64.b64decode(comment.attachment_bytes))
        else:
            return self.success(
                data={
                    "commentId": int(comment_id),
                    "attachment": base64.b64decode(comment.attachment_bytes).decode(),
                }
            )<|MERGE_RESOLUTION|>--- conflicted
+++ resolved
@@ -346,7 +346,7 @@
                     bot=is_bot_request,
                     obj_id=spectrum.obj_id,
                 )
-<<<<<<< HEAD
+
             elif associated_resource_type.lower() == "gcn_event":
                 gcnevent_id = resource_id
                 gcn_event = session.scalars(
@@ -355,61 +355,6 @@
                 if gcn_event is None:
                     return self.error(
                         f'Could not find any accessible gcn events with ID {gcnevent_id}.'
-=======
-            comment = CommentOnGCN(
-                text=comment_text,
-                gcn_id=gcn_event.id,
-                attachment_bytes=attachment_bytes,
-                attachment_name=attachment_name,
-                author=author,
-                groups=groups,
-                bot=is_bot_request,
-            )
-        elif associated_resource_type.lower() == "shift":
-            shift_id = resource_id
-            try:
-                shift = Shift.get_if_accessible_by(
-                    shift_id, self.current_user, raise_if_none=True
-                )
-            except AccessError:
-                return self.error(f'Could not access Shift {shift.id}.', status=403)
-            comment = CommentOnShift(
-                text=comment_text,
-                shift_id=shift.id,
-                attachment_bytes=attachment_bytes,
-                attachment_name=attachment_name,
-                author=author,
-                groups=groups,
-                bot=is_bot_request,
-            )
-        else:
-            return self.error(f'Unknown resource type "{associated_resource_type}".')
-
-        users_mentioned_in_comment = users_mentioned(comment_text)
-        if associated_resource_type.lower() == "sources":
-            text_to_send = f"*@{self.associated_user_object.username}* mentioned you in a comment on *{obj_id}*"
-            url_endpoint = f"/source/{obj_id}"
-        elif associated_resource_type.lower() == "spectra":
-            text_to_send = f"*@{self.associated_user_object.username}* mentioned you in a comment on *{spectrum_id}*"
-            url_endpoint = f"/source/{spectrum_id}"
-        elif associated_resource_type.lower() == "gcn_event":
-            text_to_send = f"*@{self.associated_user_object.username}* mentioned you in a comment on *{gcnevent_id}*"
-            url_endpoint = f"/gcn_events/{gcnevent_id}"
-        elif associated_resource_type.lower() == "shift":
-            text_to_send = f"*@{self.associated_user_object.username}* mentioned you in a comment on *shift {shift_id}*"
-            url_endpoint = "/shifts"
-        else:
-            return self.error(f'Unknown resource type "{associated_resource_type}".')
-
-        if users_mentioned_in_comment:
-            for user_mentioned in users_mentioned_in_comment:
-                DBSession().add(
-                    UserNotification(
-                        user=user_mentioned,
-                        text=text_to_send,
-                        notification_type="mention",
-                        url=url_endpoint,
->>>>>>> b3c1b14d
                     )
                 comment = CommentOnGCN(
                     text=comment_text,
@@ -420,20 +365,54 @@
                     groups=groups,
                     bot=is_bot_request,
                 )
+            elif associated_resource_type.lower() == "shift":
+                shift_id = resource_id
+                try:
+                    shift = Shift.get_if_accessible_by(
+                        shift_id, self.current_user, raise_if_none=True
+                    )
+                except AccessError:
+                    return self.error(f'Could not access Shift {shift.id}.', status=403)
+                comment = CommentOnShift(
+                    text=comment_text,
+                    shift_id=shift.id,
+                    attachment_bytes=attachment_bytes,
+                    attachment_name=attachment_name,
+                    author=author,
+                    groups=groups,
+                    bot=is_bot_request,
+                )
             else:
                 return self.error(
                     f'Unknown resource type "{associated_resource_type}".'
                 )
 
-            users_mentioned_in_comment = users_mentioned(comment_text, session)
+            users_mentioned_in_comment = users_mentioned(comment_text)
+            if associated_resource_type.lower() == "sources":
+                text_to_send = f"*@{self.associated_user_object.username}* mentioned you in a comment on *{obj_id}*"
+                url_endpoint = f"/source/{obj_id}"
+            elif associated_resource_type.lower() == "spectra":
+                text_to_send = f"*@{self.associated_user_object.username}* mentioned you in a comment on *{spectrum_id}*"
+                url_endpoint = f"/source/{spectrum_id}"
+            elif associated_resource_type.lower() == "gcn_event":
+                text_to_send = f"*@{self.associated_user_object.username}* mentioned you in a comment on *{gcnevent_id}*"
+                url_endpoint = f"/gcn_events/{gcnevent_id}"
+            elif associated_resource_type.lower() == "shift":
+                text_to_send = f"*@{self.associated_user_object.username}* mentioned you in a comment on *shift {shift_id}*"
+                url_endpoint = "/shifts"
+            else:
+                return self.error(
+                    f'Unknown resource type "{associated_resource_type}".'
+                )
+
             if users_mentioned_in_comment:
                 for user_mentioned in users_mentioned_in_comment:
-                    session.add(
+                    DBSession().add(
                         UserNotification(
                             user=user_mentioned,
-                            text=f"*@{self.current_user.username}* mentioned you in a comment on *{obj_id}*",
+                            text=text_to_send,
                             notification_type="mention",
-                            url=f"/source/{obj_id}",
+                            url=url_endpoint,
                         )
                     )
 
@@ -445,7 +424,6 @@
                         user_mentioned.id, "skyportal/FETCH_NOTIFICATIONS", {}
                     )
 
-<<<<<<< HEAD
             if hasattr(
                 comment, 'obj'
             ):  # comment on object, or object related resources
@@ -464,23 +442,6 @@
                     action='skyportal/REFRESH_SOURCE_SPECTRA',
                     payload={'obj_internal_key': comment.obj.internal_key},
                 )
-=======
-        if isinstance(comment, CommentOnGCN):
-            self.push_all(
-                action='skyportal/REFRESH_GCNEVENT',
-                payload={'gcnEvent_dateobs': comment.gcn.dateobs},
-            )
-        elif isinstance(comment, CommentOnSpectrum):
-            self.push_all(
-                action='skyportal/REFRESH_SOURCE_SPECTRA',
-                payload={'obj_internal_key': comment.obj.internal_key},
-            )
-        elif isinstance(comment, CommentOnShift):
-            self.push_all(
-                action='skyportal/REFRESH_SHIFTS',
-                payload={'shift_id': comment.shift_id},
-            )
->>>>>>> b3c1b14d
 
             return self.success(data={'comment_id': comment.id})
 
