--- conflicted
+++ resolved
@@ -51,10 +51,7 @@
             required: true
             schema:
               type: string
-<<<<<<< HEAD
-=======
               enum: [sources, spectra]
->>>>>>> a94675da
             description: |
                The ID of the source or spectrum
                that the comment is posted to.
@@ -135,10 +132,7 @@
             required: true
             schema:
               type: string
-<<<<<<< HEAD
-=======
               enum: [sources, spectra]
->>>>>>> a94675da
             description: |
                The ID of the source or spectrum
                that the comment is posted to.
@@ -272,13 +266,13 @@
             for user_mentioned in users_mentioned_in_comment:
                 self.flow.push(user_mentioned.id, "skyportal/FETCH_NOTIFICATIONS", {})
 
-        if isinstance(comment, Comment):
+        if comment.obj.id:  # comment on object, or object related resources
             self.push_all(
                 action='skyportal/REFRESH_SOURCE',
                 payload={'obj_key': comment.obj.internal_key},
             )
 
-        if comment.obj.id:  # comment on object, or object related resources
+        if isinstance(comment, CommentOnSpectrum):
             self.push_all(
                 action='skyportal/REFRESH_SOURCE_SPECTRA',
                 payload={'obj_id': comment.obj.id},
@@ -308,10 +302,7 @@
             required: true
             schema:
               type: string
-<<<<<<< HEAD
-=======
               enum: [sources, spectra]
->>>>>>> a94675da
             description: |
                The ID of the source or spectrum
                that the comment is posted to.
@@ -548,10 +539,7 @@
             required: true
             schema:
               type: string
-<<<<<<< HEAD
-=======
               enum: [sources, spectra]
->>>>>>> a94675da
             description: |
                The ID of the source or spectrum
                that the comment is posted to.
