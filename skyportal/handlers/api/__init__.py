--- conflicted
+++ resolved
@@ -138,11 +138,8 @@
     SpectrumRangeHandler,
     SyntheticPhotometryHandler,
 )
-<<<<<<< HEAD
+from .source_labels import SourceLabelsHandler
 from .spectrum_analysis import SpectrumAnalysisHandler
-=======
-from .source_labels import SourceLabelsHandler
->>>>>>> 2bbdbc81
 from .survey_efficiency import (
     DefaultSurveyEfficiencyRequestHandler,
     SurveyEfficiencyForObservationPlanHandler,
