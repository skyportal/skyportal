--- conflicted
+++ resolved
@@ -31,11 +31,8 @@
 from .observingrun import ObservingRunHandler
 from .observation_plan import (
     ObservationPlanRequestHandler,
-<<<<<<< HEAD
     ObservationPlanTreasureMapHandler,
-=======
     ObservationPlanSubmitHandler,
->>>>>>> be31381b
 )
 from .photometry import (
     PhotometryHandler,
