from .acls import ACLHandler, UserACLHandler
from .allocation import AllocationHandler
from .candidate import CandidateHandler
from .classification import ClassificationHandler, ObjClassificationHandler
from .comment import CommentHandler, CommentAttachmentHandler
from .annotation import AnnotationHandler
from .annotation_services import IRSAQueryWISEHandler, VizierQueryHandler
from .db_stats import StatsHandler
from .enum_types import EnumTypesHandler
from .filter import FilterHandler
from .followup_request import (
    FollowupRequestHandler,
    FollowupRequestSchedulerHandler,
    AssignmentHandler,
)
from .facility_listener import FacilityMessageHandler
from .galaxy import GalaxyCatalogHandler
from .gcn import (
    GcnEventHandler,
    LocalizationHandler,
)
from .group import (
    GroupHandler,
    GroupUserHandler,
    GroupStreamHandler,
    GroupUsersFromOtherGroupsHandler,
    ObjGroupsHandler,
)

from .user_obj_list import UserObjListHandler
from .group_admission_request import GroupAdmissionRequestHandler
from .instrument import InstrumentHandler
from .invalid import InvalidEndpointHandler
from .invitations import InvitationHandler
from .news_feed import NewsFeedHandler
from .observation import (
    ObservationASCIIFileHandler,
    ObservationHandler,
    ObservationGCNHandler,
    ObservationTreasureMapHandler,
    ObservationExternalAPIHandler,
)
from .observingrun import ObservingRunHandler
from .observation_plan import (
    ObservationPlanRequestHandler,
    ObservationPlanTreasureMapHandler,
    ObservationPlanGCNHandler,
    ObservationPlanSubmitHandler,
    ObservationPlanMovieHandler,
<<<<<<< HEAD
    ObservationPlanSimSurveyHandler,
=======
    ObservationPlanGeoJSONHandler,
>>>>>>> 04565560
)
from .photometry import (
    PhotometryHandler,
    ObjPhotometryHandler,
    BulkDeletePhotometryHandler,
    PhotometryRangeHandler,
)
from .color_mag import ObjColorMagHandler
from .photometry_request import PhotometryRequestHandler
from .public_group import PublicGroupHandler
from .roles import RoleHandler, UserRoleHandler
from .obj import ObjHandler
from .sharing import SharingHandler
from .shift import ShiftHandler
from .source import (
    SourceHandler,
    SourceOffsetsHandler,
    SourceFinderHandler,
    SourceNotificationHandler,
    PS1ThumbnailHandler,
)
from .source_groups import SourceGroupsHandler
from .spectrum import (
    SpectrumHandler,
    ObjSpectraHandler,
    SpectrumASCIIFileParser,
    SpectrumASCIIFileHandler,
    SpectrumRangeHandler,
)
from .stream import StreamHandler, StreamUserHandler
from .sysinfo import SysInfoHandler
from .config_handler import ConfigHandler
from .taxonomy import TaxonomyHandler
from .telescope import TelescopeHandler
from .thumbnail import ThumbnailHandler
from .user import UserHandler
from .unsourced_finder import UnsourcedFinderHandler
from .weather import WeatherHandler<|MERGE_RESOLUTION|>--- conflicted
+++ resolved
@@ -47,11 +47,8 @@
     ObservationPlanGCNHandler,
     ObservationPlanSubmitHandler,
     ObservationPlanMovieHandler,
-<<<<<<< HEAD
     ObservationPlanSimSurveyHandler,
-=======
     ObservationPlanGeoJSONHandler,
->>>>>>> 04565560
 )
 from .photometry import (
     PhotometryHandler,
