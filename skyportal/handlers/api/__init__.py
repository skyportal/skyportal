from .acls import ACLHandler, UserACLHandler
from .allocation import AllocationHandler
from .candidate import CandidateHandler
from .classification import ClassificationHandler, ObjClassificationHandler
from .comment import CommentHandler, CommentAttachmentHandler
from .annotation import AnnotationHandler
from .annotation_services import (
    GaiaQueryHandler,
    IRSAQueryWISEHandler,
    VizierQueryHandler,
    DatalabQueryHandler,
)
from .db_stats import StatsHandler
from .enum_types import EnumTypesHandler
from .filter import FilterHandler
from .followup_request import (
    FollowupRequestHandler,
    FollowupRequestPrioritizationHandler,
    FollowupRequestSchedulerHandler,
    AssignmentHandler,
)
from .facility_listener import FacilityMessageHandler
from .galaxy import GalaxyCatalogHandler
from .gcn import (
    GcnEventHandler,
    LocalizationHandler,
)
from .group import (
    GroupHandler,
    GroupUserHandler,
    GroupStreamHandler,
    GroupUsersFromOtherGroupsHandler,
    ObjGroupsHandler,
)

from .user_obj_list import UserObjListHandler
from .group_admission_request import GroupAdmissionRequestHandler
from .instrument import InstrumentHandler
from .invalid import InvalidEndpointHandler
from .invitations import InvitationHandler
from .news_feed import NewsFeedHandler
from .observation import (
    ObservationASCIIFileHandler,
    ObservationHandler,
    ObservationGCNHandler,
    ObservationTreasureMapHandler,
    ObservationExternalAPIHandler,
)
from .observingrun import ObservingRunHandler
from .observation_plan import (
    ObservationPlanRequestHandler,
    ObservationPlanTreasureMapHandler,
    ObservationPlanGCNHandler,
    ObservationPlanSubmitHandler,
    ObservationPlanMovieHandler,
    ObservationPlanGeoJSONHandler,
    ObservationPlanAirmassChartHandler,
<<<<<<< HEAD
    ObservationPlanCreateObservingRunHandler,
=======
    ObservationPlanFieldsHandler,
>>>>>>> 465e1be9
)
from .photometry import (
    PhotometryHandler,
    ObjPhotometryHandler,
    BulkDeletePhotometryHandler,
    PhotometryRangeHandler,
)
from .color_mag import ObjColorMagHandler
from .photometry_request import PhotometryRequestHandler
from .public_group import PublicGroupHandler
from .roles import RoleHandler, UserRoleHandler
from .obj import ObjHandler
from .sharing import SharingHandler
from .shift import (
    ShiftHandler,
    ShiftUserHandler,
)
from .source import (
    SourceHandler,
    SourceOffsetsHandler,
    SourceFinderHandler,
    SourceNotificationHandler,
    PS1ThumbnailHandler,
)
from .source_exists import SourceExistsHandler
from .source_groups import SourceGroupsHandler
from .spectrum import (
    SpectrumHandler,
    ObjSpectraHandler,
    SpectrumASCIIFileParser,
    SpectrumASCIIFileHandler,
    SpectrumRangeHandler,
    SyntheticPhotometryHandler,
)
from .stream import StreamHandler, StreamUserHandler
from .sysinfo import SysInfoHandler
from .config_handler import ConfigHandler
from .taxonomy import TaxonomyHandler
from .telescope import TelescopeHandler
from .tns import ObjTNSHandler, SpectrumTNSHandler, TNSRobotHandler
from .thumbnail import ThumbnailHandler
from .user import UserHandler
from .unsourced_finder import UnsourcedFinderHandler
from .weather import WeatherHandler<|MERGE_RESOLUTION|>--- conflicted
+++ resolved
@@ -55,11 +55,8 @@
     ObservationPlanMovieHandler,
     ObservationPlanGeoJSONHandler,
     ObservationPlanAirmassChartHandler,
-<<<<<<< HEAD
     ObservationPlanCreateObservingRunHandler,
-=======
     ObservationPlanFieldsHandler,
->>>>>>> 465e1be9
 )
 from .photometry import (
     PhotometryHandler,
