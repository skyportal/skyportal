from .acls import ACLHandler, UserACLHandler
from .allocation import AllocationHandler
from .candidate import CandidateHandler
from .classification import ClassificationHandler, ObjClassificationHandler
from .comment import CommentHandler, CommentAttachmentHandler
from .annotation import AnnotationHandler
from .db_stats import StatsHandler
from .filter import FilterHandler
from .followup_request import FollowupRequestHandler, AssignmentHandler
from .facility_listener import FacilityMessageHandler
from .galaxy import GalaxyCatalogHandler
from .gcn import (
    GcnEventHandler,
    LocalizationHandler,
)
from .group import (
    GroupHandler,
    GroupUserHandler,
    GroupStreamHandler,
    GroupUsersFromOtherGroupsHandler,
    ObjGroupsHandler,
)

from .user_obj_list import UserObjListHandler
from .group_admission_request import GroupAdmissionRequestHandler
from .instrument import InstrumentHandler
from .invalid import InvalidEndpointHandler
from .invitations import InvitationHandler
from .news_feed import NewsFeedHandler
from .observation import ObservationHandler, ObservationASCIIFileHandler
from .observingrun import ObservingRunHandler
from .observation_plan import (
    ObservationPlanRequestHandler,
<<<<<<< HEAD
    ObservationPlanTreasureMapHandler,
=======
    ObservationPlanGCNHandler,
>>>>>>> eaf127c2
    ObservationPlanSubmitHandler,
    ObservationPlanMovieHandler,
)
from .photometry import (
    PhotometryHandler,
    ObjPhotometryHandler,
    BulkDeletePhotometryHandler,
    PhotometryRangeHandler,
)
from .color_mag import ObjColorMagHandler
from .photometry_request import PhotometryRequestHandler
from .public_group import PublicGroupHandler
from .roles import RoleHandler, UserRoleHandler
from .obj import ObjHandler
from .sharing import SharingHandler
from .shift import ShiftHandler
from .source import (
    SourceHandler,
    SourceOffsetsHandler,
    SourceFinderHandler,
    SourceNotificationHandler,
    PS1ThumbnailHandler,
)
from .source_groups import SourceGroupsHandler
from .spectrum import (
    SpectrumHandler,
    ObjSpectraHandler,
    SpectrumASCIIFileParser,
    SpectrumASCIIFileHandler,
    SpectrumRangeHandler,
)
from .stream import StreamHandler, StreamUserHandler
from .sysinfo import SysInfoHandler
from .config_handler import ConfigHandler
from .taxonomy import TaxonomyHandler
from .telescope import TelescopeHandler
from .thumbnail import ThumbnailHandler
from .user import UserHandler
from .unsourced_finder import UnsourcedFinderHandler
from .weather import WeatherHandler<|MERGE_RESOLUTION|>--- conflicted
+++ resolved
@@ -31,11 +31,8 @@
 from .observingrun import ObservingRunHandler
 from .observation_plan import (
     ObservationPlanRequestHandler,
-<<<<<<< HEAD
     ObservationPlanTreasureMapHandler,
-=======
     ObservationPlanGCNHandler,
->>>>>>> eaf127c2
     ObservationPlanSubmitHandler,
     ObservationPlanMovieHandler,
 )
