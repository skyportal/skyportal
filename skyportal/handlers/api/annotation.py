--- conflicted
+++ resolved
@@ -231,8 +231,6 @@
                               description: New annotation ID
         """
         data = self.get_json()
-<<<<<<< HEAD
-
         origin = data.get("origin")
 
         if not re.search(r'^\w+', origin):
@@ -240,10 +238,6 @@
 
         annotation_data = data.get("data")
 
-=======
-        if associated_resource_type == "sources":
-            data["obj_id"] = resource_id
->>>>>>> 79e47265
         group_ids = data.pop('group_ids', None)
         if not group_ids:
             groups = self.current_user.accessible_groups
