--- conflicted
+++ resolved
@@ -4,16 +4,12 @@
 from baselayer.app.custom_exceptions import AccessError
 from baselayer.app.access import permissions, auth_or_token
 from ..base import BaseHandler
-from ...models import DBSession, Annotation, AnnotationOnSpectrum, Group
+from ...models import DBSession, Annotation, Spectrum, AnnotationOnSpectrum, Group
 
 
 class AnnotationHandler(BaseHandler):
     @auth_or_token
-<<<<<<< HEAD
-    def get(self, annotation_id, associated_resource_type=None):
-=======
     def get(self, associated_resource_type, resource_id, annotation_id):
->>>>>>> b45c7f5f
         """
         ---
         description: Retrieve an annotation
@@ -28,7 +24,7 @@
               enum: [sources]
             description: |
                What underlying data the annotation is on:
-               currently only "sources" is supported.
+               choose "sources" or "spectrum".
           - in: path
             name: resource_id
             required: true
@@ -43,14 +39,6 @@
             required: true
             schema:
               type: integer
-          - in: path
-            name: associated_resource_type
-            required: false
-            schema:
-              type: string
-            description: |
-               What underlying data the annotation is on:
-               an "object" (default), or a "spectrum".
         responses:
           200:
             content:
@@ -61,24 +49,6 @@
               application/json:
                 schema: Error
         """
-<<<<<<< HEAD
-        if associated_resource_type is None:
-            associated_resource_type = 'object'
-
-        if associated_resource_type.lower() == "object":  # comment on object (default)
-            annotation = Annotation.get_if_accessible_by(
-                annotation_id, self.current_user, raise_if_none=True
-            )
-        elif associated_resource_type.lower() == "spectrum":
-            annotation = AnnotationOnSpectrum.get_if_accessible_by(
-                annotation_id, self.current_user, raise_if_none=True
-            )
-        # add more options using elif
-        else:
-            return self.error(
-                f'Unsupported input "{associated_resource_type}" given as "associated_resource_type" argument.'
-=======
-
         try:
             annotation_id = int(annotation_id)
         except (TypeError, ValueError):
@@ -94,6 +64,17 @@
                     'Could not find any accessible annotations.', status=403
                 )
             annotation_resource_id_str = str(annotation.obj_id)
+        elif associated_resource_type.lower() == "spectrum":
+            try:
+                comment = AnnotationOnSpectrum.get_if_accessible_by(
+                    annotation_id, self.current_user, raise_if_none=True
+                )
+            except AccessError:
+                return self.error(
+                    'Could not find any accessible annotations.', status=403
+                )
+            annotation_resource_id_str = str(comment.spectrum_id)
+
         # add more options using elif
         else:
             return self.error(
@@ -103,7 +84,6 @@
         if annotation_resource_id_str != resource_id:
             return self.error(
                 f'Annotation resource ID does not match resource ID given in path ({resource_id})'
->>>>>>> b45c7f5f
             )
 
         return self.success(data=annotation)
@@ -123,7 +103,7 @@
               type: string
             description: |
                What underlying data the annotation is on:
-               currently only "sources" is supported.
+               Choose "sources" or "spectrum".
           - in: path
             name: resource_id
             required: true
@@ -131,24 +111,15 @@
               type: string
             description: |
                The ID of the underlying data.
-               This would be a string for an object ID.
+               This would be a string for an object ID,
+               or an integer for other data types,
+               e.g., a spectrum.
         requestBody:
           content:
             application/json:
               schema:
                 type: object
                 properties:
-<<<<<<< HEAD
-                  obj_id:
-                    type: string
-                  spectrum_id:
-                    type: integer
-                    description: |
-                      ID of spectrum that this annotation should be
-                      attached to. Leave empty to post an annotation
-                      on the object instead.
-=======
->>>>>>> b45c7f5f
                   origin:
                      type: string
                      description: |
@@ -173,7 +144,6 @@
                       groups.
 
                 required:
-                  - obj_id
                   - origin
                   - data
         responses:
@@ -194,7 +164,12 @@
         """
         data = self.get_json()
 
-        spectrum_id = data.get("spectrum_id", None)
+        origin = data.get("origin")
+
+        if not re.search(r'^\w+', origin):
+            return self.error("Input `origin` must begin with alphanumeric/underscore")
+
+        annotation_data = data.get("data")
 
         group_ids = data.pop('group_ids', None)
         if not group_ids:
@@ -206,46 +181,22 @@
                 )
             except AccessError:
                 return self.error('Could not find any accessible groups.', status=403)
+
         schema = Annotation.__schema__(exclude=["author_id"])
         try:
             schema.load(data)
         except ValidationError as e:
             return self.error(f'Invalid/missing parameters: {e.normalized_messages()}')
 
-<<<<<<< HEAD
-        obj_id = data.get("obj_id", None)
-=======
->>>>>>> b45c7f5f
-        origin = data.get("origin")
-
-        if not re.search(r'^\w+', origin):
-            return self.error("Input `origin` must begin with alphanumeric/underscore")
-
-        annotation_data = data.get("data")
-
         if not isinstance(annotation_data, Mapping):
             return self.error(
                 "Invalid data: the annotation data must be an object with at least one {key: value} pair"
             )
 
         author = self.associated_user_object
-<<<<<<< HEAD
-        if spectrum_id is not None:
-            annotation = AnnotationOnSpectrum(
-                specrum_id=spectrum_id,
-                data=annotation_data,
-                obj_id=obj_id,
-                origin=origin,
-                author=author,
-                groups=groups,
-            )
-        else:
-            if obj_id is None:
-                return self.error("Missing required field `obj_id`")
-=======
+
         if associated_resource_type.lower() == "sources":
             obj_id = resource_id
->>>>>>> b45c7f5f
             annotation = Annotation(
                 data=annotation_data,
                 obj_id=obj_id,
@@ -253,41 +204,43 @@
                 author=author,
                 groups=groups,
             )
-<<<<<<< HEAD
-=======
+        elif associated_resource_type.lower() == "spectrum":
+            spectrum_id = resource_id
+            try:
+                spectrum = Spectrum.get_if_accessible_by(
+                    spectrum_id, self.current_user, raise_if_none=True
+                )
+            except AccessError:
+                return self.error(
+                    f'Could not access spectrum {spectrum_id}.', status=403
+                )
+            annotation = AnnotationOnSpectrum(
+                data=annotation_data,
+                spectrum_id=spectrum_id,
+                obj_id=spectrum.obj_id,
+                origin=origin,
+                author=author,
+                groups=groups,
+            )
         else:
             return self.error(f'Unknown resource type "{associated_resource_type}".')
->>>>>>> b45c7f5f
 
         DBSession().add(annotation)
         self.verify_and_commit()
 
-<<<<<<< HEAD
-        if spectrum_id is not None:
-            self.push_all(
-                action='skyportal/REFRESH_SOURCE_SPECTRA',
-                payload={'obj_id': obj_id},
-            )
-        else:
-            self.push_all(
-                action='skyportal/REFRESH_SOURCE',
-                payload={'obj_key': annotation.obj.internal_key},
-            )
-=======
         self.push_all(
             action='skyportal/REFRESH_SOURCE',
             payload={'obj_key': annotation.obj.internal_key},
         )
->>>>>>> b45c7f5f
-
+        if isinstance(annotation, AnnotationOnSpectrum):
+            self.push_all(
+                action='skyportal/REFRESH_SOURCE_SPECTRA',
+                payload={'obj_id': annotation.obj.id},
+            )
         return self.success(data={'annotation_id': annotation.id})
 
     @permissions(['Annotate'])
-<<<<<<< HEAD
-    def put(self, annotation_id, associated_resource_type=None):
-=======
     def put(self, associated_resource_type, resource_id, annotation_id):
->>>>>>> b45c7f5f
         """
         ---
         description: Update an annotation
@@ -301,7 +254,7 @@
               type: string
             description: |
                What underlying data the annotation is on:
-               currently only "sources" is supported.
+               choose "sources" or "spectrum".
           - in: path
             name: resource_id
             required: true
@@ -316,14 +269,6 @@
             required: true
             schema:
               type: integer
-          - in: path
-            name: associated_resource_type
-            required: false
-            schema:
-              type: string
-            description: |
-               What underlying data the annotation is on:
-               an "object" (default), or a "spectrum".
         requestBody:
           content:
             application/json:
@@ -349,32 +294,6 @@
               application/json:
                 schema: Error
         """
-<<<<<<< HEAD
-        if associated_resource_type is None:
-            associated_resource_type = 'object'
-
-        a = Annotation.get_if_accessible_by(
-            annotation_id, self.current_user, mode="update", raise_if_none=True
-        )
-
-        if associated_resource_type.lower() == "object":  # comment on object
-            schema = Annotation.__schema__()
-            a = Annotation.get_if_accessible_by(
-                annotation_id, self.current_user, mode="update", raise_if_none=True
-            )
-        elif associated_resource_type.lower() == "spectrum":
-            schema = AnnotationOnSpectrum.__schema__()
-            a = AnnotationOnSpectrum.get_if_accessible_by(
-                annotation_id, self.current_user, mode="update", raise_if_none=True
-            )
-        # add more options using elif
-        else:
-            return self.error(
-                f'Unsupported input "{associated_resource_type}" given as "associated_resource_type" argument.'
-            )
-
-=======
-
         try:
             annotation_id = int(annotation_id)
         except (TypeError, ValueError):
@@ -391,13 +310,22 @@
                     'Could not find any accessible annotations.', status=403
                 )
             annotation_resource_id_str = str(a.obj_id)
+        elif associated_resource_type.lower() == "spectrum":
+            schema = AnnotationOnSpectrum.__schema__()
+            try:
+                c = AnnotationOnSpectrum.get_if_accessible_by(
+                    annotation_id, self.current_user, mode="update", raise_if_none=True
+                )
+            except AccessError:
+                return self.error('Could not find any accessible comments.', status=403)
+            annotation_resource_id_str = str(c.spectrum_id)
 
         # add more options using elif
         else:
             return self.error(
                 f'Unsupported associated_resource_type "{associated_resource_type}".'
             )
->>>>>>> b45c7f5f
+
         data = self.get_json()
         group_ids = data.pop("group_ids", None)
         data['id'] = annotation_id
@@ -423,32 +351,21 @@
 
         self.verify_and_commit()
 
-<<<<<<< HEAD
-        if associated_resource_type.lower() == "object":  # comment on object
-=======
-        if a.obj.id:  # comment on object, or object related resources
->>>>>>> b45c7f5f
+        if a.obj.id:  # annotation on object, or object related resources
             self.push_all(
                 action='skyportal/REFRESH_SOURCE',
                 payload={'obj_key': a.obj.internal_key},
             )
-<<<<<<< HEAD
-        elif associated_resource_type.lower() == "spectrum":  # comment on a spectrum
+        if isinstance(a, AnnotationOnSpectrum):  # also update the spectrum
             self.push_all(
                 action='skyportal/REFRESH_SOURCE_SPECTRA',
                 payload={'obj_id': a.obj.id},
             )
-=======
->>>>>>> b45c7f5f
 
         return self.success()
 
     @permissions(['Annotate'])
-<<<<<<< HEAD
-    def delete(self, annotation_id, associated_resource_type=None):
-=======
     def delete(self, associated_resource_type, resource_id, annotation_id):
->>>>>>> b45c7f5f
         """
         ---
         description: Delete an annotation
@@ -462,7 +379,7 @@
               type: string
             description: |
                What underlying data the annotation is on:
-               currently only "sources" is supported.
+               choose "sources" or "spectrum".
           - in: path
             name: resource_id
             required: true
@@ -477,45 +394,12 @@
             required: true
             schema:
               type: integer
-          - in: path
-            name: associated_resource_type
-            required: false
-            schema:
-              type: string
-            description: |
-               What underlying data the annotation is on:
-               an "object" (default), or a "spectrum".
         responses:
           200:
             content:
               application/json:
                 schema: Success
         """
-<<<<<<< HEAD
-        if associated_resource_type is None:
-            associated_resource_type = 'object'
-
-        if associated_resource_type is None:
-            associated_resource_type = 'object'
-
-        if associated_resource_type.lower() == "object":  # comment on object
-            a = Annotation.get_if_accessible_by(
-                annotation_id, self.current_user, mode="delete", raise_if_none=True
-            )
-        elif associated_resource_type.lower() == "spectrum":
-            a = AnnotationOnSpectrum.get_if_accessible_by(
-                annotation_id, self.current_user, mode="delete", raise_if_none=True
-            )
-        # add more options using elif
-        else:
-            return self.error(
-                f'Unsupported input "{associated_resource_type}" given as "associated_resource_type" argument.'
-            )
-
-        obj_key = a.obj.internal_key
-        obj_id = a.obj.id
-=======
-
         try:
             annotation_id = int(annotation_id)
         except (TypeError, ValueError):
@@ -531,6 +415,16 @@
                     'Could not find any accessible annotations.', status=403
                 )
             annotation_resource_id_str = str(a.obj_id)
+        elif associated_resource_type.lower() == "spectrum":
+            try:
+                c = AnnotationOnSpectrum.get_if_accessible_by(
+                    annotation_id, self.current_user, mode="delete", raise_if_none=True
+                )
+            except AccessError:
+                return self.error(
+                    'Could not find any accessible annotations.', status=403
+                )
+            annotation_resource_id_str = str(c.spectrum_id)
 
         # add more options using elif
         else:
@@ -539,35 +433,24 @@
             )
 
         obj_key = a.obj.internal_key
-        # some other logic should come here if annotation is not
-        # associated with an object
+        obj_id = a.obj.id
 
         if annotation_resource_id_str != resource_id:
             return self.error(
                 f'Annotation resource ID does not match resource ID given in path ({resource_id})'
             )
->>>>>>> b45c7f5f
-
         DBSession().delete(a)
         self.verify_and_commit()
 
-<<<<<<< HEAD
-        self.push_all(action='skyportal/REFRESH_SOURCE', payload={'obj_key': obj_key})
-
-        if associated_resource_type.lower() == "object":
+        if a.obj.id:  # annotation on object, or object related resources
             self.push_all(
-                action='skyportal/REFRESH_SOURCE',
-                payload={'obj_key': obj_key},
-            )
-        elif associated_resource_type.lower() == "spectrum":
+                action='skyportal/REFRESH_SOURCE', payload={'obj_key': obj_key}
+            )
+
+        if isinstance(c, AnnotationOnSpectrum):  # also update the spectrum
             self.push_all(
                 action='skyportal/REFRESH_SOURCE_SPECTRA',
                 payload={'obj_id': obj_id},
-=======
-        if a.obj.id:  # annotation on object, or object related resources
-            self.push_all(
-                action='skyportal/REFRESH_SOURCE', payload={'obj_key': obj_key}
->>>>>>> b45c7f5f
             )
 
         return self.success()
@@ -604,5 +487,10 @@
             .filter(Annotation.obj_id == obj_id)
             .all()
         )
+        annotations_on_spectra = (
+            AnnotationOnSpectrum.query_records_accessible_by(self.current_user)
+            .filter(AnnotationOnSpectrum.obj_id == obj_id)
+            .all()
+        )
         self.verify_and_commit()
-        return self.success(data=annotations)+        return self.success(data=annotations + annotations_on_spectra)