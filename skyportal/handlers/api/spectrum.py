import io
from pathlib import Path
from astropy.time import Time
import arrow
from arrow import ParserError
import numpy as np
<<<<<<< HEAD
import sqlalchemy as sa

=======
import pandas as pd
import sncosmo
>>>>>>> 49bee1ad
from sqlalchemy.orm import joinedload
from sqlalchemy import or_, Column

from marshmallow.exceptions import ValidationError
from baselayer.app.access import permissions, auth_or_token
from baselayer.app.model_util import recursive_to_dict
from baselayer.app.env import load_env
from baselayer.log import make_log
from baselayer.app.custom_exceptions import AccessError

from .photometry import add_external_photometry
from ..base import BaseHandler
from ...models import (
    DBSession,
    FollowupRequest,
    Group,
    CommentOnSpectrum,
    AnnotationOnSpectrum,
    Instrument,
    Obj,
    Spectrum,
    SpectrumReducer,
    SpectrumObserver,
    User,
    ClassicalAssignment,
)
from ...models.schema import (
    SpectrumAsciiFilePostJSON,
    SpectrumPost,
    SpectrumAsciiFileParseJSON,
)

from ...enum_types import ALLOWED_SPECTRUM_TYPES, default_spectrum_type

_, cfg = load_env()
log = make_log('api/spectrum')


class SpectrumHandler(BaseHandler):
    def get_groups(self, group_ids):
        groups = []
        if group_ids is None:
            groups = None
        elif group_ids == "all":
            groups = Group.query.filter(
                Group.name == cfg['misc.public_group_name']
            ).all()
        else:
            groups = Group.get_if_accessible_by(
                group_ids, self.current_user, raise_if_none=True
            )
        return groups

    def parse_id_list(self, id_list, model_class):
        """
        Return a list of integer IDs from the comma separated
        string of IDs given by the query argument, and the
        model/table to be queried.

        Parameters
        ----------
        id_list: string
            Comma separated list of integer values.
        model_class: class
            A skyportal data model class, e.g., Group, Instrument.
        """

        if id_list is None:
            return  # silently pass through any None values

        try:
            accessible_rows = model_class.get_records_accessible_by(self.current_user)
            validated_ids = []
            for id in id_list.split(','):
                id = int(id)
                if id not in [row.id for row in accessible_rows]:
                    raise AccessError(
                        f'Invalid {model_class.__name__} IDs field ("{id_list}"); '
                        f'Not all {model_class.__name__} IDs are valid/accessible'
                    )
                validated_ids.append(id)
        except ValueError:
            raise ValueError(
                f'Invalid {model_class.__name__} IDs field ("{id_list}"); '
                f'Could not parse all elements to integers'
            )

        return validated_ids

    @staticmethod
    def parse_string_list(str_list):
        """
        Parse a string that is either a single value,
        or a comma separated list of values.
        Returns a list of strings in either case.
        If input is an empty string returns an
        empty list.
        """
        if isinstance(str_list, str):
            if len(str_list) == 0:
                return []
            elif "," in str_list:
                return [c.strip() for c in str_list.split(",")]
            else:
                return [str_list.strip()]
        else:
            raise TypeError('Must input a string!')

    @permissions(['Upload data'])
    def post(self):
        """
        ---
        description: Upload spectrum
        tags:
          - spectra
        requestBody:
          content:
            application/json:
              schema: SpectrumPost
        responses:
          200:
            content:
              application/json:
                schema:
                  allOf:
                    - $ref: '#/components/schemas/Success'
                    - type: object
                      properties:
                        data:
                          type: object
                          properties:
                            id:
                              type: integer
                              description: New spectrum ID
          400:
            content:
              application/json:
                schema: Error
        """
        json = self.get_json()

        try:
            data = SpectrumPost.load(json)
        except ValidationError as e:
            return self.error(
                f'Invalid / missing parameters; {e.normalized_messages()}'
            )

        # always append the single user group
        single_user_group = self.associated_user_object.single_user_group

        group_ids = data.pop("group_ids", None)
        if group_ids == [] or group_ids is None:
            groups = [single_user_group]
        else:
            groups = self.get_groups(group_ids)

        if single_user_group not in groups:
            groups.append(single_user_group)

        instrument = Instrument.get_if_accessible_by(
            data['instrument_id'], self.current_user, raise_if_none=True
        )

        # need to do this before the creation of Spectrum because this line flushes.
        owner_id = self.associated_user_object.id

        reducers = []
        external_reducer = data.pop("external_reducer", None)
        for reducer_id in data.pop('reduced_by', []):
            reducer = User.get_if_accessible_by(reducer_id, self.current_user)
            if reducer is None:
                return self.error(f'Invalid reducer ID: {reducer_id}.')
            reducer_association = SpectrumReducer(external_reducer=external_reducer)
            reducer_association.user = reducer
            reducers.append(reducer_association)

        if len(reducers) == 0 and external_reducer is not None:
            self.error(
                "At least one valid user must be provided as a reducer point of contact via the 'reduced_by' parameter."
            )

        observers = []
        external_observer = data.pop("external_observer", None)
        for observer_id in data.pop('observed_by', []):
            observer = User.get_if_accessible_by(observer_id, self.current_user)
            if observer is None:
                return self.error(f'Invalid observer ID: {observer_id}.')
            observer_association = SpectrumObserver(external_observer=external_observer)
            observer_association.user = observer
            observers.append(observer_association)

        if len(observers) == 0 and external_observer is not None:
            self.error(
                "At least one valid user must be provided as an "
                "observer point of contact via the 'observed_by' parameter."
            )

<<<<<<< HEAD
        with DBSession() as session:
            spec = Spectrum(**data)
            spec.instrument = instrument
            spec.groups = groups
            spec.owner_id = owner_id
            if spec.type is None:
                spec.type = default_spectrum_type
            session.add(spec)
            for reducer in reducers:
                reducer.spectrum = spec
                session.add(reducer)
            for observer in observers:
                observer.spectrum = spec
                session.add(observer)
            self.verify_and_commit()

            self.push_all(
                action='skyportal/REFRESH_SOURCE',
                payload={'obj_key': spec.obj.internal_key},
            )
=======
        if "units" in data:
            if not data["units"] in ["Jy", "AB", "erg/s/cm/cm/AA"]:
                return self.error("units must be Jy, AB, or erg/s/cm/cm/AA")

        spec = Spectrum(**data)
        spec.instrument = instrument

        spec.groups = groups
        spec.owner_id = owner_id
        if spec.type is None:
            spec.type = default_spectrum_type
        DBSession().add(spec)
        for reducer in reducers:
            reducer.spectrum = spec
            DBSession().add(reducer)
        for observer in observers:
            observer.spectrum = spec
            DBSession().add(observer)
        self.verify_and_commit()

        self.push_all(
            action='skyportal/REFRESH_SOURCE',
            payload={'obj_key': spec.obj.internal_key},
        )
>>>>>>> 49bee1ad

            self.push_all(
                action='skyportal/REFRESH_SOURCE_SPECTRA',
                payload={'obj_internal_key': spec.obj.internal_key},
            )

            return self.success(data={"id": spec.id})

    @auth_or_token
    def get(self, spectrum_id=None):
        """
        ---
        single:
          description: Retrieve a spectrum
          tags:
            - spectra
          parameters:
            - in: path
              name: spectrum_id
              required: true
              schema:
                type: integer
          responses:
            200:
              content:
                application/json:
                  schema: SingleSpectrum
            403:
              content:
                application/json:
                  schema: Error
        multiple:
          description: Retrieve multiple spectra with given criteria
          tags:
            - spectra
          parameters:
            - in: query
              name: minimalPayload
              nullable: true
              default: false
              schema:
                type: boolean
              description: |
                If true, return only the minimal metadata
                about each spectrum, instead of returning
                the potentially large payload that includes
                wavelength/flux and also comments and annotations.
                The metadata that is always included is:
                id, obj_id, owner_id, origin, type, label,
                observed_at, created_at, modified,
                instrument_id, instrument_name, original_file_name,
                followup_request_id, assignment_id, and altdata.
            - in: query
              name: observedBefore
              nullable: true
              schema:
                type: string
              description: |
                Arrow-parseable date string (e.g. 2020-01-01). If provided,
                return only spectra observed before this time.
            - in: query
              name: observedAfter
              nullable: true
              schema:
                type: string
              description: |
                Arrow-parseable date string (e.g. 2020-01-01). If provided,
                return only spectra observed after this time.
            - in: query
              name: objID
              nullable: true
              schema:
                type: string
              description: |
                Return any spectra on an object with ID that has a (partial) match
                to this argument (i.e., the given argument is "in" the object's ID).
            - in: query
              name: instrumentIDs
              nullable: true
              type: list
              items:
                type: integer
              description: |
                If provided, filter only spectra observed with one of these instrument IDs.
            - in: query
              name: groupIDs
              nullable: true
              schema:
                type: list
                items:
                  type: integer
              description: |
                If provided, filter only spectra saved to one of these group IDs.
            - in: query
              name: followupRequestIDs
              nullable: true
              schema:
                type: list
                items:
                  type: integer
              description: |
                If provided, filter only spectra associate with these
                followup request IDs.
            - in: query
              name: assignmentIDs
              nullable: true
              schema:
                type: list
                items:
                  type: integer
              description: |
                If provided, filter only spectra associate with these
                assignment request IDs.
            - in: query
              name: origin
              nullable: true
              schema:
                type: string
              description: |
                Return any spectra that have an origin with a (partial) match
                to any of the values in this comma separated list.
            - in: query
              name: label
              nullable: true
              schema:
                type: string
              description: |
                Return any spectra that have an origin with a (partial) match
                to any of the values in this comma separated list.
            - in: query
              name: type
              nullable: true
              schema:
                type: string
              description: |
                Return spectra of the given type or types
                (match multiple values using a comma separated list).
                Types of spectra are defined in the config,
                e.g., source, host or host_center.
            - in: query
              name: commentsFilter
              nullable: true
              schema:
                type: array
                items:
                  type: string
              explode: false
              style: simple
              description: |
                Comma-separated string of comment text to filter for spectra matching.
            - in: query
              name: commentsFilterAuthor
              nullable: true
              schema:
                type: string
              description: |
                Comma separated string of authors.
                Only comments from these authors are used
                when filtering with the commentsFilter.
            - in: query
              name: commentsFilterBefore
              nullable: true
              schema:
                type: string
              description: |
                Arrow-parseable date string (e.g. 2020-01-01). If provided,
                only return sources that have comments before this time.
            - in: query
              name: commentsFilterAfter
              nullable: true
              schema:
                type: string
              description: |
                Arrow-parseable date string (e.g. 2020-01-01). If provided,
                only return sources that have comments after this time.
        """

<<<<<<< HEAD
        spectrum = Spectrum.get_if_accessible_by(
            spectrum_id,
            self.current_user,
            raise_if_none=True,
        )
        with DBSession() as session:
            comments = session.execute(
                CommentOnSpectrum.query_records_accessible_by(
                    self.current_user,
                    options=[joinedload(CommentOnSpectrum.groups)],
                ).where(CommentOnSpectrum.spectrum_id == spectrum_id)
            ).all()
            annotations = session.execute(
                AnnotationOnSpectrum.query_records_accessible_by(
                    self.current_user
                ).where(AnnotationOnSpectrum.spectrum_id == spectrum_id)
            ).all()

            spec_dict = recursive_to_dict(spectrum)
            spec_dict["instrument_name"] = spectrum.instrument.name
            spec_dict["groups"] = spectrum.groups
            spec_dict["reducers"] = spectrum.reducers
            spec_dict["observers"] = spectrum.observers
            spec_dict["owner"] = spectrum.owner
            spec_dict["comments"] = comments
            spec_dict["annotations"] = annotations

            external_reducer = session.execute(
                sa.select(SpectrumReducer.external_reducer).where(
                    SpectrumReducer.spectr_id == spectrum_id
                )
            ).first()
            if external_reducer is not None:
                spec_dict["external_reducer"] = external_reducer[0]

            external_observer = session.execute(
                sa.select(SpectrumObserver.external_observer).where(
                    SpectrumObserver.spectr_id == spectrum_id
                )
            ).first()
            if external_observer is not None:
                spec_dict["external_observer"] = external_observer[0]

            self.verify_and_commit()
            return self.success(data=spec_dict)
=======
        if spectrum_id is not None:
            try:
                spectrum = Spectrum.get_if_accessible_by(
                    spectrum_id,
                    self.current_user,
                    raise_if_none=True,
                )
            except AccessError:
                return self.error(
                    f'Could not access spectrum {spectrum_id}.', status=403
                )
            comments = (
                CommentOnSpectrum.query_records_accessible_by(
                    self.current_user,
                    options=[joinedload(CommentOnSpectrum.groups)],
                )
                .filter(CommentOnSpectrum.spectrum_id == spectrum_id)
                .all()
            )
            annotations = (
                AnnotationOnSpectrum.query_records_accessible_by(self.current_user)
                .filter(AnnotationOnSpectrum.spectrum_id == spectrum_id)
                .all()
            )

            spec_dict = recursive_to_dict(spectrum)
            spec_dict["instrument_name"] = spectrum.instrument.name
            spec_dict["groups"] = spectrum.groups
            spec_dict["reducers"] = spectrum.reducers
            spec_dict["observers"] = spectrum.observers
            spec_dict["owner"] = spectrum.owner
            spec_dict["comments"] = comments
            spec_dict["annotations"] = annotations

            external_reducer = (
                DBSession()
                .query(SpectrumReducer.external_reducer)
                .filter(SpectrumReducer.spectr_id == spectrum_id)
                .first()
            )
            if external_reducer is not None:
                spec_dict["external_reducer"] = external_reducer[0]

            external_observer = (
                DBSession()
                .query(SpectrumObserver.external_observer)
                .filter(SpectrumObserver.spectr_id == spectrum_id)
                .first()
            )
            if external_observer is not None:
                spec_dict["external_observer"] = external_observer[0]

            self.verify_and_commit()
            return self.success(data=spec_dict)

        # multiple spectra
        minimal_payload = self.get_query_argument('minimalPayload', False)
        observed_before = self.get_query_argument('observedBefore', None)
        observed_after = self.get_query_argument('observedAfter', None)
        obj_id = self.get_query_argument('objID', None)
        instrument_ids = self.get_query_argument('instrumentIDs', None)
        group_ids = self.get_query_argument('groupIDs', None)
        followup_ids = self.get_query_argument('followupRequestIDs', None)
        assignment_ids = self.get_query_argument('assignmentIDs', None)
        spec_origin = self.get_query_argument('origin', None)
        spec_label = self.get_query_argument('label', None)
        spec_type = self.get_query_argument('type', None)
        comments_filter = self.get_query_argument('commentsFilter', None)
        comments_filter_author = self.get_query_argument('commentsFilterAuthor', None)
        comments_filter_before = self.get_query_argument('commentsFilterBefore', None)
        comments_filter_after = self.get_query_argument('commentsFilterAfter', None)

        # validate inputs
        try:
            observed_before = (
                arrow.get(observed_before).datetime if observed_before else None
            )
        except (TypeError, ParserError):
            return self.error(f'Cannot parse time input value "{observed_before}".')

        try:
            observed_after = (
                arrow.get(observed_after).datetime if observed_after else None
            )
        except (TypeError, ParserError):
            return self.error(f'Cannot parse time input value "{observed_after}".')

        try:
            instrument_ids = self.parse_id_list(instrument_ids, Instrument)
            group_ids = self.parse_id_list(group_ids, Group)
            followup_ids = self.parse_id_list(followup_ids, FollowupRequest)
            assignment_ids = self.parse_id_list(assignment_ids, ClassicalAssignment)
        except (ValueError, AccessError) as e:
            return self.error(str(e))

        if obj_id is not None:
            try:
                Obj.get_if_accessible_by(obj_id, self.current_user)
            except AccessError:
                return self.error(f'Cannot find object with ID "{obj_id}"')

        if spec_origin is not None:
            try:
                spec_origin = self.parse_string_list(spec_origin)
            except TypeError:
                return self.error(f'Cannot parse "origin" argument "{spec_origin}".')

        if spec_label is not None:
            try:
                spec_label = self.parse_string_list(spec_label)
            except TypeError:
                return self.error(f'Cannot parse "label" argument "{spec_label}".')

        if spec_type is not None:
            try:
                spec_type = self.parse_string_list(spec_type)
            except TypeError:
                return self.error(f'Cannot parse "type" argument "{spec_type}".')
            for t in spec_type:
                if t not in ALLOWED_SPECTRUM_TYPES:
                    return self.error(
                        f'Spectrum type "{t}" is not in list of allowed '
                        f'spectrum types: {ALLOWED_SPECTRUM_TYPES}.'
                    )

        if comments_filter is not None:
            try:
                comments_filter = self.parse_string_list(comments_filter)
            except TypeError:
                return self.error(
                    f'Cannot parse "commentsFilter" argument "{comments_filter}".'
                )

        if comments_filter_author is not None:
            try:
                comments_filter_author = self.parse_string_list(comments_filter_author)
            except TypeError:
                return self.error(
                    f'Cannot parse "commentsFilterAuthor" argument "{comments_filter_author}".'
                )

        if comments_filter_before is not None:
            try:
                comments_filter_before = arrow.get(comments_filter_before).datetime
            except (TypeError, ParserError):
                return self.error(
                    f'Cannot parse time input value "{comments_filter_before}".'
                )

        if comments_filter_after is not None:
            try:
                comments_filter_after = arrow.get(comments_filter_after).datetime
            except (TypeError, ParserError):
                return self.error(
                    f'Cannot parse time input value "{comments_filter_after}".'
                )

        # filter the spectra
        if minimal_payload:
            columns = [
                'id',
                'owner_id',
                'obj_id',
                'observed_at',
                'origin',
                'type',
                'label',
                'instrument_id',
                'followup_request_id',
                'assignment_id',
                'altdata',
                'original_file_filename',
            ]
            columns = [Column(c) for c in columns]

            spec_query = Spectrum.query_records_accessible_by(
                self.current_user,
                columns=columns,
            )
        else:
            spec_query = Spectrum.query_records_accessible_by(
                self.current_user,
            )

        if instrument_ids:
            spec_query = spec_query.filter(Spectrum.instrument_id.in_(instrument_ids))

        if group_ids:
            spec_query = spec_query.filter(
                or_(*[Spectrum.groups.any(Group.id == gid) for gid in group_ids])
            )

        if followup_ids:
            spec_query = spec_query.filter(
                Spectrum.followup_request_id.in_(followup_ids)
            )

        if assignment_ids:
            spec_query = spec_query.filter(Spectrum.assignment_id.in_(assignment_ids))

        if obj_id:
            spec_query = spec_query.filter(Spectrum.obj_id.contains(obj_id.strip()))

        if observed_before:
            spec_query = spec_query.filter(Spectrum.observed_at <= observed_before)

        if observed_after:
            spec_query = spec_query.filter(Spectrum.observed_at >= observed_after)

        if spec_origin:
            spec_query = spec_query.filter(
                or_(*[Spectrum.origin.contains(value) for value in spec_origin])
            )

        if spec_label:
            spec_query = spec_query.filter(
                or_(*[Spectrum.label.contains(value) for value in spec_label])
            )

        if spec_type:
            spec_query = spec_query.filter(Spectrum.type.in_(spec_type))

        spectra = spec_query.all()

        result_spectra = recursive_to_dict(spectra)

        if (
            not minimal_payload
            or (comments_filter is not None)
            or (comments_filter_author is not None)
            or (comments_filter_before is not None)
            or (comments_filter_after is not None)
        ):
            new_result_spectra = []
            for spec_dict in result_spectra:
                comments_query = CommentOnSpectrum.query_records_accessible_by(
                    self.current_user,
                    options=[joinedload(CommentOnSpectrum.groups)],
                ).filter(CommentOnSpectrum.spectrum_id == spec_dict['id'])

                if not minimal_payload:  # grab these before further filtering
                    spec_dict['comments'] = recursive_to_dict(comments_query.all())

                if (
                    (comments_filter is not None)
                    or (comments_filter_author is not None)
                    or (comments_filter_before is not None)
                    or (comments_filter_after is not None)
                ):
                    if comments_filter_before:
                        comments_query = comments_query.filter(
                            CommentOnSpectrum.created_at <= comments_filter_before
                        )
                    if comments_filter_after:
                        comments_query = comments_query.filter(
                            CommentOnSpectrum.created_at >= comments_filter_after
                        )

                    comments = comments_query.all()
                    if not comments:  # if nothing passed, this spectrum is rejected
                        continue

                    # check the author and free text also match at least one comment
                    author_check = np.zeros(len(comments), dtype=bool)
                    text_check = np.zeros(len(comments), dtype=bool)

                    for i, com in enumerate(comments):
                        if comments_filter_author is None or any(
                            [cf in com.author.username for cf in comments_filter_author]
                        ):
                            author_check[i] = True
                        if comments_filter is None or any(
                            [cf in com.text for cf in comments_filter]
                        ):
                            text_check[i] = True

                    # none of the comments have both author and free text match
                    if not np.any(author_check & text_check):
                        continue

                new_result_spectra.append(
                    spec_dict
                )  # only append what passed all the cuts

            result_spectra = new_result_spectra

        if not minimal_payload:  # add other data to each spectrum
            for (spec, spec_dict) in zip(spectra, result_spectra):
                annotations = (
                    AnnotationOnSpectrum.query_records_accessible_by(self.current_user)
                    .filter(AnnotationOnSpectrum.spectrum_id == spec.id)
                    .all()
                )
                spec_dict['annotations'] = recursive_to_dict(annotations)
                external_reducer = (
                    DBSession()
                    .query(SpectrumReducer.external_reducer)
                    .filter(SpectrumReducer.spectr_id == spec.id)
                    .first()
                )
                if external_reducer is not None:
                    spec_dict['external_reducer'] = recursive_to_dict(
                        external_reducer[0]
                    )

                spec_dict['reducers'] = recursive_to_dict(spec.reducers)

                external_observer = (
                    DBSession()
                    .query(SpectrumObserver.external_observer)
                    .filter(SpectrumObserver.spectr_id == spec.id)
                    .first()
                )
                if external_observer is not None:
                    spec_dict['external_observer'] = recursive_to_dict(
                        external_observer[0]
                    )

                spec_dict['observers'] = recursive_to_dict(spec.observers)

                spec_dict['instrument_name'] = spec.instrument.name

                spec_dict['groups'] = recursive_to_dict(spec.groups)
                spec_dict['owner'] = recursive_to_dict(spec.owner)

        result_spectra = sorted(result_spectra, key=lambda x: x['observed_at'])

        self.verify_and_commit()
        return self.success(data=result_spectra)
>>>>>>> 49bee1ad

    @permissions(['Upload data'])
    def put(self, spectrum_id):
        """
        ---
        description: Update spectrum
        tags:
          - spectra
        parameters:
          - in: path
            name: spectrum_id
            required: true
            schema:
              type: integer
        requestBody:
          content:
            application/json:
              schema: SpectrumPost
        responses:
          200:
            content:
              application/json:
                schema: Success
          400:
            content:
              application/json:
                schema: Error
        """
        try:
            spectrum_id = int(spectrum_id)
        except TypeError:
            return self.error('Could not convert spectrum id to int.')

        spectrum = Spectrum.get_if_accessible_by(
            spectrum_id, self.current_user, mode="update", raise_if_none=True
        )

        data = self.get_json()

        try:
            data = SpectrumPost.load(data, partial=True)
        except ValidationError as e:
            return self.error(
                'Invalid/missing parameters: ' f'{e.normalized_messages()}'
            )

        group_ids = data.pop("group_ids", None)
        groups = self.get_groups(group_ids)

        if groups:
            spectrum.groups = spectrum.groups + groups
        for k in data:
            setattr(spectrum, k, data[k])

        self.verify_and_commit()

        self.push_all(
            action='skyportal/REFRESH_SOURCE',
            payload={'obj_key': spectrum.obj.internal_key},
        )
        self.push_all(
            action='skyportal/REFRESH_SOURCE_SPECTRA',
            payload={'obj_internal_key': spectrum.obj.internal_key},
        )
        return self.success()

    @permissions(['Upload data'])
    def delete(self, spectrum_id):
        """
        ---
        description: Delete a spectrum
        tags:
          - spectra
        parameters:
          - in: path
            name: spectrum_id
            required: true
            schema:
              type: integer
        responses:
          200:
            content:
              application/json:
                schema: Success
          400:
            content:
              application/json:
                schema: Error
        """
        spectrum = Spectrum.get_if_accessible_by(
            spectrum_id, self.current_user, mode="delete", raise_if_none=True
        )
        obj_key = spectrum.obj.internal_key
        DBSession().delete(spectrum)
        self.verify_and_commit()

        self.push_all(
            action='skyportal/REFRESH_SOURCE',
            payload={'obj_key': obj_key},
        )

        self.push_all(
            action='skyportal/REFRESH_SOURCE_SPECTRA',
            payload={'obj_internal_key': spectrum.obj.internal_key},
        )

        return self.success()


class ASCIIHandler:
    def spec_from_ascii_request(
        self, validator=SpectrumAsciiFilePostJSON, return_json=False
    ):
        """Helper method to read in Spectrum objects from ASCII POST."""
        json = self.get_json()

        try:
            json = validator.load(json)
        except ValidationError as e:
            raise ValidationError(
                'Invalid/missing parameters: ' f'{e.normalized_messages()}'
            )

        ascii = json.pop('ascii')

        # maximum size 10MB - above this don't parse. Assuming ~1 byte / char
        if len(ascii) > 1e7:
            raise ValueError('File must be smaller than 10MB.')

        # pass ascii in as a file-like object
        try:
            file = io.BytesIO(ascii.encode('ascii'))
        except UnicodeEncodeError:
            raise ValueError(
                'Unable to parse uploaded spectrum file as ascii. '
                'Ensure the file is not a FITS file and retry.'
            )

        spec = Spectrum.from_ascii(
            file,
            obj_id=json.get('obj_id', None),
            instrument_id=json.get('instrument_id', None),
            type=json.get('type', None),
            label=json.get('label', None),
            observed_at=json.get('observed_at', None),
            wave_column=json.get('wave_column', None),
            flux_column=json.get('flux_column', None),
            fluxerr_column=json.get('fluxerr_column', None),
        )
        spec.original_file_string = ascii
        spec.owner = self.associated_user_object
        if return_json:
            return spec, json
        return spec


class SpectrumASCIIFileHandler(BaseHandler, ASCIIHandler):
    @permissions(['Upload data'])
    def post(self):
        """
        ---
        description: Upload spectrum from ASCII file
        tags:
          - spectra
        requestBody:
          content:
            application/json:
              schema: SpectrumAsciiFilePostJSON
        responses:
          200:
            content:
              application/json:
                schema:
                  allOf:
                    - $ref: '#/components/schemas/Success'
                    - type: object
                      properties:
                        data:
                          type: object
                          properties:
                            id:
                              type: integer
                              description: New spectrum ID
          400:
            content:
              application/json:
                schema: Error
        """

        try:
            spec, json = self.spec_from_ascii_request(return_json=True)
        except Exception as e:
            return self.error(f'Error parsing spectrum: {e.args[0]}')

        filename = json.pop('filename')

        Obj.get_if_accessible_by(json['obj_id'], self.current_user, raise_if_none=True)

        Instrument.get_if_accessible_by(
            json['instrument_id'], self.current_user, raise_if_none=True
        )

        # always add the single user group
        single_user_group = self.associated_user_object.single_user_group

        group_ids = json.pop('group_ids', [])
        if group_ids is None:
            groups = [single_user_group]
        else:
            if group_ids == "all":
                groups = Group.query.filter(
                    Group.name == cfg['misc.public_group_name']
                ).all()
            else:
                groups = Group.get_if_accessible_by(
                    group_ids, self.current_user, raise_if_none=True
                )

        if single_user_group not in groups:
            groups.append(single_user_group)

        reducers = []
        external_reducer = json.pop("external_reducer", None)
        for reducer_id in json.pop('reduced_by', []):
            reducer = User.get_if_accessible_by(reducer_id, self.current_user)
            if reducer is None:
                return self.error(f'Invalid reducer ID: {reducer_id}.')
            reducer_association = SpectrumReducer(external_reducer=external_reducer)
            reducer_association.user = reducer
            reducers.append(reducer_association)
        if len(reducers) == 0 and external_reducer is not None:
            self.error(
                "At least one valid user must be provided as a reducer point of contact via the 'reduced_by' parameter."
            )

        observers = []
        external_observer = json.pop("external_observer", None)
        for observer_id in json.pop('observed_by', []):
            observer = User.get_if_accessible_by(observer_id, self.current_user)
            if observer is None:
                return self.error(f'Invalid observer ID: {observer_id}.')
            observer_association = SpectrumObserver(external_observer=external_observer)
            observer_association.user = observer
            observers.append(observer_association)
        if len(observers) == 0 and external_observer is not None:
            self.error(
                "At least one valid user must be provided as an observer point of contact via the 'observed_by' parameter."
            )

        # will never KeyError as missing value is imputed
        followup_request_id = json.pop('followup_request_id', None)
        if followup_request_id is not None:
            followup_request = FollowupRequest.get_if_accessible_by(
                followup_request_id, self.current_user, raise_if_none=True
            )
            spec.followup_request = followup_request
            for group in followup_request.target_groups:
                if group not in groups:
                    groups.append(group)

        assignment_id = json.pop('assignment_id', None)
        if assignment_id is not None:
            assignment = ClassicalAssignment.get_if_accessible_by(
                assignment_id, self.current_user, raise_if_none=True
            )
            if assignment is None:
                return self.error('Invalid assignment.')
            spec.assignment = assignment
            if assignment.run.group is not None:
                groups.append(assignment.run.group)

        spec.original_file_filename = Path(filename).name
        spec.groups = groups

        DBSession().add(spec)
        for reducer in reducers:
            reducer.spectrum = spec
            DBSession().add(reducer)
        for observer in observers:
            observer.spectrum = spec
            DBSession().add(observer)

        self.verify_and_commit()

        self.push_all(
            action='skyportal/REFRESH_SOURCE',
            payload={'obj_key': spec.obj.internal_key},
        )

        self.push_all(
            action='skyportal/REFRESH_SOURCE_SPECTRA',
            payload={'obj_internal_key': spec.obj.internal_key},
        )

        return self.success(data={'id': spec.id})


class SpectrumASCIIFileParser(BaseHandler, ASCIIHandler):
    @permissions(['Upload data'])
    def post(self):
        """
        ---
        description: Parse spectrum from ASCII file
        tags:
          - spectra
        requestBody:
          content:
            application/json:
              schema: SpectrumAsciiFileParseJSON
        responses:
          200:
            content:
              application/json:
                schema: SpectrumNoID
          400:
            content:
              application/json:
                schema: Error
        """

        try:
            spec = self.spec_from_ascii_request(validator=SpectrumAsciiFileParseJSON)
        except Exception as e:
            return self.error(f'Error parsing spectrum: {e.args[0]}')
        return self.success(data=spec)


class ObjSpectraHandler(BaseHandler):
    @auth_or_token
    def get(self, obj_id):
        """
        ---
        description: Retrieve all spectra associated with an Object
        tags:
          - spectra
        parameters:
          - in: path
            name: obj_id
            required: true
            schema:
              type: string
            description: ID of the object to retrieve spectra for
          - in: query
            name: normalization
            required: false
            schema:
              type: string
            description: |
              what normalization is needed for the spectra (e.g., "median").
              If omitted, returns the original spectrum.
              Options for normalization are:
              - median: normalize the flux to have median==1

        responses:
          200:
            content:
              application/json:
                schema:
                  allOf:
                    - $ref: '#/components/schemas/Success'
                    - type: object
                      properties:
                        data:
                          type: object
                          properties:
                            obj_id:
                              type: string
                              description: The ID of the requested Obj
                            spectra:
                              type: array
                              items:
                                $ref: '#/components/schemas/Spectrum'
          400:
            content:
              application/json:
                schema: Error
        """

        obj = Obj.get_if_accessible_by(obj_id, self.current_user)
        if obj is None:
            return self.error('Invalid object ID.')

        with DBSession() as session:
            spectra = session.execute(
                Spectrum.query_records_accessible_by(self.current_user).where(
                    Spectrum.obj_id == obj_id
                )
            ).all()

            return_values = []
            for (spec,) in spectra:
                spec_dict = recursive_to_dict(spec)
                comments = session.execute(
                    CommentOnSpectrum.query_records_accessible_by(
                        self.current_user,
                    ).where(CommentOnSpectrum.spectrum_id == spec.id)
                ).all()
                annotations = session.execute(
                    AnnotationOnSpectrum.query_records_accessible_by(
                        self.current_user
                    ).where(AnnotationOnSpectrum.spectrum_id == spec.id)
                ).all()

                spec_dict["comments"] = sorted(
                    (
                        {
                            **{
                                k: v
                                for k, v in c.to_dict().items()
                                if k != "attachment_bytes"
                            },
                            "author": {
                                **c.author.to_dict(),
                                "gravatar_url": c.author.gravatar_url,
                            },
                        }
                        for c, in comments
                    ),
                    key=lambda x: x["created_at"],
                    reverse=True,
                )
                annotations = [
                    {**a.to_dict(), 'author': a.author.to_dict()} for a, in annotations
                ]
                spec_dict["annotations"] = annotations
                spec_dict["instrument_name"] = spec.instrument.name
                spec_dict["groups"] = spec.groups
                spec_dict["reducers"] = spec.reducers
                spec_dict["observers"] = spec.observers
                external_reducer = session.execute(
                    sa.select(SpectrumReducer.external_reducer).where(
                        SpectrumReducer.spectr_id == spec.id
                    )
                ).first()
                if external_reducer is not None:
                    spec_dict["external_reducer"] = external_reducer[0]
                external_observer = session.execute(
                    sa.select(SpectrumObserver.external_observer).where(
                        SpectrumObserver.spectr_id == spec.id
                    )
                ).first()
                if external_observer is not None:
                    spec_dict["external_observer"] = external_observer[0]
                spec_dict["owner"] = spec.owner
                spec_dict["obj_internal_key"] = obj.internal_key

                return_values.append(spec_dict)

            normalization = self.get_query_argument('normalization', None)

            if normalization is not None:
                if normalization == "median":
                    for s in return_values:
                        norm = np.median(np.abs(s["fluxes"]))
                        norm = norm if norm != 0.0 else 1e-20
                        if not (np.isfinite(norm) and norm > 0):
                            # otherwise normalize the value at the median wavelength to 1
                            median_wave_index = np.argmin(
                                np.abs(s["wavelengths"] - np.median(s["wavelengths"]))
                            )
                            norm = s["fluxes"][median_wave_index]

                        s["fluxes"] = s["fluxes"] / norm
                else:
                    return self.error(
                        f'Invalid "normalization" value "{normalization}, use '
                        '"median" or None'
                    )
            self.verify_and_commit()
            return self.success(data={'obj_id': obj.id, 'spectra': return_values})


class SpectrumRangeHandler(BaseHandler):
    @auth_or_token
    def get(self):
        """
        ---
        description: Retrieve spectra for given instrument within date range
        tags:
          - spectra
        parameters:
          - in: query
            name: instrument_ids
            required: false
            schema:
              type: list of integers
            description: |
              Instrument id numbers of spectrum.  If None, retrieve
              for all instruments.
          - in: query
            name: min_date
            required: false
            schema:
              type: ISO UTC date string
            description: |
              Minimum UTC date of range in ISOT format.  If None,
              open ended range.
          - in: query
            name: max_date
            required: false
            schema:
              type: ISO UTC date string
            description: |
              Maximum UTC date of range in ISOT format. If None,
              open ended range.

        responses:
          200:
            content:
              application/json:
                schema:
                  allOf:
                    - $ref: '#/components/schemas/Success'
                    - type: object
                      properties:
                        data:
                          type: object
                          properties:
                            obj_id:
                              type: string
                              description: The ID of the requested Obj
                            spectra:
                              type: array
                              items:
                                $ref: '#/components/schemas/Spectrum'
          400:
            content:
              application/json:
                schema: Error
        """

        instrument_ids = self.get_query_arguments('instrument_ids')
        min_date = self.get_query_argument('min_date', None)
        max_date = self.get_query_argument('max_date', None)

        if len(instrument_ids) > 0:
            query = Spectrum.query_records_accessible_by(self.current_user).where(
                Spectrum.instrument_id.in_(instrument_ids)
            )
        else:
            query = Spectrum.query_records_accessible_by(self.current_user)

        if min_date is not None:
            utc = Time(min_date, format='isot', scale='utc')
            query = query.where(Spectrum.observed_at >= utc.datetime)
        if max_date is not None:
            utc = Time(max_date, format='isot', scale='utc')
            query = query.where(Spectrum.observed_at <= utc.datetime)

        self.verify_and_commit()
<<<<<<< HEAD
        with DBSession() as session:
            data = [s for s, in session.execute(query).unique().all()]
        return self.success(data=data)
=======
        return self.success(data=query.all())


class SyntheticPhotometryHandler(BaseHandler):
    @auth_or_token
    def post(self, spectrum_id):
        """
        ---
        description: Create synthetic photometry from a spectrum
        tags:
          - spectra
        parameters:
          - in: path
            name: spectrum_id
            required: true
            schema:
              type: integer
          - in: query
            name: filters
            schema:
              type: list
            required: true
            description: |
                List of filters
        responses:
          200:
            content:
              application/json:
                schema: SingleSpectrum
          400:
            content:
              application/json:
                schema: Error
        """

        data = self.get_json()
        filters = data.get('filters')

        spectrum = Spectrum.get_if_accessible_by(
            spectrum_id,
            self.current_user,
            raise_if_none=False,
        )
        if spectrum is None:
            return self.error(f'No spectrum with id {spectrum_id}')

        spec_dict = recursive_to_dict(spectrum)
        wav = spec_dict['wavelengths']
        flux = spec_dict['fluxes']
        err = spec_dict['errors']
        obstime = spec_dict['observed_at']

        try:
            spec = sncosmo.Spectrum(
                wav, flux * spectrum.astropy_units, err * spectrum.astropy_units
            )
        except TypeError:
            spec = sncosmo.Spectrum(wav, flux * spectrum.astropy_units)

        data_list = []
        for filt in filters:
            try:
                mag = spec.bandmag(filt, magsys='ab')
                magerr = 0
            except ValueError as e:
                return self.error(
                    f"Unable to generate synthetic photometry for filter {filt}: {e}"
                )

            data_list.append(
                {
                    'mjd': Time(obstime, format='datetime').mjd,
                    'ra': spectrum.obj.ra,
                    'dec': spectrum.obj.dec,
                    'mag': mag,
                    'magerr': magerr,
                    'filter': filt,
                    'limiting_mag': 25.0,
                }
            )

        if len(data_list) > 0:
            df = pd.DataFrame.from_dict(data_list)
            df['magsys'] = 'ab'
            data_out = {
                'obj_id': spectrum.obj.id,
                'instrument_id': spectrum.instrument.id,
                'group_ids': [g.id for g in self.current_user.accessible_groups],
                **df.to_dict(orient='list'),
            }
            add_external_photometry(data_out, self.associated_user_object)

            return self.success()
        return self.success()
>>>>>>> 49bee1ad
<|MERGE_RESOLUTION|>--- conflicted
+++ resolved
@@ -4,13 +4,9 @@
 import arrow
 from arrow import ParserError
 import numpy as np
-<<<<<<< HEAD
 import sqlalchemy as sa
-
-=======
 import pandas as pd
 import sncosmo
->>>>>>> 49bee1ad
 from sqlalchemy.orm import joinedload
 from sqlalchemy import or_, Column
 
@@ -209,7 +205,10 @@
                 "observer point of contact via the 'observed_by' parameter."
             )
 
-<<<<<<< HEAD
+        if "units" in data:
+            if not data["units"] in ["Jy", "AB", "erg/s/cm/cm/AA"]:
+                return self.error("units must be Jy, AB, or erg/s/cm/cm/AA")            
+            
         with DBSession() as session:
             spec = Spectrum(**data)
             spec.instrument = instrument
@@ -230,33 +229,6 @@
                 action='skyportal/REFRESH_SOURCE',
                 payload={'obj_key': spec.obj.internal_key},
             )
-=======
-        if "units" in data:
-            if not data["units"] in ["Jy", "AB", "erg/s/cm/cm/AA"]:
-                return self.error("units must be Jy, AB, or erg/s/cm/cm/AA")
-
-        spec = Spectrum(**data)
-        spec.instrument = instrument
-
-        spec.groups = groups
-        spec.owner_id = owner_id
-        if spec.type is None:
-            spec.type = default_spectrum_type
-        DBSession().add(spec)
-        for reducer in reducers:
-            reducer.spectrum = spec
-            DBSession().add(reducer)
-        for observer in observers:
-            observer.spectrum = spec
-            DBSession().add(observer)
-        self.verify_and_commit()
-
-        self.push_all(
-            action='skyportal/REFRESH_SOURCE',
-            payload={'obj_key': spec.obj.internal_key},
-        )
->>>>>>> 49bee1ad
-
             self.push_all(
                 action='skyportal/REFRESH_SOURCE_SPECTRA',
                 payload={'obj_internal_key': spec.obj.internal_key},
@@ -433,53 +405,6 @@
                 only return sources that have comments after this time.
         """
 
-<<<<<<< HEAD
-        spectrum = Spectrum.get_if_accessible_by(
-            spectrum_id,
-            self.current_user,
-            raise_if_none=True,
-        )
-        with DBSession() as session:
-            comments = session.execute(
-                CommentOnSpectrum.query_records_accessible_by(
-                    self.current_user,
-                    options=[joinedload(CommentOnSpectrum.groups)],
-                ).where(CommentOnSpectrum.spectrum_id == spectrum_id)
-            ).all()
-            annotations = session.execute(
-                AnnotationOnSpectrum.query_records_accessible_by(
-                    self.current_user
-                ).where(AnnotationOnSpectrum.spectrum_id == spectrum_id)
-            ).all()
-
-            spec_dict = recursive_to_dict(spectrum)
-            spec_dict["instrument_name"] = spectrum.instrument.name
-            spec_dict["groups"] = spectrum.groups
-            spec_dict["reducers"] = spectrum.reducers
-            spec_dict["observers"] = spectrum.observers
-            spec_dict["owner"] = spectrum.owner
-            spec_dict["comments"] = comments
-            spec_dict["annotations"] = annotations
-
-            external_reducer = session.execute(
-                sa.select(SpectrumReducer.external_reducer).where(
-                    SpectrumReducer.spectr_id == spectrum_id
-                )
-            ).first()
-            if external_reducer is not None:
-                spec_dict["external_reducer"] = external_reducer[0]
-
-            external_observer = session.execute(
-                sa.select(SpectrumObserver.external_observer).where(
-                    SpectrumObserver.spectr_id == spectrum_id
-                )
-            ).first()
-            if external_observer is not None:
-                spec_dict["external_observer"] = external_observer[0]
-
-            self.verify_and_commit()
-            return self.success(data=spec_dict)
-=======
         if spectrum_id is not None:
             try:
                 spectrum = Spectrum.get_if_accessible_by(
@@ -491,19 +416,19 @@
                 return self.error(
                     f'Could not access spectrum {spectrum_id}.', status=403
                 )
-            comments = (
-                CommentOnSpectrum.query_records_accessible_by(
-                    self.current_user,
-                    options=[joinedload(CommentOnSpectrum.groups)],
-                )
-                .filter(CommentOnSpectrum.spectrum_id == spectrum_id)
-                .all()
-            )
-            annotations = (
-                AnnotationOnSpectrum.query_records_accessible_by(self.current_user)
-                .filter(AnnotationOnSpectrum.spectrum_id == spectrum_id)
-                .all()
-            )
+              
+            with DBSession() as session:
+                comments = session.execute(
+                    CommentOnSpectrum.query_records_accessible_by(
+                        self.current_user,
+                        options=[joinedload(CommentOnSpectrum.groups)],
+                    ).where(CommentOnSpectrum.spectrum_id == spectrum_id)
+                ).all()
+                annotations = session.execute(
+                    AnnotationOnSpectrum.query_records_accessible_by(
+                        self.current_user
+                    ).where(AnnotationOnSpectrum.spectrum_id == spectrum_id)
+                ).all()
 
             spec_dict = recursive_to_dict(spectrum)
             spec_dict["instrument_name"] = spectrum.instrument.name
@@ -809,7 +734,6 @@
 
         self.verify_and_commit()
         return self.success(data=result_spectra)
->>>>>>> 49bee1ad
 
     @permissions(['Upload data'])
     def put(self, spectrum_id):
@@ -1360,12 +1284,9 @@
             query = query.where(Spectrum.observed_at <= utc.datetime)
 
         self.verify_and_commit()
-<<<<<<< HEAD
         with DBSession() as session:
             data = [s for s, in session.execute(query).unique().all()]
         return self.success(data=data)
-=======
-        return self.success(data=query.all())
 
 
 class SyntheticPhotometryHandler(BaseHandler):
@@ -1458,5 +1379,4 @@
             add_external_photometry(data_out, self.associated_user_object)
 
             return self.success()
-        return self.success()
->>>>>>> 49bee1ad
+        return self.success()