import io
from pathlib import Path
from astropy.time import Time
import numpy as np

from sqlalchemy.orm import joinedload

from marshmallow.exceptions import ValidationError
from baselayer.app.access import permissions, auth_or_token
from baselayer.app.env import load_env
from ..base import BaseHandler
from ...models import (
    DBSession,
    FollowupRequest,
    Group,
    Instrument,
    Obj,
    GroupUser,
    Spectrum,
    User,
    ClassicalAssignment,
    GroupSpectrum,
)
from ...schema import (
    SpectrumAsciiFilePostJSON,
    SpectrumPost,
    GroupIDList,
    SpectrumAsciiFileParseJSON,
)

_, cfg = load_env()


class SpectrumHandler(BaseHandler):
    @permissions(['Upload data'])
    def post(self):
        """
        ---
        description: Upload spectrum
        tags:
          - spectra
        requestBody:
          content:
            application/json:
              schema: SpectrumPost
        responses:
          200:
            content:
              application/json:
                schema:
                  allOf:
                    - $ref: '#/components/schemas/Success'
                    - type: object
                      properties:
                        data:
                          type: object
                          properties:
                            id:
                              type: integer
                              description: New spectrum ID
          400:
            content:
              application/json:
                schema: Error
        """
        json = self.get_json()

        try:
            data = SpectrumPost.load(json)
        except ValidationError as e:
            return self.error(
                f'Invalid / missing parameters; {e.normalized_messages()}'
            )

        group_ids = data.pop("group_ids")
        if group_ids == "all":
            groups = (
                DBSession()
                .query(Group)
                .filter(Group.name == cfg["misc"]["public_group_name"])
                .all()
            )
        else:
            try:
                group_ids = GroupIDList.load({'group_ids': group_ids})
            except ValidationError:
                return self.error(
                    "Invalid group_ids parameter value. Must be a list of IDs "
                    "(integers) or the string 'all'."
                )

            group_ids = group_ids['group_ids']
            groups = []
            for group_id in group_ids:
                try:
                    group_id = int(group_id)
                except TypeError:
                    return self.error(
                        f"Invalid format for group id {group_id}, must be an integer."
                    )
                group = Group.query.get(group_id)
                if group is None:
                    return self.error(f'No group with ID {group_id}')
                groups.append(group)

        # always append the single user group
        single_user_group = self.associated_user_object.single_user_group
        if single_user_group not in groups:
            groups.append(single_user_group)

        instrument = Instrument.query.get(data['instrument_id'])
        if instrument is None:
            return self.error('Invalid instrument id.')

        # need to do this before the creation of Spectrum because this line flushes.
        owner_id = self.associated_user_object.id

        reducers = []
        for reducer_id in data.pop('reduced_by', []):
            reducer = User.query.get(reducer_id)
            if reducer is None:
                return self.error(f'Invalid reducer ID: {reducer_id}.')
            reducers.append(reducer)

        observers = []
        for observer_id in data.pop('observed_by', []):
            observer = User.query.get(observer_id)
            if observer is None:
                return self.error(f'Invalid observer ID: {observer_id}.')
            observers.append(observer)

        spec = Spectrum(**data)
        spec.observers = observers
        spec.reducers = reducers
        spec.instrument = instrument
        spec.groups = groups
        spec.owner_id = owner_id
        DBSession().add(spec)
        DBSession().commit()

        self.push_all(
            action='skyportal/REFRESH_SOURCE',
            payload={'obj_key': spec.obj.internal_key},
        )

        self.push_all(
            action='skyportal/REFRESH_SOURCE_SPECTRA',
            payload={'obj_key': spec.obj.internal_key},
        )

        return self.success(data={"id": spec.id})

    @auth_or_token
    def get(self, spectrum_id):
        """
        ---
        description: Retrieve a spectrum
        tags:
          - spectra
        parameters:
          - in: path
            name: spectrum_id
            required: true
            schema:
              type: integer
        responses:
          200:
            content:
              application/json:
                schema: SingleSpectrum
          400:
            content:
              application/json:
                schema: Error
        """

        spectrum = (
            DBSession()
            .query(Spectrum)
            .join(Obj)
            .join(GroupSpectrum)
            .filter(
                Spectrum.id == spectrum_id,
                GroupSpectrum.group_id.in_(
                    [g.id for g in self.current_user.accessible_groups]
                ),
            )
            .options(joinedload(Spectrum.groups))
            .first()
        )

        if spectrum is not None:
            # Permissions check
            _ = Obj.get_if_readable_by(spectrum.obj_id, self.current_user)
            spec_dict = spectrum.to_dict()
            spec_dict["instrument_name"] = spectrum.instrument.name
            spec_dict["groups"] = spectrum.groups
            spec_dict["reducers"] = spectrum.reducers
            spec_dict["observers"] = spectrum.observers
            spec_dict["owner"] = spectrum.owner
            return self.success(data=spec_dict)
        else:
            return self.error(f"Could not load spectrum with ID {spectrum_id}")

    @permissions(['Upload data'])
    def put(self, spectrum_id):
        """
        ---
        description: Update spectrum
        tags:
          - spectra
        parameters:
          - in: path
            name: spectrum_id
            required: true
            schema:
              type: integer
        requestBody:
          content:
            application/json:
              schema: SpectrumPost
        responses:
          200:
            content:
              application/json:
                schema: Success
          400:
            content:
              application/json:
                schema: Error
        """
        try:
            spectrum_id = int(spectrum_id)
        except TypeError:
            return self.error('Could not convert spectrum id to int.')

        spectrum = Spectrum.query.get(spectrum_id)
        # Permissions check
        _ = Obj.get_if_readable_by(spectrum.obj_id, self.current_user)

        # Check that the requesting user owns the spectrum (or is an admin)
        if not spectrum.is_modifiable_by(self.associated_user_object):
            return self.error(
                f'Cannot modify spectrum that is owned by {spectrum.owner}.'
            )

        data = self.get_json()

        try:
            data = SpectrumPost.load(data, partial=True)
        except ValidationError as e:
            return self.error(
                'Invalid/missing parameters: ' f'{e.normalized_messages()}'
            )

        for k in data:
            setattr(spectrum, k, data[k])

        DBSession().commit()

        self.push_all(
            action='skyportal/REFRESH_SOURCE',
            payload={'obj_key': spectrum.obj.internal_key},
        )

        return self.success()

    @permissions(['Upload data'])
    def delete(self, spectrum_id):
        """
        ---
        description: Delete a spectrum
        tags:
          - spectra
        parameters:
          - in: path
            name: spectrum_id
            required: true
            schema:
              type: integer
        responses:
          200:
            content:
              application/json:
                schema: Success
          400:
            content:
              application/json:
                schema: Error
        """
        spectrum = Spectrum.query.get(spectrum_id)
        # Permissions check
        _ = Obj.get_if_readable_by(spectrum.obj_id, self.current_user)

        # Check that the requesting user owns the spectrum (or is an admin)
        if not spectrum.is_modifiable_by(self.associated_user_object):
            return self.error(
                f'Cannot delete spectrum that is owned by {spectrum.owner}.'
            )

        DBSession().delete(spectrum)
        DBSession().commit()

        self.push_all(
            action='skyportal/REFRESH_SOURCE',
            payload={'obj_key': spectrum.obj.internal_key},
        )

        self.push_all(
            action='skyportal/REFRESH_SOURCE_SPECTRA',
            payload={'obj_id': spectrum.obj_id},
        )

        return self.success()


class ASCIIHandler:
    def spec_from_ascii_request(
        self, validator=SpectrumAsciiFilePostJSON, return_json=False
    ):
        """Helper method to read in Spectrum objects from ASCII POST."""
        json = self.get_json()

        try:
            json = validator.load(json)
        except ValidationError as e:
            raise ValidationError(
                'Invalid/missing parameters: ' f'{e.normalized_messages()}'
            )

        ascii = json.pop('ascii')

        # maximum size 10MB - above this don't parse. Assuming ~1 byte / char
        if len(ascii) > 1e7:
            raise ValueError('File must be smaller than 10MB.')

        # pass ascii in as a file-like object
        file = io.BytesIO(ascii.encode('ascii'))
        spec = Spectrum.from_ascii(
            file,
            obj_id=json.get('obj_id', None),
            instrument_id=json.get('instrument_id', None),
            observed_at=json.get('observed_at', None),
            wave_column=json.get('wave_column', None),
            flux_column=json.get('flux_column', None),
            fluxerr_column=json.get('fluxerr_column', None),
        )
        spec.original_file_string = ascii
        spec.owner = self.associated_user_object
        if return_json:
            return spec, json
        return spec


class SpectrumASCIIFileHandler(BaseHandler, ASCIIHandler):
    @permissions(['Upload data'])
    def post(self):
        """
        ---
        description: Upload spectrum from ASCII file
        tags:
          - spectra
        requestBody:
          content:
            application/json:
              schema: SpectrumAsciiFilePostJSON
        responses:
          200:
            content:
              application/json:
                schema:
                  allOf:
                    - $ref: '#/components/schemas/Success'
                    - type: object
                      properties:
                        data:
                          type: object
                          properties:
                            id:
                              type: integer
                              description: New spectrum ID
          400:
            content:
              application/json:
                schema: Error
        """

        try:
            spec, json = self.spec_from_ascii_request(return_json=True)
        except Exception as e:
            return self.error(f'Error parsing spectrum: {e.args[0]}')

        filename = json.pop('filename')

        obj = Obj.get_if_readable_by(json['obj_id'], self.current_user)
        if obj is None:
            raise ValidationError('Invalid Obj id.')

        instrument = Instrument.query.get(json['instrument_id'])
        if instrument is None:
            raise ValidationError('Invalid instrument id.')

        groups = []
        group_ids = json.pop('group_ids', [])
        for group_id in group_ids:
            group = Group.query.get(group_id)
            if group is None:
                return self.error(f'Invalid group id: {group_id}.')
            groups.append(group)

        # always add the single user group
        single_user_group = (
            DBSession()
            .query(Group)
            .join(GroupUser)
            .filter(
                Group.single_user_group == True,  # noqa
                GroupUser.user_id == self.associated_user_object.id,
            )
            .first()
        )

        reducers = []
        for reducer_id in json.get('reduced_by', []):
            reducer = User.query.get(reducer_id)
            if reducer is None:
                raise ValidationError(f'Invalid reducer ID: {reducer_id}.')
            reducers.append(reducer)

        observers = []
        for observer_id in json.get('observed_by', []):
            observer = User.query.get(observer_id)
            if observer is None:
                raise ValidationError(f'Invalid observer ID: {observer_id}.')
            observers.append(observer)

        if single_user_group is not None:
            if single_user_group not in groups:
                groups.append(single_user_group)

        # will never KeyError as missing value is imputed
        followup_request_id = json.pop('followup_request_id', None)
        if followup_request_id is not None:
            followup_request = FollowupRequest.query.get(followup_request_id)
            if followup_request is None:
                return self.error('Invalid followup request.')
            spec.followup_request = followup_request
            for group in followup_request.target_groups:
                if group not in groups:
                    groups.append(group)

        assignment_id = json.pop('assignment_id', None)
        if assignment_id is not None:
            assignment = ClassicalAssignment.query.get(assignment_id)
            if assignment is None:
                return self.error('Invalid assignment.')
            spec.assignment = assignment
            if assignment.run.group is not None:
                groups.append(assignment.run.group)

        spec.original_file_filename = Path(filename).name
        spec.groups = groups
        spec.reducers = reducers
        spec.observers = observers

        DBSession().add(spec)
        DBSession().commit()

        self.push_all(
            action='skyportal/REFRESH_SOURCE',
            payload={'obj_key': spec.obj.internal_key},
        )

        return self.success(data={'id': spec.id})


class SpectrumASCIIFileParser(BaseHandler, ASCIIHandler):
    @permissions(['Upload data'])
    def post(self):
        """
        ---
        description: Parse spectrum from ASCII file
        tags:
          - spectra
        requestBody:
          content:
            application/json:
              schema: SpectrumAsciiFileParseJSON
        responses:
          200:
            content:
              application/json:
                schema: SpectrumNoID
          400:
            content:
              application/json:
                schema: Error
        """

        spec = self.spec_from_ascii_request(validator=SpectrumAsciiFileParseJSON)
        return self.success(data=spec)


class ObjSpectraHandler(BaseHandler):
    @auth_or_token
    def get(self, obj_id):
        """
        ---
        description: Retrieve all spectra associated with an Object
        tags:
          - spectra
        parameters:
          - in: path
            name: obj_id
            required: true
            schema:
              type: string
            description: ID of the object to retrieve spectra for
          - in: query
            name: normalization
            required: false
            schema:
              type: string
            description: |
              what normalization is needed for the spectra (e.g., "median").
              If omitted, returns the original spectrum.
              Options for normalization are:
              - median: normalize the flux to have median==1

        responses:
          200:
            content:
              application/json:
                schema:
                  allOf:
                    - $ref: '#/components/schemas/Success'
                    - type: object
                      properties:
                        data:
                          type: object
                          properties:
                            obj_id:
                              type: string
                              description: The ID of the requested Obj
                            spectra:
                              type: array
                              items:
                                $ref: '#/components/schemas/Spectrum'
          400:
            content:
              application/json:
                schema: Error
        """

        obj = Obj.query.get(obj_id)
        if obj is None:
            return self.error('Invalid object ID.')
        spectra = Obj.get_spectra_readable_by(
            obj_id, self.current_user, options=[joinedload(Spectrum.groups)]
        )
        return_values = []
        for spec in spectra:
            spec_dict = spec.to_dict()
            spec_dict["instrument_name"] = spec.instrument.name
            spec_dict["groups"] = spec.groups
            spec_dict["reducers"] = spec.reducers
            spec_dict["observers"] = spec.observers
            spec_dict["owner"] = spec.owner
            return_values.append(spec_dict)

        normalization = self.get_query_argument('normalization', None)

        if normalization is not None:
            if normalization == "median":
                for s in return_values:
                    norm = np.median(s["fluxes"])
                    if not (np.isfinite(norm) and norm > 0):
                        # otherwise normalize the value at the median wavelength to 1
                        median_wave_index = np.argmin(
                            np.abs(s["wavelengths"] - np.median(s["wavelengths"]))
                        )
                        norm = s["fluxes"][median_wave_index]

                    s["fluxes"] = s["fluxes"] / norm
            else:
                return self.error(
                    f'Invalid "normalization" value "{normalization}, use "median" or None'
                )

<<<<<<< HEAD
        return self.success(data={'obj_id': obj.id, 'spectra': return_values})


class SpectrumRangeHandler(BaseHandler):
    @auth_or_token
    def get(self):
        """Docstring appears below as an f-string."""

        instrument_ids = self.get_query_arguments('instrument_ids')
        min_date = self.get_query_argument('min_date', None)
        max_date = self.get_query_argument('max_date', None)

        gids = [g.id for g in self.current_user.accessible_groups]

        query = (
            DBSession()
            .query(Spectrum)
            .join(GroupSpectrum)
            .filter(GroupSpectrum.group_id.in_(gids))
        )

        if instrument_ids is not None:
            query = query.filter(Spectrum.instrument_id.in_(instrument_ids))
        if min_date is not None:
            utc = Time(min_date, format='isot', scale='utc')
            query = query.filter(Spectrum.observed_at >= utc.isot)
        if max_date is not None:
            utc = Time(max_date, format='isot', scale='utc')
            query = query.filter(Spectrum.observed_at <= utc.isot)

        return self.success(data=query.all())
=======
        return self.success(data={'obj_id': obj.id, 'spectra': return_values})
>>>>>>> 121542bb
<|MERGE_RESOLUTION|>--- conflicted
+++ resolved
@@ -587,7 +587,6 @@
                     f'Invalid "normalization" value "{normalization}, use "median" or None'
                 )
 
-<<<<<<< HEAD
         return self.success(data={'obj_id': obj.id, 'spectra': return_values})
 
 
@@ -618,7 +617,4 @@
             utc = Time(max_date, format='isot', scale='utc')
             query = query.filter(Spectrum.observed_at <= utc.isot)
 
-        return self.success(data=query.all())
-=======
-        return self.success(data={'obj_id': obj.id, 'spectra': return_values})
->>>>>>> 121542bb
+        return self.success(data=query.all())