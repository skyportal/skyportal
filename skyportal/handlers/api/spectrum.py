import io
from pathlib import Path
import numpy as np

from sqlalchemy.orm import joinedload

from marshmallow.exceptions import ValidationError
from baselayer.app.access import permissions, auth_or_token
from baselayer.app.env import load_env
from ..base import BaseHandler
from ...models import (
    DBSession,
    FollowupRequest,
    Group,
    Instrument,
    Obj,
    Source,
    GroupUser,
    Spectrum,
    User,
)
from ...schema import (
    SpectrumAsciiFilePostJSON,
    SpectrumPost,
    GroupIDList,
    SpectrumAsciiFileParseJSON,
)

_, cfg = load_env()


class SpectrumHandler(BaseHandler):
    @permissions(['Upload data'])
    def post(self):
        """
        ---
        description: Upload spectrum
        requestBody:
          content:
            application/json:
              schema: SpectrumPost
        responses:
          200:
            content:
              application/json:
                schema:
                  allOf:
                    - $ref: '#/components/schemas/Success'
                    - type: object
                      properties:
                        data:
                          type: object
                          properties:
                            id:
                              type: integer
                              description: New spectrum ID
          400:
            content:
              application/json:
                schema: Error
        """
        json = self.get_json()

        try:
            data = SpectrumPost.load(json)
        except ValidationError as e:
            return self.error(
                f'Invalid / missing parameters; {e.normalized_messages()}'
            )

        group_ids = data.pop("group_ids")
        if group_ids == "all":
            groups = (
                DBSession()
                .query(Group)
                .filter(Group.name == cfg["misc"]["public_group_name"])
                .all()
            )
        else:
            try:
                group_ids = GroupIDList.load({'group_ids': group_ids})
            except ValidationError:
                return self.error(
                    "Invalid group_ids parameter value. Must be a list of IDs "
                    "(integers) or the string 'all'."
                )

            group_ids = group_ids['group_ids']
            groups = []
            for group_id in group_ids:
                try:
                    group_id = int(group_id)
                except TypeError:
                    return self.error(
                        f"Invalid format for group id {group_id}, must be an integer."
                    )
                group = Group.query.get(group_id)
                if group is None:
                    return self.error(f'No group with ID {group_id}')
                groups.append(group)

        # always append the single user group
        single_user_group = self.associated_user_object.single_user_group
        if single_user_group not in groups:
            groups.append(single_user_group)

        instrument = Instrument.query.get(data['instrument_id'])
        if instrument is None:
            return self.error('Invalid instrument id.')

        # need to do this before the creation of Spectrum because this line flushes.
        owner_id = self.associated_user_object.id

        reducers = []
        for reducer_id in data.pop('reduced_by', []):
            reducer = User.query.get(reducer_id)
            if reducer is None:
                return self.error(f'Invalid reducer ID: {reducer_id}.')
            reducers.append(reducer)

        observers = []
        for observer_id in data.pop('observed_by', []):
            observer = User.query.get(observer_id)
            if observer is None:
                return self.error(f'Invalid observer ID: {observer_id}.')
            observers.append(observer)

        spec = Spectrum(**data)
        spec.observers = observers
        spec.reducers = reducers
        spec.instrument = instrument
        spec.groups = groups
        spec.owner_id = owner_id
        DBSession().add(spec)
        DBSession().commit()

        self.push_all(
            action='skyportal/REFRESH_SOURCE',
            payload={'obj_key': spec.obj.internal_key},
        )

        return self.success(data={"id": spec.id})

    @auth_or_token
    def get(self, spectrum_id):
        """
        ---
        description: Retrieve a spectrum
        parameters:
          - in: path
            name: spectrum_id
            required: true
            schema:
              type: integer
        responses:
          200:
            content:
              application/json:
                schema: SingleSpectrum
          400:
            content:
              application/json:
                schema: Error
        """
<<<<<<< HEAD
        spectrum = (
            DBSession()
            .query(Spectrum)
            .filter(Spectrum.id == spectrum_id)
            .options(joinedload(Spectrum.groups))
            .first()
        )
=======
>>>>>>> 4c5f3d72

        spectrum = Spectrum.query.get(spectrum_id)
        if spectrum is not None:
            # Permissions check
            _ = Source.get_obj_if_owned_by(spectrum.obj_id, self.current_user)
            spec_dict = spectrum.to_dict()
            spec_dict["instrument_name"] = spectrum.instrument.name
            spec_dict["groups"] = spectrum.groups
            spec_dict["reducers"] = spectrum.reducers
            spec_dict["observers"] = spectrum.observers
            return self.success(data=spec_dict)
        else:
            return self.error(f"Could not load spectrum with ID {spectrum_id}")

    @permissions(['Upload data'])
    def put(self, spectrum_id):
        """
        ---
        description: Update spectrum
        parameters:
          - in: path
            name: spectrum_id
            required: true
            schema:
              type: integer
        requestBody:
          content:
            application/json:
              schema: SpectrumPost
        responses:
          200:
            content:
              application/json:
                schema: Success
          400:
            content:
              application/json:
                schema: Error
        """
        try:
            spectrum_id = int(spectrum_id)
        except TypeError:
            return self.error('Could not convert spectrum id to int.')

        spectrum = Spectrum.query.get(spectrum_id)
        # Permissions check
        _ = Source.get_obj_if_owned_by(spectrum.obj_id, self.current_user)

        # Check that the requesting user owns the spectrum (or is an admin)
        if not spectrum.is_modifiable_by(self.associated_user_object):
            return self.error(
                f'Cannot delete spectrum that is owned by {spectrum.owner}.'
            )

        data = self.get_json()

        try:
            data = SpectrumPost.load(data, partial=True)
        except ValidationError as e:
            return self.error(
                'Invalid/missing parameters: ' f'{e.normalized_messages()}'
            )

        for k in data:
            setattr(spectrum, k, data[k])

        DBSession().commit()

        self.push_all(
            action='skyportal/REFRESH_SOURCE',
            payload={'obj_key': spectrum.obj.internal_key},
        )

        return self.success()

    @permissions(['Upload data'])
    def delete(self, spectrum_id):
        """
        ---
        description: Delete a spectrum
        parameters:
          - in: path
            name: spectrum_id
            required: true
            schema:
              type: integer
        responses:
          200:
            content:
              application/json:
                schema: Success
          400:
            content:
              application/json:
                schema: Error
        """
        spectrum = Spectrum.query.get(spectrum_id)
        # Permissions check
        _ = Source.get_obj_if_owned_by(spectrum.obj_id, self.current_user)

        # Check that the requesting user owns the spectrum (or is an admin)
        if not spectrum.is_modifiable_by(self.associated_user_object):
            return self.error(
                f'Cannot delete spectrum that is owned by {spectrum.owner}.'
            )

        DBSession().delete(spectrum)
        DBSession().commit()

        self.push_all(
            action='skyportal/REFRESH_SOURCE',
            payload={'obj_key': spectrum.obj.internal_key},
        )

        return self.success()


class ASCIIHandler:
    def spec_from_ascii_request(
        self, validator=SpectrumAsciiFilePostJSON, return_json=False
    ):
        """Helper method to read in Spectrum objects from ASCII POST."""
        json = self.get_json()

        try:
            json = validator.load(json)
        except ValidationError as e:
            raise ValidationError(
                'Invalid/missing parameters: ' f'{e.normalized_messages()}'
            )

        ascii = json.pop('ascii')

        # maximum size 10MB - above this don't parse. Assuming ~1 byte / char
        if len(ascii) > 1e7:
            raise ValueError('File must be smaller than 10MB.')

        # pass ascii in as a file-like object
        file = io.BytesIO(ascii.encode('ascii'))
        spec = Spectrum.from_ascii(
            file,
            obj_id=json.get('obj_id', None),
            instrument_id=json.get('instrument_id', None),
            observed_at=json.get('observed_at', None),
            wave_column=json.get('wave_column', None),
            flux_column=json.get('flux_column', None),
            fluxerr_column=json.get('fluxerr_column', None),
        )
        spec.original_file_string = ascii
        spec.owner = self.associated_user_object
        if return_json:
            return spec, json
        return spec


class SpectrumASCIIFileHandler(BaseHandler, ASCIIHandler):
    @permissions(['Upload data'])
    def post(self):
        """
        ---
        description: Upload spectrum from ASCII file
        requestBody:
          content:
            application/json:
              schema: SpectrumAsciiFilePostJSON
        responses:
          200:
            content:
              application/json:
                schema:
                  allOf:
                    - $ref: '#/components/schemas/Success'
                    - type: object
                      properties:
                        data:
                          type: object
                          properties:
                            id:
                              type: integer
                              description: New spectrum ID
          400:
            content:
              application/json:
                schema: Error
        """

        try:
            spec, json = self.spec_from_ascii_request(return_json=True)
        except Exception as e:
            return self.error(f'Error parsing spectrum: {e.args[0]}')

        filename = json.pop('filename')

        obj = Source.get_obj_if_owned_by(json['obj_id'], self.current_user)
        if obj is None:
            raise ValidationError('Invalid Obj id.')

        instrument = Instrument.query.get(json['instrument_id'])
        if instrument is None:
            raise ValidationError('Invalid instrument id.')

        groups = []
        group_ids = json.pop('group_ids', [])
        for group_id in group_ids:
            group = Group.query.get(group_id)
            if group is None:
                return self.error(f'Invalid group id: {group_id}.')
            groups.append(group)

        # always add the single user group
        single_user_group = (
            DBSession()
            .query(Group)
            .join(GroupUser)
            .filter(
                Group.single_user_group == True,  # noqa
                GroupUser.user_id == self.associated_user_object.id,
            )
            .first()
        )

        reducers = []
        for reducer_id in json.get('reduced_by', []):
            reducer = User.query.get(reducer_id)
            if reducer is None:
                raise ValidationError(f'Invalid reducer ID: {reducer_id}.')
            reducers.append(reducer)

        observers = []
        for observer_id in json.get('observed_by', []):
            observer = User.query.get(observer_id)
            if observer is None:
                raise ValidationError(f'Invalid observer ID: {observer_id}.')
            observers.append(observer)

        if single_user_group is not None:
            if single_user_group not in groups:
                groups.append(single_user_group)

        # will never KeyError as missing value is imputed
        followup_request_id = json.pop('followup_request_id', None)
        if followup_request_id is not None:
            followup_request = FollowupRequest.query.get(followup_request_id)
            if followup_request is None:
                return self.error('Invalid followup request.')
            for group in followup_request.target_groups:
                if group not in groups:
                    groups.append(group)

        spec.original_file_filename = Path(filename).name
        spec.groups = groups
        spec.reducers = reducers
        spec.observers = observers

        DBSession().add(spec)
        DBSession().commit()

        self.push_all(
            action='skyportal/REFRESH_SOURCE',
            payload={'obj_key': spec.obj.internal_key},
        )

        return self.success(data={'id': spec.id})


class SpectrumASCIIFileParser(BaseHandler, ASCIIHandler):
    @permissions(['Upload data'])
    def post(self):
        """
        ---
        description: Parse spectrum from ASCII file
        requestBody:
          content:
            application/json:
              schema: SpectrumAsciiFileParseJSON
        responses:
          200:
            content:
              application/json:
                schema: SpectrumNoID
          400:
            content:
              application/json:
                schema: Error
        """

        spec = self.spec_from_ascii_request(validator=SpectrumAsciiFileParseJSON)
        return self.success(data=spec)


class ObjSpectraHandler(BaseHandler):
    @auth_or_token
    def get(self, obj_id):
        """
        ---
        description: Retrieve all spectra associated with an Object
        parameters:
          - in: path
            name: obj_id
            required: true
            schema:
              type: string
            description: ID of the object to retrieve spectra for

        responses:
          200:
            content:
              application/json:
                schema: ArrayOfSpectrums
          400:
            content:
              application/json:
                schema: Error
        """

        obj = Obj.query.get(obj_id)
        if obj is None:
            return self.error('Invalid object ID.')
<<<<<<< HEAD
        spectra = Obj.get_spectra_owned_by(
            obj_id, self.current_user, options=[joinedload(Spectrum.groups)]
        )
=======

        spectra = Obj.get_spectra_owned_by(obj_id, self.current_user)
>>>>>>> 4c5f3d72
        return_values = []
        for spec in spectra:
            spec_dict = spec.to_dict()
            spec_dict["instrument_name"] = spec.instrument.name
            spec_dict["groups"] = spec.groups
            spec_dict["reducers"] = spec.reducers
            spec_dict["observers"] = spec.observers
            return_values.append(spec_dict)

        for s in return_values:
            norm = np.median(s["fluxes"])
            if not (np.isfinite(norm) and norm > 0):
                # otherwise normalize the value at the median wavelength to 1
                median_wave_index = np.argmin(
                    np.abs(s["wavelengths"] - np.median(s["wavelengths"]))
                )
                norm = s["fluxes"][median_wave_index]

            s["fluxes"] = s["fluxes"] / norm

        return self.success(data=return_values)<|MERGE_RESOLUTION|>--- conflicted
+++ resolved
@@ -162,7 +162,6 @@
               application/json:
                 schema: Error
         """
-<<<<<<< HEAD
         spectrum = (
             DBSession()
             .query(Spectrum)
@@ -170,10 +169,7 @@
             .options(joinedload(Spectrum.groups))
             .first()
         )
-=======
->>>>>>> 4c5f3d72
-
-        spectrum = Spectrum.query.get(spectrum_id)
+
         if spectrum is not None:
             # Permissions check
             _ = Source.get_obj_if_owned_by(spectrum.obj_id, self.current_user)
@@ -490,14 +486,9 @@
         obj = Obj.query.get(obj_id)
         if obj is None:
             return self.error('Invalid object ID.')
-<<<<<<< HEAD
         spectra = Obj.get_spectra_owned_by(
             obj_id, self.current_user, options=[joinedload(Spectrum.groups)]
         )
-=======
-
-        spectra = Obj.get_spectra_owned_by(obj_id, self.current_user)
->>>>>>> 4c5f3d72
         return_values = []
         for spec in spectra:
             spec_dict = spec.to_dict()
