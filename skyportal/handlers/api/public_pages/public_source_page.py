--- conflicted
+++ resolved
@@ -4,7 +4,7 @@
 import joblib
 import numpy as np
 import sqlalchemy as sa
-from sqlalchemy import or_, not_
+from sqlalchemy import not_, or_
 
 from baselayer.app.access import auth_or_token, permissions
 from baselayer.app.flow import Flow
@@ -195,7 +195,7 @@
 
     flow = Flow()
     flow.push(
-        '*', "skyportal/REFRESH_PUBLIC_SOURCE_PAGES", payload={'source_id': source_id}
+        "*", "skyportal/REFRESH_PUBLIC_SOURCE_PAGES", payload={"source_id": source_id}
     )
     return public_source_page.id
 
@@ -224,9 +224,9 @@
             public_source_page.remove_from_cache()
             session.delete(public_source_page)
             flow.push(
-                '*',
+                "*",
                 "skyportal/REFRESH_PUBLIC_SOURCE_PAGES",
-                payload={'source_id': public_source_page.source_id},
+                payload={"source_id": public_source_page.source_id},
             )
 
         session.commit()
@@ -317,38 +317,9 @@
                     auto_publish=False,
                     session=session,
                 )
-<<<<<<< HEAD
                 return self.success(data={"id": public_source_page_id})
             except Exception as e:
                 return self.error(str(e))
-=======
-
-            public_source_page = PublicSourcePage(
-                source_id=source_id,
-                hash=new_page_hash,
-                data=data_to_publish,
-                is_visible=True,
-                release_id=release_id,
-            )
-            session.add(public_source_page)
-            session.commit()
-
-            if release_id is None or release.is_visible:
-                try:
-                    public_source_page.generate_page()
-                except Exception as e:
-                    session.rollback()
-                    if public_source_page in session:
-                        session.delete(public_source_page)
-                        session.commit()
-                    return self.error(f"Error generating public page: {e}")
-
-            self.push_all(
-                action="skyportal/REFRESH_PUBLIC_SOURCE_PAGES",
-                payload={"source_id": source_id},
-            )
-            return self.success()
->>>>>>> fab8192e
 
     @auth_or_token
     def get(self, source_id):
