--- conflicted
+++ resolved
@@ -59,18 +59,18 @@
 
 
 def get_photometry(data_to_publish, source_id, group_ids, stream_ids, session):
-    query = Photometry.select(session.user_or_token, mode="read").where(
+    stmt = Photometry.select(session.user_or_token, mode="read").where(
         Photometry.obj_id == source_id
     )
     if len(group_ids) and len(stream_ids):
-        query = query.where(
+        stmt = stmt.where(
             or_(
                 Photometry.groups.any(Group.id.in_(group_ids)),
                 Photometry.streams.any(Stream.id.in_(stream_ids)),
             )
         )
     data_to_publish["photometry"] = [
-        photo.to_dict_public() for photo in session.scalars(query).all()
+        photo.to_dict_public() for photo in session.scalars(stmt).unique().all()
     ]
 
 
@@ -86,13 +86,13 @@
 
 
 def get_classifications(data_to_publish, source_id, group_ids, session):
-    query = Classification.select(session.user_or_token, mode="read").where(
+    stmt = Classification.select(session.user_or_token, mode="read").where(
         Classification.obj_id == source_id
     )
     if len(group_ids):
-        query = query.where(Classification.groups.any(Group.id.in_(group_ids)))
+        stmt = stmt.where(Classification.groups.any(Group.id.in_(group_ids)))
     data_to_publish["classifications"] = [
-        c.to_dict_public() for c in session.scalars(query).all()
+        c.to_dict_public() for c in session.scalars(stmt).unique().all()
     ]
 
 
@@ -177,7 +177,6 @@
             }
 
             if options.get("include_photometry"):
-<<<<<<< HEAD
                 get_photometry(
                     data_to_publish, source_id, group_ids, stream_ids, session
                 )
@@ -185,35 +184,6 @@
                 get_spectroscopy(data_to_publish, source_id, group_ids, session)
             if options.get("include_classifications"):
                 get_classifications(data_to_publish, source_id, group_ids, session)
-=======
-                stmt = Photometry.select(session.user_or_token, mode="read").where(
-                    Photometry.obj_id == source_id
-                )
-                if len(group_ids) and len(stream_ids):
-                    stmt = stmt.where(
-                        or_(
-                            Photometry.groups.any(Group.id.in_(group_ids)),
-                            Photometry.streams.any(Stream.id.in_(stream_ids)),
-                        )
-                    )
-                data_to_publish["photometry"] = [
-                    photo.to_dict_public()
-                    for photo in session.scalars(stmt.distinct()).all()
-                ]
-
-            # get classifications
-            if options.get("include_classifications"):
-                stmt = Classification.select(session.user_or_token, mode="read").where(
-                    Classification.obj_id == source_id
-                )
-                if len(group_ids):
-                    stmt = stmt.where(
-                        Classification.groups.any(Group.id.in_(group_ids))
-                    )
-                data_to_publish["classifications"] = [
-                    c.to_dict_public() for c in session.scalars(stmt.distinct()).all()
-                ]
->>>>>>> c5e4517a
 
             new_page_hash = calculate_hash(data_to_publish)
             if (
