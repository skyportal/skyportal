--- conflicted
+++ resolved
@@ -153,6 +153,7 @@
         "ebv": safe_round(source.get("ebv"), 2),
         "dm": safe_round(source.get("dm"), 3),
         "dl": safe_round(source.get("luminosity_distance"), 2),
+        "t0": safe_round(source.get("t0"), 6),
         "thumbnails": process_thumbnails(
             source.get("thumbnails"), source.get("ra"), source.get("dec")
         ),
@@ -329,7 +330,6 @@
                 if release is None:
                     return self.error("Release not found", status=404)
 
-<<<<<<< HEAD
             try:
                 public_source_page_id = post_public_source_page(
                     options=options,
@@ -337,61 +337,6 @@
                     release=release,
                     is_auto_published=False,
                     session=session,
-=======
-            data_to_publish = {
-                "ra": safe_round(source.get("ra"), 6),
-                "dec": safe_round(source.get("dec"), 6),
-                "peak_mag_per_filter": source.get("photstats")[0].get(
-                    "peak_mag_per_filter"
-                )
-                if source.get("photstats")
-                else None,
-                "first_detected_mjd": safe_round(
-                    source.get("photstats")[0].get("first_detected_mjd"), 4
-                )
-                if source.get("photstats")
-                else None,
-                "redshift_display": get_redshift_to_display(source),
-                "gal_lon": safe_round(source.get("gal_lon"), 6),
-                "gal_lat": safe_round(source.get("gal_lat"), 6),
-                "ebv": safe_round(source.get("ebv"), 2),
-                "dm": safe_round(source.get("dm"), 3),
-                "dl": safe_round(source.get("luminosity_distance"), 2),
-                "t0": safe_round(source.get("t0"), 6),
-                "thumbnails": process_thumbnails(
-                    source["thumbnails"], source["ra"], source["dec"]
-                ),
-                "options": options,
-                "release_link_name": release.link_name if release_id else None,
-            }
-            if options.get("include_summary"):
-                data_to_publish["summary"] = source.get("summary")
-            if options.get("include_photometry"):
-                data_to_publish["photometry"] = get_photometry(
-                    source_id, group_ids, stream_ids, session
-                )
-            if options.get("include_spectroscopy"):
-                data_to_publish["spectroscopy"] = get_spectroscopy(
-                    source_id, group_ids, session
-                )
-            if options.get("include_classifications"):
-                data_to_publish["classifications"] = get_classifications(
-                    source_id, group_ids, session
-                )
-
-            new_page_hash = calculate_hash(data_to_publish)
-            if (
-                session.scalar(
-                    PublicSourcePage.select(session.user_or_token, mode="read").where(
-                        PublicSourcePage.source_id == source_id,
-                        PublicSourcePage.hash == new_page_hash,
-                    )
-                )
-                is not None
-            ):
-                return self.error(
-                    "A public page with the same data, options and release already exists for this source"
->>>>>>> 584e6456
                 )
                 return self.success(data={"id": public_source_page_id})
             except Exception as e:
