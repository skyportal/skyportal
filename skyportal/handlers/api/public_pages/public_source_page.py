--- conflicted
+++ resolved
@@ -145,11 +145,8 @@
         if options is None:
             return self.error("Options are required")
         release_id = data.get("release_id")
-<<<<<<< HEAD
-=======
         if release_id is not None and not isinstance(release_id, int):
             return self.error("Invalid release ID")
->>>>>>> 8bc7da44
 
         with self.Session() as session:
             group_ids = options.get("groups")
@@ -168,11 +165,7 @@
             if source is None:
                 return self.error("Source not found", status=404)
 
-<<<<<<< HEAD
-            if release_id:
-=======
             if release_id is not None:
->>>>>>> 8bc7da44
                 release = session.scalar(
                     PublicRelease.select(session.user_or_token, mode="read").where(
                         PublicRelease.id == release_id
