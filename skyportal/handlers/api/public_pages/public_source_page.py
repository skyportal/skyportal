--- conflicted
+++ resolved
@@ -13,20 +13,13 @@
 
 from ....models import (
     PublicSourcePage,
-<<<<<<< HEAD
     PublicRelease,
-    Group,
-    Stream,
-    Classification,
-    Photometry,
-=======
     Photometry,
     Spectrum,
     Instrument,
     Classification,
     Group,
     Stream,
->>>>>>> b760b9c8
 )
 from ....utils.thumbnail import get_thumbnail_alt_link, get_thumbnail_header
 
@@ -167,7 +160,6 @@
             if source is None:
                 return self.error("Source not found", status=404)
 
-<<<<<<< HEAD
             if release_id:
                 release = session.scalar(
                     PublicRelease.select(session.user_or_token, mode="read").where(
@@ -177,8 +169,6 @@
                 if release is None:
                     return self.error("Release not found", status=404)
 
-=======
->>>>>>> b760b9c8
             data_to_publish = {
                 "ra": round(source["ra"], 6) if source["ra"] else None,
                 "dec": round(source["dec"], 6) if source["dec"] else None,
@@ -208,36 +198,10 @@
                 data_to_publish["spectroscopy"] = get_spectroscopy(
                     source_id, group_ids, session
                 )
-<<<<<<< HEAD
-                if len(group_ids) and len(stream_ids):
-                    stmt = stmt.where(
-                        or_(
-                            Photometry.groups.any(Group.id.in_(group_ids)),
-                            Photometry.streams.any(Stream.id.in_(stream_ids)),
-                        )
-                    )
-                data_to_publish["photometry"] = [
-                    phot.to_dict_public()
-                    for phot in session.scalars(stmt).unique().all()
-                ]
-
-            # get classifications
-=======
->>>>>>> b760b9c8
             if options.get("include_classifications"):
                 data_to_publish["classifications"] = get_classifications(
                     source_id, group_ids, session
                 )
-<<<<<<< HEAD
-                if len(group_ids):
-                    stmt = stmt.where(
-                        Classification.groups.any(Group.id.in_(group_ids))
-                    )
-                data_to_publish["classifications"] = [
-                    c.to_dict_public() for c in session.scalars(stmt).unique().all()
-                ]
-=======
->>>>>>> b760b9c8
 
             new_page_hash = calculate_hash(data_to_publish)
             if (
