--- conflicted
+++ resolved
@@ -26,8 +26,6 @@
 
 
 def post_gracedb_data(dateobs, gracedb_id, user_id):
-<<<<<<< HEAD
-
     with ThreadSession() as session:
         try:
             flow = Flow()
@@ -105,90 +103,6 @@
             log(f'Posted GraceDB data for {dateobs}')
         except Exception as e:
             log(f'Failed to post GraceDB data for {dateobs}: {str(e)}')
-=======
-    if Session.registry.has():
-        session = Session()
-    else:
-        session = Session(bind=DBSession.session_factory.kw["bind"])
-
-    try:
-        flow = Flow()
-        user = session.scalars(sa.select(User).where(User.id == user_id)).first()
-        stmt = GcnEvent.select(user, mode="update").where(GcnEvent.dateobs == dateobs)
-        gcn_event = session.scalars(stmt).first()
-        if gcn_event is None:
-            return
-
-        # fetch superevent
-        superevent_dict = client.superevent(gracedb_id).json()
-        superevent_dict_log = client.logs(gracedb_id).json()
-        superevent_dict_labels = client.labels(gracedb_id).json()
-
-        gcn_event.gracedb_log = superevent_dict_log
-        gcn_event.gracedb_labels = superevent_dict_labels
-
-        gracedb_link = superevent_dict['links']['self']
-
-        group_ids = [g.id for g in user.accessible_groups]
-        groups = (
-            session.scalars(Group.select(user).where(Group.id.in_(group_ids)))
-            .unique()
-            .all()
-        )
-
-        comment = CommentOnGCN(
-            text=f'GraceDB link: {gracedb_link}',
-            gcn_id=gcn_event.id,
-            author=user,
-            groups=groups,
-            bot=True,
-        )
-        session.add(comment)
-
-        # get list of superevent files
-        event_files = client.files(gracedb_id).json()
-
-        for filename in event_files:
-            if not filename.endswith("png"):
-                continue
-
-            # get the file content
-            file = client.files(gracedb_id, filename)
-            output_format = filename.split(".")[-1]
-            with tempfile.NamedTemporaryFile(
-                mode='wb', delete=False, suffix='.' + output_format
-            ) as f:
-                f.write(file.read())
-                f.flush()
-
-                with open(f.name, mode='rb') as g:
-                    data_to_disk = g.read()
-
-                comment = CommentOnGCN(
-                    text=f'GraceDB file: {filename}',
-                    gcn_id=gcn_event.id,
-                    attachment_name=filename,
-                    author=user,
-                    groups=groups,
-                    bot=True,
-                )
-                session.add(comment)
-                if data_to_disk is not None:
-                    comment.save_data(filename, data_to_disk)
-        session.commit()
-
-        flow.push(
-            user_id='*',
-            action_type='skyportal/REFRESH_GCN_EVENT',
-            payload={'gcnEvent_dateobs': dateobs},
-        )
-        log(f'Posted GraceDB data for {dateobs}')
-    except Exception as e:
-        log(f'Failed to post GraceDB data for {dateobs}: {str(e)}')
-    finally:
-        session.close()
-        Session.remove()
->>>>>>> f4584c8b
 
 
 class GcnGraceDBHandler(BaseHandler):
