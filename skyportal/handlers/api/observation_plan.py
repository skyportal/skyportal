--- conflicted
+++ resolved
@@ -14,15 +14,12 @@
     EventObservationPlan,
     GcnEvent,
     Group,
-<<<<<<< HEAD
     InstrumentFieldTile,
     ObservationPlanRequest,
     PlannedObservation,
     LocalizationTile,
-=======
     Allocation,
     PlannedObservation,
->>>>>>> 0cabb940
 )
 
 from ...models.schema import ObservationPlanPost
@@ -246,22 +243,12 @@
 
         return self.success()
 
-
-<<<<<<< HEAD
-class ObservationPlanGCNHandler(BaseHandler):
-    @auth_or_token
-    def get(self, observation_plan_request_id):
-        """
-        ---
-        description: Get a GCN-izable summary of the observation plan.
-=======
 class ObservationPlanSubmitHandler(BaseHandler):
     @auth_or_token
     def post(self, observation_plan_request_id):
         """
         ---
         description: Submit an observation plan.
->>>>>>> 0cabb940
         tags:
           - observation_plan_requests
         parameters:
@@ -290,7 +277,115 @@
             raise_if_none=True,
             options=options,
         )
-<<<<<<< HEAD
+
+        api = observation_plan_request.instrument.api_class_obsplan
+        if not api.implements()['send']:
+            return self.error('Cannot send observation plans on this instrument.')
+
+        try:
+            api.send(observation_plan_request)
+        except Exception as e:
+            observation_plan_request.status = 'failed to send'
+            return self.error(
+                f'Error sending observation plan to telescope: {e.args[0]}'
+            )
+        finally:
+            self.verify_and_commit()
+        self.push_all(
+            action="skyportal/REFRESH_GCNEVENT",
+            payload={"gcnEvent_dateobs": observation_plan_request.gcnevent.dateobs},
+        )
+
+        self.verify_and_commit()
+
+        return self.success(data=observation_plan_request)
+
+    @auth_or_token
+    def delete(self, observation_plan_request_id):
+        """
+        ---
+        description: Remove an observation plan from the queue.
+        tags:
+          - observation_plan_requests
+        parameters:
+          - in: path
+            name: observation_plan_id
+            required: true
+            schema:
+              type: string
+        responses:
+          200:
+            content:
+              application/json:
+                schema: Success
+        """
+
+        observation_plan_request = ObservationPlanRequest.get_if_accessible_by(
+            observation_plan_request_id,
+            self.current_user,
+            mode="read",
+            raise_if_none=True,
+        )
+
+        api = observation_plan_request.instrument.api_class_obsplan
+        if not api.implements()['remove']:
+            return self.error(
+                'Cannot remove observation plans from the queue of this instrument.'
+            )
+
+        try:
+            api.remove(observation_plan_request)
+        except Exception as e:
+            observation_plan_request.status = 'failed to remove from queue'
+            return self.error(
+                f'Error removing observation plan from telescope: {e.args[0]}'
+            )
+        finally:
+            self.verify_and_commit()
+        self.push_all(
+            action="skyportal/REFRESH_GCNEVENT",
+            payload={"gcnEvent_dateobs": observation_plan_request.gcnevent.dateobs},
+        )
+
+        self.verify_and_commit()
+
+        return self.success(data=observation_plan_request)
+
+      
+class ObservationPlanGCNHandler(BaseHandler):
+    @auth_or_token
+    def get(self, observation_plan_request_id):
+        """
+        ---
+        description: Get a GCN-izable summary of the observation plan.
+        tags:
+          - observation_plan_requests
+        parameters:
+          - in: path
+            name: observation_plan_id
+            required: true
+            schema:
+              type: string
+        responses:
+          200:
+            content:
+              application/json:
+                schema: SingleObservationPlanRequest
+        """
+
+        options = [
+            joinedload(ObservationPlanRequest.observation_plans)
+            .joinedload(EventObservationPlan.planned_observations)
+            .joinedload(PlannedObservation.field)
+        ]
+
+        observation_plan_request = ObservationPlanRequest.get_if_accessible_by(
+            observation_plan_request_id,
+            self.current_user,
+            mode="read",
+            raise_if_none=True,
+            options=options,
+        )
         self.verify_and_commit()
 
         event = (
@@ -378,79 +473,4 @@
             "% of the probability enclosed in the localization region.\n\n",
         ]
 
-        return self.success(data="".join(content))
-=======
-
-        api = observation_plan_request.instrument.api_class_obsplan
-        if not api.implements()['send']:
-            return self.error('Cannot send observation plans on this instrument.')
-
-        try:
-            api.send(observation_plan_request)
-        except Exception as e:
-            observation_plan_request.status = 'failed to send'
-            return self.error(
-                f'Error sending observation plan to telescope: {e.args[0]}'
-            )
-        finally:
-            self.verify_and_commit()
-        self.push_all(
-            action="skyportal/REFRESH_GCNEVENT",
-            payload={"gcnEvent_dateobs": observation_plan_request.gcnevent.dateobs},
-        )
-
-        self.verify_and_commit()
-
-        return self.success(data=observation_plan_request)
-
-    @auth_or_token
-    def delete(self, observation_plan_request_id):
-        """
-        ---
-        description: Remove an observation plan from the queue.
-        tags:
-          - observation_plan_requests
-        parameters:
-          - in: path
-            name: observation_plan_id
-            required: true
-            schema:
-              type: string
-        responses:
-          200:
-            content:
-              application/json:
-                schema: Success
-        """
-
-        observation_plan_request = ObservationPlanRequest.get_if_accessible_by(
-            observation_plan_request_id,
-            self.current_user,
-            mode="read",
-            raise_if_none=True,
-        )
-
-        api = observation_plan_request.instrument.api_class_obsplan
-        if not api.implements()['remove']:
-            return self.error(
-                'Cannot remove observation plans from the queue of this instrument.'
-            )
-
-        try:
-            api.remove(observation_plan_request)
-        except Exception as e:
-            observation_plan_request.status = 'failed to remove from queue'
-            return self.error(
-                f'Error removing observation plan from telescope: {e.args[0]}'
-            )
-        finally:
-            self.verify_and_commit()
-        self.push_all(
-            action="skyportal/REFRESH_GCNEVENT",
-            payload={"gcnEvent_dateobs": observation_plan_request.gcnevent.dateobs},
-        )
-
-        self.verify_and_commit()
-
-        return self.success(data=observation_plan_request)
->>>>>>> 0cabb940
+        return self.success(data="".join(content))