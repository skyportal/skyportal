import jsonschema
import requests
from marshmallow.exceptions import ValidationError
from sqlalchemy.orm import joinedload
import urllib
from astropy.time import Time

from baselayer.app.access import auth_or_token
from baselayer.app.env import load_env
from ..base import BaseHandler
from ...models import (
    DBSession,
    EventObservationPlan,
    GcnEvent,
    Group,
    Allocation,
<<<<<<< HEAD
    ObservationPlanRequest,
=======
>>>>>>> be31381b
    PlannedObservation,
)

from ...models.schema import ObservationPlanPost

env, cfg = load_env()
TREASUREMAP_URL = cfg['app.treasuremap_endpoint']


class ObservationPlanRequestHandler(BaseHandler):
    @auth_or_token
    def post(self):
        """
        ---
        description: Submit observation plan request.
        tags:
          - observation_plan_requests
        requestBody:
          content:
            application/json:
              schema: ObservationPlanPost
        responses:
          200:
            content:
              application/json:
                schema:
                  allOf:
                    - $ref: '#/components/schemas/Success'
                    - type: object
                      properties:
                        data:
                          type: object
                          properties:
                            id:
                              type: integer
                              description: New observation plan request ID
        """
        data = self.get_json()

        try:
            data = ObservationPlanPost.load(data)
        except ValidationError as e:
            return self.error(
                f'Invalid / missing parameters: {e.normalized_messages()}'
            )

        data["requester_id"] = self.associated_user_object.id
        data["last_modified_by_id"] = self.associated_user_object.id
        data['allocation_id'] = int(data['allocation_id'])
        data['localization_id'] = int(data['localization_id'])

        allocation = Allocation.get_if_accessible_by(
            data['allocation_id'],
            self.current_user,
            raise_if_none=True,
        )

        instrument = allocation.instrument
        if instrument.api_classname_obsplan is None:
            return self.error('Instrument has no remote API.')

        if not instrument.api_class_obsplan.implements()['submit']:
            return self.error(
                'Cannot submit observation plan requests for this Instrument.'
            )

        target_groups = []
        for group_id in data.pop('target_group_ids', []):
            g = Group.get_if_accessible_by(
                group_id, self.current_user, raise_if_none=True
            )
            target_groups.append(g)

        # validate the payload
        jsonschema.validate(
            data['payload'], instrument.api_class_obsplan.form_json_schema
        )

        observation_plan_request = ObservationPlanRequest.__schema__().load(data)
        observation_plan_request.target_groups = target_groups
        DBSession().add(observation_plan_request)
        self.verify_and_commit()

        self.push_all(
            action="skyportal/REFRESH_GCNEVENT",
            payload={"gcnEvent_dateobs": observation_plan_request.gcnevent.dateobs},
        )

        try:
            instrument.api_class_obsplan.submit(observation_plan_request)
        except Exception as e:
            observation_plan_request.status = 'failed to submit'
            return self.error(f'Error submitting observation plan: {e.args[0]}')
        finally:
            self.verify_and_commit()
        self.push_all(
            action="skyportal/REFRESH_GCNEVENT",
            payload={"gcnEvent_dateobs": observation_plan_request.gcnevent.dateobs},
        )

        return self.success(data={"id": observation_plan_request.id})

    @auth_or_token
    def get(self, observation_plan_request_id):
        """
        ---
        description: Get an observation plan.
        tags:
          - observation_plan_requests
        parameters:
          - in: path
            name: observation_plan_id
            required: true
            schema:
              type: string
          - in: query
            name: includePlannedObservations
            nullable: true
            schema:
              type: boolean
            description: |
              Boolean indicating whether to include associated planned observations. Defaults to false.
        responses:
          200:
            content:
              application/json:
                schema: SingleObservationPlanRequest
        """

        include_planned_observations = self.get_query_argument(
            "includePlannedObservations", False
        )
        if include_planned_observations:
            options = [
                joinedload(ObservationPlanRequest.observation_plans).joinedload(
                    EventObservationPlan.planned_observations
                )
            ]
        else:
            options = [joinedload(ObservationPlanRequest.observation_plans)]

        observation_plan_request = ObservationPlanRequest.get_if_accessible_by(
            observation_plan_request_id,
            self.current_user,
            mode="read",
            raise_if_none=True,
            options=options,
        )
        self.verify_and_commit()

        return self.success(data=observation_plan_request)

    @auth_or_token
    def delete(self, observation_plan_request_id):
        """
        ---
        description: Delete observation plan.
        tags:
          - observation_plan_requests
        parameters:
          - in: path
            name: observation_plan_id
            required: true
            schema:
              type: string
        responses:
          200:
            content:
              application/json:
                schema: Success
        """
        observation_plan_request = ObservationPlanRequest.get_if_accessible_by(
            observation_plan_request_id,
            self.current_user,
            mode="delete",
            raise_if_none=True,
        )
        dateobs = observation_plan_request.gcnevent.dateobs

        api = observation_plan_request.instrument.api_class_obsplan
        if not api.implements()['delete']:
            return self.error('Cannot delete observation plans on this instrument.')

        observation_plan_request.last_modified_by_id = self.associated_user_object.id
        api.delete(observation_plan_request.id)

        self.verify_and_commit()

        self.push_all(
            action="skyportal/REFRESH_GCNEVENT",
            payload={"gcnEvent_dateobs": dateobs},
        )

        return self.success()


<<<<<<< HEAD
class ObservationPlanTreasureMapHandler(BaseHandler):
=======
class ObservationPlanSubmitHandler(BaseHandler):
>>>>>>> be31381b
    @auth_or_token
    def post(self, observation_plan_request_id):
        """
        ---
<<<<<<< HEAD
        description: Submit the observation plan to treasuremap.space
=======
        description: Submit an observation plan.
>>>>>>> be31381b
        tags:
          - observation_plan_requests
        parameters:
          - in: path
            name: observation_plan_id
            required: true
            schema:
              type: string
        responses:
          200:
            content:
              application/json:
<<<<<<< HEAD
                schema: Success
          400:
            content:
              application/json:
                schema: Error
=======
                schema: SingleObservationPlanRequest
>>>>>>> be31381b
        """

        options = [
            joinedload(ObservationPlanRequest.observation_plans)
            .joinedload(EventObservationPlan.planned_observations)
            .joinedload(PlannedObservation.field)
        ]

        observation_plan_request = ObservationPlanRequest.get_if_accessible_by(
            observation_plan_request_id,
            self.current_user,
            mode="read",
            raise_if_none=True,
            options=options,
        )
<<<<<<< HEAD
        self.verify_and_commit()

        event = (
            GcnEvent.query_records_accessible_by(
                self.current_user,
                options=[
                    joinedload(GcnEvent.gcn_notices),
                ],
            )
            .filter(GcnEvent.id == observation_plan_request.gcnevent_id)
            .first()
        )

        allocation = Allocation.get_if_accessible_by(
            observation_plan_request.allocation_id,
            self.current_user,
            raise_if_none=True,
        )

        instrument = allocation.instrument

        altdata = allocation.altdata
        if not altdata:
            raise self.error('Missing allocation information.')

        observation_plan = observation_plan_request.observation_plans[0]
        planned_observations = observation_plan.planned_observations

        if len(planned_observations) == 0:
            return self.error('Cannot submit observing plan with no observations.')

        graceid = event.graceid
        graceid = 'TEST_EVENT'

        payload = {"graceid": graceid, "api_token": altdata['TREASUREMAP_API_TOKEN']}

        pointings = []
        for obs in planned_observations:
            pointing = {}
            pointing["ra"] = obs.field.ra
            pointing["dec"] = obs.field.dec
            pointing["band"] = obs.filt
            pointing["instrumentid"] = str(instrument.treasuremap_id)
            pointing["status"] = "planned"
            pointing["time"] = Time(obs.obstime, format='datetime').isot
            pointing["depth"] = 0.0
            pointing["depth_unit"] = "ab_mag"
            pointings.append(pointing)

        payload["pointings"] = pointings

        url = urllib.parse.urljoin(TREASUREMAP_URL, 'api/v0/pointings')
        r = requests.post(url=url, json=payload)
        r.raise_for_status()

        return self.success()
=======

        api = observation_plan_request.instrument.api_class_obsplan
        if not api.implements()['send']:
            return self.error('Cannot send observation plans on this instrument.')

        try:
            api.send(observation_plan_request)
        except Exception as e:
            observation_plan_request.status = 'failed to send'
            return self.error(
                f'Error sending observation plan to telescope: {e.args[0]}'
            )
        finally:
            self.verify_and_commit()
        self.push_all(
            action="skyportal/REFRESH_GCNEVENT",
            payload={"gcnEvent_dateobs": observation_plan_request.gcnevent.dateobs},
        )

        self.verify_and_commit()

        return self.success(data=observation_plan_request)
>>>>>>> be31381b

    @auth_or_token
    def delete(self, observation_plan_request_id):
        """
        ---
<<<<<<< HEAD
        description: Remove observation plan from treasuremap.space.
        tags:
          - observationplan_requests
=======
        description: Remove an observation plan from the queue.
        tags:
          - observation_plan_requests
>>>>>>> be31381b
        parameters:
          - in: path
            name: observation_plan_id
            required: true
            schema:
              type: string
        responses:
          200:
            content:
              application/json:
                schema: Success
        """

<<<<<<< HEAD
        options = [
            joinedload(ObservationPlanRequest.observation_plans)
            .joinedload(EventObservationPlan.planned_observations)
            .joinedload(PlannedObservation.field)
        ]

=======
>>>>>>> be31381b
        observation_plan_request = ObservationPlanRequest.get_if_accessible_by(
            observation_plan_request_id,
            self.current_user,
            mode="read",
            raise_if_none=True,
<<<<<<< HEAD
            options=options,
        )
        self.verify_and_commit()

        event = (
            GcnEvent.query_records_accessible_by(
                self.current_user,
                options=[
                    joinedload(GcnEvent.gcn_notices),
                ],
            )
            .filter(GcnEvent.id == observation_plan_request.gcnevent_id)
            .first()
        )

        allocation = Allocation.get_if_accessible_by(
            observation_plan_request.allocation_id,
            self.current_user,
            raise_if_none=True,
        )

        instrument = allocation.instrument

        altdata = allocation.altdata
        if not altdata:
            raise self.error('Missing allocation information.')

        graceid = event.graceid
        graceid = 'TEST_EVENT'

        payload = {
            "graceid": graceid,
            "api_token": altdata['TREASUREMAP_API_TOKEN'],
            "instrumentid": instrument.treasuremap_id,
        }

        baseurl = urllib.parse.urljoin(TREASUREMAP_URL, 'api/v0/cancel_all')
        url = f"{baseurl}?{urllib.parse.urlencode(payload)}"
        r = requests.post(url=url)
        r.raise_for_status()

        return self.success()
=======
        )

        api = observation_plan_request.instrument.api_class_obsplan
        if not api.implements()['remove']:
            return self.error(
                'Cannot remove observation plans from the queue of this instrument.'
            )

        try:
            api.remove(observation_plan_request)
        except Exception as e:
            observation_plan_request.status = 'failed to remove from queue'
            return self.error(
                f'Error removing observation plan from telescope: {e.args[0]}'
            )
        finally:
            self.verify_and_commit()
        self.push_all(
            action="skyportal/REFRESH_GCNEVENT",
            payload={"gcnEvent_dateobs": observation_plan_request.gcnevent.dateobs},
        )

        self.verify_and_commit()

        return self.success(data=observation_plan_request)
>>>>>>> be31381b
<|MERGE_RESOLUTION|>--- conflicted
+++ resolved
@@ -14,10 +14,7 @@
     GcnEvent,
     Group,
     Allocation,
-<<<<<<< HEAD
     ObservationPlanRequest,
-=======
->>>>>>> be31381b
     PlannedObservation,
 )
 
@@ -214,41 +211,25 @@
         return self.success()
 
 
-<<<<<<< HEAD
-class ObservationPlanTreasureMapHandler(BaseHandler):
-=======
 class ObservationPlanSubmitHandler(BaseHandler):
->>>>>>> be31381b
     @auth_or_token
     def post(self, observation_plan_request_id):
         """
         ---
-<<<<<<< HEAD
-        description: Submit the observation plan to treasuremap.space
-=======
         description: Submit an observation plan.
->>>>>>> be31381b
-        tags:
-          - observation_plan_requests
-        parameters:
-          - in: path
-            name: observation_plan_id
-            required: true
-            schema:
-              type: string
-        responses:
-          200:
-            content:
-              application/json:
-<<<<<<< HEAD
-                schema: Success
-          400:
-            content:
-              application/json:
-                schema: Error
-=======
+        tags:
+          - observation_plan_requests
+        parameters:
+          - in: path
+            name: observation_plan_id
+            required: true
+            schema:
+              type: string
+        responses:
+          200:
+            content:
+              application/json:
                 schema: SingleObservationPlanRequest
->>>>>>> be31381b
         """
 
         options = [
@@ -264,7 +245,119 @@
             raise_if_none=True,
             options=options,
         )
-<<<<<<< HEAD
+
+        api = observation_plan_request.instrument.api_class_obsplan
+        if not api.implements()['send']:
+            return self.error('Cannot send observation plans on this instrument.')
+
+        try:
+            api.send(observation_plan_request)
+        except Exception as e:
+            observation_plan_request.status = 'failed to send'
+            return self.error(
+                f'Error sending observation plan to telescope: {e.args[0]}'
+            )
+        finally:
+            self.verify_and_commit()
+        self.push_all(
+            action="skyportal/REFRESH_GCNEVENT",
+            payload={"gcnEvent_dateobs": observation_plan_request.gcnevent.dateobs},
+        )
+
+        self.verify_and_commit()
+
+        return self.success(data=observation_plan_request)
+
+    @auth_or_token
+    def delete(self, observation_plan_request_id):
+        """
+        ---
+        description: Remove an observation plan from the queue.
+        tags:
+          - observation_plan_requests
+        parameters:
+          - in: path
+            name: observation_plan_id
+            required: true
+            schema:
+              type: string
+        responses:
+          200:
+            content:
+              application/json:
+                schema: Success
+        """
+
+        observation_plan_request = ObservationPlanRequest.get_if_accessible_by(
+            observation_plan_request_id,
+            self.current_user,
+            mode="read",
+            raise_if_none=True,
+        )
+
+        api = observation_plan_request.instrument.api_class_obsplan
+        if not api.implements()['remove']:
+            return self.error(
+                'Cannot remove observation plans from the queue of this instrument.'
+            )
+
+        try:
+            api.remove(observation_plan_request)
+        except Exception as e:
+            observation_plan_request.status = 'failed to remove from queue'
+            return self.error(
+                f'Error removing observation plan from telescope: {e.args[0]}'
+            )
+        finally:
+            self.verify_and_commit()
+        self.push_all(
+            action="skyportal/REFRESH_GCNEVENT",
+            payload={"gcnEvent_dateobs": observation_plan_request.gcnevent.dateobs},
+        )
+
+        self.verify_and_commit()
+
+        return self.success(data=observation_plan_request)
+     
+    
+ class ObservationPlanTreasureMapHandler(BaseHandler):
+    @auth_or_token
+    def post(self, observation_plan_request_id):
+        """
+        ---
+        description: Submit the observation plan to treasuremap.space
+        tags:
+          - observation_plan_requests
+        parameters:
+          - in: path
+            name: observation_plan_id
+            required: true
+            schema:
+              type: string
+        responses:
+          200:
+            content:
+              application/json:
+                schema: Success
+          400:
+            content:
+              application/json:
+                schema: Error
+        """
+
+        options = [
+            joinedload(ObservationPlanRequest.observation_plans)
+            .joinedload(EventObservationPlan.planned_observations)
+            .joinedload(PlannedObservation.field)
+        ]
+
+        observation_plan_request = ObservationPlanRequest.get_if_accessible_by(
+            observation_plan_request_id,
+            self.current_user,
+            mode="read",
+            raise_if_none=True,
+            options=options,
+        )
         self.verify_and_commit()
 
         event = (
@@ -297,8 +390,6 @@
             return self.error('Cannot submit observing plan with no observations.')
 
         graceid = event.graceid
-        graceid = 'TEST_EVENT'
-
         payload = {"graceid": graceid, "api_token": altdata['TREASUREMAP_API_TOKEN']}
 
         pointings = []
@@ -321,44 +412,14 @@
         r.raise_for_status()
 
         return self.success()
-=======
-
-        api = observation_plan_request.instrument.api_class_obsplan
-        if not api.implements()['send']:
-            return self.error('Cannot send observation plans on this instrument.')
-
-        try:
-            api.send(observation_plan_request)
-        except Exception as e:
-            observation_plan_request.status = 'failed to send'
-            return self.error(
-                f'Error sending observation plan to telescope: {e.args[0]}'
-            )
-        finally:
-            self.verify_and_commit()
-        self.push_all(
-            action="skyportal/REFRESH_GCNEVENT",
-            payload={"gcnEvent_dateobs": observation_plan_request.gcnevent.dateobs},
-        )
-
-        self.verify_and_commit()
-
-        return self.success(data=observation_plan_request)
->>>>>>> be31381b
 
     @auth_or_token
     def delete(self, observation_plan_request_id):
         """
         ---
-<<<<<<< HEAD
         description: Remove observation plan from treasuremap.space.
         tags:
           - observationplan_requests
-=======
-        description: Remove an observation plan from the queue.
-        tags:
-          - observation_plan_requests
->>>>>>> be31381b
         parameters:
           - in: path
             name: observation_plan_id
@@ -372,21 +433,17 @@
                 schema: Success
         """
 
-<<<<<<< HEAD
         options = [
             joinedload(ObservationPlanRequest.observation_plans)
             .joinedload(EventObservationPlan.planned_observations)
             .joinedload(PlannedObservation.field)
         ]
 
-=======
->>>>>>> be31381b
         observation_plan_request = ObservationPlanRequest.get_if_accessible_by(
             observation_plan_request_id,
             self.current_user,
             mode="read",
             raise_if_none=True,
-<<<<<<< HEAD
             options=options,
         )
         self.verify_and_commit()
@@ -415,8 +472,6 @@
             raise self.error('Missing allocation information.')
 
         graceid = event.graceid
-        graceid = 'TEST_EVENT'
-
         payload = {
             "graceid": graceid,
             "api_token": altdata['TREASUREMAP_API_TOKEN'],
@@ -428,31 +483,4 @@
         r = requests.post(url=url)
         r.raise_for_status()
 
-        return self.success()
-=======
-        )
-
-        api = observation_plan_request.instrument.api_class_obsplan
-        if not api.implements()['remove']:
-            return self.error(
-                'Cannot remove observation plans from the queue of this instrument.'
-            )
-
-        try:
-            api.remove(observation_plan_request)
-        except Exception as e:
-            observation_plan_request.status = 'failed to remove from queue'
-            return self.error(
-                f'Error removing observation plan from telescope: {e.args[0]}'
-            )
-        finally:
-            self.verify_and_commit()
-        self.push_all(
-            action="skyportal/REFRESH_GCNEVENT",
-            payload={"gcnEvent_dateobs": observation_plan_request.gcnevent.dateobs},
-        )
-
-        self.verify_and_commit()
-
-        return self.success(data=observation_plan_request)
->>>>>>> be31381b
+        return self.success()