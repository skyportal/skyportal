import astropy
from astropy import units as u
import healpy as hp
import humanize
import jsonschema
import requests
from marshmallow.exceptions import ValidationError
from sqlalchemy.orm import joinedload
import urllib
from astropy.time import Time
import numpy as np
import io
from tornado.ioloop import IOLoop
import functools
import ligo.skymap
from ligo.skymap.tool.ligo_skymap_plot_airmass import main as plot_airmass
from ligo.skymap import plot  # noqa: F401
import matplotlib
import matplotlib.pyplot as plt
import matplotlib.animation as animation
import matplotlib.patches as mpatches
import pandas as pd
import simsurvey
from simsurvey.utils import model_tools
from simsurvey.models import AngularTimeSeriesSource
import tempfile
<<<<<<< HEAD
from ligo.skymap.distance import parameters_to_marginal_moments
from ligo.skymap.bayestar import rasterize
from ligo.skymap import plot  # noqa: F401
=======
>>>>>>> 710da99e
import random
import sncosmo

from baselayer.app.access import auth_or_token
from baselayer.app.env import load_env
from ..base import BaseHandler
from ...models import (
    Allocation,
    DBSession,
    EventObservationPlan,
    GcnEvent,
    Group,
    InstrumentField,
    Localization,
    ObservationPlanRequest,
    PlannedObservation,
    Telescope,
)

from ...models.schema import ObservationPlanPost

env, cfg = load_env()
TREASUREMAP_URL = cfg['app.treasuremap_endpoint']


class ObservationPlanRequestHandler(BaseHandler):
    @auth_or_token
    def post(self):
        """
        ---
        description: Submit observation plan request.
        tags:
          - observation_plan_requests
        requestBody:
          content:
            application/json:
              schema: ObservationPlanPost
        responses:
          200:
            content:
              application/json:
                schema:
                  allOf:
                    - $ref: '#/components/schemas/Success'
                    - type: object
                      properties:
                        data:
                          type: object
                          properties:
                            id:
                              type: integer
                              description: New observation plan request ID
        """
        data = self.get_json()

        try:
            data = ObservationPlanPost.load(data)
        except ValidationError as e:
            return self.error(
                f'Invalid / missing parameters: {e.normalized_messages()}'
            )

        data["requester_id"] = self.associated_user_object.id
        data["last_modified_by_id"] = self.associated_user_object.id
        data['allocation_id'] = int(data['allocation_id'])
        data['localization_id'] = int(data['localization_id'])

        allocation = Allocation.get_if_accessible_by(
            data['allocation_id'],
            self.current_user,
            raise_if_none=True,
        )

        instrument = allocation.instrument
        if instrument.api_classname_obsplan is None:
            return self.error('Instrument has no remote API.')

        if not instrument.api_class_obsplan.implements()['submit']:
            return self.error(
                'Cannot submit observation plan requests for this Instrument.'
            )

        target_groups = []
        for group_id in data.pop('target_group_ids', []):
            g = Group.get_if_accessible_by(
                group_id, self.current_user, raise_if_none=True
            )
            target_groups.append(g)

        try:
            formSchema = instrument.api_class_obsplan.custom_json_schema(
                instrument, self.current_user
            )
        except AttributeError:
            formSchema = instrument.api_class_obsplan.form_json_schema

        # validate the payload
        jsonschema.validate(data['payload'], formSchema)

        observation_plan_request = ObservationPlanRequest.__schema__().load(data)
        observation_plan_request.target_groups = target_groups
        DBSession().add(observation_plan_request)
        self.verify_and_commit()

        self.push_all(
            action="skyportal/REFRESH_GCNEVENT",
            payload={"gcnEvent_dateobs": observation_plan_request.gcnevent.dateobs},
        )

        try:
            instrument.api_class_obsplan.submit(observation_plan_request)
        except Exception as e:
            observation_plan_request.status = 'failed to submit'
            return self.error(f'Error submitting observation plan: {e.args[0]}')
        finally:
            self.verify_and_commit()
        self.push_all(
            action="skyportal/REFRESH_GCNEVENT",
            payload={"gcnEvent_dateobs": observation_plan_request.gcnevent.dateobs},
        )

        return self.success(data={"id": observation_plan_request.id})

    @auth_or_token
    def get(self, observation_plan_request_id=None):
        """
        ---
        single:
          description: Get an observation plan.
          tags:
            - observation_plan_requests
          parameters:
            - in: path
              name: observation_plan_id
              required: true
              schema:
                type: string
            - in: query
              name: includePlannedObservations
              nullable: true
              schema:
                type: boolean
              description: |
                Boolean indicating whether to include associated planned observations. Defaults to false.
          responses:
            200:
              content:
                application/json:
                  schema: SingleObservationPlanRequest
            400:
              content:
                application/json:
                  schema: Error
        multiple:
          description: Get all observation plans.
          tags:
            - observation_plan_requests
          parameters:
            - in: query
              name: includePlannedObservations
              nullable: true
              schema:
                type: boolean
              description: |
                Boolean indicating whether to include associated planned observations. Defaults to false.
          responses:
            200:
              content:
                application/json:
                  schema: ArrayOfObservationPlanRequests
            400:
              content:
                application/json:
                  schema: Error
        """

        include_planned_observations = self.get_query_argument(
            "includePlannedObservations", False
        )
        if include_planned_observations:
            options = [
                joinedload(ObservationPlanRequest.observation_plans)
                .joinedload(EventObservationPlan.planned_observations)
                .joinedload(PlannedObservation.field)
            ]
        else:
            options = [joinedload(ObservationPlanRequest.observation_plans)]

        if observation_plan_request_id is not None:
            observation_plan_request = ObservationPlanRequest.get_if_accessible_by(
                observation_plan_request_id,
                self.current_user,
                mode="read",
                raise_if_none=True,
                options=options,
            )
            return self.success(data=observation_plan_request)

        query = ObservationPlanRequest.query_records_accessible_by(
            self.current_user, mode="read", options=options
        )
        observation_plan_requests = query.all()
        self.verify_and_commit()
        return self.success(data=observation_plan_requests)

    @auth_or_token
    def delete(self, observation_plan_request_id):
        """
        ---
        description: Delete observation plan.
        tags:
          - observation_plan_requests
        parameters:
          - in: path
            name: observation_plan_id
            required: true
            schema:
              type: string
        responses:
          200:
            content:
              application/json:
                schema: Success
        """
        observation_plan_request = ObservationPlanRequest.get_if_accessible_by(
            observation_plan_request_id,
            self.current_user,
            mode="delete",
            raise_if_none=True,
        )
        dateobs = observation_plan_request.gcnevent.dateobs

        api = observation_plan_request.instrument.api_class_obsplan
        if not api.implements()['delete']:
            return self.error('Cannot delete observation plans on this instrument.')

        observation_plan_request.last_modified_by_id = self.associated_user_object.id
        api.delete(observation_plan_request.id)

        self.verify_and_commit()

        self.push_all(
            action="skyportal/REFRESH_GCNEVENT",
            payload={"gcnEvent_dateobs": dateobs},
        )

        return self.success()


class ObservationPlanSubmitHandler(BaseHandler):
    @auth_or_token
    def post(self, observation_plan_request_id):
        """
        ---
        description: Submit an observation plan.
        tags:
          - observation_plan_requests
        parameters:
          - in: path
            name: observation_plan_id
            required: true
            schema:
              type: string
        responses:
          200:
            content:
              application/json:
                schema: SingleObservationPlanRequest
        """

        options = [
            joinedload(ObservationPlanRequest.observation_plans)
            .joinedload(EventObservationPlan.planned_observations)
            .joinedload(PlannedObservation.field)
        ]

        observation_plan_request = ObservationPlanRequest.get_if_accessible_by(
            observation_plan_request_id,
            self.current_user,
            mode="read",
            raise_if_none=True,
            options=options,
        )

        api = observation_plan_request.instrument.api_class_obsplan
        if not api.implements()['send']:
            return self.error('Cannot send observation plans on this instrument.')

        try:
            api.send(observation_plan_request)
        except Exception as e:
            observation_plan_request.status = 'failed to send'
            return self.error(
                f'Error sending observation plan to telescope: {e.args[0]}'
            )
        finally:
            self.verify_and_commit()
        self.push_all(
            action="skyportal/REFRESH_GCNEVENT",
            payload={"gcnEvent_dateobs": observation_plan_request.gcnevent.dateobs},
        )

        self.verify_and_commit()

        return self.success(data=observation_plan_request)

    @auth_or_token
    def delete(self, observation_plan_request_id):
        """
        ---
        description: Remove an observation plan from the queue.
        tags:
          - observation_plan_requests
        parameters:
          - in: path
            name: observation_plan_id
            required: true
            schema:
              type: string
        responses:
          200:
            content:
              application/json:
                schema: Success
        """

        observation_plan_request = ObservationPlanRequest.get_if_accessible_by(
            observation_plan_request_id,
            self.current_user,
            mode="read",
            raise_if_none=True,
        )

        api = observation_plan_request.instrument.api_class_obsplan
        if not api.implements()['remove']:
            return self.error(
                'Cannot remove observation plans from the queue of this instrument.'
            )

        try:
            api.remove(observation_plan_request)
        except Exception as e:
            observation_plan_request.status = 'failed to remove from queue'
            return self.error(
                f'Error removing observation plan from telescope: {e.args[0]}'
            )
        finally:
            self.verify_and_commit()
        self.push_all(
            action="skyportal/REFRESH_GCNEVENT",
            payload={"gcnEvent_dateobs": observation_plan_request.gcnevent.dateobs},
        )

        self.verify_and_commit()

        return self.success(data=observation_plan_request)


class ObservationPlanGCNHandler(BaseHandler):
    @auth_or_token
    def get(self, observation_plan_request_id):
        """
        ---
        description: Get a GCN-izable summary of the observation plan.
        tags:
          - observation_plan_requests
        parameters:
          - in: path
            name: observation_plan_id
            required: true
            schema:
              type: string
        responses:
          200:
            content:
              application/json:
                schema: SingleObservationPlanRequest
        """

        options = [
            joinedload(ObservationPlanRequest.observation_plans)
            .joinedload(EventObservationPlan.planned_observations)
            .joinedload(PlannedObservation.field)
        ]

        observation_plan_request = ObservationPlanRequest.get_if_accessible_by(
            observation_plan_request_id,
            self.current_user,
            mode="read",
            raise_if_none=True,
            options=options,
        )
        self.verify_and_commit()

        event = (
            GcnEvent.query_records_accessible_by(
                self.current_user,
                options=[
                    joinedload(GcnEvent.gcn_notices),
                ],
            )
            .filter(GcnEvent.id == observation_plan_request.gcnevent_id)
            .first()
        )

        allocation = Allocation.get_if_accessible_by(
            observation_plan_request.allocation_id,
            self.current_user,
            raise_if_none=True,
        )

        instrument = allocation.instrument

        observation_plan = observation_plan_request.observation_plans[0]
        num_observations = observation_plan.num_observations
        if num_observations == 0:
            return self.error('Need at least one observation to produce a GCN')

        start_observation = astropy.time.Time(
            observation_plan.start_observation, format='datetime'
        )
        unique_filters = observation_plan.unique_filters
        total_time = observation_plan.total_time
        probability = observation_plan.probability
        area = observation_plan.area

        trigger_time = astropy.time.Time(event.dateobs, format='datetime')
        dt = observation_plan.start_observation - event.dateobs

        content = f"""
            SUBJECT: Follow-up of {event.gcn_notices[0].stream} trigger {trigger_time.isot} with {instrument.name}.
            We observed the localization region of {event.gcn_notices[0].stream} trigger {trigger_time.isot} UTC with {instrument.name} on the {instrument.telescope.name}. We obtained a total of {num_observations} images covering {",".join(unique_filters)} bands for a total of {total_time} seconds. The observations covered {area:.1f} square degrees beginning at {start_observation.isot} ({humanize.naturaldelta(dt)} after the burst trigger time) corresponding to ~{int(100 * probability)}% of the probability enclosed in the localization region.
            """

        return self.success(data=content)


def observation_animations(
    observations,
    localization,
    output_format='gif',
    figsize=(10, 8),
    decay=4,
    alpha_default=1,
    alpha_cutoff=0.1,
):

    """Create a movie to display observations of a given skymap
    Parameters
    ----------
    observations : skyportal.models.observation_plan.PlannedObservation
        The planned observations associated with the request
    localization : skyportal.models.localization.Localization
        The skymap that the request is made based on
    output_format : str, optional
        "gif" or "mp4" -- determines the format of the returned movie
    figsize : tuple, optional
        Matplotlib figsize of the movie created
    decay: float, optional
        The alpha of older fields follows an exponential decay to
        avoid cluttering the screen, this is how fast it falls off
        set decay = 0 to have no exponential decay
    alpha_default: float, optional
        The alpha to assign all fields observed if decay is 0,
        unused otherwise
    alpha_cutoff: float, optional
        The alpha below which you don't draw a field since it is
        too light. Used to not draw lots of invisible fields and
        waste processing time.
    Returns
    -------
    dict
        success : bool
            Whether the request was successful or not, returning
            a sensible error in 'reason'
        name : str
            suggested filename based on `source_name` and `output_format`
        data : str
            binary encoded data for the movie (to be streamed)
        reason : str
            If not successful, a reason is returned.
    """

    surveyColors = {
        "ztfg": "#28A745",
        "ztfr": "#DC3545",
        "ztfi": "#F3DC11",
        "AllWISE": "#2F5492",
        "Gaia_EDR3": "#FF7F0E",
        "PS1_DR1": "#3BBED5",
        "GALEX": "#6607C2",
        "TNS": "#ED6CF6",
    }

    filters = list({obs.filt for obs in observations})
    for filt in filters:
        if filt in surveyColors:
            continue
        surveyColors[filt] = "#" + ''.join(
            [random.choice('0123456789ABCDEF') for i in range(6)]
        )

    matplotlib.use("Agg")
    fig = plt.figure(figsize=figsize, constrained_layout=False)
    ax = plt.axes(projection='astro mollweide')
    ax.imshow_hpx(localization.flat_2d, cmap='cylon')

    old_artists = []

    def plot_schedule(k):
        for artist in old_artists:
            artist.remove()
        del old_artists[:]

        for i, obs in enumerate(observations):

            if decay != 0:
                alpha = np.exp((i - k) / decay)
            else:
                alpha = alpha_default
            if alpha > 1:
                alpha = 1

            if alpha > alpha_cutoff:
                coords = obs.field.contour_summary["features"][0]["geometry"][
                    "coordinates"
                ]
                ras = np.array(coords)[:, 0]
                # cannot handle 0-crossing well
                if len(np.where(ras > 180)[0]) > 0 and len(np.where(ras < 180)) > 0:
                    continue
                poly = plt.Polygon(
                    coords,
                    alpha=alpha,
                    facecolor=surveyColors[obs.filt],
                    edgecolor='black',
                    transform=ax.get_transform('world'),
                )
                ax.add_patch(poly)
                old_artists.append(poly)

        patches = []
        for filt in filters:
            patches.append(mpatches.Patch(color=surveyColors[filt], label=filt))
        plt.legend(handles=patches)

    if output_format == "gif":
        writer = animation.PillowWriter()
    elif output_format == "mp4":
        writer = animation.FFMpegWriter()
    else:
        raise ValueError('output_format must be gif or mp4')

    with tempfile.NamedTemporaryFile(mode='w', suffix='.' + output_format) as f:
        anim = animation.FuncAnimation(fig, plot_schedule, frames=len(observations))
        anim.save(f.name, writer=writer)
        f.flush()

        with open(f.name, mode='rb') as g:
            anim_content = g.read()

    return {
        "success": True,
        "name": f"{localization.localization_name}.{output_format}",
        "data": anim_content,
        "reason": "",
    }


class ObservationPlanMovieHandler(BaseHandler):
    @auth_or_token
    async def get(self, observation_plan_request_id):
        """
        ---
        description: Get a movie summary of the observation plan.
        tags:
          - observation_plan_requests
        parameters:
          - in: path
            name: observation_plan_id
            required: true
            schema:
              type: string
        responses:
          200:
            content:
              application/json:
                schema: SingleObservationPlanRequest
        """

        options = [
            joinedload(ObservationPlanRequest.observation_plans)
            .joinedload(EventObservationPlan.planned_observations)
            .joinedload(PlannedObservation.field)
            .undefer(InstrumentField.contour_summary)
        ]

        observation_plan_request = ObservationPlanRequest.get_if_accessible_by(
            observation_plan_request_id,
            self.current_user,
            mode="read",
            raise_if_none=True,
            options=options,
        )
        self.verify_and_commit()

        localization = (
            Localization.query_records_accessible_by(
                self.current_user,
            )
            .filter(Localization.id == observation_plan_request.localization_id)
            .first()
        )

        observations = observation_plan_request.observation_plans[
            0
        ].planned_observations

        output_format = 'gif'
        anim = functools.partial(
            observation_animations,
            observations,
            localization,
            output_format=output_format,
            figsize=(10, 8),
            decay=4,
            alpha_default=1,
            alpha_cutoff=0.1,
        )

        self.push_notification(
            'Movie generation in progress. Download will start soon.'
        )
        rez = await IOLoop.current().run_in_executor(None, anim)

        filename = rez["name"]
        data = io.BytesIO(rez["data"])

        await self.send_file(data, filename, output_type=output_format)


class ObservationPlanTreasureMapHandler(BaseHandler):
    @auth_or_token
    def post(self, observation_plan_request_id):
        """
        ---
        description: Submit the observation plan to treasuremap.space
        tags:
          - observation_plan_requests
        parameters:
          - in: path
            name: observation_plan_id
            required: true
            schema:
              type: string
        responses:
          200:
            content:
              application/json:
                schema: Success
          400:
            content:
              application/json:
                schema: Error
        """

        options = [
            joinedload(ObservationPlanRequest.observation_plans)
            .joinedload(EventObservationPlan.planned_observations)
            .joinedload(PlannedObservation.field)
        ]

        observation_plan_request = ObservationPlanRequest.get_if_accessible_by(
            observation_plan_request_id,
            self.current_user,
            mode="read",
            raise_if_none=True,
            options=options,
        )
        self.verify_and_commit()

        event = (
            GcnEvent.query_records_accessible_by(
                self.current_user,
                options=[
                    joinedload(GcnEvent.gcn_notices),
                ],
            )
            .filter(GcnEvent.id == observation_plan_request.gcnevent_id)
            .first()
        )

        allocation = Allocation.get_if_accessible_by(
            observation_plan_request.allocation_id,
            self.current_user,
            raise_if_none=True,
        )

        instrument = allocation.instrument

        altdata = allocation.altdata
        if not altdata:
            raise self.error('Missing allocation information.')

        observation_plan = observation_plan_request.observation_plans[0]
        planned_observations = observation_plan.planned_observations

        if len(planned_observations) == 0:
            return self.error('Cannot submit observing plan with no observations.')

        graceid = event.graceid
        payload = {"graceid": graceid, "api_token": altdata['TREASUREMAP_API_TOKEN']}

        pointings = []
        for obs in planned_observations:
            pointing = {}
            pointing["ra"] = obs.field.ra
            pointing["dec"] = obs.field.dec
            pointing["band"] = obs.filt
            pointing["instrumentid"] = str(instrument.treasuremap_id)
            pointing["status"] = "planned"
            pointing["time"] = Time(obs.obstime, format='datetime').isot
            pointing["depth"] = 0.0
            pointing["depth_unit"] = "ab_mag"
            pointings.append(pointing)
        payload["pointings"] = pointings

        url = urllib.parse.urljoin(TREASUREMAP_URL, 'api/v0/pointings')
        r = requests.post(url=url, json=payload)
        r.raise_for_status()
        request_json = r.json()
        errors = request_json["ERRORS"]
        if len(errors) > 0:
            return self.error(f'TreasureMap upload failed: {errors}')
        self.push_notification('TreasureMap upload succeeded')
        return self.success()

    @auth_or_token
    def delete(self, observation_plan_request_id):
        """
        ---
        description: Remove observation plan from treasuremap.space.
        tags:
          - observationplan_requests
        parameters:
          - in: path
            name: observation_plan_id
            required: true
            schema:
              type: string
        responses:
          200:
            content:
              application/json:
                schema: Success
        """

        options = [
            joinedload(ObservationPlanRequest.observation_plans)
            .joinedload(EventObservationPlan.planned_observations)
            .joinedload(PlannedObservation.field)
        ]

        observation_plan_request = ObservationPlanRequest.get_if_accessible_by(
            observation_plan_request_id,
            self.current_user,
            mode="read",
            raise_if_none=True,
            options=options,
        )
        self.verify_and_commit()

        event = (
            GcnEvent.query_records_accessible_by(
                self.current_user,
                options=[
                    joinedload(GcnEvent.gcn_notices),
                ],
            )
            .filter(GcnEvent.id == observation_plan_request.gcnevent_id)
            .first()
        )

        allocation = Allocation.get_if_accessible_by(
            observation_plan_request.allocation_id,
            self.current_user,
            raise_if_none=True,
        )

        instrument = allocation.instrument

        altdata = allocation.altdata
        if not altdata:
            raise self.error('Missing allocation information.')

        graceid = event.graceid
        payload = {
            "graceid": graceid,
            "api_token": altdata['TREASUREMAP_API_TOKEN'],
            "instrumentid": instrument.treasuremap_id,
        }

        baseurl = urllib.parse.urljoin(TREASUREMAP_URL, 'api/v0/cancel_all')
        url = f"{baseurl}?{urllib.parse.urlencode(payload)}"
        r = requests.post(url=url)
        r.raise_for_status()
        request_text = r.text
        if "successfully" not in request_text:
            return self.error(f'TreasureMap delete failed: {request_text}')
        self.push_notification(f'TreasureMap delete succeeded: {request_text}.')
        return self.success()

      
class ObservationPlanGeoJSONHandler(BaseHandler):
    @auth_or_token
    def get(self, observation_plan_request_id):
        """
        ---
        description: Get GeoJSON summary of the observation plan.
        tags:
          - observation_plan_requests
        parameters:
          - in: path
            name: observation_plan_id
            required: true
            schema:
              type: string
        responses:
          200:
            content:
              application/json:
                schema: SingleObservationPlanRequest
        """

        options = [
            joinedload(ObservationPlanRequest.observation_plans)
            .joinedload(EventObservationPlan.planned_observations)
            .joinedload(PlannedObservation.field)
            .undefer(InstrumentField.contour_summary)
        ]

        observation_plan_request = ObservationPlanRequest.get_if_accessible_by(
            observation_plan_request_id,
            self.current_user,
            mode="read",
            options=options,
        )
        if observation_plan_request is None:
            return self.error(
                f'No observation plan with ID: {observation_plan_request_id}'
            )
        self.verify_and_commit()

        observation_plan = observation_plan_request.observation_plans[0]
        # features are JSON representations that the d3 stuff understands.
        # We use these to render the contours of the sky localization and
        # locations of the transients.

        geojson = []
        fields_in = []
        for ii, observation in enumerate(observation_plan.planned_observations):
            if observation.field_id not in fields_in:
                fields_in.append(observation.field_id)
                geojson.append(observation.field.contour_summary)
            else:
                continue

        return self.success(data={'geojson': geojson})
<<<<<<< HEAD
      

def observation_simsurvey(
    observations,
    localization,
    instrument,
    output_format='pdf',
    figsize=(10, 8),
    number_of_injections=1000,
    number_of_detections=2,
    detection_threshold=5,
    minimum_phase=0,
    maximum_phase=3,
    injection_filename='data/nsns_nph1.0e+06_mejdyn0.020_mejwind0.130_phi30.txt',
):

    """Create a plot to display the simsurvey analyis for a given skymap
        Parameters
        ----------
        observations : skyportal.models.observation_plan.PlannedObservation
            The planned observations associated with the request
        localization : skyportal.models.localization.Localization
            The skymap that the request is made based on
        instrument : skyportal.models.instrument.Instrument
            The instrument that the request is made based on
        event : skyportal.models.gcn.GcnEvent
            The instrument that the request is made based on
        output_format : str, optional
            "gif" or "mp4" -- determines the format of the returned movie
        figsize : tuple, optional
            Matplotlib figsize of the movie created
        number_of_injections: int
            Number of simulations to evaluate efficiency with. Defaults to 1000.
        number_of_detections: int
            Number of detections required for detection. Defaults to 1.
        detection_threshold: int
            Threshold (in sigmas) required for detection. Defaults to 5.
        minimum_phase: int
            Minimum phase (in days) post event time to consider detections. Defaults to 0.
        maximum_phase: int
            Maximum phase (in days) post event time to consider detections. Defaults to 3.
        injection_filename: str
            Path to file for injestion as a simsurvey.models.AngularTimeSeriesSource
    . Defaults to nsns_nph1.0e+06_mejdyn0.020_mejwind0.130_phi30.txt from https://github.com/mbulla/kilonova_models.
        Returns
        -------
        dict
            success : bool
                Whether the request was successful or not, returning
                a sensible error in 'reason'
            name : str
                suggested filename based on `source_name` and `output_format`
            data : str
                binary encoded data for the plot (to be streamed)
            reason : str
                If not successful, a reason is returned.
    """

    trigger_time = astropy.time.Time(localization.dateobs, format='datetime')

    pointings = {
        'ra': [],
        'dec': [],
        'field_id': [],
        'limMag': [],
        'jd': [],
        'filter': [],
        'skynoise': [],
    }
    for obs in observations:
        nmag = -2.5 * np.log10(
            np.sqrt(
                instrument.sensitivity_data[obs.filt]['exposure_time']
                / obs.exposure_time
            )
        )
        limMag = instrument.sensitivity_data[obs.filt]['limiting_magnitude'] + nmag
        zp = instrument.sensitivity_data[obs.filt]['zeropoint'] + nmag

        pointings["ra"].append(obs.field.ra)
        pointings["dec"].append(obs.field.dec)
        pointings["filter"].append(obs.filt)
        pointings["jd"].append(Time(obs.obstime, format='datetime').jd)
        pointings["field_id"].append(obs.field.field_id)

        pointings["limMag"].append(limMag)
        pointings["skynoise"].append(10 ** (-0.4 * (limMag - zp)) / 5.0)
        pointings["zp"] = zp

    df = pd.DataFrame.from_dict(pointings)
    plan = simsurvey.SurveyPlan(
        time=df['jd'],
        band=df['filter'],
        obs_field=df['field_id'].astype(int),
        skynoise=df['skynoise'],
        zp=df['zp'],
        fields={k: v for k, v in pointings.items() if k in ['ra', 'dec', 'field_id']},
    )

    order = hp.nside2order(localization.nside)
    t = rasterize(localization.table, order)
    result = t['PROB'], t['DISTMU'], t['DISTSIGMA'], t['DISTNORM']
    hp_data = hp.reorder(result, 'NESTED', 'RING')
    map_struct = {}
    map_struct['prob'] = hp_data[0]
    map_struct['distmu'] = hp_data[1]
    map_struct['distsigma'] = hp_data[2]

    distmean, diststd = parameters_to_marginal_moments(
        map_struct['prob'], map_struct['distmu'], map_struct['distsigma']
    )

    distance_lower = astropy.coordinates.Distance(
        np.max([1, (distmean - 5 * diststd)]) * u.Mpc
    )
    distance_upper = astropy.coordinates.Distance((distmean + 5 * diststd) * u.Mpc)
    phase, wave, cos_theta, flux = model_tools.read_possis_file(injection_filename)
    transientprop = {
        'lcmodel': sncosmo.Model(
            AngularTimeSeriesSource(
                phase=phase, wave=wave, flux=flux, cos_theta=cos_theta
            )
        )
    }
    tr = simsurvey.get_transient_generator(
        [distance_lower.z, distance_upper.z],
        transient="generic",
        template="AngularTimeSeriesSource",
        ntransient=number_of_injections,
        ratefunc=lambda z: 5e-7,
        dec_range=(-90, 90),
        ra_range=(0, 360),
        mjd_range=(trigger_time.jd, trigger_time.jd),
        transientprop=transientprop,
        skymap=map_struct,
    )

    survey = simsurvey.SimulSurvey(
        generator=tr,
        plan=plan,
        phase_range=(minimum_phase, maximum_phase),
        n_det=number_of_detections,
        threshold=detection_threshold,
    )

    lcs = survey.get_lightcurves(notebook=True)

    matplotlib.use("Agg")
    fig = plt.figure(figsize=figsize, constrained_layout=False)
    ax = plt.axes([0.05, 0.05, 0.9, 0.9], projection='geo degrees mollweide')
    ax.grid()
    if lcs.meta_notobserved is not None:
        ax.scatter(
            lcs.meta_notobserved['ra'],
            lcs.meta_notobserved['dec'],
            transform=ax.get_transform('world'),
            marker='*',
            color='grey',
            label='not_observed',
            alpha=0.7,
        )
    if lcs.meta is not None:
        ax.scatter(
            lcs.meta['ra'],
            lcs.meta['dec'],
            transform=ax.get_transform('world'),
            marker='*',
            color='red',
            label='detected',
            alpha=0.7,
        )
    ax.legend(loc=0)
    ax.set_ylabel('Declination [deg]')
    ax.set_xlabel('RA [deg]')

    ntransient = len(lcs.meta_notobserved) + len(lcs.meta_full)
    title_string = f"""
        Number of created kNe: {ntransient}
        Number of created kNe falling in the covered area: {len(lcs.meta_full['z'])}
        Number of detected over all created: {len(lcs.lcs)/ntransient}"""
    ax.set_title(title_string)

    plt.tight_layout()
    buf = io.BytesIO()
    fig.savefig(buf, format=output_format)
    plt.close(fig)
    buf.seek(0)

    return {
        "success": True,
        "name": f"simsurvey_{instrument.name}.{output_format}",
        "data": buf.read(),
        "reason": "",
    }
  
class ObservationPlanSimSurveyHandler(BaseHandler):
    @auth_or_token
    async def get(self, observation_plan_request_id):
        """
        ---
        description: Perform an efficiency analysis of the observation plan.
=======


class ObservationPlanAirmassChartHandler(BaseHandler):
    @auth_or_token
    async def get(self, localization_id, telescope_id):
        """
        ---
        description: Get an airmass chart for the GcnEvent
>>>>>>> 710da99e
        tags:
          - observation_plan_requests
        parameters:
          - in: path
<<<<<<< HEAD
            name: observation_plan_id
            required: true
            schema:
              type: string
          - in: query
            name: numberInjections
            nullable: true
            schema:
              type: number
            description: |
              Number of simulations to evaluate efficiency with. Defaults to 1000.
          - in: query
            name: numberDetections
            nullable: true
            schema:
              type: number
            description: |
              Number of detections required for detection. Defaults to 1.
          - in: query
            name: detectionThreshold
            nullable: true
            schema:
              type: number
            description: |
              Threshold (in sigmas) required for detection. Defaults to 5.
          - in: query
            name: minimumPhase
            nullable: true
            schema:
              type: number
            description: |
              Minimum phase (in days) post event time to consider detections. Defaults to 0.
          - in: query
            name: maximumPhase
            nullable: true
            schema:
              type: number
            description: |
              Maximum phase (in days) post event time to consider detections. Defaults to 3.
          - in: query
            name: injectionFilename
            nullable: true
            schema:
              type: string
            description: |
              Path to file for injestion as a simsurvey.models.AngularTimeSeriesSource. Defaults to nsns_nph1.0e+06_mejdyn0.020_mejwind0.130_phi30.txt from https://github.com/mbulla/kilonova_models.
=======
            name: localization_id
            required: true
            schema:
              type: string
          - in: path
            name: telescope_id
            required: true
            schema:
              type: string
>>>>>>> 710da99e
        responses:
          200:
            content:
              application/json:
<<<<<<< HEAD
                schema: SingleObservationPlanRequest
        """

        number_of_injections = self.get_query_argument("numberInjections", 1000)
        number_of_detections = self.get_query_argument("numberInjections", 1)
        detection_threshold = self.get_query_argument("detectionThreshold", 5)
        minimum_phase = self.get_query_argument("minimumPhase", 0)
        maximum_phase = self.get_query_argument("maximumPhase", 3)
        injection_filename = self.get_query_argument(
            "injectionFilename",
            'data/nsns_nph1.0e+06_mejdyn0.020_mejwind0.130_phi30.txt',
        )

        options = [
            joinedload(ObservationPlanRequest.observation_plans)
            .joinedload(EventObservationPlan.planned_observations)
            .joinedload(PlannedObservation.field)
        ]

        observation_plan_request = ObservationPlanRequest.get_if_accessible_by(
            observation_plan_request_id,
            self.current_user,
            mode="read",
            raise_if_none=True,
            options=options,
        )
        self.verify_and_commit()

        allocation = Allocation.get_if_accessible_by(
            observation_plan_request.allocation_id,
            self.current_user,
            raise_if_none=True,
        )

=======
                schema: Success
        """

        telescope = Telescope.get_if_accessible_by(
            telescope_id,
            self.current_user,
            mode="read",
            raise_if_none=True,
        )
        self.verify_and_commit()

>>>>>>> 710da99e
        localization = (
            Localization.query_records_accessible_by(
                self.current_user,
            )
<<<<<<< HEAD
            .filter(Localization.id == observation_plan_request.localization_id)
            .first()
        )

        instrument = allocation.instrument

        if instrument.sensitivity_data is None:
            return self.error('Need sensitivity_data to evaluate efficiency')

        observation_plan = observation_plan_request.observation_plans[0]
        planned_observations = observation_plan.planned_observations
        num_observations = observation_plan.num_observations
        if num_observations == 0:
            return self.error('Need at least one observation to evaluate efficiency')

        unique_filters = observation_plan.unique_filters

        if not set(unique_filters).issubset(set(list(instrument.sensitivity_data))):
            return self.error('Need sensitivity_data for all filters present')

        for filt in unique_filters:
            if not {'exposure_time', 'limiting_magnitude', 'zeropoint'}.issubset(
                set(list(instrument.sensitivity_data[filt].keys()))
            ):
                return self.error(
                    f'Sensitivity_data dictionary missing keys for filter {filt}'
                )

        output_format = 'pdf'
        simsurvey_analysis = functools.partial(
            observation_simsurvey,
            planned_observations,
            localization,
            instrument,
            output_format=output_format,
            number_of_injections=number_of_injections,
            number_of_detections=number_of_detections,
            detection_threshold=detection_threshold,
            minimum_phase=minimum_phase,
            maximum_phase=maximum_phase,
            injection_filename=injection_filename,
        )

        self.push_notification(
            'Simsurvey analysis in progress. Download will start soon.'
        )
        rez = await IOLoop.current().run_in_executor(None, simsurvey_analysis)

        filename = rez["name"]
        data = io.BytesIO(rez["data"])
=======
            .filter(Localization.id == localization_id)
            .first()
        )

        trigger_time = astropy.time.Time(localization.dateobs, format='datetime')

        output_format = 'pdf'
        with tempfile.NamedTemporaryFile(
            suffix='.fits'
        ) as fitsfile, tempfile.NamedTemporaryFile(
            suffix=f'.{output_format}'
        ) as imgfile, matplotlib.style.context(
            'default'
        ):
            ligo.skymap.io.write_sky_map(fitsfile.name, localization.table_2d, moc=True)
            plot_airmass(
                [
                    '--site-longitude',
                    str(telescope.lon),
                    '--site-latitude',
                    str(telescope.lat),
                    '--site-height',
                    str(telescope.elevation),
                    '--time',
                    trigger_time.isot,
                    fitsfile.name,
                    '-o',
                    imgfile.name,
                ]
            )

            with open(imgfile.name, mode='rb') as g:
                content = g.read()

        data = io.BytesIO(content)
        filename = (
            f"{localization.localization_name}-{telescope.nickname}.{output_format}"
        )
>>>>>>> 710da99e

        await self.send_file(data, filename, output_type=output_format)<|MERGE_RESOLUTION|>--- conflicted
+++ resolved
@@ -24,12 +24,9 @@
 from simsurvey.utils import model_tools
 from simsurvey.models import AngularTimeSeriesSource
 import tempfile
-<<<<<<< HEAD
 from ligo.skymap.distance import parameters_to_marginal_moments
 from ligo.skymap.bayestar import rasterize
 from ligo.skymap import plot  # noqa: F401
-=======
->>>>>>> 710da99e
 import random
 import sncosmo
 
@@ -898,9 +895,88 @@
                 continue
 
         return self.success(data={'geojson': geojson})
-<<<<<<< HEAD
+
       
-
+class ObservationPlanAirmassChartHandler(BaseHandler):
+    @auth_or_token
+    async def get(self, localization_id, telescope_id):
+        """
+        ---
+        description: Get an airmass chart for the GcnEvent
+        tags:
+          - observation_plan_requests
+        parameters:
+          - in: path
+            name: localization_id
+            required: true
+            schema:
+              type: string
+          - in: path
+            name: telescope_id
+            required: true
+            schema:
+              type: string
+        responses:
+          200:
+            content:
+              application/json:
+                schema: Success
+        """
+
+        telescope = Telescope.get_if_accessible_by(
+            telescope_id,
+            self.current_user,
+            mode="read",
+            raise_if_none=True,
+        )
+        self.verify_and_commit()
+
+        localization = (
+            Localization.query_records_accessible_by(
+                self.current_user,
+            )
+            .filter(Localization.id == localization_id)
+            .first()
+        )
+
+        trigger_time = astropy.time.Time(localization.dateobs, format='datetime')
+
+        output_format = 'pdf'
+        with tempfile.NamedTemporaryFile(
+            suffix='.fits'
+        ) as fitsfile, tempfile.NamedTemporaryFile(
+            suffix=f'.{output_format}'
+        ) as imgfile, matplotlib.style.context(
+            'default'
+        ):
+            ligo.skymap.io.write_sky_map(fitsfile.name, localization.table_2d, moc=True)
+            plot_airmass(
+                [
+                    '--site-longitude',
+                    str(telescope.lon),
+                    '--site-latitude',
+                    str(telescope.lat),
+                    '--site-height',
+                    str(telescope.elevation),
+                    '--time',
+                    trigger_time.isot,
+                    fitsfile.name,
+                    '-o',
+                    imgfile.name,
+                ]
+            )
+
+            with open(imgfile.name, mode='rb') as g:
+                content = g.read()
+
+        data = io.BytesIO(content)
+        filename = (
+            f"{localization.localization_name}-{telescope.nickname}.{output_format}"
+        )
+
+        await self.send_file(data, filename, output_type=output_format)
+
+        
 def observation_simsurvey(
     observations,
     localization,
@@ -1100,21 +1176,10 @@
         """
         ---
         description: Perform an efficiency analysis of the observation plan.
-=======
-
-
-class ObservationPlanAirmassChartHandler(BaseHandler):
-    @auth_or_token
-    async def get(self, localization_id, telescope_id):
-        """
-        ---
-        description: Get an airmass chart for the GcnEvent
->>>>>>> 710da99e
         tags:
           - observation_plan_requests
         parameters:
           - in: path
-<<<<<<< HEAD
             name: observation_plan_id
             required: true
             schema:
@@ -1161,22 +1226,10 @@
               type: string
             description: |
               Path to file for injestion as a simsurvey.models.AngularTimeSeriesSource. Defaults to nsns_nph1.0e+06_mejdyn0.020_mejwind0.130_phi30.txt from https://github.com/mbulla/kilonova_models.
-=======
-            name: localization_id
-            required: true
-            schema:
-              type: string
-          - in: path
-            name: telescope_id
-            required: true
-            schema:
-              type: string
->>>>>>> 710da99e
         responses:
           200:
             content:
               application/json:
-<<<<<<< HEAD
                 schema: SingleObservationPlanRequest
         """
 
@@ -1211,24 +1264,10 @@
             raise_if_none=True,
         )
 
-=======
-                schema: Success
-        """
-
-        telescope = Telescope.get_if_accessible_by(
-            telescope_id,
-            self.current_user,
-            mode="read",
-            raise_if_none=True,
-        )
-        self.verify_and_commit()
-
->>>>>>> 710da99e
         localization = (
             Localization.query_records_accessible_by(
                 self.current_user,
             )
-<<<<<<< HEAD
             .filter(Localization.id == observation_plan_request.localization_id)
             .first()
         )
@@ -1279,45 +1318,5 @@
 
         filename = rez["name"]
         data = io.BytesIO(rez["data"])
-=======
-            .filter(Localization.id == localization_id)
-            .first()
-        )
-
-        trigger_time = astropy.time.Time(localization.dateobs, format='datetime')
-
-        output_format = 'pdf'
-        with tempfile.NamedTemporaryFile(
-            suffix='.fits'
-        ) as fitsfile, tempfile.NamedTemporaryFile(
-            suffix=f'.{output_format}'
-        ) as imgfile, matplotlib.style.context(
-            'default'
-        ):
-            ligo.skymap.io.write_sky_map(fitsfile.name, localization.table_2d, moc=True)
-            plot_airmass(
-                [
-                    '--site-longitude',
-                    str(telescope.lon),
-                    '--site-latitude',
-                    str(telescope.lat),
-                    '--site-height',
-                    str(telescope.elevation),
-                    '--time',
-                    trigger_time.isot,
-                    fitsfile.name,
-                    '-o',
-                    imgfile.name,
-                ]
-            )
-
-            with open(imgfile.name, mode='rb') as g:
-                content = g.read()
-
-        data = io.BytesIO(content)
-        filename = (
-            f"{localization.localization_name}-{telescope.nickname}.{output_format}"
-        )
->>>>>>> 710da99e
 
         await self.send_file(data, filename, output_type=output_format)