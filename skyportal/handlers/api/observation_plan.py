--- conflicted
+++ resolved
@@ -1075,8 +1075,6 @@
 
         await self.send_file(data, filename, output_type=output_format)
 
-
-<<<<<<< HEAD
 class ObservationPlanCreateObservingRunHandler(BaseHandler):
     @auth_or_token
     def post(self, observation_plan_request_id):
@@ -1084,7 +1082,103 @@
         ---
         description: Submit the fields in the observation plan
            to an observing run
-=======
+        tags:
+          - observation_plan_requests
+        parameters:
+          - in: path
+            name: observation_plan_id
+            required: true
+            schema:
+              type: string
+        responses:
+          200:
+            content:
+              application/json:
+                schema: Success
+          400:
+            content:
+              application/json:
+                schema: Error
+        """
+
+        options = [
+            joinedload(ObservationPlanRequest.observation_plans)
+            .joinedload(EventObservationPlan.planned_observations)
+            .joinedload(PlannedObservation.field)
+        ]
+
+        observation_plan_request = ObservationPlanRequest.get_if_accessible_by(
+            observation_plan_request_id,
+            self.current_user,
+            mode="read",
+            raise_if_none=True,
+            options=options,
+        )
+        self.verify_and_commit()
+
+        allocation = Allocation.get_if_accessible_by(
+            observation_plan_request.allocation_id,
+            self.current_user,
+            raise_if_none=True,
+        )
+
+        instrument = allocation.instrument
+
+        observation_plan = observation_plan_request.observation_plans[0]
+        planned_observations = observation_plan.planned_observations
+
+        if len(planned_observations) == 0:
+            return self.error('Cannot create observing run with no observations.')
+
+        with DBSession() as session:
+
+            observing_run = {
+                'instrument_id': instrument.id,
+                'group_id': allocation.group_id,
+                'calendar_date': str(observation_plan.validity_window_end.date()),
+            }
+            run_id = post_observing_run(
+                observing_run, self.associated_user_object.id, session
+            )
+
+            min_priority = 1
+            max_priority = 5
+            priorities = []
+            for obs in planned_observations:
+                priorities.append(obs.weight)
+
+            for obs in planned_observations:
+                source = {
+                    'id': f'{obs.field.ra}-{obs.field.dec}',
+                    'ra': obs.field.ra,
+                    'dec': obs.field.dec,
+                }
+                obj_id = post_source(source, self.associated_user_object.id, session)
+                if np.max(priorities) - np.min(priorities) == 0.0:
+                    # assign equal weights if all the same
+                    normalized_priority = 0.5
+                else:
+                    normalized_priority = (obs.weight - np.min(priorities)) / (
+                        np.max(priorities) - np.min(priorities)
+                    )
+
+                priority = np.ceil(
+                    (max_priority - min_priority) * normalized_priority + min_priority
+                )
+                assignment = {
+                    'run_id': run_id,
+                    'obj_id': obj_id,
+                    'priority': str(int(priority)),
+                }
+                try:
+                    post_assignment(assignment, self.associated_user_object.id, session)
+                except ValueError:
+                    # No need to assign multiple times to same run
+                    pass
+
+            self.push_notification('Observing run post succeeded')
+            return self.success()
+          
 def observation_simsurvey(
     observations,
     localization,
@@ -1100,7 +1194,6 @@
 ):
 
     """Create a plot to display the simsurvey analyis for a given skymap
-
         Parameters
         ----------
         observations : skyportal.models.observation_plan.PlannedObservation
@@ -1295,7 +1388,6 @@
         """
         ---
         description: Perform an efficiency analysis of the observation plan.
->>>>>>> 168f6fbe
         tags:
           - observation_plan_requests
         parameters:
@@ -1304,8 +1396,6 @@
             required: true
             schema:
               type: string
-<<<<<<< HEAD
-=======
           - in: query
             name: numberInjections
             nullable: true
@@ -1350,20 +1440,10 @@
               Path to file for injestion as a simsurvey.models.AngularTimeSeriesSource.
               Defaults to nsns_nph1.0e+06_mejdyn0.020_mejwind0.130_phi30.txt
               from https://github.com/mbulla/kilonova_models.
->>>>>>> 168f6fbe
         responses:
           200:
             content:
               application/json:
-<<<<<<< HEAD
-                schema: Success
-          400:
-            content:
-              application/json:
-                schema: Error
-        """
-
-=======
                 schema: SingleObservationPlanRequest
         """
 
@@ -1377,7 +1457,6 @@
             'data/nsns_nph1.0e+06_mejdyn0.020_mejwind0.130_phi30.txt',
         )
 
->>>>>>> 168f6fbe
         options = [
             joinedload(ObservationPlanRequest.observation_plans)
             .joinedload(EventObservationPlan.planned_observations)
@@ -1399,64 +1478,6 @@
             raise_if_none=True,
         )
 
-<<<<<<< HEAD
-        instrument = allocation.instrument
-
-        observation_plan = observation_plan_request.observation_plans[0]
-        planned_observations = observation_plan.planned_observations
-
-        if len(planned_observations) == 0:
-            return self.error('Cannot create observing run with no observations.')
-
-        with DBSession() as session:
-
-            observing_run = {
-                'instrument_id': instrument.id,
-                'group_id': allocation.group_id,
-                'calendar_date': str(observation_plan.validity_window_end.date()),
-            }
-            run_id = post_observing_run(
-                observing_run, self.associated_user_object.id, session
-            )
-
-            min_priority = 1
-            max_priority = 5
-            priorities = []
-            for obs in planned_observations:
-                priorities.append(obs.weight)
-
-            for obs in planned_observations:
-                source = {
-                    'id': f'{obs.field.ra}-{obs.field.dec}',
-                    'ra': obs.field.ra,
-                    'dec': obs.field.dec,
-                }
-                obj_id = post_source(source, self.associated_user_object.id, session)
-                if np.max(priorities) - np.min(priorities) == 0.0:
-                    # assign equal weights if all the same
-                    normalized_priority = 0.5
-                else:
-                    normalized_priority = (obs.weight - np.min(priorities)) / (
-                        np.max(priorities) - np.min(priorities)
-                    )
-
-                priority = np.ceil(
-                    (max_priority - min_priority) * normalized_priority + min_priority
-                )
-                assignment = {
-                    'run_id': run_id,
-                    'obj_id': obj_id,
-                    'priority': str(int(priority)),
-                }
-                try:
-                    post_assignment(assignment, self.associated_user_object.id, session)
-                except ValueError:
-                    # No need to assign multiple times to same run
-                    pass
-
-            self.push_notification('Observing run post succeeded')
-            return self.success()
-=======
         localization = (
             Localization.query_records_accessible_by(
                 self.current_user,
@@ -1516,5 +1537,4 @@
         filename = rez["name"]
         data = io.BytesIO(rez["data"])
 
-        await self.send_file(data, filename, output_type=output_format)
->>>>>>> 168f6fbe
+        await self.send_file(data, filename, output_type=output_format)