--- conflicted
+++ resolved
@@ -2704,6 +2704,8 @@
                 mjd_range=(trigger_time.jd, trigger_time.jd),
                 transientprop=transientprop,
                 skymap=map_struct,
+                sfd98_dir=os.path.join(cfg['misc.dustmap_folder'], "sfd"),
+                apply_mwebv=True,
             )
 
             survey = simsurvey.SimulSurvey(
@@ -2724,116 +2726,6 @@
                 'stats': lcs._derived_properties["stats"],
                 'side': lcs._side_properties,
             }
-<<<<<<< HEAD
-=======
-            template = "AngularTimeSeriesSource"
-
-        elif model_name == "afterglow":
-            phases = np.linspace(
-                optional_injection_parameters["t_i"],
-                optional_injection_parameters["t_f"],
-                optional_injection_parameters["ntime"],
-            )
-            wave = np.linspace(
-                optional_injection_parameters["lambda_min"],
-                optional_injection_parameters["lambda_max"],
-                optional_injection_parameters["nlambda"],
-            )
-            nu = 3e8 / (wave * 1e-10)
-
-            grb_param_keys = [
-                "jetType",
-                "specType",
-                "thetaObs",
-                "E0",
-                "thetaCore",
-                "thetaWing",
-                "n0",
-                "p",
-                "epsilon_e",
-                "epsilon_B",
-                "z",
-                "d_L",
-                "xi_N",
-            ]
-            grb_params = {k: optional_injection_parameters[k] for k in grb_param_keys}
-            # explicitly case E0 and d_L as float as they like to be an int
-            grb_params["E0"] = float(grb_params["E0"])
-            grb_params["d_L"] = float(grb_params["d_L"])
-
-            flux = []
-            for phase in phases:
-                t = phase * np.ones(nu.shape)
-                mJys = afterglowpy.fluxDensity(t, nu, **grb_params)
-                Jys = 1e-3 * mJys
-                # convert to erg/s/cm^2/A
-                flux.append(Jys * 2.99792458e-05 / (wave**2))
-            transientprop = {
-                'lcmodel': sncosmo.Model(
-                    sncosmo.TimeSeriesSource(phases, wave, np.array(flux))
-                ),
-                'lcsimul_func': random_parameters_notheta,
-            }
-            template = None
-
-        elif model_name == "linear":
-            phases = np.linspace(
-                optional_injection_parameters["t_i"],
-                optional_injection_parameters["t_f"],
-                optional_injection_parameters["ntime"],
-            )
-            wave = np.linspace(
-                optional_injection_parameters["lambda_min"],
-                optional_injection_parameters["lambda_max"],
-                optional_injection_parameters["nlambda"],
-            )
-            magdiff = (
-                optional_injection_parameters["mag"]
-                + phases * optional_injection_parameters["dmag"]
-            )
-            F_Lxlambda2 = 10 ** (-(magdiff + 2.406) / 2.5)
-            waves, F_Lxlambda2s = np.meshgrid(wave, F_Lxlambda2)
-            flux = F_Lxlambda2s / (waves) ** 2
-            transientprop = {
-                'lcmodel': sncosmo.Model(sncosmo.TimeSeriesSource(phases, wave, flux)),
-                'lcsimul_func': random_parameters_notheta,
-            }
-            template = None
-
-        tr = simsurvey.get_transient_generator(
-            [distance_lower.z, distance_upper.z],
-            transient="generic",
-            template=template,
-            ntransient=number_of_injections,
-            ratefunc=lambda z: 5e-7,
-            dec_range=(-90, 90),
-            ra_range=(0, 360),
-            mjd_range=(trigger_time.jd, trigger_time.jd),
-            transientprop=transientprop,
-            skymap=map_struct,
-            sfd98_dir=os.path.join(cfg['misc.dustmap_folder'], "sfd"),
-            apply_mwebv=True,
-        )
-
-        survey = simsurvey.SimulSurvey(
-            generator=tr,
-            plan=plan,
-            phase_range=(minimum_phase, maximum_phase),
-            n_det=number_of_detections,
-            threshold=detection_threshold,
-        )
-
-        lcs = survey.get_lightcurves(notebook=True)
-
-        data = {
-            'lcs': lcs._properties["lcs"],
-            'meta': lcs._properties["meta"],
-            'meta_rejected': lcs._properties["meta_rejected"],
-            'meta_notobserved': lcs._properties["meta_notobserved"],
-            'stats': lcs._derived_properties["stats"],
-            'side': lcs._side_properties,
-        }
->>>>>>> 09d2c455
 
             class NumpyEncoder(json.JSONEncoder):
                 def default(self, obj):
