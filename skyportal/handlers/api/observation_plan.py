--- conflicted
+++ resolved
@@ -23,12 +23,8 @@
     EventObservationPlan,
     GcnEvent,
     Group,
-<<<<<<< HEAD
-    Allocation,
     Localization,
-=======
     ObservationPlanRequest,
->>>>>>> 81741a4b
     PlannedObservation,
     InstrumentField,
 )
@@ -363,8 +359,86 @@
 
         return self.success(data=observation_plan_request)
 
-
-<<<<<<< HEAD
+      
+class ObservationPlanGCNHandler(BaseHandler):
+    @auth_or_token
+    def get(self, observation_plan_request_id):
+        """
+        ---
+        description: Get a GCN-izable summary of the observation plan.
+        tags:
+          - observation_plan_requests
+        parameters:
+          - in: path
+            name: observation_plan_id
+            required: true
+            schema:
+              type: string
+        responses:
+          200:
+            content:
+              application/json:
+                schema: SingleObservationPlanRequest
+        """
+
+        options = [
+            joinedload(ObservationPlanRequest.observation_plans)
+            .joinedload(EventObservationPlan.planned_observations)
+            .joinedload(PlannedObservation.field)
+        ]
+
+        observation_plan_request = ObservationPlanRequest.get_if_accessible_by(
+            observation_plan_request_id,
+            self.current_user,
+            mode="read",
+            raise_if_none=True,
+            options=options,
+        )
+        self.verify_and_commit()
+
+        event = (
+            GcnEvent.query_records_accessible_by(
+                self.current_user,
+                options=[
+                    joinedload(GcnEvent.gcn_notices),
+                ],
+            )
+            .filter(GcnEvent.id == observation_plan_request.gcnevent_id)
+            .first()
+        )
+
+        allocation = Allocation.get_if_accessible_by(
+            observation_plan_request.allocation_id,
+            self.current_user,
+            raise_if_none=True,
+        )
+
+        instrument = allocation.instrument
+
+        observation_plan = observation_plan_request.observation_plans[0]
+        num_observations = observation_plan.num_observations
+        if num_observations == 0:
+            return self.error('Need at least one observation to produce a GCN')
+
+        start_observation = astropy.time.Time(
+            observation_plan.start_observation, format='datetime'
+        )
+        unique_filters = observation_plan.unique_filters
+        total_time = observation_plan.total_time
+        probability = observation_plan.probability
+        area = observation_plan.area
+
+        trigger_time = astropy.time.Time(event.dateobs, format='datetime')
+        dt = observation_plan.start_observation - event.dateobs
+
+        content = f"""
+            SUBJECT: Follow-up of {event.gcn_notices[0].stream} trigger {trigger_time.isot} with {instrument.name}.
+            We observed the localization region of {event.gcn_notices[0].stream} trigger {trigger_time.isot} UTC with {instrument.name} on the {instrument.telescope.name}. We obtained a total of {num_observations} images covering {",".join(unique_filters)} bands for a total of {total_time} seconds. The observations covered {area:.1f} square degrees beginning at {start_observation.isot} ({humanize.naturaldelta(dt)} after the burst trigger time) corresponding to ~{int(100 * probability)}% of the probability enclosed in the localization region.
+            """
+
+        return self.success(data=content)
+
+      
 def observation_animations(
     observations,
     localization,
@@ -376,10 +450,8 @@
 ):
 
     """Create a movie to display observations of a given skymap
-
     Parameters
     ----------
-
     observations : skyportal.models.observation_plan.PlannedObservation
         The planned observations associated with the request
     localization : skyportal.models.localizstion.Localization
@@ -399,7 +471,6 @@
         The alpha below which you don't draw a field since it is
         too light. Used to not draw lots of invisible fields and
         waste processing time.
-
     Returns
     -------
     dict
@@ -506,14 +577,6 @@
         """
         ---
         description: Get a movie summary of the observation plan.
-=======
-class ObservationPlanGCNHandler(BaseHandler):
-    @auth_or_token
-    def get(self, observation_plan_request_id):
-        """
-        ---
-        description: Get a GCN-izable summary of the observation plan.
->>>>>>> 81741a4b
         tags:
           - observation_plan_requests
         parameters:
@@ -533,10 +596,7 @@
             joinedload(ObservationPlanRequest.observation_plans)
             .joinedload(EventObservationPlan.planned_observations)
             .joinedload(PlannedObservation.field)
-<<<<<<< HEAD
             .undefer(InstrumentField.contour_summary)
-=======
->>>>>>> 81741a4b
         ]
 
         observation_plan_request = ObservationPlanRequest.get_if_accessible_by(
@@ -548,7 +608,6 @@
         )
         self.verify_and_commit()
 
-<<<<<<< HEAD
         localization = (
             Localization.query_records_accessible_by(
                 self.current_user,
@@ -581,48 +640,4 @@
         filename = rez["name"]
         data = io.BytesIO(rez["data"])
 
-        await self.send_file(data, filename, output_type=output_format)
-=======
-        event = (
-            GcnEvent.query_records_accessible_by(
-                self.current_user,
-                options=[
-                    joinedload(GcnEvent.gcn_notices),
-                ],
-            )
-            .filter(GcnEvent.id == observation_plan_request.gcnevent_id)
-            .first()
-        )
-
-        allocation = Allocation.get_if_accessible_by(
-            observation_plan_request.allocation_id,
-            self.current_user,
-            raise_if_none=True,
-        )
-
-        instrument = allocation.instrument
-
-        observation_plan = observation_plan_request.observation_plans[0]
-        num_observations = observation_plan.num_observations
-        if num_observations == 0:
-            return self.error('Need at least one observation to produce a GCN')
-
-        start_observation = astropy.time.Time(
-            observation_plan.start_observation, format='datetime'
-        )
-        unique_filters = observation_plan.unique_filters
-        total_time = observation_plan.total_time
-        probability = observation_plan.probability
-        area = observation_plan.area
-
-        trigger_time = astropy.time.Time(event.dateobs, format='datetime')
-        dt = observation_plan.start_observation - event.dateobs
-
-        content = f"""
-            SUBJECT: Follow-up of {event.gcn_notices[0].stream} trigger {trigger_time.isot} with {instrument.name}.
-
-            We observed the localization region of {event.gcn_notices[0].stream} trigger {trigger_time.isot} UTC with {instrument.name} on the {instrument.telescope.name}. We obtained a total of {num_observations} images covering {",".join(unique_filters)} bands for a total of {total_time} seconds. The observations covered {area:.1f} square degrees beginning at {start_observation.isot} ({humanize.naturaldelta(dt)} after the burst trigger time) corresponding to ~{int(100 * probability)}% of the probability enclosed in the localization region.
-            """
-
-        return self.success(data=content)
->>>>>>> 81741a4b
+        await self.send_file(data, filename, output_type=output_format)