--- conflicted
+++ resolved
@@ -203,22 +203,13 @@
 
         return self.success()
 
-
-<<<<<<< HEAD
-class ObservationPlanDownloadHandler(BaseHandler):
-    @auth_or_token
-    def get(self, observation_plan_request_id):
-        """
-        ---
-        description: Get a json dictionary representation of the observation plan.
-=======
+      
 class ObservationPlanSubmitHandler(BaseHandler):
     @auth_or_token
     def post(self, observation_plan_request_id):
         """
         ---
         description: Submit an observation plan.
->>>>>>> be31381b
         tags:
           - observation_plan_requests
         parameters:
@@ -247,8 +238,6 @@
             raise_if_none=True,
             options=options,
         )
-<<<<<<< HEAD
-=======
 
         api = observation_plan_request.instrument.api_class_obsplan
         if not api.implements()['send']:
@@ -319,7 +308,45 @@
             payload={"gcnEvent_dateobs": observation_plan_request.gcnevent.dateobs},
         )
 
->>>>>>> be31381b
+        self.verify_and_commit()
+
+        return self.success(data=observation_plan_request)
+
+      
+ class ObservationPlanDownloadHandler(BaseHandler):
+    @auth_or_token
+    def get(self, observation_plan_request_id):
+        """
+        ---
+        description: Get a json dictionary representation of the observation plan.
+        tags:
+          - observation_plan_requests
+        parameters:
+          - in: path
+            name: observation_plan_id
+            required: true
+            schema:
+              type: string
+        responses:
+          200:
+            content:
+              application/json:
+                schema: SingleObservationPlanRequest
+        """
+
+        options = [
+            joinedload(ObservationPlanRequest.observation_plans)
+            .joinedload(EventObservationPlan.planned_observations)
+            .joinedload(PlannedObservation.field)
+        ]
+
+        observation_plan_request = ObservationPlanRequest.get_if_accessible_by(
+            observation_plan_request_id,
+            self.current_user,
+            mode="read",
+            raise_if_none=True,
+            options=options,
+        )
         self.verify_and_commit()
 
         return self.success(data=observation_plan_request)