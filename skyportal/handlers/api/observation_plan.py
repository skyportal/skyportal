import asyncio
import functools
import io
import json
import random
import re
import tempfile
import time
import urllib
import uuid
from datetime import datetime, timedelta

import afterglowpy
import arrow
import astropy
import geopandas
import healpy as hp
import humanize
import jsonschema
import ligo.skymap
import matplotlib
import matplotlib.animation as animation
import matplotlib.patches as mpatches
import matplotlib.pyplot as plt
import numpy as np
import pandas as pd
import requests
import simsurvey
import sncosmo
import sqlalchemy as sa
from astroplan import (
    AirmassConstraint,
    AtNightConstraint,
    Observer,
    is_event_observable,
)
from astropy import units as u
from astropy.coordinates import EarthLocation, SkyCoord
from astropy.time import Time
from ligo.skymap import plot  # noqa: F401 F811
from ligo.skymap.bayestar import rasterize
from ligo.skymap.distance import parameters_to_marginal_moments
from ligo.skymap.tool.ligo_skymap_plot_airmass import main as plot_airmass
from marshmallow.exceptions import ValidationError
from matplotlib import dates
from simsurvey.models import AngularTimeSeriesSource
from simsurvey.utils import model_tools
from sncosmo import get_bandpass
from sqlalchemy import func
from sqlalchemy.orm import joinedload, undefer
from tornado.ioloop import IOLoop

from baselayer.app.access import auth_or_token, permissions
from baselayer.app.custom_exceptions import AccessError
from baselayer.app.env import load_env
from baselayer.app.flow import Flow
from baselayer.log import make_log
from skyportal.enum_types import ALLOWED_BANDPASSES
from skyportal.facility_apis.observation_plan import (
    generate_observation_plan_statistics,
)
from skyportal.handlers.api.followup_request import post_assignment
from skyportal.handlers.api.observingrun import post_observing_run
from skyportal.handlers.api.source import post_source
from skyportal.utils.calculations import get_rise_set_time

from ...models import (
    ThreadSession,
    Allocation,
    DefaultObservationPlanRequest,
    EventObservationPlan,
    GcnEvent,
    GcnTrigger,
    Group,
    Instrument,
    InstrumentField,
    Localization,
    ObservationPlanRequest,
    PlannedObservation,
    SurveyEfficiencyForObservationPlan,
    SurveyEfficiencyForObservations,
    Telescope,
    User,
)
from ...models.schema import ObservationPlanPost
from ...utils.simsurvey import get_simsurvey_parameters, random_parameters_notheta
from ..base import BaseHandler

env, cfg = load_env()
log = make_log('api/observation_plan')

TREASUREMAP_URL = cfg['app.treasuremap_endpoint']

TREASUREMAP_INSTRUMENT_IDS = {  # https://treasuremap.space/search_instruments
    'Sinistro': 9,
    'UVOT': 12,
    'DECam': 38,
    'CFHT': 42,
    'GITCamera': 46,
    'ZTF': 47,
    'Spectral': 56,
    'TESS': 60,
    'MOSFIRE': 74,
    'KAIT': 75,
}

# this is the list of filters that are available in the treasuremap
TREASUREMAP_FILTERS = {
    'U': 'U',
    'B': 'B',
    'V': 'V',
    'R': 'R',
    'I': 'I',
    'J': 'J',
    'H': 'H',
    'K': 'K',
    'u': 'u',
    'g': 'g',
    'r': 'r',
    'i': 'i',
    'z': 'z',
    'UVW1': 'UVW1',
    'UVM2': 'UVM2',
    'XRT': 'XRT',
    'clear': 'clear',
    'open': 'open',
    'UHF': 'UHF',
    'VHF': 'VHF',
    'L': 'L',
    'S': 'S',
    'C': 'C',
    'X': 'X',
    'other': 'other',
    'TESS': 'TESS',
    'BAT': 'BAT',
    'HESS': 'HESS',
    'WISEL': 'WISEL',
}
# to it, we add mappers for sncosmo bandpasses
for bandpass_name in ALLOWED_BANDPASSES:
    try:
        bandpass = get_bandpass(bandpass_name)
        central_wavelength = (bandpass.minwave() + bandpass.maxwave()) / 2
        bandwidth = bandpass.maxwave() - bandpass.minwave()
        TREASUREMAP_FILTERS[bandpass_name] = [central_wavelength, bandwidth]
    except Exception as e:
        log(f'Error adding bandpass {bandpass_name} to treasuremap filters: {e}')

observation_plans_microservice_url = (
    f'http://127.0.0.1:{cfg["ports.observation_plan_queue"]}'
)

MAX_OBSERVATION_PLAN_REQUESTS = 1000


def post_survey_efficiency_analysis(
    survey_efficiency_analysis, plan_id, user_id, session, asynchronous=True
):
    """Post survey efficiency analysis to database.

    Parameters
    ----------
    survey_efficiency_analysis : dict
        Dictionary describing survey efficiency analysis
    plan_id : int
        SkyPortal ID of Observation plan request
    user_id : int
        SkyPortal ID of User posting the GcnEvent
    session : sqlalchemy.Session
        Database session for this transaction
    asynchronous : bool
        Create asynchronous efficiency analysis. Defaults to True.
    """

    status_complete = False
    while not status_complete:
        observation_plan_request = session.scalar(
            sa.select(ObservationPlanRequest)
            .options(
                joinedload(ObservationPlanRequest.observation_plans)
                .joinedload(EventObservationPlan.planned_observations)
                .joinedload(PlannedObservation.field)
            )
            .where(ObservationPlanRequest.id == plan_id)
        )
        status_complete = observation_plan_request.status == "complete"

        if not status_complete:
            time.sleep(30)

    allocation = (
        session.scalars(
            sa.select(Allocation).where(
                Allocation.id == observation_plan_request.allocation_id
            )
        )
    ).first()
    localization = (
        session.scalars(
            sa.select(Localization).where(
                Localization.id == observation_plan_request.localization_id
            )
        )
    ).first()

    instrument = allocation.instrument

    observation_plan = observation_plan_request.observation_plans[0]
    planned_observations = observation_plan.planned_observations
    num_observations = len(observation_plan.planned_observations)
    if num_observations == 0:
        raise ValueError('Need at least one observation to evaluate efficiency')

    unique_filters = list(
        {
            planned_observation.filt
            for planned_observation in observation_plan.planned_observations
        }
    )

    if not set(unique_filters).issubset(set(instrument.sensitivity_data.keys())):
        raise ValueError('Need sensitivity_data for all filters present')

    for filt in unique_filters:
        if not {'exposure_time', 'limiting_magnitude', 'zeropoint'}.issubset(
            set(list(instrument.sensitivity_data[filt].keys()))
        ):
            raise ValueError(
                f'Sensitivity_data dictionary missing keys for filter {filt}'
            )

    payload = survey_efficiency_analysis["payload"]
    payload["optionalInjectionParameters"] = json.loads(
        payload.get("optionalInjectionParameters", "{}")
    )
    payload["optionalInjectionParameters"] = get_simsurvey_parameters(
        payload["modelName"], payload["optionalInjectionParameters"]
    )

    survey_efficiency_analysis = SurveyEfficiencyForObservationPlan(
        requester_id=user_id,
        observation_plan_id=observation_plan.id,
        payload=payload,
        groups=observation_plan_request.target_groups,
        status='running',
    )
    session.add(survey_efficiency_analysis)
    session.commit()

    observations = []
    for ii, o in enumerate(planned_observations):
        obs_dict = o.to_dict()
        obs_dict['field'] = obs_dict['field'].to_dict()
        observations.append(obs_dict)

        if ii == 0:
            field = (
                session.query(InstrumentField)
                .options(undefer(InstrumentField.contour_summary))
                .get(obs_dict["field"]["id"])
            )
            if field is None:
                raise ValueError(
                    f'Missing field {obs_dict["field"]["id"]} required to estimate field size'
                )
            contour_summary = field.contour_summary["features"][0]
            coordinates = np.squeeze(
                np.array(contour_summary["geometry"]["coordinates"])
            )
            coords = SkyCoord(
                coordinates[:, 0] * u.deg, coordinates[:, 1] * u.deg, frame='icrs'
            )
            width, height = None, None
            for c1 in coords:
                for c2 in coords:
                    dra, ddec = c1.spherical_offsets_to(c2)
                    dra = dra.to(u.deg)
                    ddec = ddec.to(u.deg)
                    if width is None and height is None:
                        width = dra
                        height = ddec
                    else:
                        if dra > width:
                            width = dra
                        if ddec > height:
                            height = ddec

    log(
        f'Simsurvey analysis in progress for ID {survey_efficiency_analysis.id}. Should be available soon.'
    )

    if asynchronous:
        try:
            loop = asyncio.get_event_loop()
        except Exception:
            loop = asyncio.new_event_loop()
            asyncio.set_event_loop(loop)
        simsurvey_analysis = functools.partial(
            observation_simsurvey,
            observations,
            localization.id,
            instrument.id,
            survey_efficiency_analysis.id,
            "SurveyEfficiencyForObservationPlan",
            width=width.value,
            height=height.value,
            number_of_injections=payload['numberInjections'],
            number_of_detections=payload['numberDetections'],
            detection_threshold=payload['detectionThreshold'],
            minimum_phase=payload['minimumPhase'],
            maximum_phase=payload['maximumPhase'],
            model_name=payload['modelName'],
            optional_injection_parameters=payload['optionalInjectionParameters'],
        )

        IOLoop.current().run_in_executor(None, simsurvey_analysis)
    else:
        observation_simsurvey(
            observations,
            localization.id,
            instrument.id,
            survey_efficiency_analysis.id,
            "SurveyEfficiencyForObservationPlan",
            width=width.value,
            height=height.value,
            number_of_injections=payload['numberInjections'],
            number_of_detections=payload['numberDetections'],
            detection_threshold=payload['detectionThreshold'],
            minimum_phase=payload['minimumPhase'],
            maximum_phase=payload['maximumPhase'],
            model_name=payload['modelName'],
            optional_injection_parameters=payload['optionalInjectionParameters'],
        )

    return survey_efficiency_analysis.id


def post_observation_plans(
    plans, user_id, session, default_plan=False, asynchronous=True
):
    """Post combined ObservationPlans to database.

    Parameters
    ----------
    plan : dict
        Observation plan dictionary
    user_id : int
        SkyPortal ID of User posting the GcnEvent
    session : sqlalchemy.Session
        Database session for this transaction
    default_plan : bool
        Observation plan is created automatically. Defaults to False.
    asynchronous : bool
        Create asynchronous request. Defaults to True.
    """

    user = session.query(User).get(user_id)

    # generate a uuid that will be used to identify this set of observation plans
    # and will be used to group them together
    combined_id = str(uuid.uuid4())

    observation_plan_requests = []
    for plan in plans:
        try:
            data = ObservationPlanPost.load(plan)
        except ValidationError as e:
            raise ValidationError(
                f'Invalid / missing parameters: {e.normalized_messages()}'
            )

        data["requester_id"] = user.id
        data["last_modified_by_id"] = user.id
        data['allocation_id'] = int(data['allocation_id'])
        data['localization_id'] = int(data['localization_id'])
        data['default_plan'] = default_plan
        data['combined_id'] = combined_id

        allocation = session.scalars(
            Allocation.select(user).where(Allocation.id == data['allocation_id'])
        ).first()
        if allocation is None:
            raise AttributeError(
                f"Cannot access allocation with ID: {data['allocation_id']}"
            )

        instrument = allocation.instrument
        if instrument.api_classname_obsplan is None:
            raise AttributeError('Instrument has no remote API.')

        if not instrument.api_class_obsplan.implements()['submit']:
            raise AttributeError(
                'Cannot submit observation plan requests for this Instrument.'
            )

        target_groups = []
        for group_id in data.pop('target_group_ids', []):
            g = session.scalars(Group.select(user).where(Group.id == group_id)).first()
            if g is None:
                raise AttributeError(f"Cannot access group with ID: {group_id}")
            target_groups.append(g)

        try:
            formSchema = instrument.api_class_obsplan.custom_json_schema(
                instrument, user
            )
        except AttributeError:
            formSchema = instrument.api_class_obsplan.form_json_schema

        # validate the payload
        try:
            jsonschema.validate(data['payload'], formSchema)
        except jsonschema.exceptions.ValidationError as e:
            raise jsonschema.exceptions.ValidationError(
                f'Payload failed to validate: {e}'
            )

        observation_plan_request = ObservationPlanRequest.__schema__().load(data)
        observation_plan_request.target_groups = target_groups
        session.add(observation_plan_request)
        observation_plan_requests.append(observation_plan_request)
    session.commit()

    flow = Flow()
    for observation_plan_request in observation_plan_requests:
        flow.push(
            '*',
            "skyportal/REFRESH_GCNEVENT_OBSERVATION_PLAN_REQUESTS",
            payload={"gcnEvent_dateobs": observation_plan_request.gcnevent.dateobs},
        )


def post_observation_plan(plan, user_id, default_plan=False):
    """Post ObservationPlan to database.

    Parameters
    ----------
    plan : dict
        Observation plan dictionary
    user_id : int
        SkyPortal ID of User posting the GcnEvent
    session : sqlalchemy.Session
        Database session for this transaction
    default_plan : bool
        Observation plan is created automatically. Defaults to False.
    asynchronous : bool
        Create asynchronous request. Defaults to True.
    """

    with ThreadSession() as session:
        try:
            user = session.query(User).get(user_id)

            try:
                data = ObservationPlanPost.load(plan)
            except ValidationError as e:
                raise ValidationError(
                    f'Invalid / missing parameters: {e.normalized_messages()}'
                )

            data["requester_id"] = user.id
            data["last_modified_by_id"] = user.id
            data['allocation_id'] = int(data['allocation_id'])
            data['localization_id'] = int(data['localization_id'])
            data['default_plan'] = default_plan

            allocation = session.scalars(
                Allocation.select(user).where(Allocation.id == data['allocation_id'])
            ).first()
            if allocation is None:
                raise AttributeError(
                    f"Cannot access allocation with ID: {data['allocation_id']}"
                )

            instrument = allocation.instrument
            if instrument.api_classname_obsplan is None:
                raise AttributeError('Instrument has no remote API.')

            if not instrument.api_class_obsplan.implements()['submit']:
                raise AttributeError(
                    'Cannot submit observation plan requests for this Instrument.'
                )

            target_groups = []
            for group_id in data.pop('target_group_ids', []):
                g = session.scalars(
                    Group.select(user).where(Group.id == group_id)
                ).first()
                if g is None:
                    raise AttributeError(f"Cannot access group with ID: {group_id}")
                target_groups.append(g)

            try:
                formSchema = instrument.api_class_obsplan.custom_json_schema(
                    instrument, user
                )
            except AttributeError:
                formSchema = instrument.api_class_obsplan.form_json_schema

            # validate the payload
            try:
                jsonschema.validate(data['payload'], formSchema)
            except jsonschema.exceptions.ValidationError as e:
                raise jsonschema.exceptions.ValidationError(
                    f'Payload failed to validate: {e}'
                )

            observation_plan_request = ObservationPlanRequest.__schema__().load(data)
            observation_plan_request.target_groups = target_groups
            session.add(observation_plan_request)
            session.commit()

            dateobs = observation_plan_request.gcnevent.dateobs
            observation_plan_request_id = observation_plan_request.id

            flow = Flow()

            flow.push(
                '*',
                "skyportal/REFRESH_GCNEVENT_OBSERVATION_PLAN_REQUESTS",
                payload={"gcnEvent_dateobs": dateobs},
            )

            flow.push(
                '*',
                "skyportal/REFRESH_GCNEVENT_OBSERVATION_PLAN_REQUESTS",
                payload={"gcnEvent_dateobs": observation_plan_request.gcnevent.dateobs},
            )

            return observation_plan_request_id
        except Exception as e:
            session.rollback()
            log(f"Error posting observation plan: {e}")


class ObservationPlanRequestHandler(BaseHandler):
    @permissions(['Manage observation plans'])
    def post(self):
        """
        ---
        description: Submit observation plan request.
        tags:
          - observation_plan_requests
        requestBody:
          content:
            application/json:
              schema: ObservationPlanPost
        responses:
          200:
            content:
              application/json:
                schema:
                  allOf:
                    - $ref: '#/components/schemas/Success'
                    - type: object
                      properties:
                        data:
                          type: object
                          properties:
                            id:
                              type: integer
                              description: New observation plan request ID
        """
        json_data = self.get_json()
        if 'observation_plans' in json_data:
            observation_plans = json_data['observation_plans']
        else:
            observation_plans = [json_data]
        combine_plans = json_data.get('combine_plans', False)

        # for each plan, verify that their payload has a 'queue_name' key that is unique
        with self.Session() as session:
            for plan in observation_plans:
                if 'queue_name' not in plan.get('payload', {}):
                    return self.error(
                        'All observation plans must have a "queue_name" key in their payload.'
                    )
                existing_plan = session.scalars(
                    sa.select(EventObservationPlan).where(
                        EventObservationPlan.plan_name == plan['payload']['queue_name']
                    )
                ).first()
                if existing_plan is not None:
                    return self.error(
                        f"Observation plan with name {plan['payload']['queue_name']} already exists."
                    )

                allocation = session.scalars(
                    Allocation.select(self.current_user).where(
                        Allocation.id == plan['allocation_id']
                    )
                ).first()
                if allocation is None:
                    return self.error(
                        f"Cannot access allocation with ID: {plan['allocation_id']}"
                    )
                filters = plan.get('payload', {}).get('filters', [])
                if isinstance(filters, str):
                    filters = filters.split(',')
                if (
                    not set(filters).issubset(set(allocation.instrument.filters))
                    or len(filters) == 0
                ):
                    return self.error(
                        f'Filters in payload must be a subset of instrument filters: {allocation.instrument.filters}'
                    )

            if len(observation_plans) == 1:
                post_observation_plan(
                    observation_plans[0],
                    self.associated_user_object.id,
                    session,
                    asynchronous=True,
                )
            else:
                if combine_plans:
                    post_observation_plans(
                        observation_plans,
                        self.associated_user_object.id,
                        session,
                        asynchronous=True,
                    )
                else:
                    for plan in observation_plans:
                        post_observation_plan(
                            plan,
                            self.associated_user_object.id,
                            session,
                            asynchronous=True,
                        )

        return self.success(
            "Observation plan request submitted successfully to the queue successfully."
        )

    @auth_or_token
    def get(self, observation_plan_request_id=None):
        f"""
        ---
        single:
          description: Get an observation plan.
          tags:
            - observation_plan_requests
          parameters:
            - in: path
              name: observation_plan_id
              required: true
              schema:
                type: string
            - in: query
              name: includePlannedObservations
              nullable: true
              schema:
                type: boolean
              description: |
                Boolean indicating whether to include associated planned observations. Defaults to false.
          responses:
            200:
              content:
                application/json:
                  schema: SingleObservationPlanRequest
            400:
              content:
                application/json:
                  schema: Error
        multiple:
          description: Get all observation plans.
          tags:
            - observation_plan_requests
          parameters:
            - in: query
              name: dateobs
              nullable: true
              schema:
                type: string
              description: GcnEvent dateobs to filter on
            - in: query
              name: instrumentID
              nullable: true
              schema:
                type: integer
              description: Instrument ID to filter on
            - in: query
              name: startDate
              nullable: true
              schema:
                type: string
              description: |
                Arrow-parseable date string (e.g. 2020-01-01). If provided, filter by
                created_at >= startDate
            - in: query
              name: endDate
              nullable: true
              schema:
                type: string
              description: |
                Arrow-parseable date string (e.g. 2020-01-01). If provided, filter by
                created_at <= endDate
            - in: query
              name: status
              nullable: true
              schema:
                type: string
              description: |
                String to match status of request against
            - in: query
              name: numPerPage
              nullable: true
              schema:
                type: integer
              description: |
                Number of observation plan requests to return per paginated request. Defaults to 100. Can be no larger than {MAX_OBSERVATION_PLAN_REQUESTS}.
            - in: query
              name: pageNumber
              nullable: true
              schema:
                type: integer
              description: Page number for paginated query results. Defaults to 1
            - in: query
              name: includePlannedObservations
              nullable: true
              schema:
                type: boolean
              description: |
                Boolean indicating whether to include associated planned observations. Defaults to false.
          responses:
            200:
              content:
                application/json:
                  schema: ArrayOfObservationPlanRequests
            400:
              content:
                application/json:
                  schema: Error
        """

        start_date = self.get_query_argument('startDate', None)
        end_date = self.get_query_argument('endDate', None)
        dateobs = self.get_query_argument('dateobs', None)
        instrumentID = self.get_query_argument('instrumentID', None)
        status = self.get_query_argument('status', None)
        page_number = self.get_query_argument("pageNumber", 1)
        n_per_page = self.get_query_argument("numPerPage", 100)

        include_planned_observations = self.get_query_argument(
            "includePlannedObservations", False
        )

        try:
            page_number = int(page_number)
        except ValueError:
            return self.error("Invalid page number value.")
        try:
            n_per_page = int(n_per_page)
        except (ValueError, TypeError) as e:
            return self.error(f"Invalid numPerPage value: {str(e)}")

        if n_per_page > MAX_OBSERVATION_PLAN_REQUESTS:
            return self.error(
                f'numPerPage should be no larger than {MAX_OBSERVATION_PLAN_REQUESTS}.'
            )

        if include_planned_observations:
            options = [
                joinedload(ObservationPlanRequest.observation_plans)
                .joinedload(EventObservationPlan.planned_observations)
                .joinedload(PlannedObservation.field),
                joinedload(ObservationPlanRequest.observation_plans).joinedload(
                    EventObservationPlan.statistics
                ),
            ]
        else:
            options = [
                joinedload(ObservationPlanRequest.observation_plans).joinedload(
                    EventObservationPlan.statistics
                )
            ]

        with self.Session() as session:
            if observation_plan_request_id is not None:
                observation_plan_request = session.scalars(
                    ObservationPlanRequest.select(
                        session.user_or_token, options=options
                    ).where(ObservationPlanRequest.id == observation_plan_request_id)
                ).first()

                if observation_plan_request is None:
                    return self.error(
                        f'Cannot find ObservationPlanRequest with ID: {observation_plan_request_id}'
                    )

                data_out = observation_plan_request.to_dict()
                if include_planned_observations:
                    observation_plans = []
                    for observation_plan in observation_plan_request.observation_plans:
                        planned_observations = []
                        fields = [
                            planned_observation.field.to_dict()
                            for planned_observation in observation_plan.planned_observations
                        ]
                        rise_times, set_times = get_rise_set_time(
                            fields=fields,
                            observer=observation_plan.instrument.telescope.observer,
                        )
                        for planned_observation, rise_time, set_time in zip(
                            observation_plan.planned_observations, rise_times, set_times
                        ):
                            planned_observation_data = {
                                **planned_observation.to_dict(),
                                'field': planned_observation.field.to_dict(),
                            }
                            # rename the field_id key to field_db_id to avoid confusion
                            planned_observation_data[
                                "field_db_id"
                            ] = planned_observation_data.pop("field_id")
                            planned_observation_data[
                                "field_id"
                            ] = planned_observation_data['field']['field_id']

                            planned_observations.append(
                                {
                                    **planned_observation_data,
                                    'rise_time': rise_time.isot
                                    if isinstance(rise_time, Time)
                                    else None,
                                    'set_time': set_time.isot
                                    if isinstance(set_time, Time)
                                    else None,
                                }
                            )
                        # sort the planned observations by obstime
                        planned_observations = sorted(
                            planned_observations,
                            key=lambda k: k['obstime'],
                            reverse=False,
                        )

                        observation_plans.append(
                            {
                                **observation_plan.to_dict(),
                                'planned_observations': planned_observations,
                            }
                        )
                    data_out["observation_plans"] = observation_plans

                return self.success(data=data_out)

            observation_plan_requests = ObservationPlanRequest.select(
                session.user_or_token, options=options
            )

            if start_date:
                start_date = str(arrow.get(start_date.strip()).datetime)
                observation_plan_requests = observation_plan_requests.where(
                    ObservationPlanRequest.created_at >= start_date
                )
            if end_date:
                end_date = str(arrow.get(end_date.strip()).datetime)
                observation_plan_requests = observation_plan_requests.where(
                    ObservationPlanRequest.created_at <= end_date
                )
            if dateobs:
                gcn_event_query = GcnEvent.select(self.current_user).where(
                    GcnEvent.dateobs == dateobs
                )
                gcn_event_subquery = gcn_event_query.subquery()
                observation_plan_requests = observation_plan_requests.join(
                    gcn_event_subquery,
                    ObservationPlanRequest.gcnevent_id == gcn_event_subquery.c.id,
                )
            if instrumentID:
                # allocation query required as only way to reach
                # instrument_id is through allocation (as requests
                # are associated to allocations, not instruments)
                allocation_query = Allocation.select(self.current_user).where(
                    Allocation.instrument_id == instrumentID
                )
                allocation_subquery = allocation_query.subquery()
                observation_plan_requests = observation_plan_requests.join(
                    allocation_subquery,
                    ObservationPlanRequest.allocation_id == allocation_subquery.c.id,
                )
            if status:
                observation_plan_requests = observation_plan_requests.where(
                    ObservationPlanRequest.status.contains(status.strip())
                )

            count_stmt = sa.select(func.count()).select_from(observation_plan_requests)
            total_matches = session.execute(count_stmt).scalar()
            if n_per_page is not None:
                observation_plan_requests = (
                    observation_plan_requests.distinct()
                    .limit(n_per_page)
                    .offset((page_number - 1) * n_per_page)
                )
            observation_plan_requests = (
                session.scalars(observation_plan_requests).unique().all()
            )

            info = {}
            info["requests"] = [req.to_dict() for req in observation_plan_requests]
            info["totalMatches"] = int(total_matches)
            return self.success(data=info)

    @permissions(['Manage observation plans'])
    def delete(self, observation_plan_request_id):
        """
        ---
        description: Delete observation plan.
        tags:
          - observation_plan_requests
        parameters:
          - in: path
            name: observation_plan_id
            required: true
            schema:
              type: string
        responses:
          200:
            content:
              application/json:
                schema: Success
        """
        with self.Session() as session:
            observation_plan_request = session.scalars(
                ObservationPlanRequest.select(
                    session.user_or_token, mode="delete"
                ).where(ObservationPlanRequest.id == observation_plan_request_id)
            ).first()
            if observation_plan_request is None:
                return self.error(
                    f'Cannot find ObservationPlanRequest with ID: {observation_plan_request_id}'
                )

            dateobs = observation_plan_request.gcnevent.dateobs

            api = observation_plan_request.instrument.api_class_obsplan
            if not api.implements()['delete']:
                return self.error('Cannot delete observation plans on this instrument.')

            observation_plan_request.last_modified_by_id = (
                self.associated_user_object.id
            )
            api.delete(observation_plan_request.id)

            session.commit()

            self.push_all(
                action="skyportal/REFRESH_GCNEVENT_OBSERVATION_PLAN_REQUESTS",
                payload={"gcnEvent_dateobs": dateobs},
            )

            return self.success()


class ObservationPlanManualRequestHandler(BaseHandler):
    @permissions(['Manage observation plans'])
    def post(self):
        """
        ---
        description: Submit manual observation plan.
        tags:
          - observation_plan_requests
        requestBody:
          content:
            application/json:
              schema: ObservationPlanManualHandlerPost
        responses:
          200:
            content:
              application/json:
                schema:
                  allOf:
                    - $ref: '#/components/schemas/Success'
                    - type: object
                      properties:
                        data:
                          type: object
                          properties:
                            id:
                              type: integer
                              description: New observation plan request ID
        """
        json_data = self.get_json()

        with self.Session() as session:
            stmt = GcnEvent.select(session.user_or_token)
            if 'gcnevent_id' in json_data:
                stmt = stmt.where(GcnEvent.id == json_data['gcnevent_id'])
            elif 'dateobs' in json_data:
                stmt = stmt.where(GcnEvent.dateobs == json_data['dateobs'])
            else:
                return self.error(
                    message="Need to specify either gcnevent_id or dateobs"
                )
            event = session.scalars(stmt).first()
            if event is None:
                return self.error(message="Cannot find associated GcnEvent")

            stmt = Localization.select(session.user_or_token)
            if 'localization_id' in json_data:
                stmt = stmt.where(Localization.id == json_data['localization_id'])
            elif 'localization_name' in json_data:
                stmt = stmt.where(
                    Localization.localization_name == json_data['localization_name']
                )
            else:
                return self.error(
                    message="Need to specify either localization_id or localization_name"
                )
            localization = session.scalars(stmt).first()
            if localization is None:
                return self.error(message="Cannot find associated Localization")

            observation_plan_request = ObservationPlanRequest(
                requester_id=self.associated_user_object.id,
                gcnevent=event,
                localization=localization,
                payload=json_data['payload'],
                status=json_data['status'],
                allocation_id=json_data['allocation_id'],
            )
            session.add(observation_plan_request)
            session.commit()

            stmt = Allocation.select(session.user_or_token).where(
                Allocation.id == observation_plan_request.allocation_id,
            )
            allocation = session.scalars(stmt).first()
            instrument = allocation.instrument

            observation_plan = json_data['observation_plans'][0]
            event_observation_plan = EventObservationPlan(
                observation_plan_request_id=observation_plan_request.id,
                instrument_id=instrument.id,
                dateobs=event.dateobs,
                plan_name=json_data['plan_name'],
                validity_window_start=observation_plan['validity_window_start'],
                validity_window_end=observation_plan['validity_window_end'],
                status=observation_plan['status'],
            )
            session.add(event_observation_plan)
            session.commit()

            if not {
                planned_obs['filt']
                for planned_obs in observation_plan['planned_observations']
            }.issubset(set(instrument.filters)):
                return self.error(
                    message=f"Planned observation filter(s) not in instrument's filter list, must be one of: {str(instrument.filters)}"
                )

            planned_observations = []
            for planned_obs in observation_plan['planned_observations']:
                tt = Time(planned_obs['dateobs'], format='isot')

                planned_observation = PlannedObservation(
                    obstime=tt.datetime,
                    dateobs=event.dateobs,
                    field_id=planned_obs['field_id'],
                    exposure_time=planned_obs['exposure_time'],
                    weight=planned_obs['weight'],
                    filt=planned_obs['filt'],
                    instrument_id=instrument.id,
                    planned_observation_id=planned_obs['planned_observation_id'],
                    observation_plan_id=event_observation_plan.id,
                    overhead_per_exposure=planned_obs['overhead_per_exposure'],
                )
            planned_observations.append(planned_observation)

            session.add_all(planned_observations)
            session.commit()

            generate_observation_plan_statistics(
                [event_observation_plan.id], [observation_plan_request.id], session
            )

            return self.success(data={"id": observation_plan_request.id})


class ObservationPlanSubmitHandler(BaseHandler):
    @permissions(['Manage observation plans'])
    def post(self, observation_plan_request_id):
        """
        ---
        description: Submit an observation plan.
        tags:
          - observation_plan_requests
        parameters:
          - in: path
            name: observation_plan_id
            required: true
            schema:
              type: string
        responses:
          200:
            content:
              application/json:
                schema: SingleObservationPlanRequest
        """

        options = [
            joinedload(ObservationPlanRequest.observation_plans)
            .joinedload(EventObservationPlan.planned_observations)
            .joinedload(PlannedObservation.field)
        ]

        with self.Session() as session:
            observation_plan_request = session.scalars(
                ObservationPlanRequest.select(
                    session.user_or_token, options=options
                ).where(ObservationPlanRequest.id == observation_plan_request_id)
            ).first()
            if observation_plan_request is None:
                return self.error(
                    f'Cannot find ObservationPlanRequest with ID: {observation_plan_request_id}'
                )

            api = observation_plan_request.instrument.api_class_obsplan
            if not api.implements()['send']:
                return self.error('Cannot send observation plans on this instrument.')

            try:
                api.send(observation_plan_request, session)
            except Exception as e:
                observation_plan_request.status = 'failed to send'
                return self.error(
                    f'Error sending observation plan to telescope: {e.args[0]}'
                )
            finally:
                session.commit()

            try:
                if (
                    'submit' in observation_plan_request.status
                    and 'fail' not in observation_plan_request.status
                ):
                    gcn_triggered = GcnTrigger(
                        dateobs=observation_plan_request.gcnevent.dateobs,
                        allocation_id=observation_plan_request.allocation_id,
                        triggered=True,
                    )
                    session.add(gcn_triggered)
                    session.commit()
            except Exception:
                pass  # this is not a critical error, we can continue

            self.push_all(
                action="skyportal/REFRESH_GCNEVENT_OBSERVATION_PLAN_REQUESTS",
                payload={"gcnEvent_dateobs": observation_plan_request.gcnevent.dateobs},
            )

            session.commit()

            return self.success(data=observation_plan_request)

    @permissions(['Manage observation plans'])
    def delete(self, observation_plan_request_id):
        """
        ---
        description: Remove an observation plan from the queue.
        tags:
          - observation_plan_requests
        parameters:
          - in: path
            name: observation_plan_id
            required: true
            schema:
              type: string
        responses:
          200:
            content:
              application/json:
                schema: Success
        """

        with self.Session() as session:
            observation_plan_request = session.scalars(
                ObservationPlanRequest.select(
                    session.user_or_token, mode="delete"
                ).where(ObservationPlanRequest.id == observation_plan_request_id)
            ).first()
            if observation_plan_request is None:
                return self.error(
                    f'Cannot find ObservationPlanRequest with ID: {observation_plan_request_id}'
                )

            api = observation_plan_request.instrument.api_class_obsplan
            if not api.implements()['remove']:
                return self.error(
                    'Cannot remove observation plans from the queue of this instrument.'
                )

            try:
                api.remove(observation_plan_request)
            except Exception as e:
                observation_plan_request.status = 'failed to remove from queue'
                return self.error(
                    f'Error removing observation plan from telescope: {e.args[0]}'
                )
            finally:
                session.commit()
            self.push_all(
                action="skyportal/REFRESH_GCNEVENT_OBSERVATION_PLAN_REQUESTST",
                payload={"gcnEvent_dateobs": observation_plan_request.gcnevent.dateobs},
            )

            session.commit()

            return self.success(data=observation_plan_request)


class ObservationPlanNameHandler(BaseHandler):
    @auth_or_token
    def get(self):
        """
        ---
        description: Get all Observation Plan names
        tags:
          - observation_plans
        responses:
          200:
            content:
              application/json:
                schema: Success
          400:
            content:
              application/json:
                schema: Error
        """

        with self.Session() as session:
            plan_names = (
                session.scalars(sa.select(EventObservationPlan.plan_name).distinct())
                .unique()
                .all()
            )
            return self.success(data=plan_names)


class ObservationPlanGCNHandler(BaseHandler):
    @auth_or_token
    def get(self, observation_plan_request_id):
        """
        ---
        description: Get a GCN-izable summary of the observation plan.
        tags:
          - observation_plan_requests
        parameters:
          - in: path
            name: observation_plan_id
            required: true
            schema:
              type: string
        responses:
          200:
            content:
              application/json:
                schema: SingleObservationPlanRequest
        """

        with self.Session() as session:
            stmt = (
                ObservationPlanRequest.select(session.user_or_token)
                .where(ObservationPlanRequest.id == observation_plan_request_id)
                .options(
                    joinedload(ObservationPlanRequest.observation_plans)
                    .joinedload(EventObservationPlan.planned_observations)
                    .joinedload(PlannedObservation.field)
                )
            )
            observation_plan_request = session.scalars(stmt).first()

            if observation_plan_request is None:
                return self.error(
                    f'Could not find observation_plan_request with ID {observation_plan_request_id}'
                )

            event = session.scalars(
                GcnEvent.select(
                    session.user_or_token, options=[joinedload(GcnEvent.gcn_notices)]
                ).where(GcnEvent.id == observation_plan_request.gcnevent_id)
            ).first()
            if event is None:
                return self.error(
                    message=f"Invalid GcnEvent ID: {observation_plan_request.gcnevent_id}"
                )

            stmt = Allocation.select(session.user_or_token).where(
                Allocation.id == observation_plan_request.allocation_id,
            )
            allocation = session.scalars(stmt).first()
            instrument = allocation.instrument

            observation_plan = observation_plan_request.observation_plans[0]
            statistics = observation_plan.statistics
            if len(statistics) == 0:
                return self.error('Need statistics computed to produce a GCN')
            statistics = statistics[0].statistics

            start_observation = Time(statistics["start_observation"], format='isot')
            num_observations = statistics["num_observations"]
            unique_filters = statistics["unique_filters"]
            total_time = statistics["total_time"]
            probability = statistics["probability"]
            area = statistics["area"]
            dt = statistics["dt"]

            trigger_time = Time(event.dateobs, format='datetime')

            content = f"""
            SUBJECT: Follow-up of {event.gcn_notices[0].stream} trigger {trigger_time.isot} with {instrument.name}.
            We observed the localization region of {event.gcn_notices[0].stream} trigger {trigger_time.isot} UTC with {instrument.name} on the {instrument.telescope.name}. We obtained a total of {num_observations} images covering {",".join(unique_filters)} bands for a total of {total_time} seconds. The observations covered {area:.1f} square degrees beginning at {start_observation.isot} ({humanize.naturaldelta(dt)} after the burst trigger time) corresponding to ~{int(100 * probability)}% of the probability enclosed in the localization region.
            """

            return self.success(data=content)


def observation_animations(
    observations,
    localization,
    output_format='gif',
    figsize=(10, 8),
    decay=4,
    alpha_default=1,
    alpha_cutoff=0.1,
):
    """Create a movie to display observations of a given skymap
    Parameters
    ----------
    observations : skyportal.models.observation_plan.PlannedObservation
        The planned observations associated with the request
    localization : skyportal.models.localization.Localization
        The skymap that the request is made based on
    output_format : str, optional
        "gif" or "mp4" -- determines the format of the returned movie
    figsize : tuple, optional
        Matplotlib figsize of the movie created
    decay: float, optional
        The alpha of older fields follows an exponential decay to
        avoid cluttering the screen, this is how fast it falls off
        set decay = 0 to have no exponential decay
    alpha_default: float, optional
        The alpha to assign all fields observed if decay is 0,
        unused otherwise
    alpha_cutoff: float, optional
        The alpha below which you don't draw a field since it is
        too light. Used to not draw lots of invisible fields and
        waste processing time.
    Returns
    -------
    dict
        success : bool
            Whether the request was successful or not, returning
            a sensible error in 'reason'
        name : str
            suggested filename based on `source_name` and `output_format`
        data : str
            binary encoded data for the movie (to be streamed)
        reason : str
            If not successful, a reason is returned.
    """

    surveyColors = {
        "ztfg": "#28A745",
        "ztfr": "#DC3545",
        "ztfi": "#F3DC11",
        "AllWISE": "#2F5492",
        "Gaia_DR3": "#FF7F0E",
        "PS1_DR1": "#3BBED5",
        "GALEX": "#6607C2",
        "TNS": "#ED6CF6",
    }

    filters = list({obs.filt for obs in observations})
    for filt in filters:
        if filt in surveyColors:
            continue
        surveyColors[filt] = "#" + ''.join(
            [random.choice('0123456789ABCDEF') for i in range(6)]
        )

    matplotlib.use("Agg")
    fig = plt.figure(figsize=figsize, constrained_layout=False)
    ax = plt.axes(projection='astro mollweide')
    ax.imshow_hpx(localization.flat_2d, cmap='cylon')

    old_artists = []

    def plot_schedule(k):
        for artist in old_artists:
            artist.remove()
        del old_artists[:]

        for i, obs in enumerate(observations):
            if decay != 0:
                alpha = np.exp((i - k) / decay)
            else:
                alpha = alpha_default
            if alpha > 1:
                alpha = 1

            if alpha > alpha_cutoff:
                coords = obs.field.contour_summary["features"][0]["geometry"][
                    "coordinates"
                ]
                ras = np.array(coords)[:, 0]
                # cannot handle 0-crossing well
                if len(np.where(ras > 180)[0]) > 0 and len(np.where(ras < 180)[0]) > 0:
                    continue
                poly = plt.Polygon(
                    coords,
                    alpha=alpha,
                    facecolor=surveyColors[obs.filt],
                    edgecolor='black',
                    transform=ax.get_transform('world'),
                )
                ax.add_patch(poly)
                old_artists.append(poly)

        patches = []
        for filt in filters:
            patches.append(mpatches.Patch(color=surveyColors[filt], label=filt))
        plt.legend(handles=patches)

    if output_format == "gif":
        writer = animation.PillowWriter()
    elif output_format == "mp4":
        writer = animation.FFMpegWriter()
    else:
        raise ValueError('output_format must be gif or mp4')

    with tempfile.NamedTemporaryFile(mode='w', suffix='.' + output_format) as f:
        anim = animation.FuncAnimation(fig, plot_schedule, frames=len(observations))
        anim.save(f.name, writer=writer)
        f.flush()

        with open(f.name, mode='rb') as g:
            anim_content = g.read()

    return {
        "success": True,
        "name": f"{localization.localization_name}.{output_format}",
        "data": anim_content,
        "reason": "",
    }


class ObservationPlanMovieHandler(BaseHandler):
    @auth_or_token
    async def get(self, observation_plan_request_id):
        """
        ---
        description: Get a movie summary of the observation plan.
        tags:
          - observation_plan_requests
        parameters:
          - in: path
            name: observation_plan_id
            required: true
            schema:
              type: string
        responses:
          200:
            content:
              application/json:
                schema: SingleObservationPlanRequest
        """

        with self.Session() as session:
            stmt = (
                ObservationPlanRequest.select(session.user_or_token)
                .where(ObservationPlanRequest.id == observation_plan_request_id)
                .options(
                    joinedload(ObservationPlanRequest.observation_plans)
                    .joinedload(EventObservationPlan.planned_observations)
                    .joinedload(PlannedObservation.field)
                    .undefer(InstrumentField.contour_summary)
                )
            )
            observation_plan_request = session.scalars(stmt).first()

            if observation_plan_request is None:
                return self.error(
                    f'Could not find observation_plan_request with ID {observation_plan_request_id}'
                )

            localization = session.scalars(
                Localization.select(
                    session.user_or_token,
                ).where(Localization.id == observation_plan_request.localization_id)
            ).first()
            if localization is None:
                return self.error(
                    message=f"Invalid Localization dateobs: {observation_plan_request.localization_id}"
                )

            observation_plan = observation_plan_request.observation_plans[0]
            num_observations = len(observation_plan.planned_observations)
            if num_observations == 0:
                return self.error('Need at least one observation to produce a movie')

            observations = observation_plan.planned_observations

            output_format = 'gif'
            anim = functools.partial(
                observation_animations,
                observations,
                localization,
                output_format=output_format,
                figsize=(10, 8),
                decay=4,
                alpha_default=1,
                alpha_cutoff=0.1,
            )

            self.push_notification(
                'Movie generation in progress. Download will start soon.'
            )
            rez = await IOLoop.current().run_in_executor(None, anim)

            filename = rez["name"]
            data = io.BytesIO(rez["data"])

            await self.send_file(data, filename, output_type=output_format)


class ObservationPlanTreasureMapHandler(BaseHandler):
    @permissions(['Manage observation plans'])
    def post(self, observation_plan_request_id):
        """
        ---
        description: Submit the observation plan to treasuremap.space
        tags:
          - observation_plan_requests
        parameters:
          - in: path
            name: observation_plan_id
            required: true
            schema:
              type: string
        responses:
          200:
            content:
              application/json:
                schema: Success
          400:
            content:
              application/json:
                schema: Error
        """

        with self.Session() as session:
            stmt = (
                ObservationPlanRequest.select(session.user_or_token)
                .where(ObservationPlanRequest.id == observation_plan_request_id)
                .options(
                    joinedload(ObservationPlanRequest.observation_plans)
                    .joinedload(EventObservationPlan.planned_observations)
                    .joinedload(PlannedObservation.field)
                )
            )
            observation_plan_request = session.scalars(stmt).first()

            if observation_plan_request is None:
                return self.error(
                    f'Could not find observation_plan_request with ID {observation_plan_request_id}'
                )

            event = session.scalars(
                GcnEvent.select(
                    session.user_or_token, options=[joinedload(GcnEvent.gcn_notices)]
                ).where(GcnEvent.id == observation_plan_request.gcnevent_id)
            ).first()
            if event is None:
                return self.error(
                    message=f"Invalid GcnEvent ID: {observation_plan_request.gcnevent_id}"
                )

            stmt = Allocation.select(session.user_or_token).where(
                Allocation.id == observation_plan_request.allocation_id,
            )
            allocation = session.scalars(stmt).first()
            instrument = allocation.instrument

            treasuremap_id = None
            if instrument.treasuremap_id is None:
                if instrument.name in TREASUREMAP_INSTRUMENT_IDS:
                    treasuremap_id = TREASUREMAP_INSTRUMENT_IDS[instrument.name]
                else:
                    return self.error(
                        message=f"Instrument {instrument.name} does not have a TreasureMap ID associated with it"
                    )
            else:
                treasuremap_id = instrument.treasuremap_id

            altdata = allocation.altdata
            if not altdata:
                return self.error('Missing allocation information.')
            if 'TREASUREMAP_API_TOKEN' not in altdata:
                return self.error(
                    'Missing TREASUREMAP_API_TOKEN in allocation information.'
                )

            observation_plan = observation_plan_request.observation_plans[0]
            num_observations = len(observation_plan.planned_observations)
            if num_observations == 0:
                return self.error('Need at least one observation to submit')

            planned_observations = observation_plan.planned_observations

            graceid = event.graceid
            payload = {
                "api_token": altdata['TREASUREMAP_API_TOKEN'],
                "graceid": graceid,
            }

            # first check that all planned_observations have a filt that is in the TREASUREMAP_FILTERS dict
            if not all(
                [obs.filt in TREASUREMAP_FILTERS.keys() for obs in planned_observations]
            ):
                return self.error(
                    'Not all planned_observations have a filt that is in the TREASUREMAP_FILTERS dict, they cannot be submitted'
                )

            # we first get the pointings that are already on treasuremap to avoid duplicates
            url = urllib.parse.urljoin(TREASUREMAP_URL, 'api/v1/pointings')
            r = requests.get(
                url=url,
                json={
                    **payload,
                    "status": "planned",
                    "instrumentid": str(treasuremap_id),
                },
            )
            r.raise_for_status()
            existing_pointings = r.json()

            pointings = []
            for obs in planned_observations:
                pointing = {}
                pointing["ra"] = obs.field.ra - 180
                pointing["dec"] = obs.field.dec
                pointing["instrumentid"] = str(treasuremap_id)
                pointing["time"] = Time(obs.obstime, format='datetime').isot
                pointing["status"] = "planned"
                pointing["depth"] = 0.0
                pointing["depth_unit"] = "ab_mag"
                if isinstance(TREASUREMAP_FILTERS[obs.filt], list):
                    pointing["central_wave"] = TREASUREMAP_FILTERS[obs.filt][0]
                    pointing["bandwidth"] = TREASUREMAP_FILTERS[obs.filt][1]
                    pointing["wavelength_unit"] = "angstrom"
                else:
                    pointing["band"] = TREASUREMAP_FILTERS[obs.filt]

                exists = False
                for existing_pointing in existing_pointings:
                    if (
                        all(
                            [
                                existing_pointing[key] == pointing[key]
                                for key in [
                                    "status",
                                    "depth",
                                    "central_wave",
                                    "bandwidth",
                                ]
                            ]
                        )
                        and existing_pointing["instrumentid"] == treasuremap_id
                        and existing_pointing["position"]
                        == f"POINT ({pointing['ra']} {pointing['dec']})"
                        and existing_pointing["time"]
                        == pointing["time"].split("T")[0] + "T00:00:00"
                    ):
                        exists = True
                        break
                if not exists:
                    pointings.append(pointing)

            if len(pointings) == 0:
                return self.error(
                    'No new pointings to submit to TreasureMap (all already exist).'
                )
            payload["pointings"] = pointings

            r = requests.post(url=url, json=payload)
            r.raise_for_status()
            request_json = r.json()
            errors = request_json["ERRORS"]
            if len(errors) > 0:
                return self.error(f'TreasureMap upload failed: {errors}')
            self.push_notification('TreasureMap upload succeeded')
            return self.success()

    @permissions(['Manage observation plans'])
    def delete(self, observation_plan_request_id):
        """
        ---
        description: Remove observation plan from treasuremap.space.
        tags:
          - observationplan_requests
        parameters:
          - in: path
            name: observation_plan_id
            required: true
            schema:
              type: string
        responses:
          200:
            content:
              application/json:
                schema: Success
        """

        with self.Session() as session:
            stmt = (
                ObservationPlanRequest.select(session.user_or_token)
                .where(ObservationPlanRequest.id == observation_plan_request_id)
                .options(
                    joinedload(ObservationPlanRequest.observation_plans)
                    .joinedload(EventObservationPlan.planned_observations)
                    .joinedload(PlannedObservation.field)
                )
            )
            observation_plan_request = session.scalars(stmt).first()

            if observation_plan_request is None:
                return self.error(
                    f'Could not find observation_plan_request with ID {observation_plan_request_id}'
                )

            event = session.scalars(
                GcnEvent.select(
                    session.user_or_token, options=[joinedload(GcnEvent.gcn_notices)]
                ).where(GcnEvent.id == observation_plan_request.gcnevent_id)
            ).first()
            if event is None:
                return self.error(
                    message=f"Invalid GcnEvent ID: {observation_plan_request.gcnevent_id}"
                )

            stmt = Allocation.select(session.user_or_token).where(
                Allocation.id == observation_plan_request.allocation_id,
            )
            allocation = session.scalars(stmt).first()
            instrument = allocation.instrument

            treasuremap_id = None
            if instrument.treasuremap_id is None:
                if instrument.name in TREASUREMAP_INSTRUMENT_IDS:
                    treasuremap_id = TREASUREMAP_INSTRUMENT_IDS[instrument.name]
                else:
                    return self.error(
                        message=f"Instrument {instrument.name} does not have a TreasureMap ID associated with it"
                    )
            else:
                treasuremap_id = instrument.treasuremap_id

            altdata = allocation.altdata
            if not altdata:
                return self.error('Missing allocation information.')

            graceid = event.graceid
            payload = {
                "api_token": altdata['TREASUREMAP_API_TOKEN'],
                "graceid": graceid,
                "instrumentid": str(treasuremap_id),
            }

            baseurl = urllib.parse.urljoin(TREASUREMAP_URL, 'api/v1/cancel_all')
            url = f"{baseurl}?{urllib.parse.urlencode(payload)}"
            r = requests.post(url=url, json=payload)
            request_text = r.text
            if "successfully" not in request_text:
                return self.error(f'TreasureMap delete failed: {request_text}')
            self.push_notification(f'TreasureMap delete succeeded: {request_text}.')
            return self.success()


class ObservationPlanSurveyEfficiencyHandler(BaseHandler):
    @auth_or_token
    def get(self, observation_plan_request_id):
        """
        ---
        description: Get survey efficiency analyses of the observation plan.
        tags:
          - observation_plan_requests
        parameters:
          - in: path
            name: observation_plan_id
            required: true
            schema:
              type: string
        responses:
          200:
            content:
              application/json:
                schema: ArrayOfSurveyEfficiencyForObservationPlans
        """

        with self.Session() as session:
            stmt = (
                ObservationPlanRequest.select(session.user_or_token)
                .where(ObservationPlanRequest.id == observation_plan_request_id)
                .options(
                    joinedload(ObservationPlanRequest.observation_plans).joinedload(
                        EventObservationPlan.survey_efficiency_analyses
                    )
                )
            )
            observation_plan_request = session.scalars(stmt).first()

            if observation_plan_request is None:
                return self.error(
                    f'Could not find observation_plan_request with ID {observation_plan_request_id}'
                )

            if len(observation_plan_request.observation_plans) == 0:
                return self.error(
                    f'Could not find an observation_plan associated with observation_plan_request ID {observation_plan_request_id}'
                )

            observation_plan = observation_plan_request.observation_plans[0]
            analysis_data = []
            for analysis in observation_plan.survey_efficiency_analyses:
                analysis_data.append(
                    {
                        **analysis.to_dict(),
                        'number_of_transients': analysis.number_of_transients,
                        'number_in_covered': analysis.number_in_covered,
                        'number_detected': analysis.number_detected,
                        'efficiency': analysis.efficiency,
                    }
                )

            return self.success(data=analysis_data)


class ObservationPlanGeoJSONHandler(BaseHandler):
    @auth_or_token
    def get(self, observation_plan_request_id):
        """
        ---
        description: Get GeoJSON summary of the observation plan.
        tags:
          - observation_plan_requests
        parameters:
          - in: path
            name: observation_plan_id
            required: true
            schema:
              type: string
        responses:
          200:
            content:
              application/json:
                schema: SingleObservationPlanRequest
        """

        with self.Session() as session:
            stmt = (
                ObservationPlanRequest.select(session.user_or_token)
                .where(ObservationPlanRequest.id == observation_plan_request_id)
                .options(
                    joinedload(ObservationPlanRequest.observation_plans)
                    .joinedload(EventObservationPlan.planned_observations)
                    .joinedload(PlannedObservation.field)
                    .undefer(InstrumentField.contour_summary)
                )
            )
            observation_plan_request = session.scalars(stmt).first()

            if observation_plan_request is None:
                return self.error(
                    f'Could not find observation_plan_request with ID {observation_plan_request_id}'
                )

            if len(observation_plan_request.observation_plans) == 0:
                return self.error(
                    f'Could not find an observation_plan associated with observation_plan_request ID {observation_plan_request_id}'
                )

            observation_plan = observation_plan_request.observation_plans[0]
            # features are JSON representations that the d3 stuff understands.
            # We use these to render the contours of the sky localization and
            # locations of the transients.

            geojson = []
            fields_in = []
            for observation in observation_plan.planned_observations:
                if observation.field_id not in fields_in:
                    fields_in.append(observation.field_id)
                    geojson.append(observation.field.contour_summary)
                else:
                    continue

            return self.success(data={'geojson': geojson})


class ObservationPlanFieldsHandler(BaseHandler):
    @permissions(['Manage observation plans'])
    def delete(self, observation_plan_request_id):
        """
        ---
        description: Delete selected fields from the observation plan.
        tags:
          - observation_plan_requests
        parameters:
          - in: path
            name: observation_plan_id
            required: true
            schema:
              type: string
        requestBody:
          content:
            application/json:
              schema:
                properties:
                  fieldIds:
                    type: array
                    items:
                      type: integer
                    description: List of field IDs to remove from the plan
        responses:
          200:
            content:
              application/json:
                schema: SingleObservationPlanRequest
        """

        data = self.get_json()
        field_ids_to_remove = data.pop('fieldIds', None)

        if field_ids_to_remove is None:
            return self.error('Need to specify field IDs to remove')

        with self.Session() as session:
            stmt = (
                ObservationPlanRequest.select(session.user_or_token)
                .where(ObservationPlanRequest.id == observation_plan_request_id)
                .options(
                    joinedload(ObservationPlanRequest.observation_plans)
                    .joinedload(EventObservationPlan.planned_observations)
                    .joinedload(PlannedObservation.field)
                    .undefer(InstrumentField.contour_summary)
                )
            )
            observation_plan_request = session.scalars(stmt).first()

            if observation_plan_request is None:
                return self.error(
                    f'Could not find observation_plan_request with ID {observation_plan_request_id}'
                )

            if len(observation_plan_request.observation_plans) == 0:
                return self.error(
                    f'Could not find an observation_plan associated with observation_plan_request ID {observation_plan_request_id}'
                )

            observation_plan = observation_plan_request.observation_plans[0]
            dateobs = observation_plan_request.gcnevent.dateobs

            for observation in observation_plan.planned_observations:
                if observation.field_id in field_ids_to_remove:
                    session.delete(observation)
                else:
                    continue
                session.commit()

            self.push_all(
                action="skyportal/REFRESH_GCNEVENT_OBSERVATION_PLAN_REQUESTS",
                payload={"gcnEvent_dateobs": dateobs},
            )

            return self.success()


class ObservationPlanWorldmapPlotHandler(BaseHandler):
    @auth_or_token
    async def get(self, localization_id):
        """
        ---
        description: Create a summary plot for the observability for a given event.
        tags:
          - localizations
        parameters:
          - in: path
            name: localization_id
            required: true
            schema:
              type: integer
            description: |
              ID of localization to generate map for
          - in: query
            name: maximumAirmass
            nullable: true
            schema:
              type: number
            description: |
              Maximum airmass to consider. Defaults to 2.5.
          - in: query
            name: twilight
            nullable: true
            schema:
              type: string
            description: |
                Twilight definition. Choices are astronomical (-18 degrees), nautical (-12 degrees), and civil (-6 degrees).
        responses:
          200:
            content:
              application/json:
                schema: Success
        """

        max_airmass = self.get_query_argument("maxAirmass", 2.5)
        twilight = self.get_query_argument("twilight", "astronomical")

        twilight_dict = {'astronomical': -18, 'nautical': -12, 'civil': -6}

        with self.Session() as session:
            stmt = Telescope.select(self.current_user)
            telescopes = session.scalars(stmt).all()

            stmt = Localization.select(self.current_user).where(
                Localization.id == localization_id
            )
            localization = session.scalars(stmt).first()
            m = localization.flat_2d
            nside = localization.nside
            npix = len(m)

            trigger_time = Time(localization.dateobs, format='datetime')

            # Look up (celestial) spherical polar coordinates of HEALPix grid.
            theta, phi = hp.pix2ang(nside, np.arange(npix))
            # Convert to RA, Dec.
            radecs = astropy.coordinates.SkyCoord(
                ra=phi * u.rad, dec=(0.5 * np.pi - theta) * u.rad
            )

            cmap = plt.cm.rainbow
            norm = matplotlib.colors.Normalize(vmin=0, vmax=1)
            sm = plt.cm.ScalarMappable(cmap=cmap, norm=norm)
            sm.set_array([])

            colors = []
            for telescope in telescopes:
                if not telescope.fixed_location:
                    continue
                location = EarthLocation(
                    lon=telescope.lon * u.deg,
                    lat=telescope.lat * u.deg,
                    height=(telescope.elevation or 0) * u.m,
                )

                # Alt/az reference frame at observatory, now
                frame = astropy.coordinates.AltAz(
                    obstime=trigger_time, location=location
                )

                # Transform grid to alt/az coordinates at observatory, now
                altaz = radecs.transform_to(frame)

                # Where is the sun, now?
                sun_altaz = astropy.coordinates.get_sun(trigger_time).transform_to(
                    altaz
                )

                # How likely is it that the (true, unknown) location of the source
                # is within the area that is visible, now?
                prob = m[
                    (sun_altaz.alt <= twilight_dict[twilight] * u.deg)
                    & (altaz.secz <= max_airmass)
                ].sum()

                rgba_color = cmap(norm(prob))
                colors.append(rgba_color)

            world = geopandas.read_file(
                geopandas.datasets.get_path('naturalearth_lowres')
            )
            ds = [
                telescope.to_dict()
                for telescope in telescopes
                if telescope.fixed_location
            ]
            df = pd.DataFrame(ds)
            df['colors'] = colors
            gdf = geopandas.GeoDataFrame(
                df, geometry=geopandas.points_from_xy(df.lon, df.lat)
            )

            output_format = 'pdf'
            fig, (ax0, ax1) = plt.subplots(1, 2, figsize=(14, 10), width_ratios=[10, 1])
            world.plot(ax=ax0)
            gdf.plot(ax=ax0, color=gdf['colors'])
            scale = 5
            for idx, dat in gdf.iterrows():
                ax0.annotate(
                    dat.nickname,
                    (
                        dat.lon + scale * np.random.randn(),
                        dat.lat + scale * np.random.randn(),
                    ),
                )

            cbar = plt.colorbar(sm, cax=ax1, fraction=0.5)
            cbar.set_label(r'Observable Probability')

            buf = io.BytesIO()
            fig.savefig(buf, format=output_format, bbox_inches='tight')
            plt.close(fig)
            buf.seek(0)

            filename = f"worldmap.{output_format}"
            data = io.BytesIO(buf.read())

            await self.send_file(data, filename, output_type=output_format)


class ObservationPlanObservabilityPlotHandler(BaseHandler):
    @auth_or_token
    async def get(self, localization_id):
        """
        ---
        description: Create a summary plot for the observability for a given event.
        tags:
          - localizations
        parameters:
          - in: path
            name: localization_id
            required: true
            schema:
              type: integer
            description: |
              ID of localization to generate observability plot for
          - in: query
            name: maximumAirmass
            nullable: true
            schema:
              type: number
            description: |
              Maximum airmass to consider. Defaults to 2.5.
          - in: query
            name: twilight
            nullable: true
            schema:
              type: string
            description: |
                Twilight definition. Choices are astronomical (-18 degrees), nautical (-12 degrees), and civil (-6 degrees).
        responses:
          200:
            content:
              application/json:
                schema: Success
        """

        max_airmass = self.get_query_argument("maxAirmass", 2.5)
        twilight = self.get_query_argument("twilight", "astronomical")

        with self.Session() as session:
            stmt = Telescope.select(self.current_user)
            telescopes = session.scalars(stmt).all()

            stmt = Localization.select(self.current_user).where(
                Localization.id == localization_id
            )
            localization = session.scalars(stmt).first()
            cent = localization.contour['features'][0]['geometry']['coordinates']
            coords = astropy.coordinates.SkyCoord(cent[0], cent[1], unit='deg')

            trigger_time = Time(localization.dateobs, format='datetime')
            times = trigger_time + np.linspace(0, 1) * u.day

            observers = []
            for telescope in telescopes:
                if not telescope.fixed_location:
                    continue
                location = EarthLocation(
                    lon=telescope.lon * u.deg,
                    lat=telescope.lat * u.deg,
                    height=(telescope.elevation or 0) * u.m,
                )

                observers.append(Observer(location, name=telescope.nickname))
            observers = list(reversed(observers))

            constraints = [
                getattr(AtNightConstraint, f'twilight_{twilight}')(),
                AirmassConstraint(max_airmass),
            ]

            output_format = 'pdf'
            fig = plt.figure(figsize=(14, 10))
            width, height = fig.get_size_inches()
            fig.set_size_inches(width, (len(observers) + 1) / 16 * width)
            ax = plt.axes()
            locator = dates.AutoDateLocator()
            formatter = dates.DateFormatter('%H:%M')
            ax.set_xlim([times[0].plot_date, times[-1].plot_date])
            ax.xaxis.set_major_formatter(formatter)
            ax.xaxis.set_major_locator(locator)
            ax.set_xlabel(f"Time from {min(times).datetime.date()} [UTC]")
            plt.setp(ax.get_xticklabels(), rotation=30, ha='right')
            ax.set_yticks(np.arange(len(observers)))
            ax.set_yticklabels([observer.name for observer in observers])
            ax.yaxis.set_tick_params(left=False)
            ax.grid(axis='x')
            ax.spines['bottom'].set_visible(False)
            ax.spines['top'].set_visible(False)

            for i, observer in enumerate(observers):
                observable = 100 * np.dot(
                    1.0, is_event_observable(constraints, observer, coords, times)
                )
                ax.contourf(
                    times.plot_date,
                    [i - 0.4, i + 0.4],
                    np.tile(observable, (2, 1)),
                    levels=np.arange(10, 110, 10),
                    cmap=plt.get_cmap().reversed(),
                )

            buf = io.BytesIO()
            fig.savefig(buf, format=output_format, bbox_inches='tight')
            plt.close(fig)
            buf.seek(0)

            filename = f"observability.{output_format}"
            data = io.BytesIO(buf.read())

            await self.send_file(data, filename, output_type=output_format)


class ObservationPlanAirmassChartHandler(BaseHandler):
    @auth_or_token
    async def get(self, localization_id, telescope_id):
        """
        ---
        description: Get an airmass chart for the GcnEvent
        tags:
          - observation_plan_requests
        parameters:
          - in: path
            name: localization_id
            required: true
            schema:
              type: integer
            description: |
              ID of localization to generate airmass chart for
          - in: path
            name: telescope_id
            required: true
            schema:
              type: integer
            description: |
              ID of telescope to generate airmass chart for
        responses:
          200:
            content:
              application/json:
                schema: Success
        """

        with self.Session() as session:
            stmt = Telescope.select(self.current_user).where(
                Telescope.id == telescope_id
            )
            telescope = session.scalars(stmt).first()

            stmt = Localization.select(self.current_user).where(
                Localization.id == localization_id
            )
            localization = session.scalars(stmt).first()

            trigger_time = astropy.time.Time(localization.dateobs, format='datetime')

            output_format = 'pdf'
            with tempfile.NamedTemporaryFile(
                suffix='.fits'
            ) as fitsfile, tempfile.NamedTemporaryFile(
                suffix=f'.{output_format}'
            ) as imgfile, matplotlib.style.context(
                'default'
            ):
                ligo.skymap.io.write_sky_map(
                    fitsfile.name, localization.table_2d, moc=True
                )
                plot_airmass(
                    [
                        '--site-longitude',
                        str(telescope.lon),
                        '--site-latitude',
                        str(telescope.lat),
                        '--site-height',
                        str(telescope.elevation),
                        '--time',
                        trigger_time.isot,
                        fitsfile.name,
                        '-o',
                        imgfile.name,
                    ]
                )

                with open(imgfile.name, mode='rb') as g:
                    content = g.read()

            data = io.BytesIO(content)
            # we remove special characters and extensions other than .pdf
            # otherwise, some browsers won't save the file as a PDF
            filename = f"{re.sub(r'[^a-zA-Z0-9]', '_', localization.localization_name).replace('.fits', '').replace('.fit', '')}-{telescope.nickname}.{output_format}"

            await self.send_file(data, filename, output_type=output_format)


class ObservationPlanCreateObservingRunHandler(BaseHandler):
    @permissions(['Manage observation plans'])
    def post(self, observation_plan_request_id):
        """
        ---
        description: Submit the fields in the observation plan
           to an observing run
        tags:
          - observation_plan_requests
        parameters:
          - in: path
            name: observation_plan_id
            required: true
            schema:
              type: integer
            description: |
              ID of observation plan request to create observing run for
        responses:
          200:
            content:
              application/json:
                schema: Success
          400:
            content:
              application/json:
                schema: Error
        """

        data = self.get_json()

        with self.Session() as session:
            observation_plan_request = session.scalars(
                ObservationPlanRequest.select(
                    session.user_or_token,
                    options=[
                        joinedload(ObservationPlanRequest.observation_plans)
                        .joinedload(EventObservationPlan.planned_observations)
                        .joinedload(PlannedObservation.field)
                    ],
                ).where(ObservationPlanRequest.id == observation_plan_request_id),
            ).first()
            if observation_plan_request is None:
                raise self.error(
                    f'Cannot access ObservationPlanRequest with ID {observation_plan_request_id}'
                )

            allocation = session.scalars(
                Allocation.select(session.user_or_token).where(
                    Allocation.id == observation_plan_request.allocation_id
                )
            ).first()

            if allocation is None:
                raise self.error(
                    f'Cannot find Allocation with ID {observation_plan_request.allocation_id}'
                )

            instrument = allocation.instrument

            if len(observation_plan_request.observation_plans) == 0:
                return self.error(
                    f'Could not find an observation_plan associated with observation_plan_request ID {observation_plan_request_id}'
                )

            observation_plan = observation_plan_request.observation_plans[0]
            planned_observations = observation_plan.planned_observations

            if len(planned_observations) == 0:
                return self.error('Cannot create observing run with no observations.')

            observing_run = {
                'instrument_id': instrument.id,
                'group_id': allocation.group_id,
                'calendar_date': str(observation_plan.validity_window_end.date()),
            }
            run_id = post_observing_run(
                observing_run, self.associated_user_object.id, session
            )

            min_priority = 1
            max_priority = 5
            priorities = []
            for obs in planned_observations:
                priorities.append(obs.weight)

            for obs in planned_observations:
                source = {
                    'id': f'{obs.field.ra}-{obs.field.dec}',
                    'ra': obs.field.ra,
                    'dec': obs.field.dec,
                }
                if 'groupIds' in data and len(data['groupIds']) > 0:
                    source['group_ids'] = data['groupIds']
                else:
                    source['group_ids'] = [allocation.group_id]

                (obj_id,) = post_source(source, self.associated_user_object.id, session)
                if np.max(priorities) - np.min(priorities) == 0.0:
                    # assign equal weights if all the same
                    normalized_priority = 0.5
                else:
                    normalized_priority = (obs.weight - np.min(priorities)) / (
                        np.max(priorities) - np.min(priorities)
                    )

                priority = np.ceil(
                    (max_priority - min_priority) * normalized_priority + min_priority
                )
                assignment = {
                    'run_id': run_id,
                    'obj_id': obj_id,
                    'priority': str(int(priority)),
                }
                try:
                    post_assignment(assignment, session)
                except ValueError:
                    # No need to assign multiple times to same run
                    pass

            self.push_notification('Observing run post succeeded')
            return self.success()


def observation_simsurvey(
    observations,
    localization_id,
    instrument_id,
    survey_efficiency_analysis_id,
    survey_efficiency_analysis_type,
    width,
    height,
    number_of_injections=1000,
    number_of_detections=2,
    detection_threshold=5,
    minimum_phase=0,
    maximum_phase=3,
    model_name='kilonova',
    optional_injection_parameters={},
):
    """Perform the simsurvey analyis for a given skymap
    Parameters
    ----------
    observations : skyportal.models.observation_plan.PlannedObservation
        The planned observations associated with the request
    localization_id : int
        The id of the skyportal.models.localization.Localization that the request is made based on
    instrument_id : int
        The id of the skyportal.models.instrument.Instrument that the request is made based on
    survey_efficiency_analysis_id : int
        The id of the survey efficiency analysis for the request (either skyportal.models.survey_efficiency.SurveyEfficiencyForObservations or skyportal.models.survey_efficiency.SurveyEfficiencyForObservationPlan).
    survey_efficiency_analysis_type : str
        Either SurveyEfficiencyForObservations or SurveyEfficiencyForObservationPlan.
    width : float
        Width of the telescope field of view in degrees.
    height : float
        Height of the telescope field of view in degrees.
    number_of_injections : int
        Number of simulations to evaluate efficiency with. Defaults to 1000.
    number_of_detections : int
        Number of detections required for detection. Defaults to 1.
    detection_threshold : int
        Threshold (in sigmas) required for detection. Defaults to 5.
    minimum_phase : int
        Minimum phase (in days) post event time to consider detections. Defaults to 0.
    maximum_phase : int
        Maximum phase (in days) post event time to consider detections. Defaults to 3.
    model_name : str
        Model to simulate efficiency for. Must be one of kilonova, afterglow, or linear. Defaults to kilonova.
    optional_injection_parameters: dict
        Optional parameters to specify the injection type, along with a list of possible values (to be used in a dropdown UI)
    """

<<<<<<< HEAD
    with ThreadSession() as session:
        try:
            localization = session.scalars(
                sa.select(Localization).where(Localization.id == localization_id)
=======
    if Session.registry.has():
        session = Session()
    else:
        session = Session(bind=DBSession.session_factory.kw["bind"])

    try:
        localization = session.scalars(
            sa.select(Localization).where(Localization.id == localization_id)
        ).first()
        if localization is None:
            raise ValueError(f'No localization with ID {localization_id}')

        instrument = session.scalars(
            sa.select(Instrument).where(Instrument.id == instrument_id)
        ).first()
        if instrument is None:
            raise ValueError(f'No instrument with ID {instrument_id}')

        if survey_efficiency_analysis_type == "SurveyEfficiencyForObservations":
            survey_efficiency_analysis = session.scalars(
                sa.select(SurveyEfficiencyForObservations).where(
                    SurveyEfficiencyForObservations.id == survey_efficiency_analysis_id
                )
>>>>>>> f4584c8b
            ).first()
            if localization is None:
                raise ValueError(f'No localization with ID {localization_id}')

            instrument = session.scalars(
                sa.select(Instrument).where(Instrument.id == instrument_id)
            ).first()
            if instrument is None:
                raise ValueError(f'No instrument with ID {instrument_id}')

            if survey_efficiency_analysis_type == "SurveyEfficiencyForObservations":
                survey_efficiency_analysis = session.scalars(
                    sa.select(SurveyEfficiencyForObservations).where(
                        SurveyEfficiencyForObservations.id
                        == survey_efficiency_analysis_id
                    )
                ).first()
                if survey_efficiency_analysis is None:
                    raise ValueError(
                        f'No SurveyEfficiencyForObservations with ID {survey_efficiency_analysis_id}'
                    )
            elif (
                survey_efficiency_analysis_type == "SurveyEfficiencyForObservationPlan"
            ):
                survey_efficiency_analysis = session.scalars(
                    sa.select(SurveyEfficiencyForObservationPlan).where(
                        SurveyEfficiencyForObservationPlan.id
                        == survey_efficiency_analysis_id
                    )
                ).first()
                if survey_efficiency_analysis is None:
                    raise ValueError(
                        f'No SurveyEfficiencyForObservationPlan with ID {survey_efficiency_analysis_id}'
                    )
            else:
                raise ValueError(
                    'survey_efficiency_analysis_type must be SurveyEfficiencyForObservations or SurveyEfficiencyForObservationPlan'
                )

            trigger_time = astropy.time.Time(localization.dateobs, format='datetime')

            keys = ['ra', 'dec', 'field_id', 'limMag', 'jd', 'filter', 'skynoise']
            pointings = {k: [] for k in keys}
            for obs in observations:
                nmag = -2.5 * np.log10(
                    np.sqrt(
                        instrument.sensitivity_data[obs["filt"]]['exposure_time']
                        / obs["exposure_time"]
                    )
                )

                if "limmag" in obs:
                    limMag = obs["limmag"]
                else:
                    limMag = (
                        instrument.sensitivity_data[obs["filt"]]['limiting_magnitude']
                        + nmag
                    )
                zp = instrument.sensitivity_data[obs["filt"]]['zeropoint'] + nmag

                pointings["ra"].append(obs["field"]["ra"])
                pointings["dec"].append(obs["field"]["dec"])
                pointings["filter"].append(obs["filt"])
                pointings["jd"].append(Time(obs["obstime"], format='datetime').jd)
                pointings["field_id"].append(obs["field"]["field_id"])

                pointings["limMag"].append(limMag)
                pointings["skynoise"].append(10 ** (-0.4 * (limMag - zp)) / 5.0)
                pointings["zp"] = zp

            df = pd.DataFrame.from_dict(pointings)
            plan = simsurvey.SurveyPlan(
                time=df['jd'],
                band=df['filter'],
                obs_field=df['field_id'].astype(int),
                skynoise=df['skynoise'],
                zp=df['zp'],
                width=width,
                height=height,
                fields={
                    k: v for k, v in pointings.items() if k in ['ra', 'dec', 'field_id']
                },
            )

            order = hp.nside2order(localization.nside)
            t = rasterize(localization.table, order)

            if {'DISTMU', 'DISTSIGMA', 'DISTNORM'}.issubset(set(t.colnames)):
                result = t['PROB'], t['DISTMU'], t['DISTSIGMA'], t['DISTNORM']
                hp_data = hp.reorder(result, 'NESTED', 'RING')
                map_struct = {}
                map_struct['prob'] = hp_data[0]
                map_struct['distmu'] = hp_data[1]
                map_struct['distsigma'] = hp_data[2]

                distmean, diststd = parameters_to_marginal_moments(
                    map_struct['prob'], map_struct['distmu'], map_struct['distsigma']
                )

                distance_lower = astropy.coordinates.Distance(
                    np.max([1, (distmean - 5 * diststd)]) * u.Mpc
                )
                distance_upper = astropy.coordinates.Distance(
                    np.max([2, (distmean + 5 * diststd)]) * u.Mpc
                )
            else:
                result = t['PROB']
                hp_data = hp.reorder(result, 'NESTED', 'RING')
                map_struct = {}
                map_struct['prob'] = hp_data
                distance_lower = astropy.coordinates.Distance(1 * u.Mpc)
                distance_upper = astropy.coordinates.Distance(1000 * u.Mpc)

            if model_name == "kilonova":
                phase, wave, cos_theta, flux = model_tools.read_possis_file(
                    optional_injection_parameters["injection_filename"]
                )
                transientprop = {
                    'lcmodel': sncosmo.Model(
                        AngularTimeSeriesSource(
                            phase=phase, wave=wave, flux=flux, cos_theta=cos_theta
                        )
                    )
                }
                template = "AngularTimeSeriesSource"

            elif model_name == "afterglow":
                phases = np.linspace(
                    optional_injection_parameters["t_i"],
                    optional_injection_parameters["t_f"],
                    optional_injection_parameters["ntime"],
                )
                wave = np.linspace(
                    optional_injection_parameters["lambda_min"],
                    optional_injection_parameters["lambda_max"],
                    optional_injection_parameters["nlambda"],
                )
                nu = 3e8 / (wave * 1e-10)

                grb_param_keys = [
                    "jetType",
                    "specType",
                    "thetaObs",
                    "E0",
                    "thetaCore",
                    "thetaWing",
                    "n0",
                    "p",
                    "epsilon_e",
                    "epsilon_B",
                    "z",
                    "d_L",
                    "xi_N",
                ]
                grb_params = {
                    k: optional_injection_parameters[k] for k in grb_param_keys
                }
                # explicitly case E0 and d_L as float as they like to be an int
                grb_params["E0"] = float(grb_params["E0"])
                grb_params["d_L"] = float(grb_params["d_L"])

                flux = []
                for phase in phases:
                    t = phase * np.ones(nu.shape)
                    mJys = afterglowpy.fluxDensity(t, nu, **grb_params)
                    Jys = 1e-3 * mJys
                    # convert to erg/s/cm^2/A
                    flux.append(Jys * 2.99792458e-05 / (wave**2))
                transientprop = {
                    'lcmodel': sncosmo.Model(
                        sncosmo.TimeSeriesSource(phases, wave, np.array(flux))
                    ),
                    'lcsimul_func': random_parameters_notheta,
                }
                template = None

            elif model_name == "linear":
                phases = np.linspace(
                    optional_injection_parameters["t_i"],
                    optional_injection_parameters["t_f"],
                    optional_injection_parameters["ntime"],
                )
                wave = np.linspace(
                    optional_injection_parameters["lambda_min"],
                    optional_injection_parameters["lambda_max"],
                    optional_injection_parameters["nlambda"],
                )
                magdiff = (
                    optional_injection_parameters["mag"]
                    + phases * optional_injection_parameters["dmag"]
                )
                F_Lxlambda2 = 10 ** (-(magdiff + 2.406) / 2.5)
                waves, F_Lxlambda2s = np.meshgrid(wave, F_Lxlambda2)
                flux = F_Lxlambda2s / (waves) ** 2
                transientprop = {
                    'lcmodel': sncosmo.Model(
                        sncosmo.TimeSeriesSource(phases, wave, flux)
                    ),
                    'lcsimul_func': random_parameters_notheta,
                }
                template = None

            tr = simsurvey.get_transient_generator(
                [distance_lower.z, distance_upper.z],
                transient="generic",
                template=template,
                ntransient=number_of_injections,
                ratefunc=lambda z: 5e-7,
                dec_range=(-90, 90),
                ra_range=(0, 360),
                mjd_range=(trigger_time.jd, trigger_time.jd),
                transientprop=transientprop,
                skymap=map_struct,
            )

            survey = simsurvey.SimulSurvey(
                generator=tr,
                plan=plan,
                phase_range=(minimum_phase, maximum_phase),
                n_det=number_of_detections,
                threshold=detection_threshold,
            )

            lcs = survey.get_lightcurves(notebook=True)

            data = {
                'lcs': lcs._properties["lcs"],
                'meta': lcs._properties["meta"],
                'meta_rejected': lcs._properties["meta_rejected"],
                'meta_notobserved': lcs._properties["meta_notobserved"],
                'stats': lcs._derived_properties["stats"],
                'side': lcs._side_properties,
            }

            class NumpyEncoder(json.JSONEncoder):
                def default(self, obj):
                    if isinstance(obj, np.ndarray):
                        return obj.tolist()
                    return json.JSONEncoder.default(self, obj)

            survey_efficiency_analysis.lightcurves = json.dumps(data, cls=NumpyEncoder)
            survey_efficiency_analysis.status = 'complete'

            session.merge(survey_efficiency_analysis)
            session.commit()

            return log(
                f"Finished survey efficiency analysis for ID {survey_efficiency_analysis.id}"
            )
        except Exception as e:
            return log(
                f"Unable to complete survey efficiency analysis {survey_efficiency_analysis.id}: {e}"
            )


def observation_simsurvey_plot(
    lcs,
    output_format='pdf',
    figsize=(10, 8),
):
    """Perform the simsurvey analyis for a given skymap
    Parameters
    ----------
    lcs : simsurvey.simulsurvey.LightcurveCollection
        A collection of light curves for efficiency assessment
    output_format : str, optional
        "pdf" or "png" -- determines the format of the returned plot
    figsize : tuple, optional
        Matplotlib figsize of the movie created

    Returns
    -------
    dict
        success : bool
            Whether the request was successful or not, returning
            a sensible error in 'reason'
        name : str
            suggested filename based on `source_name` and `output_format`
        data : str
            binary encoded data for the plot (to be streamed)
        reason : str
            If not successful, a reason is returned.
    """

    matplotlib.use("Agg")
    fig = plt.figure(figsize=figsize, constrained_layout=False)
    ax = plt.axes([0.05, 0.05, 0.9, 0.9], projection='geo degrees mollweide')
    ax.grid()
    if lcs['meta_notobserved'] is not None:
        ax.scatter(
            lcs['meta_notobserved']['ra'],
            lcs['meta_notobserved']['dec'],
            transform=ax.get_transform('world'),
            marker='*',
            color='grey',
            label='not_observed',
            alpha=0.7,
        )
    if lcs['meta'] is not None:
        ax.scatter(
            lcs['meta']['ra'],
            lcs['meta']['dec'],
            transform=ax.get_transform('world'),
            marker='*',
            color='red',
            label='detected',
            alpha=0.7,
        )
    ax.legend(loc=0)
    ax.set_ylabel('Declination [deg]')
    ax.set_xlabel('RA [deg]')

    plt.tight_layout()
    buf = io.BytesIO()
    fig.savefig(buf, format=output_format)
    plt.close(fig)
    buf.seek(0)

    return {
        "success": True,
        "name": f"simsurvey.{output_format}",
        "data": buf.read(),
        "reason": "",
    }


class ObservationPlanSimSurveyHandler(BaseHandler):
    @auth_or_token
    async def get(self, observation_plan_request_id):
        """
        ---
        description: Perform an efficiency analysis of the observation plan.
        tags:
          - observation_plan_requests
        parameters:
          - in: path
            name: observation_plan_id
            required: true
            schema:
              type: string
          - in: query
            name: numberInjections
            nullable: true
            schema:
              type: number
            description: |
              Number of simulations to evaluate efficiency with. Defaults to 1000.
          - in: query
            name: numberDetections
            nullable: true
            schema:
              type: number
            description: |
              Number of detections required for detection. Defaults to 1.
          - in: query
            name: detectionThreshold
            nullable: true
            schema:
              type: number
            description: |
              Threshold (in sigmas) required for detection. Defaults to 5.
          - in: query
            name: minimumPhase
            nullable: true
            schema:
              type: number
            description: |
              Minimum phase (in days) post event time to consider detections. Defaults to 0.
          - in: query
            name: maximumPhase
            nullable: true
            schema:
              type: number
            description: |
              Maximum phase (in days) post event time to consider detections. Defaults to 3.
          - in: query
            name: model_name
            nullable: true
            schema:
              type: string
            description: |
              Model to simulate efficiency for. Must be one of kilonova, afterglow, or linear. Defaults to kilonova.
          - in: query
            name: optionalInjectionParameters
            type: object
            additionalProperties:
              type: array
              items:
                type: string
                description: |
                  Optional parameters to specify the injection type, along
                  with a list of possible values (to be used in a dropdown UI)
          - in: query
            name: group_ids
            nullable: true
            schema:
              type: array
              items:
                type: integer
              description: |
                List of group IDs corresponding to which groups should be
                able to view the analyses. Defaults to all of requesting user's
                groups.
        responses:
          200:
            content:
              application/json:
                schema: Success
        """

        number_of_injections = int(self.get_query_argument("numberInjections", 1000))
        number_of_detections = int(self.get_query_argument("numberDetections", 1))
        detection_threshold = float(self.get_query_argument("detectionThreshold", 5))
        minimum_phase = float(self.get_query_argument("minimumPhase", 0))
        maximum_phase = float(self.get_query_argument("maximumPhase", 3))
        model_name = self.get_query_argument("modelName", "kilonova")
        optional_injection_parameters = json.loads(
            self.get_query_argument("optionalInjectionParameters", '{}')
        )

        if model_name not in ["kilonova", "afterglow", "linear"]:
            return self.error(
                f"{model_name} must be one of kilonova, afterglow or linear"
            )

        optional_injection_parameters = get_simsurvey_parameters(
            model_name, optional_injection_parameters
        )

        group_ids = self.get_query_argument('group_ids', None)
        with self.Session() as session:
            if not group_ids:
                group_ids = [
                    g.id for g in self.associated_user_object.accessible_groups
                ]

            try:
                stmt = Group.select(self.current_user).where(Group.id.in_(group_ids))
                groups = session.scalars(stmt).all()
            except AccessError:
                return self.error('Could not find any accessible groups.', status=403)

            stmt = (
                ObservationPlanRequest.select(session.user_or_token)
                .where(ObservationPlanRequest.id == observation_plan_request_id)
                .options(
                    joinedload(ObservationPlanRequest.observation_plans)
                    .joinedload(EventObservationPlan.planned_observations)
                    .joinedload(PlannedObservation.field)
                )
            )
            observation_plan_request = session.scalars(stmt).first()

            if observation_plan_request is None:
                return self.error(
                    f'Could not find observation_plan_request with ID {observation_plan_request_id}'
                )

            stmt = Allocation.select(session.user_or_token).where(
                Allocation.id == observation_plan_request.allocation_id,
            )
            allocation = session.scalars(stmt).first()

            stmt = Localization.select(self.current_user).where(
                Localization.id == observation_plan_request.localization_id
            )
            localization = session.scalars(stmt).first()
            if localization is None:
                return self.error(
                    f'Localization with ID {observation_plan_request.localization_id} inaccessible.'
                )

            instrument = allocation.instrument

            if instrument.sensitivity_data is None:
                return self.error('Need sensitivity_data to evaluate efficiency')

            observation_plan = observation_plan_request.observation_plans[0]
            planned_observations = observation_plan.planned_observations
            num_observations = len(observation_plan.planned_observations)
            if num_observations == 0:
                self.push_notification(
                    'Need at least one observation to evaluate efficiency',
                    notification_type='error',
                )
                return self.error(
                    'Need at least one observation to evaluate efficiency'
                )

            unique_filters = list(
                {
                    planned_observation.filt
                    for planned_observation in observation_plan.planned_observations
                }
            )

            if not set(unique_filters).issubset(
                set(instrument.sensitivity_data.keys())
            ):
                return self.error('Need sensitivity_data for all filters present')

            for filt in unique_filters:
                if not {'exposure_time', 'limiting_magnitude', 'zeropoint'}.issubset(
                    set(list(instrument.sensitivity_data[filt].keys()))
                ):
                    return self.error(
                        f'Sensitivity_data dictionary missing keys for filter {filt}'
                    )

            payload = {
                'number_of_injections': number_of_injections,
                'number_of_detections': number_of_detections,
                'detection_threshold': detection_threshold,
                'minimum_phase': minimum_phase,
                'maximum_phase': maximum_phase,
                'model_name': model_name,
                'optional_injection_parameters': optional_injection_parameters,
            }

            survey_efficiency_analysis = SurveyEfficiencyForObservationPlan(
                requester_id=self.associated_user_object.id,
                observation_plan_id=observation_plan.id,
                payload=payload,
                groups=groups,
                status='running',
            )
            session.add(survey_efficiency_analysis)
            session.commit()

            observations = []
            for ii, o in enumerate(planned_observations):
                obs_dict = o.to_dict()
                obs_dict['field'] = obs_dict['field'].to_dict()
                observations.append(obs_dict)

                if ii == 0:
                    stmt = (
                        InstrumentField.select(self.current_user)
                        .where(InstrumentField.id == obs_dict["field"]["id"])
                        .options(undefer(InstrumentField.contour_summary))
                    )
                    field = session.scalars(stmt).first()
                    if field is None:
                        return self.error(
                            message=f'Missing field {obs_dict["field"]["id"]} required to estimate field size'
                        )
                    contour_summary = field.to_dict()["contour_summary"]["features"][0]
                    coordinates = np.squeeze(
                        np.array(contour_summary["geometry"]["coordinates"])
                    )
                    coords = SkyCoord(
                        coordinates[:, 0] * u.deg,
                        coordinates[:, 1] * u.deg,
                        frame='icrs',
                    )
                    width, height = None, None
                    for c1 in coords:
                        for c2 in coords:
                            dra, ddec = c1.spherical_offsets_to(c2)
                            dra = dra.to(u.deg)
                            ddec = ddec.to(u.deg)
                            if width is None and height is None:
                                width = dra
                                height = ddec
                            else:
                                if dra > width:
                                    width = dra
                                if ddec > height:
                                    height = ddec

            self.push_notification(
                f'Simsurvey analysis in progress for ID {survey_efficiency_analysis.id}. Should be available soon.'
            )
            simsurvey_analysis = functools.partial(
                observation_simsurvey,
                observations,
                localization.id,
                instrument.id,
                survey_efficiency_analysis.id,
                "SurveyEfficiencyForObservationPlan",
                width=width.value,
                height=height.value,
                number_of_injections=payload['number_of_injections'],
                number_of_detections=payload['number_of_detections'],
                detection_threshold=payload['detection_threshold'],
                minimum_phase=payload['minimum_phase'],
                maximum_phase=payload['maximum_phase'],
                model_name=payload['model_name'],
                optional_injection_parameters=payload['optional_injection_parameters'],
            )

            IOLoop.current().run_in_executor(None, simsurvey_analysis)

            return self.success(data={"id": survey_efficiency_analysis.id})

    def delete(self, survey_efficiency_analysis_id):
        """
        ---
        description: Delete a simsurvey efficiency calculation.
        tags:
          - survey_efficiency_for_observation_plans
        parameters:
          - in: path
            name: survey_efficiency_analysis_id
            required: true
            schema:
              type: string
        responses:
          200:
            content:
              application/json:
                schema: Success
        """

        with self.Session() as session:
            survey_efficiency_analysis = session.scalars(
                SurveyEfficiencyForObservationPlan.select(
                    session.user_or_token, mode="delete"
                ).where(
                    SurveyEfficiencyForObservationPlan.id
                    == survey_efficiency_analysis_id
                )
            ).first()
            if survey_efficiency_analysis is None:
                return self.error(
                    f'Missing survey_efficiency_analysis for id {survey_efficiency_analysis_id}'
                )
            session.delete(survey_efficiency_analysis)
            session.commit()

            return self.success()


class ObservationPlanSimSurveyPlotHandler(BaseHandler):
    @auth_or_token
    async def get(self, survey_efficiency_analysis_id):
        """
        ---
        description: Create a summary plot for a simsurvey efficiency calculation.
        tags:
          - survey_efficiency_for_observations
        parameters:
          - in: path
            name: survey_efficiency_analysis_id
            required: true
            schema:
              type: string
        responses:
          200:
            content:
              application/json:
                schema: Success
        """

        with self.Session() as session:
            survey_efficiency_analysis = session.scalars(
                SurveyEfficiencyForObservationPlan.select(session.user_or_token).where(
                    SurveyEfficiencyForObservationPlan.id
                    == survey_efficiency_analysis_id
                )
            ).first()
            if survey_efficiency_analysis is None:
                return self.error(
                    f'Cannot access survey_efficiency_analysis for id {survey_efficiency_analysis_id}'
                )

            if survey_efficiency_analysis.lightcurves is None:
                return self.error(
                    f'survey_efficiency_analysis for id {survey_efficiency_analysis_id} not complete'
                )

            output_format = 'pdf'
            simsurvey_analysis = functools.partial(
                observation_simsurvey_plot,
                lcs=json.loads(survey_efficiency_analysis.lightcurves),
                output_format=output_format,
            )

            self.push_notification(
                'Simsurvey analysis in progress. Should be available soon.'
            )
            rez = await IOLoop.current().run_in_executor(None, simsurvey_analysis)

            filename = rez["name"]
            data = io.BytesIO(rez["data"])

            await self.send_file(data, filename, output_type=output_format)


class DefaultObservationPlanRequestHandler(BaseHandler):
    @permissions(['Manage observation plans'])
    def post(self):
        """
        ---
        description: Create default observation plan requests.
        tags:
          - default_observation_plan
        requestBody:
          content:
            application/json:
              schema: DefaultObservationPlanPost
        responses:
          200:
            content:
              application/json:
                schema:
                  allOf:
                    - $ref: '#/components/schemas/Success'
                    - type: object
                      properties:
                        data:
                          type: object
                          properties:
                            id:
                              type: integer
                              description: New default observation plan request ID
        """
        data = self.get_json()

        with self.Session() as session:
            if "default_plan_name" not in data:
                return self.error('Missing default_plan_name')
            else:
                stmt = DefaultObservationPlanRequest.select(
                    session.user_or_token
                ).where(
                    DefaultObservationPlanRequest.default_plan_name
                    == data['default_plan_name']
                )
                existing_default_plan = session.scalars(stmt).first()
                if existing_default_plan is not None:
                    return self.error(
                        f"A default plan called {data['default_plan_name']} already exists. That name must be unique."
                    )

            target_group_ids = data.pop('target_group_ids', [])
            stmt = Group.select(self.current_user).where(Group.id.in_(target_group_ids))
            target_groups = session.scalars(stmt).all()

            stmt = Allocation.select(session.user_or_token).where(
                Allocation.id == data['allocation_id'],
            )
            allocation = session.scalars(stmt).first()
            if allocation is None:
                return self.error(
                    f"Cannot access allocation with ID: {data['allocation_id']}",
                    status=403,
                )

            instrument = allocation.instrument
            if instrument.api_classname_obsplan is None:
                return self.error('Instrument has no remote API.', status=403)

            try:
                formSchema = instrument.api_class_obsplan.custom_json_schema(
                    instrument, self.current_user
                )
            except AttributeError:
                formSchema = instrument.api_class_obsplan.form_json_schema

            payload = data['payload']
            if "start_date" in payload:
                return self.error('Cannot have start_date in the payload')
            else:
                payload['start_date'] = str(datetime.utcnow())

            if "end_date" in payload:
                return self.error('Cannot have end_date in the payload')
            else:
                payload['end_date'] = str(datetime.utcnow() + timedelta(days=1))

            if "queue_name" in payload:
                return self.error('Cannot have queue_name in the payload')
            else:
                payload['queue_name'] = f"ToO_{str(datetime.utcnow()).replace(' ','T')}"

            # validate the payload
            try:
                jsonschema.validate(payload, formSchema)
            except jsonschema.exceptions.ValidationError as e:
                return self.error(f'Payload failed to validate: {e}', status=403)

            default_observation_plan_request = (
                DefaultObservationPlanRequest.__schema__().load(data)
            )
            default_observation_plan_request.target_groups = target_groups

            session.add(default_observation_plan_request)
            session.commit()

            self.push_all(action="skyportal/REFRESH_DEFAULT_OBSERVATION_PLANS")
            return self.success(data={"id": default_observation_plan_request.id})

    @auth_or_token
    def get(self, default_observation_plan_id=None):
        """
        ---
        single:
          description: Retrieve a single default observation plan
          tags:
            - default_observation_plans
          parameters:
            - in: path
              name: default_observation_plan_id
              required: true
              schema:
                type: integer
          responses:
            200:
              content:
                application/json:
                  schema: SingleDefaultObservationPlanRequest
            400:
              content:
                application/json:
                  schema: Error
        multiple:
          description: Retrieve all default observation plans
          tags:
            - filters
          responses:
            200:
              content:
                application/json:
                  schema: ArrayOfDefaultObservationPlanRequests
            400:
              content:
                application/json:
                  schema: Error
        """

        with self.Session() as session:
            if default_observation_plan_id is not None:
                default_observation_plan_request = session.scalars(
                    DefaultObservationPlanRequest.select(
                        session.user_or_token,
                        options=[joinedload(DefaultObservationPlanRequest.allocation)],
                    ).where(
                        DefaultObservationPlanRequest.id == default_observation_plan_id
                    )
                ).first()
                if default_observation_plan_request is None:
                    return self.error(
                        f'Cannot find DefaultObservationPlanRequest with ID {default_observation_plan_id}'
                    )
                return self.success(data=default_observation_plan_request)

            default_observation_plan_requests = (
                session.scalars(
                    DefaultObservationPlanRequest.select(
                        session.user_or_token,
                        options=[joinedload(DefaultObservationPlanRequest.allocation)],
                    )
                )
                .unique()
                .all()
            )

            default_observation_plan_data = []
            for request in default_observation_plan_requests:
                default_observation_plan_data.append(
                    {
                        **request.to_dict(),
                        'allocation': request.allocation.to_dict(),
                    }
                )

            return self.success(data=default_observation_plan_data)

    @permissions(['Manage observation plans'])
    def delete(self, default_observation_plan_id):
        """
        ---
        description: Delete a default observation plan
        tags:
          - filters
        parameters:
          - in: path
            name: default_observation_plan_id
            required: true
            schema:
              type: integer
        responses:
          200:
            content:
              application/json:
                schema: Success
        """

        with self.Session() as session:
            stmt = DefaultObservationPlanRequest.select(session.user_or_token).where(
                DefaultObservationPlanRequest.id == default_observation_plan_id
            )
            default_observation_plan_request = session.scalars(stmt).first()

            if default_observation_plan_request is None:
                return self.error(
                    'Default observation plan with ID {default_observation_plan_id} is not available.'
                )

            session.delete(default_observation_plan_request)
            session.commit()
            self.push_all(action="skyportal/REFRESH_DEFAULT_OBSERVATION_PLANS")
            return self.success()<|MERGE_RESOLUTION|>--- conflicted
+++ resolved
@@ -2486,36 +2486,10 @@
         Optional parameters to specify the injection type, along with a list of possible values (to be used in a dropdown UI)
     """
 
-<<<<<<< HEAD
     with ThreadSession() as session:
         try:
             localization = session.scalars(
                 sa.select(Localization).where(Localization.id == localization_id)
-=======
-    if Session.registry.has():
-        session = Session()
-    else:
-        session = Session(bind=DBSession.session_factory.kw["bind"])
-
-    try:
-        localization = session.scalars(
-            sa.select(Localization).where(Localization.id == localization_id)
-        ).first()
-        if localization is None:
-            raise ValueError(f'No localization with ID {localization_id}')
-
-        instrument = session.scalars(
-            sa.select(Instrument).where(Instrument.id == instrument_id)
-        ).first()
-        if instrument is None:
-            raise ValueError(f'No instrument with ID {instrument_id}')
-
-        if survey_efficiency_analysis_type == "SurveyEfficiencyForObservations":
-            survey_efficiency_analysis = session.scalars(
-                sa.select(SurveyEfficiencyForObservations).where(
-                    SurveyEfficiencyForObservations.id == survey_efficiency_analysis_id
-                )
->>>>>>> f4584c8b
             ).first()
             if localization is None:
                 raise ValueError(f'No localization with ID {localization_id}')
