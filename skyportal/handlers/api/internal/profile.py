from copy import deepcopy

import phonenumbers
import sqlalchemy as sa
from email_validator import EmailNotValidError, validate_email
from phonenumbers.phonenumberutil import NumberParseException
from sqlalchemy.exc import IntegrityError

from baselayer.app.access import auth_or_token
from baselayer.app.config import recursive_update

from ....models import (
    ExternalPublishingBotCoauthor,
    ExternalPublishingBotGroup,
    ExternalPublishingBotGroupAutoPublisher,
    GroupUser,
<<<<<<< HEAD
=======
    SharingServiceCoauthor,
    SharingServiceGroup,
    SharingServiceGroupAutoPublisher,
>>>>>>> 2e1fc6a0
    User,
)
from ...base import BaseHandler


class ProfileHandler(BaseHandler):
    @auth_or_token
    def get(self):
        """
        ---
        description: Retrieve user profile
        responses:
          200:
            content:
              application/json:
                schema:
                  allOf:
                    - $ref: '#/components/schemas/Success'
                    - type: object
                      properties:
                        data:
                          type: object
                          properties:
                            username:
                              type: string
                            first_name:
                              type: string
                            last_name:
                              type: string
                            contact_email:
                              type: string
                            contact_phone:
                              type: string
                            gravatar_url:
                              type: string
                            acls:
                              type: array
                              items:
                                type: string
                            permissions:
                              type: array
                              items:
                                type: string
                            roles:
                              type: array
                              items:
                                type: string
                            tokens:
                              type: array
                              items:
                                type: object
                                properties:
                                  id:
                                    type: string
                                  name:
                                    type: string
                                  acls:
                                    type: array
                                    items:
                                      type: string
                                  created_at:
                                    type: string
                            preferences:
                              type: object
        """
        with self.Session() as session:
            user = session.scalars(
                User.select(session.user_or_token).where(
                    User.username == self.associated_user_object.username
                )
            ).first()
            user_roles = sorted(role.id for role in user.roles)
            user_acls = sorted(acl.id for acl in user.acls)
            user_permissions = sorted(user.permissions)
            user_tokens = [
                {
                    "id": token.id,
                    "name": token.name,
                    "acls": sorted(acl.id for acl in token.acls),
                    "created_at": token.created_at,
                }
                for token in user.tokens
            ]
            user_info = user.to_dict()
            user_info["roles"] = user_roles
            user_info["permissions"] = user_permissions
            user_info["acls"] = user_acls
            user_info["tokens"] = user_tokens
            user_info["gravatar_url"] = user.gravatar_url or None
            user_info["preferences"] = user.preferences or {}
            user_info["groupAdmissionRequests"] = user.group_admission_requests
            return self.success(data=user_info)

    @auth_or_token
    def patch(self, user_id=None):
        """
        ---
        description: Update user preferences
        requestBody:
          content:
            application/json:
              schema:
                type: object
                properties:
                  username:
                    type: string
                    description: |
                      User's preferred user name
                  first_name:
                    type: string
                    description: |
                      User's preferred first name
                  last_name:
                    type: string
                    description: |
                      User's preferred last name
                  affiliations:
                    type: list
                    description: |
                      User's list of affiliations
                  contact_email:
                    type: string
                    description: |
                      User's preferred email address
                  contact_phone:
                    type: string
                    description: |
                      User's preferred (international) phone number
                  bio:
                    type: string
                    description: |
                      User's biography, or a short description of the user
                  is_bot:
                    type: boolean
                    description: |
                      Whether or not the user account should be flagged as a bot account
                  preferences:
                    schema: UpdateUserPreferencesRequestJSON
                    description: JSON describing updates to user preferences dict
        responses:
          200:
            content:
              application/json:
                schema: Success
          400:
            content:
              application/json:
                schema: Error
        """
        data = self.get_json()

        with self.Session() as session:
            if user_id is None:
                user_id = self.associated_user_object.id
            user = session.scalars(
                User.select(session.user_or_token, mode="update").where(
                    User.id == user_id
                )
            ).first()
            if user is None:
                return self.error(f"Cannot find User with ID: {user_id}")

            if data.get("username") is not None:
                username = data.pop("username").strip()
                if len(username) < 5:
                    return self.error("Username must be at least five characters long.")
                user.username = username

            if data.get("first_name") is not None:
                user.first_name = data.pop("first_name")

            if data.get("last_name") is not None:
                user.last_name = data.pop("last_name")

            if data.get("affiliations") is not None:
                if isinstance(data.get("affiliations"), list):
                    user.affiliations = data.pop("affiliations")
                else:
                    return self.error(
                        "Invalid affiliations. Should be a list of strings."
                    )

            if data.get("bio") is not None and isinstance(data.get("bio"), str):
                bio = data.pop("bio")
                bio = str(bio).strip()

                # the bio is not empty, verify that it is valid
                if len(bio) > 0:
                    if len(bio) < 10:
                        return self.error("Bio must be at least 10 characters long.")
                    if len(bio) > 1000:
                        return self.error("Bio must be less than 1000 characters long.")

                    # capitalize the first letter of the bio
                    bio = bio[0].upper() + bio[1:]

                    # if it doesn't end in a period, exclamation point, or question mark, add a period
                    if bio[-1] not in [".", "!", "?"]:
                        bio += "."

                user.bio = bio

            if data.get("is_bot") not in [None, ""]:
                if str(data.get("is_bot")).lower() in ["true", "t", "1"]:
                    user.is_bot = True
                else:
                    user.is_bot = False

            if user.is_bot:
                # check that the bio is set and is between 10 and 1000 characters if the user is a bot
                if user.bio is None or len(user.bio) < 10 or len(user.bio) > 1000:
                    return self.error(
                        "Bot users must have a bio between 10 and 1000 characters long."
                    )

                # check that the user isn't in any groups that have auto-publish enabled but do not allow bots to be auto-publishers
<<<<<<< HEAD
                groups_no_auto_publish_allow_bots = session.scalars(
                    ExternalPublishingBotGroup.select(session.user_or_token).where(
                        ExternalPublishingBotGroup.group_id.in_(
                            user.accessible_group_ids
                        ),
                        sa.or_(
                            ExternalPublishingBotGroup.auto_publish_to_tns.is_(True),
                            ExternalPublishingBotGroup.auto_publish_to_hermes.is_(True),
                        ),
                        ExternalPublishingBotGroup.auto_publish_allow_bots.is_(False),
                    )
                ).all()
                for group in groups_no_auto_publish_allow_bots:
                    auto_publisher = session.scalars(
                        sa.select(ExternalPublishingBotGroupAutoPublisher).where(
                            ExternalPublishingBotGroupAutoPublisher.external_publishing_bot_group_id
                            == group.id,
                            ExternalPublishingBotGroupAutoPublisher.group_user_id.in_(
=======
                groups_no_auto_sharing_allow_bots = session.scalars(
                    SharingServiceGroup.select(session.user_or_token).where(
                        SharingServiceGroup.group_id.in_(user.accessible_group_ids),
                        sa.or_(
                            SharingServiceGroup.auto_share_to_tns.is_(True),
                            SharingServiceGroup.auto_share_to_hermes.is_(True),
                        ),
                        SharingServiceGroup.auto_sharing_allow_bots.is_(False),
                    )
                ).all()
                for group in groups_no_auto_sharing_allow_bots:
                    auto_publisher = session.scalars(
                        sa.select(SharingServiceGroupAutoPublisher).where(
                            SharingServiceGroupAutoPublisher.sharing_service_group_id
                            == group.id,
                            SharingServiceGroupAutoPublisher.group_user_id.in_(
>>>>>>> 2e1fc6a0
                                sa.select(GroupUser.id).where(
                                    GroupUser.user_id == user.id,
                                    GroupUser.group_id == group.group_id,
                                )
                            ),
                        )
                    ).first()
                    if auto_publisher:
                        return self.error(
                            "User is an auto-publisher of a group that does not allow bots to be auto-publishers. Please remove the auto-publisher status first, or allow bot auto-publishing."
                        )
                # check that the user isn't a coauthor of any bot, in which case they can't be a bot
                bot_coauthors = session.scalars(
<<<<<<< HEAD
                    ExternalPublishingBotCoauthor.select(session.user_or_token).where(
                        ExternalPublishingBotCoauthor.user_id == user.id
=======
                    SharingServiceCoauthor.select(session.user_or_token).where(
                        SharingServiceCoauthor.user_id == user.id
>>>>>>> 2e1fc6a0
                    )
                ).first()
                if bot_coauthors:
                    return self.error(
<<<<<<< HEAD
                        "User is a coauthor of a publishing bot and cannot be flagged as a bot."
=======
                        "User is a coauthor of a sharing service and cannot be flagged as a bot."
>>>>>>> 2e1fc6a0
                    )

            if data.get("contact_phone") is not None:
                phone = data.pop("contact_phone")
                if phone not in [None, ""]:
                    try:
                        if not phonenumbers.is_possible_number(
                            phonenumbers.parse(phone, "US")
                        ):
                            return self.error("Phone number given is not valid")
                    except NumberParseException:
                        return self.error("Could not parse input as a phone number")
                    user.contact_phone = phone
                else:
                    user.contact_phone = None

            if data.get("contact_email") is not None:
                email = data.pop("contact_email")
                if email not in [None, ""]:
                    try:
                        emailinfo = validate_email(email, check_deliverability=False)
                    except EmailNotValidError as e:
                        return self.error(
                            f"Email does not appear to be valid: {str(e)}"
                        )
                    user.contact_email = emailinfo.normalized
                else:
                    user.contact_email = None

            preferences = data.get("preferences", {})
            # Do not save blank fields (empty strings)
            for k, v in preferences.items():
                if isinstance(v, dict):
                    preferences[k] = {key: val for key, val in v.items() if val != ""}
            user_prefs = deepcopy(user.preferences)
            if not user_prefs:
                user_prefs = preferences
            else:
                if "classificationShortcuts" in preferences:
                    user_prefs["classificationShortcuts"] = preferences[
                        "classificationShortcuts"
                    ]
                if "photometryButtons" in preferences:
                    user_prefs["photometryButtons"] = preferences["photometryButtons"]
                if "spectroscopyButtons" in preferences:
                    user_prefs["spectroscopyButtons"] = preferences[
                        "spectroscopyButtons"
                    ]
                gcn_event_properties = (
                    preferences.get("notifications", {})
                    .get("gcn_events", {})
                    .get("properties", None)
                )
                if gcn_event_properties is not None:
                    user_prefs["notifications"]["gcn_events"]["properties"] = (
                        gcn_event_properties
                    )
                user_prefs = recursive_update(user_prefs, preferences)
            user.preferences = user_prefs

            try:
                session.commit()
            except IntegrityError as e:
                if "duplicate key value violates unique constraint" in str(e):
                    return self.error(
                        "Username already exists. Please try another username."
                    )
                raise
            if "newsFeed" in preferences:
                self.push(action="skyportal/FETCH_NEWSFEED")
            if "topSources" in preferences:
                self.push(action="skyportal/FETCH_TOP_SOURCES")
            if "topSavers" in preferences:
                self.push(action="skyportal/FETCH_TOP_SAVERS")
            if "recentGcnEvents" in preferences:
                self.push(action="skyportal/FETCH_RECENT_GCNEVENTS")
            if "recentSources" in preferences:
                self.push(action="skyportal/FETCH_RECENT_SOURCES")
            if "sourceCounts" in preferences:
                self.push(action="skyportal/FETCH_SOURCE_COUNTS")
            return self.success(action="skyportal/FETCH_USER_PROFILE")<|MERGE_RESOLUTION|>--- conflicted
+++ resolved
@@ -10,16 +10,10 @@
 from baselayer.app.config import recursive_update
 
 from ....models import (
-    ExternalPublishingBotCoauthor,
-    ExternalPublishingBotGroup,
-    ExternalPublishingBotGroupAutoPublisher,
     GroupUser,
-<<<<<<< HEAD
-=======
     SharingServiceCoauthor,
     SharingServiceGroup,
     SharingServiceGroupAutoPublisher,
->>>>>>> 2e1fc6a0
     User,
 )
 from ...base import BaseHandler
@@ -236,26 +230,6 @@
                     )
 
                 # check that the user isn't in any groups that have auto-publish enabled but do not allow bots to be auto-publishers
-<<<<<<< HEAD
-                groups_no_auto_publish_allow_bots = session.scalars(
-                    ExternalPublishingBotGroup.select(session.user_or_token).where(
-                        ExternalPublishingBotGroup.group_id.in_(
-                            user.accessible_group_ids
-                        ),
-                        sa.or_(
-                            ExternalPublishingBotGroup.auto_publish_to_tns.is_(True),
-                            ExternalPublishingBotGroup.auto_publish_to_hermes.is_(True),
-                        ),
-                        ExternalPublishingBotGroup.auto_publish_allow_bots.is_(False),
-                    )
-                ).all()
-                for group in groups_no_auto_publish_allow_bots:
-                    auto_publisher = session.scalars(
-                        sa.select(ExternalPublishingBotGroupAutoPublisher).where(
-                            ExternalPublishingBotGroupAutoPublisher.external_publishing_bot_group_id
-                            == group.id,
-                            ExternalPublishingBotGroupAutoPublisher.group_user_id.in_(
-=======
                 groups_no_auto_sharing_allow_bots = session.scalars(
                     SharingServiceGroup.select(session.user_or_token).where(
                         SharingServiceGroup.group_id.in_(user.accessible_group_ids),
@@ -272,7 +246,6 @@
                             SharingServiceGroupAutoPublisher.sharing_service_group_id
                             == group.id,
                             SharingServiceGroupAutoPublisher.group_user_id.in_(
->>>>>>> 2e1fc6a0
                                 sa.select(GroupUser.id).where(
                                     GroupUser.user_id == user.id,
                                     GroupUser.group_id == group.group_id,
@@ -286,22 +259,13 @@
                         )
                 # check that the user isn't a coauthor of any bot, in which case they can't be a bot
                 bot_coauthors = session.scalars(
-<<<<<<< HEAD
-                    ExternalPublishingBotCoauthor.select(session.user_or_token).where(
-                        ExternalPublishingBotCoauthor.user_id == user.id
-=======
                     SharingServiceCoauthor.select(session.user_or_token).where(
                         SharingServiceCoauthor.user_id == user.id
->>>>>>> 2e1fc6a0
                     )
                 ).first()
                 if bot_coauthors:
                     return self.error(
-<<<<<<< HEAD
-                        "User is a coauthor of a publishing bot and cannot be flagged as a bot."
-=======
                         "User is a coauthor of a sharing service and cannot be flagged as a bot."
->>>>>>> 2e1fc6a0
                     )
 
             if data.get("contact_phone") is not None:
