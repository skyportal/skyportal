import datetime

import sqlalchemy as sa

from baselayer.app.access import permissions
from baselayer.log import make_log
<<<<<<< HEAD
from ...utils.asynchronous import run_async
from ..base import BaseHandler
=======

>>>>>>> fab8192e
from ...models import (
    GroupUser,
    Obj,
    Source,
    Thumbnail,
    TNSRobotGroup,
    TNSRobotGroupAutoreporter,
    TNSRobotSubmission,
<<<<<<< HEAD
    GroupUser,
    PublicRelease,
=======
>>>>>>> fab8192e
)
from ..base import BaseHandler

log = make_log("api/source_groups")


class SourceGroupsHandler(BaseHandler):
    @permissions(["Upload data"])
    def post(self):
        """
        ---
        summary: Save or unsave sources to/from groups
        description: Save or request group(s) to save source, and optionally unsave from group(s).
        tags:
          - sources
        requestBody:
          content:
            application/json:
              schema:
                type: object
                properties:
                  objId:
                    type: string
                    description: ID of the object in question.
                  inviteGroupIds:
                    type: array
                    items:
                      type: integer
                    description: |
                      List of group IDs to save or invite to save specified source.
                  unsaveGroupIds:
                    type: array
                    items:
                      type: integer
                    description: |
                      List of group IDs from which specified source is to be unsaved.
                required:
                  - objId
                anyOf:
                  - required:
                    - inviteGroupIds
                  - required:
                    - unsaveGroupIds
        responses:
          200:
            content:
              application/json:
                schema: Success
        """
        data = self.get_json()
        obj_id = data.get("objId")
        if obj_id is None:
            return self.error("Missing required parameter: objId")

        with self.Session() as session:
            obj = session.scalars(
                Obj.select(session.user_or_token).where(Obj.id == obj_id)
            ).first()
            if obj is None:
                return self.error("Invalid objId")
            save_or_invite_group_ids = data.get("inviteGroupIds", [])
            unsave_group_ids = data.get("unsaveGroupIds", [])
            if not save_or_invite_group_ids and not unsave_group_ids:
                return self.error(
                    "Missing required parameter: one of either unsaveGroupIds or inviteGroupIds must be provided"
                )

            saved_to_group_ids = []
            for save_or_invite_group_id in save_or_invite_group_ids:
                if int(save_or_invite_group_id) in [
                    g.id for g in self.current_user.accessible_groups
                ]:
                    active = True
                    requested = False
                    saved_to_group_ids.append(save_or_invite_group_id)
                else:
                    active = False
                    requested = True
                source = session.scalars(
                    Source.select(session.user_or_token)
                    .where(Source.obj_id == obj_id)
                    .where(Source.group_id == save_or_invite_group_id)
                ).first()
                if source is None:
                    session.add(
                        Source(
                            obj_id=obj_id,
                            group_id=save_or_invite_group_id,
                            active=active,
                            requested=requested,
                            saved_by_id=self.associated_user_object.id,
                        )
                    )
                elif not source.active:
                    source.active = active
                    source.requested = requested
                else:
                    return self.error(
                        f"Source already saved to group w/ ID {save_or_invite_group_id}"
                    )
            for unsave_group_id in unsave_group_ids:
                source = session.scalars(
                    Source.select(session.user_or_token)
                    .where(Source.obj_id == obj_id)
                    .where(Source.group_id == unsave_group_id)
                ).first()
                if source is None:
                    return self.error(
                        "Specified source is not saved to group from which it was to be unsaved."
                    )
                source.unsaved_by_id = self.associated_user_object.id
                source.active = False
                source.unsaved_at = datetime.datetime.utcnow()

            if len(unsave_group_ids) > 0:
                # Delete all this source auto-published pages, link to a release and sharing no groups with this source
                from .public_pages.public_source_page import delete_auto_published_page

                all_saved_groups = session.scalars(
                    sa.select(Source.group_id).where(
                        Source.obj_id == obj_id,
                        Source.active.is_(True),
                        ~Source.group_id.in_(unsave_group_ids),
                    )
                ).all()
                run_async(
                    delete_auto_published_page,
                    source_id=obj_id,
                    remaining_group_ids=all_saved_groups,
                )
            session.commit()

            for group_id in saved_to_group_ids:
                # see if there is a tnsrobot_group set up for autosubmission
                # and if the user has autosubmission set up
                tnsrobot_group_with_autoreporter = session.scalars(
                    TNSRobotGroup.select(session.user_or_token)
                    .join(
                        TNSRobotGroupAutoreporter,
                        TNSRobotGroup.id == TNSRobotGroupAutoreporter.tnsrobot_group_id,
                    )
                    .where(
                        TNSRobotGroup.group_id == group_id,
                        TNSRobotGroup.auto_report,
                        TNSRobotGroupAutoreporter.group_user_id.in_(
                            sa.select(GroupUser.id).where(
                                GroupUser.user_id == self.associated_user_object.id,
                                GroupUser.group_id == group_id,
                            )
                        ),
                    )
                ).first()

                if tnsrobot_group_with_autoreporter is not None:
                    # add a request to submit to TNS for only the first group we save to
                    # that has access to TNSRobot and auto_report is True
                    #
                    # but first, check if there is already an auto-submission request
                    # for this object and tnsrobot that is:
                    # 1. pending
                    # 2. processing
                    # 3. submitted
                    # 4. complete
                    # if so, do not add another request
                    stmt = TNSRobotSubmission.select(session.user_or_token).where(
                        TNSRobotSubmission.obj_id == obj.id,
                        TNSRobotSubmission.tnsrobot_id
                        == tnsrobot_group_with_autoreporter.tnsrobot_id,
                        sa.or_(
                            TNSRobotSubmission.status == "pending",
                            TNSRobotSubmission.status == "processing",
                            TNSRobotSubmission.status.like("submitted%"),
                            TNSRobotSubmission.status.like("complete%"),
                        ),
                    )
                    if self.associated_user_object.is_bot:
                        stmt = stmt.where(
                            TNSRobotGroup.auto_report_allow_bots.is_(True)
                        )
                    existing_submission_request = session.scalars(stmt).first()
                    if existing_submission_request is not None:
                        log(
                            f"Submission request already exists for obj_id {obj.id} and tnsrobot_id {tnsrobot_group_with_autoreporter.tnsrobot_id}"
                        )
                    else:
                        submission_request = TNSRobotSubmission(
                            obj_id=obj.id,
                            tnsrobot_id=tnsrobot_group_with_autoreporter.tnsrobot_id,
                            user_id=self.associated_user_object.id,
                            auto_submission=True,
                        )
                        session.add(submission_request)
                        session.commit()
                        log(
                            f"Added TNSRobotSubmission request for obj_id {obj.id} saved to group {group_id} with tnsrobot_id {tnsrobot_group_with_autoreporter.tnsrobot_id} for user_id {self.associated_user_object.id}"
                        )
                        break

                # if there is releases with automatically_publish and one of the source groups,
                # a public page is published for this source
                releases = session.scalars(
                    PublicRelease.select(session.user_or_token).where(
                        PublicRelease.groups.any(id=group_id),
                        PublicRelease.automatically_publish,
                    )
                ).all()
                if releases is not None and len(releases) > 0:
                    from .public_pages.public_source_page import (
                        async_post_public_source_page,
                    )

                    dict_obj = obj.to_dict()
                    thumbnails = session.scalars(
                        sa.select(Thumbnail).where(
                            Thumbnail.obj_id == obj_id,
                        )
                    ).all()
                    dict_obj['thumbnails'] = [
                        thumbnail.to_dict() for thumbnail in thumbnails
                    ]
                    for release in releases:
                        run_async(
                            async_post_public_source_page,
                            options=release.options,
                            source=dict_obj,
                            release=release,
                            user_id=self.associated_user_object.id,
                        )

            self.push_all(
                action="skyportal/REFRESH_SOURCE", payload={"obj_key": obj.internal_key}
            )
            return self.success()

    @permissions(["Upload data"])
    def patch(self, obj_id, *ignored_args):
        """
        ---
        summary: Update a Source table row
        description: Update a Source table row
        tags:
          - sources
        parameters:
          - in: path
            name: obj_id
            required: true
            schema:
              type: integer
        requestBody:
          content:
            application/json:
              schema:
                type: object
                properties:
                  groupID:
                    type: integer
                  active:
                    type: boolean
                  requested:
                    type: boolean
                required:
                  - groupID
                  - active
                  - requested
        responses:
          200:
            content:
              application/json:
                schema: Success
        """
        data = self.get_json()
        group_id = data.get("groupID")
        if group_id is None:
            return self.error("Missing required parameter: groupID")
        active = data.get("active")
        requested = data.get("requested")

        with self.Session() as session:
            obj = session.scalars(
                Obj.select(session.user_or_token).where(Obj.id == obj_id)
            ).first()
            source = session.scalars(
                Source.select(session.user_or_token).where(
                    Source.obj_id == obj_id, Source.group_id == group_id
                )
            ).first()
            previously_active = bool(source.active)
            source.active = active
            source.requested = requested
            if active and not previously_active:
                source.saved_by_id = self.associated_user_object.id

            session.commit()
            self.push_all(
                action="skyportal/REFRESH_SOURCE", payload={"obj_key": obj.internal_key}
            )
            self.push_all(
                action="skyportal/REFRESH_CANDIDATE", payload={"id": obj.internal_key}
            )
            return self.success()<|MERGE_RESOLUTION|>--- conflicted
+++ resolved
@@ -4,26 +4,18 @@
 
 from baselayer.app.access import permissions
 from baselayer.log import make_log
-<<<<<<< HEAD
-from ...utils.asynchronous import run_async
-from ..base import BaseHandler
-=======
-
->>>>>>> fab8192e
+
 from ...models import (
     GroupUser,
     Obj,
+    PublicRelease,
     Source,
     Thumbnail,
     TNSRobotGroup,
     TNSRobotGroupAutoreporter,
     TNSRobotSubmission,
-<<<<<<< HEAD
-    GroupUser,
-    PublicRelease,
-=======
->>>>>>> fab8192e
 )
+from ...utils.asynchronous import run_async
 from ..base import BaseHandler
 
 log = make_log("api/source_groups")
@@ -240,7 +232,7 @@
                             Thumbnail.obj_id == obj_id,
                         )
                     ).all()
-                    dict_obj['thumbnails'] = [
+                    dict_obj["thumbnails"] = [
                         thumbnail.to_dict() for thumbnail in thumbnails
                     ]
                     for release in releases:
