import uuid
import datetime
import json
from io import StringIO
import traceback

from astropy.time import Time
from astropy.table import Table
from marshmallow.exceptions import ValidationError
import numpy as np
import pandas as pd
import sncosmo
from sncosmo.photdata import PhotometricData
import arrow

import sqlalchemy as sa
from sqlalchemy.sql import column, Values
from sqlalchemy.orm import joinedload
from sqlalchemy import and_

from baselayer.app.access import permissions, auth_or_token
from baselayer.app.env import load_env
from baselayer.log import make_log
from ..base import BaseHandler
from ...models import (
    DBSession,
    Annotation,
    Group,
    Stream,
    Photometry,
    Instrument,
    Obj,
    PHOT_ZP,
    GroupPhotometry,
    StreamPhotometry,
    PhotStat,
)

from ...models.schema import (
    PhotometryMag,
    PhotometryFlux,
    PhotFluxFlexible,
    PhotMagFlexible,
    PhotometryRangeQuery,
)
from ...enum_types import ALLOWED_MAGSYSTEMS

_, cfg = load_env()


log = make_log('api/photometry')

MAX_NUMBER_ROWS = 10000


def save_data_using_copy(rows, table, columns):
    # Prepare data
    output = StringIO()
    df = pd.DataFrame.from_records(rows)
    # Coerce missing non-numbers and numbers, respectively, for SQLAlchemy
    df.replace("NaN", "null", inplace=True)
    df.replace(np.nan, "NaN", inplace=True)

    df.to_csv(
        output,
        index=False,
        sep='\t',
        header=False,
        encoding='utf8',
        quotechar="'",
    )
    output.seek(0)

    # Insert data
    connection = DBSession().connection().connection
    cursor = connection.cursor()
    cursor.copy_from(
        output,
        table,
        sep='\t',
        null='',
        columns=columns,
    )
    cursor.close()
    output.close()


def nan_to_none(value):
    """Coerce a value to None if it is nan, else return value."""
    try:
        return None if np.isnan(value) else value
    except TypeError:
        return value


def allscalar(d):
    return all(np.isscalar(v) or v is None for v in d.values())


def serialize(phot, outsys, format):

    return_value = {
        'obj_id': phot.obj_id,
        'ra': phot.ra,
        'dec': phot.dec,
        'filter': phot.filter,
        'mjd': phot.mjd,
        'snr': phot.snr,
        'instrument_id': phot.instrument_id,
        'instrument_name': phot.instrument.name,
        'ra_unc': phot.ra_unc,
        'dec_unc': phot.dec_unc,
        'origin': phot.origin,
        'id': phot.id,
        'groups': phot.groups,
        'altdata': phot.altdata,
    }

    filter = phot.filter

    magsys_db = sncosmo.get_magsystem('ab')
    outsys = sncosmo.get_magsystem(outsys)

    try:
        relzp_out = 2.5 * np.log10(outsys.zpbandflux(filter))

        # note: these are not the actual zeropoints for magnitudes in the db or
        # packet, just ones that can be used to derive corrections when
        # compared to relzp_out

        relzp_db = 2.5 * np.log10(magsys_db.zpbandflux(filter))
        db_correction = relzp_out - relzp_db

        # this is the zeropoint for fluxes in the database that is tied
        # to the new magnitude system
        corrected_db_zp = PHOT_ZP + db_correction

        if format in ['mag', 'both']:
            if (
                phot.original_user_data is not None
                and 'limiting_mag' in phot.original_user_data
            ):
                magsys_packet = sncosmo.get_magsystem(phot.original_user_data['magsys'])
                relzp_packet = 2.5 * np.log10(magsys_packet.zpbandflux(filter))
                packet_correction = relzp_out - relzp_packet
                maglimit = phot.original_user_data['limiting_mag']
                maglimit_out = maglimit + packet_correction
            else:
                # calculate the limiting mag
                fluxerr = phot.fluxerr
                fivesigma = 5 * fluxerr
                maglimit_out = -2.5 * np.log10(fivesigma) + corrected_db_zp

            return_value.update(
                {
                    'mag': phot.mag + db_correction
                    if nan_to_none(phot.mag) is not None
                    else None,
                    'magerr': phot.e_mag
                    if nan_to_none(phot.e_mag) is not None
                    else None,
                    'magsys': outsys.name,
                    'limiting_mag': maglimit_out,
                }
            )
            if format == "both":
                return_value.update(
                    {
                        'flux': nan_to_none(phot.flux),
                        'fluxerr': phot.fluxerr,
                        'zp': corrected_db_zp,
                    }
                )
        elif format == 'flux':
            return_value.update(
                {
                    'flux': nan_to_none(phot.flux),
                    'magsys': outsys.name,
                    'zp': corrected_db_zp,
                    'fluxerr': phot.fluxerr,
                }
            )
        else:
            raise ValueError(
                'Invalid output format specified. Must be one of '
                f"['flux', 'mag', 'both'], got '{format}'."
            )
    except ValueError as e:
        raise ValueError(
            f"Could not serialize phot_id: {phot.id} "
            f"on obj {phot.obj_id} with filter: {filter},  "
            f"due to error: {e}"
        )
    return return_value


def standardize_photometry_data(data):

    if not isinstance(data, dict):
        raise ValidationError(
            'Top level JSON must be an instance of `dict`, got ' f'{type(data)}.'
        )

    if "altdata" in data and not data["altdata"]:
        del data["altdata"]
    if "altdata" in data:
        if isinstance(data["altdata"], dict):
            max_num_elements = max(
                [
                    len(data[key])
                    for key in data
                    if isinstance(data[key], (list, tuple))
                    and key not in ["group_ids", "stream_ids"]
                ]
                + [1]
            )
            data["altdata"] = [data["altdata"]] * max_num_elements

    # quick validation - just to make sure things have the right fields
    try:
        data = PhotMagFlexible.load(data)
    except ValidationError as e1:
        try:
            data = PhotFluxFlexible.load(data)
        except ValidationError as e2:
            raise ValidationError(
                'Invalid input format: Tried to parse data '
                f'in mag space, got: '
                f'"{e1.normalized_messages()}." Tried '
                f'to parse data in flux space, got:'
                f' "{e2.normalized_messages()}."'
            )
        else:
            kind = 'flux'
    else:
        kind = 'mag'

    # not used here
    _ = data.pop('group_ids', None)
    _ = data.pop('stream_ids', None)

    if allscalar(data):
        data = [data]

    try:
        df = pd.DataFrame(data)
    except ValueError as e:
        raise ValidationError(
            'Unable to coerce passed JSON to a series of packets. ' f'Error was: "{e}"'
        )

    # `to_numeric` coerces numbers written as strings to numeric types
    #  (int, float)

    #  errors='ignore' means if something is actually an alphanumeric
    #  string, just leave it alone and dont error out

    #  apply is used to apply it to each column
    # (https://stackoverflow.com/questions/34844711/convert-entire-pandas
    # -dataframe-to-integers-in-pandas-0-17-0/34844867
    df = df.apply(pd.to_numeric, errors='ignore')

    # set origin to 'None' where it is None.
    df.loc[df['origin'].isna(), 'origin'] = 'None'

    if kind == 'mag':
        # ensure that neither or both mag and magerr are null
        magnull = df['mag'].isna()
        magerrnull = df['magerr'].isna()
        magdet = ~magnull

        # https://en.wikipedia.org/wiki/Bitwise_operation#XOR
        bad = magerrnull ^ magnull  # bitwise exclusive or -- returns true
        #  if A and not B or B and not A

        # coerce to numpy array
        bad = bad.values

        if any(bad):
            # find the first offending packet
            first_offender = np.argwhere(bad)[0, 0]
            packet = df.iloc[first_offender].to_dict()

            # coerce nans to nones
            for key in packet:
                if key != 'standardized_flux':
                    packet[key] = nan_to_none(packet[key])

            raise ValidationError(
                f'Error parsing packet "{packet}": mag '
                f'and magerr must both be null, or both be '
                f'not null.'
            )

        for field in ['mag', 'magerr', 'limiting_mag']:
            infinite = np.isinf(df[field].values)
            if any(infinite):
                first_offender = np.argwhere(infinite)[0, 0]
                packet = df.iloc[first_offender].to_dict()

                # coerce nans to nones
                for key in packet:
                    packet[key] = nan_to_none(packet[key])

                raise ValidationError(
                    f'Error parsing packet "{packet}": '
                    f'field {field} must be finite.'
                )

        # ensure nothing is null for the required fields
        for field in PhotMagFlexible.required_keys:
            missing = df[field].isna()
            if any(missing):
                first_offender = np.argwhere(missing.values)[0, 0]
                packet = df.iloc[first_offender].to_dict()

                # coerce nans to nones
                for key in packet:
                    packet[key] = nan_to_none(packet[key])

                raise ValidationError(
                    f'Error parsing packet "{packet}": '
                    f'missing required field {field}.'
                )

        # convert the mags to fluxes
        # detections
        detflux = 10 ** (-0.4 * (df[magdet]['mag'] - PHOT_ZP))
        detfluxerr = df[magdet]['magerr'] / (2.5 / np.log(10)) * detflux

        # non-detections
        limmag_flux = 10 ** (-0.4 * (df[magnull]['limiting_mag'] - PHOT_ZP))
        ndetfluxerr = limmag_flux / df[magnull]['limiting_mag_nsigma']

        # initialize flux to be none
        phot_table = Table.from_pandas(df[['mjd', 'magsys', 'filter']])

        phot_table['zp'] = PHOT_ZP
        phot_table['flux'] = np.nan
        phot_table['fluxerr'] = np.nan
        phot_table['flux'][magdet] = detflux
        phot_table['fluxerr'][magdet] = detfluxerr
        phot_table['fluxerr'][magnull] = ndetfluxerr

    else:
        for field in PhotFluxFlexible.required_keys:
            missing = df[field].isna().values
            if any(missing):
                first_offender = np.argwhere(missing)[0, 0]
                packet = df.iloc[first_offender].to_dict()

                for key in packet:
                    packet[key] = nan_to_none(packet[key])

                raise ValidationError(
                    f'Error parsing packet "{packet}": '
                    f'missing required field {field}.'
                )

        for field in ['flux', 'fluxerr']:
            infinite = np.isinf(df[field].values)
            if any(infinite):
                first_offender = np.argwhere(infinite)[0, 0]
                packet = df.iloc[first_offender].to_dict()

                # coerce nans to nones
                for key in packet:
                    packet[key] = nan_to_none(packet[key])

                raise ValidationError(
                    f'Error parsing packet "{packet}": '
                    f'field {field} must be finite.'
                )

        phot_table = Table.from_pandas(df[['mjd', 'magsys', 'filter', 'zp']])
        phot_table['flux'] = df['flux'].fillna(np.nan)
        phot_table['fluxerr'] = df['fluxerr'].fillna(np.nan)

    # convert to microjanskies, AB for DB storage as a vectorized operation
    pdata = PhotometricData(phot_table)
    standardized = pdata.normalized(zp=PHOT_ZP, zpsys='ab')

    df['standardized_flux'] = standardized.flux
    df['standardized_fluxerr'] = standardized.fluxerr

    instrument_cache = {}
    for iid in df['instrument_id'].unique():
        instrument = Instrument.query.get(int(iid))
        if not instrument:
            raise ValidationError(f'Invalid instrument ID: {iid}')
        instrument_cache[iid] = instrument

    for oid in df['obj_id'].unique():
        obj = Obj.query.get(oid)
        if not obj:
            raise ValidationError(f'Invalid object ID: {oid}')

    return df, instrument_cache


def get_values_table_and_condition(df):
    """Return a postgres VALUES representation of the indexed columns of
    a photometry dataframe returned by `standardize_photometry_data`.
    Also returns the join condition for cross-matching the VALUES
    representation of `df` against the Photometry table using the
    deduplication index.

    Parameters
    ----------
    df: `pandas.DataFrame`
        Dataframe with the columns 'obj_id', 'instrument_id', 'origin',
        'mjd', 'standardized_fluxerr', 'standardized_flux'.

    Returns
    -------
    values_table: `sqlalchemy.sql.expression.FromClause`
        The VALUES representation of the photometry DataFrame.

    condition: `sqlalchemy.sql.elements.AsBoolean`
       The join condition for cross matching the VALUES representation of
       `df` against the Photometry table using the deduplication index.
    """
    values_table = (
        Values(
            column("pdidx", sa.Integer),
            column("obj_id", sa.String),
            column("instrument_id", sa.Integer),
            column("origin", sa.String),
            column("mjd", sa.Float),
            column("fluxerr", sa.Float),
            column("flux", sa.Float),
        )
        .data(
            [
                (
                    row.Index,
                    row.obj_id,
                    row.instrument_id,
                    row.origin,
                    float(row.mjd),
                    float(row.standardized_fluxerr),
                    float(row.standardized_flux),
                )
                for row in df.itertuples()
            ]
        )
        .alias("values_table")
    )

    # make sure no duplicate data are posted using the index
    condition = and_(
        Photometry.obj_id == values_table.c.obj_id,
        Photometry.instrument_id == values_table.c.instrument_id,
        Photometry.origin == values_table.c.origin,
        Photometry.mjd == values_table.c.mjd,
        Photometry.fluxerr == values_table.c.fluxerr,
        Photometry.flux == values_table.c.flux,
    )

    return values_table, condition


def insert_new_photometry_data(
    df, instrument_cache, group_ids, stream_ids, user, session, validate=True
):
    # check for existing photometry and error if any is found
    if validate:
        values_table, condition = get_values_table_and_condition(df)

        duplicated_photometry = (
            session.execute(sa.select(Photometry).join(values_table, condition))
            .scalars()
            .all()
        )

        dict_rep = [d.to_dict() for d in duplicated_photometry]

        if len(dict_rep) > 0:
            raise ValidationError(
                'The following photometry already exists '
                f'in the database: {dict_rep}.'
            )

    # pre-fetch the photometry PKs. these are not guaranteed to be
    # gapless (e.g., 1, 2, 3, 4, 5, ...) but they are guaranteed
    # to be unique in the table and thus can be used to "reserve"
    # PK slots for uninserted rows

    pkq = f"SELECT nextval('photometry_id_seq') FROM " f"generate_series(1, {len(df)})"

    proxy = session.execute(pkq)

    # cache this as list for response
    ids = [i[0] for i in proxy]
    df['id'] = ids

    df = df.where(pd.notnull(df), None)
    df.loc[df['standardized_flux'].isna(), 'standardized_flux'] = np.nan

    rows = df.to_dict('records')
    upload_id = str(uuid.uuid4())

    params = []
    group_photometry_params = []
    stream_photometry_params = []
    for packet in rows:
        if (
            instrument_cache[packet['instrument_id']].type == "imager"
            and packet["filter"]
            not in instrument_cache[packet['instrument_id']].filters
        ):
            instrument = instrument_cache[packet['instrument_id']]
            raise ValidationError(
                f"Instrument {instrument.name} has no filter " f"{packet['filter']}."
            )

        flux = packet.pop('standardized_flux')
        fluxerr = packet.pop('standardized_fluxerr')

        # reduce the DB size by ~2x
        keys = ['limiting_mag', 'magsys', 'limiting_mag_nsigma']
        original_user_data = {key: packet[key] for key in keys if key in packet}
        if original_user_data == {}:
            original_user_data = None

        utcnow = datetime.datetime.utcnow().isoformat()
        phot = dict(
            id=packet['id'],
            original_user_data=json.dumps(original_user_data),
            upload_id=upload_id,
            flux=flux,
            fluxerr=fluxerr,
            obj_id=packet['obj_id'],
            altdata=json.dumps(packet['altdata']),
            instrument_id=packet['instrument_id'],
            ra_unc=packet['ra_unc'],
            dec_unc=packet['dec_unc'],
            mjd=packet['mjd'],
            filter=packet['filter'],
            ra=packet['ra'],
            dec=packet['dec'],
            origin=packet["origin"],
            owner_id=user.id,
            created_at=utcnow,
            modified=utcnow,
        )

        params.append(phot)

        for group_id in group_ids:
            group_photometry_params.append(
                {
                    'photometr_id': packet['id'],
                    'group_id': group_id,
                    'created_at': utcnow,
                    'modified': utcnow,
                }
            )

        for stream_id in stream_ids:
            stream_photometry_params.append(
                {
                    'photometr_id': packet['id'],
                    'stream_id': stream_id,
                    'created_at': utcnow,
                    'modified': utcnow,
                }
            )

    if len(params) > 0:
        save_data_using_copy(
            params,
            "photometry",
            (
                'id',
                'original_user_data',
                'upload_id',
                'flux',
                'fluxerr',
                'obj_id',
                'altdata',
                'instrument_id',
                'ra_unc',
                'dec_unc',
                'mjd',
                'filter',
                'ra',
                'dec',
                'origin',
                'owner_id',
                'created_at',
                'modified',
            ),
        )

    if len(group_photometry_params) > 0:
        # Bulk COPY in the group_photometry records
        save_data_using_copy(
            group_photometry_params,
            "group_photometry",
            ('photometr_id', 'group_id', 'created_at', 'modified'),
        )

    if len(stream_photometry_params) > 0:
        # Bulk COPY in the stream_photometry records
        save_data_using_copy(
            stream_photometry_params,
            "stream_photometry",
            ('photometr_id', 'stream_id', 'created_at', 'modified'),
        )

    # add a phot stats for each photometry
    obj_id = phot['obj_id']
    phot_stat = session.scalars(
        sa.select(PhotStat).where(PhotStat.obj_id == obj_id)
    ).first()
    # if there are a lot of new points, should just
    # pull up all the photometry and recalculate
    # instead of adding them one-by-one
    if phot_stat is None or len(params) > 50:
        all_phot = session.scalars(
            sa.select(Photometry).where(Photometry.obj_id == obj_id)
        ).all()

        if phot_stat is None:
            phot_stat = PhotStat(obj_id=obj_id)

        phot_stat.full_update(all_phot)

    else:
        for phot in params:
            phot_stat.add_photometry_point(phot)

    session.add(phot_stat)
    session.commit()  # add the updated phot_stats
    return ids, upload_id


def get_group_ids(data, user):
    group_ids = data.pop("group_ids", [])
    if isinstance(group_ids, (list, tuple)):
        for group_id in group_ids:
            try:
                group_id = int(group_id)
            except TypeError:
                raise ValidationError(
                    f"Invalid format for group id {group_id}, must be an integer."
                )
            group = Group.query.get(group_id)
            if group is None:
                raise ValidationError(f'No group with ID {group_id}')
    elif group_ids == 'all':
        public_group = (
            DBSession()
            .execute(
                sa.select(Group).filter(Group.name == cfg["misc.public_group_name"])
            )
            .scalars()
            .first()
        )
        group_ids = [public_group.id]
    else:
        raise ValidationError(
            "Invalid group_ids parameter value. Must be a list of IDs "
            "(integers) or the string 'all'."
        )

    # always add the single user group
    group_ids.append(user.single_user_group.id)
    group_ids = list(set(group_ids))
    return group_ids


def get_stream_ids(data, user):
    stream_ids = data.pop("stream_ids", [])
    if isinstance(stream_ids, (list, tuple)):
        for stream_id in stream_ids:
            try:
                stream_id = int(stream_id)
            except TypeError:
                raise ValidationError(
                    f"Invalid format for stream id {stream_id}, must be an integer."
                )
            stream = Stream.get_if_accessible_by(stream_id, user)

            if stream is None:
                raise ValidationError(f'No stream with ID {stream_id}')
    else:
        raise ValidationError(
            "Invalid stream_ids parameter value. Must be a list of IDs (integers)."
        )

    stream_ids = list(set(stream_ids))
    return stream_ids


def add_external_photometry(json, user):
    """
    Posts external photometry to the database (as from
    another API)

    Parameters
    ----------
    json : dict
        Photometry to be posted. Schema follows that of
        schemas/PhotMagFlexible or schemas/PhotFluxFlexible.
    user : SingleUser
        User posting the photometry
    """

    group_ids = get_group_ids(json, user)
    stream_ids = get_stream_ids(json, user)
    df, instrument_cache = standardize_photometry_data(json)

    if len(df.index) > MAX_NUMBER_ROWS:
        raise ValueError(
            f'Maximum number of photometry rows to post exceeded: {len(df.index)} > {MAX_NUMBER_ROWS}. '
            'Please break up the data into smaller sets and try again'
        )

    username = user.username
    log(f'Pending request from {username} with {len(df.index)} rows')

    # This lock ensures that the Photometry table data are not modified in any way
    # between when the query for duplicate photometry is first executed and
    # when the insert statement with the new photometry is performed.
    # From the psql docs: This mode protects a table against concurrent
    # data changes, and is self-exclusive so that only one session can
    # hold it at a time.
    with DBSession() as session:
        try:
            session.execute(
                f'LOCK TABLE {Photometry.__tablename__} IN SHARE ROW EXCLUSIVE MODE'
            )
            ids, upload_id = insert_new_photometry_data(
                df, instrument_cache, group_ids, stream_ids, user, session
            )
            log(
                f'Request from {username} with {len(df.index)} rows complete with upload_id {upload_id}'
            )
        except Exception as e:
            session.rollback()
            log(f"Unable to post photometry: {e}")


class PhotometryHandler(BaseHandler):
    @permissions(['Upload data'])
    def post(self):
        f"""
        ---
        description: Upload photometry. Posting is capped at {MAX_NUMBER_ROWS} for database stability purposes.
        tags:
          - photometry
        requestBody:
          content:
            application/json:
              schema:
                oneOf:
                  - $ref: "#/components/schemas/PhotMagFlexible"
                  - $ref: "#/components/schemas/PhotFluxFlexible"
        responses:
          200:
            content:
              application/json:
                schema:
                  allOf:
                    - $ref: '#/components/schemas/Success'
                    - type: object
                      properties:
                        data:
                          type: object
                          properties:
                            ids:
                              type: array
                              items:
                                type: integer
                              description: List of new photometry IDs
                            upload_id:
                              type: string
                              description: |
                                Upload ID associated with all photometry points
                                added in request. Can be used to later delete all
                                points in a single request.
        """

        try:
            group_ids = get_group_ids(self.get_json(), self.associated_user_object)
        except ValidationError as e:
            return self.error(e.args[0])
        try:
            stream_ids = get_stream_ids(self.get_json(), self.associated_user_object)
        except ValidationError as e:
            return self.error(e.args[0])

        try:
            df, instrument_cache = standardize_photometry_data(self.get_json())
        except (ValidationError, RuntimeError) as e:
            return self.error(e.args[0])

        if len(df.index) > MAX_NUMBER_ROWS:
            return self.error(
                f'Maximum number of photometry rows to post exceeded: {len(df.index)} > {MAX_NUMBER_ROWS}. '
                'Please break up the data into smaller sets and try again'
            )

        obj_id = df['obj_id'].unique()[0]
        username = self.associated_user_object.username
        log(
            f'Pending request from {username} for object {obj_id} with {len(df.index)} rows'
        )

        # This lock ensures that the Photometry table data are not modified in any way
        # between when the query for duplicate photometry is first executed and
        # when the insert statement with the new photometry is performed.
        # From the psql docs: This mode protects a table against concurrent
        # data changes, and is self-exclusive so that only one session can
        # hold it at a time.
        with DBSession() as session:
            try:
                session.execute(
                    f'LOCK TABLE {Photometry.__tablename__} IN SHARE ROW EXCLUSIVE MODE'
                )
                ids, upload_id = insert_new_photometry_data(
                    df,
                    instrument_cache,
                    group_ids,
                    stream_ids,
                    self.associated_user_object,
                    session,
                )
            except Exception:
                session.rollback()
                return self.error(traceback.format_exc())

            log(
                f'Request from {username} for object {obj_id} with {len(df.index)} rows complete with upload_id {upload_id}'
            )

            return self.success(data={'ids': ids, 'upload_id': upload_id})

    @permissions(['Upload data'])
    def put(self):
        """
        ---
        description: Update and/or upload photometry, resolving potential duplicates
        tags:
          - photometry
        requestBody:
          content:
            application/json:
              schema:
                oneOf:
                  - $ref: "#/components/schemas/PhotMagFlexible"
                  - $ref: "#/components/schemas/PhotFluxFlexible"
        responses:
          200:
            content:
              application/json:
                schema:
                  allOf:
                    - $ref: '#/components/schemas/Success'
                    - type: object
                      properties:
                        data:
                          type: object
                          properties:
                            ids:
                              type: array
                              items:
                                type: integer
                              description: List of new photometry IDs
                            upload_id:
                              type: string
                              description: |
                                Upload ID associated with all photometry points
                                added in request. Can be used to later delete all
                                points in a single request.
        """

        try:
            group_ids = get_group_ids(self.get_json(), self.associated_user_object)
        except ValidationError as e:
            return self.error(e.args[0])

        try:
            stream_ids = get_stream_ids(self.get_json(), self.associated_user_object)
        except ValidationError as e:
            return self.error(e.args[0])

        try:
            df, instrument_cache = standardize_photometry_data(self.get_json())
        except ValidationError as e:
            return self.error(e.args[0])

        if len(df.index) > MAX_NUMBER_ROWS:
            return self.error(
                f'Maximum number of photometry rows to post exceeded: {len(df.index)} > {MAX_NUMBER_ROWS}. '
                'Please break up the data into smaller sets and try again'
            )

        obj_id = df['obj_id'].unique()[0]
        username = self.associated_user_object.username
        log(
            f'Pending request from {username} for object {obj_id} with {len(df.index)} rows'
        )

        values_table, condition = get_values_table_and_condition(df)

        # This lock ensures that the Photometry table data are not modified
        # in any way between when the query for duplicate photometry is first
        # executed and when the insert statement with the new photometry is
        # performed. From the psql docs: This mode protects a table against
        # concurrent data changes, and is self-exclusive so that only one
        # session can hold it at a time.

        with DBSession() as session:
            try:
                session.execute(
                    f'LOCK TABLE {Photometry.__tablename__} IN SHARE ROW EXCLUSIVE MODE'
                )
                new_photometry_query = session.execute(
                    sa.select(values_table.c.pdidx)
                    .outerjoin(Photometry, condition)
                    .filter(Photometry.id.is_(None))
                )

                new_photometry_df_idxs = [g[0] for g in new_photometry_query]

                duplicated_photometry = (
                    session.execute(
                        sa.select(values_table.c.pdidx, Photometry)
                        .join(Photometry, condition)
                        .options(joinedload(Photometry.groups))
                        .options(joinedload(Photometry.streams))
                    )
                    .unique()
                    .all()
                )

                id_map = {}

                for df_index, duplicate in duplicated_photometry:
                    id_map[df_index] = duplicate.id
                    duplicate_group_ids = {g.id for g in duplicate.groups}
                    duplicate_stream_ids = {s.id for s in duplicate.streams}

                    # posting to new groups?
                    if len(set(group_ids) - duplicate_group_ids) > 0:
                        # select old + new groups
                        group_ids_update = set(group_ids).union(duplicate_group_ids)
                        groups = (
                            session.execute(
                                sa.select(Group).filter(Group.id.in_(group_ids_update))
                            )
                            .scalars()
                            .all()
                        )
                        # update the corresponding photometry entry in the db
                        duplicate.groups = groups
                        log(
                            f'Adding groups {group_ids_update} to photometry {duplicate.id}'
                        )

                    # posting to new streams?
                    if stream_ids:
                        # Add new stream_photometry rows if not already present
                        stream_ids_update = set(stream_ids) - duplicate_stream_ids
                        if len(stream_ids_update) > 0:
                            for id in stream_ids_update:
                                session.add(
                                    StreamPhotometry(
                                        photometr_id=duplicate.id, stream_id=id
                                    )
                                )
                            log(
                                f'Adding streams {stream_ids_update} to photometry {duplicate.id}'
                            )

                # now safely drop the duplicates:
                new_photometry = df.loc[new_photometry_df_idxs]
                log(
                    f'Inserting {len(new_photometry.index)} '
                    f'(out of {len(df.index)}) new photometry points'
                )

                if len(new_photometry) > 0:
                    ids, upload_id = insert_new_photometry_data(
                        new_photometry,
                        instrument_cache,
                        group_ids,
                        stream_ids,
                        self.associated_user_object,
                        session,
                        validate=False,
                    )

                    for (df_index, _), id in zip(new_photometry.iterrows(), ids):
                        id_map[df_index] = id

                # release the lock
                self.verify_and_commit()

                # get ids in the correct order
                ids = [id_map[pdidx] for pdidx, _ in df.iterrows()]

<<<<<<< HEAD
                log(
                    f'Request from {username} for object {obj_id} with {len(new_photometry.index)} '
                    f'rows complete with upload_id {upload_id}'
                )
=======
                if len(new_photometry) > 0:
                    log(
                        f'Request from {username} for object {obj_id} with {len(new_photometry.index)} rows complete with upload_id {upload_id}'
                    )
                else:
                    log(
                        f'Request from {username} for object {obj_id} with {len(new_photometry.index)} rows complete with no new photometry'
                    )
>>>>>>> 4cda1c15
                return self.success(data={'ids': ids})

            except Exception:
                session.rollback()
                return self.error(traceback.format_exc())

    @auth_or_token
    def get(self, photometry_id):
        # The full docstring/API spec is below as an f-string

        with self.Session() as session:
            phot = session.scalars(
                Photometry.select(session.user_or_token).where(
                    Photometry.id == photometry_id
                )
            ).first()

            if phot is None:
                return self.error(
                    f'Cannot find photometry point with ID: {photometry_id}.'
                )

            # get the desired output format
            format = self.get_query_argument('format', 'mag')
            outsys = self.get_query_argument('magsys', 'ab')
            output = serialize(phot, outsys, format)
            return self.success(data=output)

    @permissions(['Upload data'])
    def patch(self, photometry_id):
        """
        ---
        description: Update photometry
        tags:
          - photometry
        parameters:
          - in: path
            name: photometry_id
            required: true
            schema:
              type: integer
        requestBody:
          content:
            application/json:
              schema:
                oneOf:
                  - $ref: "#/components/schemas/PhotometryMag"
                  - $ref: "#/components/schemas/PhotometryFlux"
        responses:
          200:
            content:
              application/json:
                schema: Success
          400:
            content:
              application/json:
                schema: Error
        """
        try:
            photometry_id = int(photometry_id)
        except ValueError:
            return self.error('Photometry id must be an int.')

        data = self.get_json()
        group_ids = data.pop("group_ids", None)
        stream_ids = data.pop("stream_ids", None)

        with self.Session() as session:
            photometry = session.scalars(
                Photometry.select(session.user_or_token, mode="update").where(
                    Photometry.id == photometry_id
                )
            ).first()

            if photometry is None:
                return self.error(
                    f'Cannot find photometry point with ID: {photometry_id}.'
                )

            try:
                phot = PhotometryFlux.load(data)
            except ValidationError as e1:
                try:
                    phot = PhotometryMag.load(data)
                except ValidationError as e2:
                    return self.error(
                        'Invalid input format: Tried to parse '
                        f'{data} as PhotometryFlux, got: '
                        f'"{e1.normalized_messages()}." Tried '
                        f'to parse {data} as PhotometryMag, got:'
                        f' "{e2.normalized_messages()}."'
                    )

            phot.original_user_data = data
            phot.id = photometry_id
            session.merge(phot)

            # Update groups, if relevant
            if group_ids is not None:
                groups = session.scalars(
                    Group.select(session.user_or_token).where(Group.id.in_(group_ids))
                ).all()
                if not groups:
                    return self.error(
                        "Invalid group_ids field. Specify at least one valid group ID."
                    )
                accessible_group_ids = [
                    g.id for g in self.current_user.accessible_groups
                ]
                if not all([g.id in accessible_group_ids for g in groups]):
                    return self.error(
                        "Cannot upload photometry to groups you are not a member of."
                    )
                photometry.groups = groups

            # Update streams, if relevant
            if stream_ids is not None:
                streams = session.scalars(
                    Stream.select(session.user_or_token).where(
                        Stream.id.in_(stream_ids)
                    )
                ).all()

                if not streams:
                    return self.error(
                        "Invalid stream_ids field. Specify at least one valid stream ID."
                    )

                # Add new stream_photometry rows if not already present
                for stream in streams:
                    stream_photometry = session.scalars(
                        StreamPhotometry.select(session.user_or_token).where(
                            StreamPhotometry.stream_id == stream.id,
                            StreamPhotometry.photometr_id == photometry_id,
                        )
                    ).first()
                    if stream_photometry is None:
                        session.add(
                            StreamPhotometry(
                                photometr_id=photometry_id, stream_id=stream.id
                            )
                        )

            phot_stat = session.scalars(
                PhotStat.select(session.user_or_token, mode="update").where(
                    PhotStat.obj_id == photometry.obj_id
                )
            ).first()
            if phot_stat is not None:
                all_phot = session.scalars(
                    sa.select(Photometry).where(Photometry.obj_id == photometry.obj_id)
                ).all()
                phot_stat.full_update(all_phot)
                for phot in all_phot:
                    session.expunge(phot)

            session.commit()

            return self.success()

    @permissions(['Upload data'])
    def delete(self, photometry_id):
        """
        ---
        description: Delete photometry
        tags:
          - photometry
        parameters:
          - in: path
            name: photometry_id
            required: true
            schema:
              type: integer
        responses:
          200:
            content:
              application/json:
                schema: Success
          400:
            content:
              application/json:
                schema: Error
        """

        with self.Session() as session:
            photometry = session.scalars(
                Photometry.select(session.user_or_token, mode="delete").where(
                    Photometry.id == photometry_id
                )
            ).first()

            if photometry is None:
                return self.error(
                    f'Cannot find photometry point with ID: {photometry_id}.'
                )

            session.delete(photometry)

            phot_stat = session.scalars(
                PhotStat.select(session.user_or_token, mode="update").where(
                    PhotStat.obj_id == photometry.obj_id
                )
            ).first()
            if phot_stat is not None:
                all_phot = session.scalars(
                    sa.select(Photometry).where(Photometry.obj_id == photometry.obj_id)
                ).all()
                phot_stat.full_update(all_phot)

            session.commit()

            return self.success()


class ObjPhotometryHandler(BaseHandler):
    @auth_or_token
    def get(self, obj_id):
        phase_fold_data = self.get_query_argument("phaseFoldData", False)
        format = self.get_query_argument('format', 'mag')
        outsys = self.get_query_argument('magsys', 'ab')

        with self.Session() as session:

            obj = session.scalars(
                Obj.select(session.user_or_token).where(Obj.id == obj_id)
            ).first()
            if obj is None:
                return self.error(
                    f"Insufficient permissions for User {self.current_user.id} to read Obj {obj_id}",
                    status=403,
                )

            photometry = (
                session.scalars(
                    Photometry.select(session.user_or_token)
                    .where(Photometry.obj_id == obj_id)
                    .distinct()
                )
                .unique()
                .all()
            )

            data = [serialize(phot, outsys, format) for phot in photometry]

            if phase_fold_data:
                period, modified = None, arrow.Arrow(1, 1, 1)

                annotations = session.scalars(
                    Annotation.select(session.user_or_token).where(
                        Annotation.obj_id == obj_id
                    )
                ).all()
                period_str_options = ['period', 'Period', 'PERIOD']
                for an in annotations:
                    if not isinstance(an.data, dict):
                        continue
                    for period_str in period_str_options:
                        if period_str in an.data and arrow.get(an.modified) > modified:
                            period = an.data[period_str]
                            modified = arrow.get(an.modified)
                if period is None:
                    self.error(f'No period for object {obj_id}')
                for ii in range(len(data)):
                    data[ii]['phase'] = np.mod(data[ii]['mjd'], period) / period

            return self.success(data=data)


class BulkDeletePhotometryHandler(BaseHandler):
    @permissions(["Upload data"])
    def delete(self, upload_id):
        """
        ---
        description: Delete bulk-uploaded photometry set
        tags:
          - photometry
        parameters:
          - in: path
            name: upload_id
            required: true
            schema:
              type: string
        responses:
          200:
            content:
              application/json:
                schema: Success
          400:
            content:
              application/json:
                schema: Error
        """

        with self.Session() as session:
            photometry_to_delete = session.scalars(
                Photometry.select(session.user_or_token, mode="delete").where(
                    Photometry.upload_id == upload_id
                )
            ).all()

            n = len(photometry_to_delete)
            if n == 0:
                return self.error('Invalid bulk upload id.')

            for phot in photometry_to_delete:
                session.delete(phot)

            obj_ids = {phot.obj_id for phot in photometry_to_delete}
            for oid in obj_ids:
                stat = session.scalars(
                    PhotStat.select(session.user_or_token, mode="update").where(
                        PhotStat.obj_id == oid
                    )
                ).first()
                all_phot = session.scalars(
                    sa.select(Photometry).where(Photometry.obj_id == oid)
                ).all()
                stat.full_update(all_phot)

            session.commit()
            return self.success(f"Deleted {n} photometry points.")


class PhotometryRangeHandler(BaseHandler):
    @auth_or_token
    def get(self):
        """Docstring appears below as an f-string."""

        json = self.get_json()
        magsys = self.get_query_argument('magsys', default='ab')

        if magsys not in ALLOWED_MAGSYSTEMS:
            return self.error('Invalid mag system.')

        format = self.get_query_argument('format', default='mag')
        if format not in ['mag', 'flux']:
            return self.error('Invalid output format.')

        with self.Session() as session:
            try:
                standardized = PhotometryRangeQuery.load(json)
            except ValidationError as e:
                return self.error(f'Invalid request body: {e.normalized_messages()}')

            instrument_ids = standardized['instrument_ids']
            min_date = standardized['min_date']
            max_date = standardized['max_date']

            gids = [g.id for g in self.current_user.accessible_groups]

            group_phot_subquery = (
                GroupPhotometry.select(session.user_or_token)
                .where(GroupPhotometry.group_id.in_(gids))
                .subquery()
            )
            query = Photometry.select(session.user_or_token)

            if instrument_ids is not None:
                query = query.where(Photometry.instrument_id.in_(instrument_ids))
            if min_date is not None:
                mjd = Time(min_date, format='datetime').mjd
                query = query.where(Photometry.mjd >= mjd)
            if max_date is not None:
                mjd = Time(max_date, format='datetime').mjd
                query = query.where(Photometry.mjd <= mjd)

            query = query.join(
                group_phot_subquery, Photometry.id == group_phot_subquery.c.photometr_id
            )

            output = [
                serialize(p, magsys, format)
                for p in session.scalars(query.distinct()).unique().all()
            ]
            return self.success(data=output)


class PhotometryOriginHandler(BaseHandler):
    @auth_or_token
    def get(self):
        """
        ---
        description: Get all photometry origins
        tags:
          - photometry
        responses:
          200:
            content:
              application/json:
                schema: Success
          400:
            content:
              application/json:
                schema: Error
        """

        with self.Session() as session:
            origins = (
                session.scalars(sa.select(Photometry.origin).distinct()).unique().all()
            )
            return self.success(data=origins)


PhotometryHandler.get.__doc__ = f"""
        ---
        description: Retrieve photometry
        tags:
          - photometry
        parameters:
          - in: path
            name: photometry_id
            required: true
            schema:
              type: integer
          - in: query
            name: format
            required: false
            description: >-
              Return the photometry in flux or magnitude space?
              If a value for this query parameter is not provided, the
              result will be returned in magnitude space.
            schema:
              type: string
              enum:
                - mag
                - flux
          - in: query
            name: magsys
            required: false
            description: >-
              The magnitude or zeropoint system of the output. (Default AB)
            schema:
              type: string
              enum: {list(ALLOWED_MAGSYSTEMS)}

        responses:
          200:
            content:
              application/json:
                schema:
                  oneOf:
                    - $ref: "#/components/schemas/SinglePhotometryFlux"
                    - $ref: "#/components/schemas/SinglePhotometryMag"
          400:
            content:
              application/json:
                schema: Error
        """

ObjPhotometryHandler.get.__doc__ = f"""
        ---
        description: Retrieve all photometry associated with an Object
        tags:
          - photometry
        parameters:
          - in: path
            name: obj_id
            required: true
            schema:
              type: string
            description: ID of the object to retrieve photometry for
          - in: query
            name: format
            required: false
            description: >-
              Return the photometry in flux or magnitude space?
              If a value for this query parameter is not provided, the
              result will be returned in magnitude space.
            schema:
              type: string
              enum:
                - mag
                - flux
          - in: query
            name: magsys
            required: false
            description: >-
              The magnitude or zeropoint system of the output. (Default AB)
            schema:
              type: string
              enum: {list(ALLOWED_MAGSYSTEMS)}
          - in: query
            name: phaseFoldData
            nullable: true
            schema:
              type: boolean
            description: |
              Boolean indicating whether to phase fold the light curve. Defaults to false.
        responses:
          200:
            content:
              application/json:
                schema:
                  oneOf:
                    - $ref: "#/components/schemas/ArrayOfPhotometryFluxs"
                    - $ref: "#/components/schemas/ArrayOfPhotometryMags"
          400:
            content:
              application/json:
                schema: Error
        """

PhotometryRangeHandler.get.__doc__ = f"""
        ---
        description: Get photometry taken by specific instruments over a date range
        tags:
          - photometry
        parameters:
          - in: query
            name: format
            required: false
            description: >-
              Return the photometry in flux or magnitude space?
              If a value for this query parameter is not provided, the
              result will be returned in magnitude space.
            schema:
              type: string
              enum:
                - mag
                - flux
          - in: query
            name: magsys
            required: false
            description: >-
              The magnitude or zeropoint system of the output. (Default AB)
            schema:
              type: string
              enum: {list(ALLOWED_MAGSYSTEMS)}
        requestBody:
          content:
            application/json:
              schema:
                PhotometryRangeQuery
        responses:
          200:
            content:
              application/json:
                schema:
                  oneOf:
                    - $ref: "#/components/schemas/ArrayOfPhotometryFluxs"
                    - $ref: "#/components/schemas/ArrayOfPhotometryMags"
          400:
            content:
              application/json:
                schema: Error
        """<|MERGE_RESOLUTION|>--- conflicted
+++ resolved
@@ -1003,21 +1003,16 @@
                 # get ids in the correct order
                 ids = [id_map[pdidx] for pdidx, _ in df.iterrows()]
 
-<<<<<<< HEAD
-                log(
-                    f'Request from {username} for object {obj_id} with {len(new_photometry.index)} '
-                    f'rows complete with upload_id {upload_id}'
-                )
-=======
                 if len(new_photometry) > 0:
                     log(
-                        f'Request from {username} for object {obj_id} with {len(new_photometry.index)} rows complete with upload_id {upload_id}'
+                        f'Request from {username} for object {obj_id} with '
+                        f'{len(new_photometry.index)} rows complete with upload_id {upload_id}.'
                     )
                 else:
                     log(
-                        f'Request from {username} for object {obj_id} with {len(new_photometry.index)} rows complete with no new photometry'
+                        f'Request from {username} for object {obj_id} with '
+                        f'{len(new_photometry.index)} rows complete with no new photometry.'
                     )
->>>>>>> 4cda1c15
                 return self.success(data={'ids': ids})
 
             except Exception:
