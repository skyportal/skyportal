--- conflicted
+++ resolved
@@ -48,20 +48,10 @@
     # Prepare data
     output = StringIO()
     df = pd.DataFrame.from_records(rows)
-<<<<<<< HEAD
     # Coerce missing non-numbers and numbers, respectively, for SQLAlchemy
     df.replace("NaN", "null", inplace=True)
     df.replace(np.nan, "NaN", inplace=True)
-=======
-    print("\n\n\n\n\nrows:", rows)
-    print()
-    print("df:", df.head())
-    print()
-    print("table:", table)
-    print()
-    print("columns:", columns)
-    print("\n\n\n\n\n")
->>>>>>> fa43b1a5
+
     df.to_csv(
         output,
         index=False,
