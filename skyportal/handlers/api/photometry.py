--- conflicted
+++ resolved
@@ -1931,10 +1931,8 @@
         include_validation_info = str_to_bool(include_validation_info, default=False)
 
         include_annotation_info = str_to_bool(include_annotation_info, default=False)
-<<<<<<< HEAD
+        
         include_extinction = str_to_bool(include_extinction, default=False)
-=======
->>>>>>> 462168d4
 
         with self.Session() as session:
             obj = session.scalars(
