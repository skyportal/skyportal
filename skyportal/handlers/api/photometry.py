import uuid
import datetime
import json
from io import StringIO

from astropy.time import Time
from astropy.table import Table
from marshmallow.exceptions import ValidationError
import numpy as np
import pandas as pd
import sncosmo
from sncosmo.photdata import PhotometricData

import sqlalchemy as sa
from sqlalchemy.sql import column, Values
from sqlalchemy.orm import joinedload
from sqlalchemy import and_
from sqlalchemy.orm import sessionmaker, scoped_session

from baselayer.app.access import permissions, auth_or_token
from baselayer.app.env import load_env
from baselayer.log import make_log
from ..base import BaseHandler
from ...models import (
    DBSession,
    Group,
    Stream,
    Photometry,
    Instrument,
    Obj,
    PHOT_ZP,
    GroupPhotometry,
    StreamPhotometry,
)

from ...models.schema import (
    PhotometryMag,
    PhotometryFlux,
    PhotFluxFlexible,
    PhotMagFlexible,
    PhotometryRangeQuery,
)
from ...enum_types import ALLOWED_MAGSYSTEMS

_, cfg = load_env()


log = make_log('api/photometry')
Session = scoped_session(sessionmaker(bind=DBSession.session_factory.kw["bind"]))


def save_data_using_copy(rows, table, columns):
    # Prepare data
    output = StringIO()
    df = pd.DataFrame.from_records(rows)
    # Coerce missing non-numbers and numbers, respectively, for SQLAlchemy
    df.replace("NaN", "null", inplace=True)
    df.replace(np.nan, "NaN", inplace=True)

    df.to_csv(
        output,
        index=False,
        sep='\t',
        header=False,
        encoding='utf8',
        quotechar="'",
    )
    output.seek(0)

    # Insert data
    connection = DBSession().connection().connection
    cursor = connection.cursor()
    cursor.copy_from(
        output,
        table,
        sep='\t',
        null='',
        columns=columns,
    )
    cursor.close()
    output.close()


def nan_to_none(value):
    """Coerce a value to None if it is nan, else return value."""
    try:
        return None if np.isnan(value) else value
    except TypeError:
        return value


def allscalar(d):
    return all(np.isscalar(v) or v is None for v in d.values())


def serialize(phot, outsys, format):

    return_value = {
        'obj_id': phot.obj_id,
        'ra': phot.ra,
        'dec': phot.dec,
        'filter': phot.filter,
        'mjd': phot.mjd,
        'instrument_id': phot.instrument_id,
        'instrument_name': phot.instrument.name,
        'ra_unc': phot.ra_unc,
        'dec_unc': phot.dec_unc,
        'origin': phot.origin,
        'id': phot.id,
        'groups': phot.groups,
        'altdata': phot.altdata,
    }

    filter = phot.filter

    magsys_db = sncosmo.get_magsystem('ab')
    outsys = sncosmo.get_magsystem(outsys)

    relzp_out = 2.5 * np.log10(outsys.zpbandflux(filter))

    # note: these are not the actual zeropoints for magnitudes in the db or
    # packet, just ones that can be used to derive corrections when
    # compared to relzp_out

    relzp_db = 2.5 * np.log10(magsys_db.zpbandflux(filter))
    db_correction = relzp_out - relzp_db

    # this is the zeropoint for fluxes in the database that is tied
    # to the new magnitude system
    corrected_db_zp = PHOT_ZP + db_correction

    if format == 'mag':
        if (
            phot.original_user_data is not None
            and 'limiting_mag' in phot.original_user_data
        ):
            magsys_packet = sncosmo.get_magsystem(phot.original_user_data['magsys'])
            relzp_packet = 2.5 * np.log10(magsys_packet.zpbandflux(filter))
            packet_correction = relzp_out - relzp_packet
            maglimit = phot.original_user_data['limiting_mag']
            maglimit_out = maglimit + packet_correction
        else:
            # calculate the limiting mag
            fluxerr = phot.fluxerr
            fivesigma = 5 * fluxerr
            maglimit_out = -2.5 * np.log10(fivesigma) + corrected_db_zp

        return_value.update(
            {
                'mag': phot.mag + db_correction
                if nan_to_none(phot.mag) is not None
                else None,
                'magerr': phot.e_mag if nan_to_none(phot.e_mag) is not None else None,
                'magsys': outsys.name,
                'limiting_mag': maglimit_out,
            }
        )
    elif format == 'flux':
        return_value.update(
            {
                'flux': nan_to_none(phot.flux),
                'magsys': outsys.name,
                'zp': corrected_db_zp,
                'fluxerr': phot.fluxerr,
            }
        )
    else:
        raise ValueError(
            'Invalid output format specified. Must be one of '
            f"['flux', 'mag'], got '{format}'."
        )
    return return_value


<<<<<<< HEAD
class PhotometryHandler(BaseHandler):
    def standardize_photometry_data(self, json=None):
        if json is not None:
            data = json
        else:
            data = self.get_json()
=======
def standardize_photometry_data(data):

    if not isinstance(data, dict):
        raise ValidationError(
            'Top level JSON must be an instance of `dict`, got ' f'{type(data)}.'
        )
>>>>>>> c927b440

    if "altdata" in data and not data["altdata"]:
        del data["altdata"]
    if "altdata" in data:
        if isinstance(data["altdata"], dict):
            max_num_elements = max(
                [
                    len(data[key])
                    for key in data
                    if isinstance(data[key], (list, tuple))
                    and key not in ["group_ids", "stream_ids"]
                ]
                + [1]
            )
            data["altdata"] = [data["altdata"]] * max_num_elements

    # quick validation - just to make sure things have the right fields
    try:
        data = PhotMagFlexible.load(data)
    except ValidationError as e1:
        try:
            data = PhotFluxFlexible.load(data)
        except ValidationError as e2:
            raise ValidationError(
                'Invalid input format: Tried to parse data '
                f'in mag space, got: '
                f'"{e1.normalized_messages()}." Tried '
                f'to parse data in flux space, got:'
                f' "{e2.normalized_messages()}."'
            )
        else:
            kind = 'flux'
    else:
        kind = 'mag'

    # not used here
    _ = data.pop('group_ids', None)
    _ = data.pop('stream_ids', None)

    if allscalar(data):
        data = [data]

    try:
        df = pd.DataFrame(data)
    except ValueError as e:
        raise ValidationError(
            'Unable to coerce passed JSON to a series of packets. ' f'Error was: "{e}"'
        )

    # `to_numeric` coerces numbers written as strings to numeric types
    #  (int, float)

    #  errors='ignore' means if something is actually an alphanumeric
    #  string, just leave it alone and dont error out

    #  apply is used to apply it to each column
    # (https://stackoverflow.com/questions/34844711/convert-entire-pandas
    # -dataframe-to-integers-in-pandas-0-17-0/34844867
    df = df.apply(pd.to_numeric, errors='ignore')

    # set origin to 'None' where it is None.
    df.loc[df['origin'].isna(), 'origin'] = 'None'

    if kind == 'mag':
        # ensure that neither or both mag and magerr are null
        magnull = df['mag'].isna()
        magerrnull = df['magerr'].isna()
        magdet = ~magnull

        # https://en.wikipedia.org/wiki/Bitwise_operation#XOR
        bad = magerrnull ^ magnull  # bitwise exclusive or -- returns true
        #  if A and not B or B and not A

        # coerce to numpy array
        bad = bad.values

        if any(bad):
            # find the first offending packet
            first_offender = np.argwhere(bad)[0, 0]
            packet = df.iloc[first_offender].to_dict()

            # coerce nans to nones
            for key in packet:
                if key != 'standardized_flux':
                    packet[key] = nan_to_none(packet[key])

            raise ValidationError(
                f'Error parsing packet "{packet}": mag '
                f'and magerr must both be null, or both be '
                f'not null.'
            )

        for field in ['mag', 'magerr', 'limiting_mag']:
            infinite = np.isinf(df[field].values)
            if any(infinite):
                first_offender = np.argwhere(infinite)[0, 0]
                packet = df.iloc[first_offender].to_dict()

                # coerce nans to nones
                for key in packet:
                    packet[key] = nan_to_none(packet[key])

                raise ValidationError(
                    f'Error parsing packet "{packet}": '
                    f'field {field} must be finite.'
                )

        # ensure nothing is null for the required fields
        for field in PhotMagFlexible.required_keys:
            missing = df[field].isna()
            if any(missing):
                first_offender = np.argwhere(missing)[0, 0]
                packet = df.iloc[first_offender].to_dict()

                # coerce nans to nones
                for key in packet:
                    packet[key] = nan_to_none(packet[key])

                raise ValidationError(
                    f'Error parsing packet "{packet}": '
                    f'missing required field {field}.'
                )

        # convert the mags to fluxes
        # detections
        detflux = 10 ** (-0.4 * (df[magdet]['mag'] - PHOT_ZP))
        detfluxerr = df[magdet]['magerr'] / (2.5 / np.log(10)) * detflux

        # non-detections
        limmag_flux = 10 ** (-0.4 * (df[magnull]['limiting_mag'] - PHOT_ZP))
        ndetfluxerr = limmag_flux / df[magnull]['limiting_mag_nsigma']

        # initialize flux to be none
        phot_table = Table.from_pandas(df[['mjd', 'magsys', 'filter']])

        phot_table['zp'] = PHOT_ZP
        phot_table['flux'] = np.nan
        phot_table['fluxerr'] = np.nan
        phot_table['flux'][magdet] = detflux
        phot_table['fluxerr'][magdet] = detfluxerr
        phot_table['fluxerr'][magnull] = ndetfluxerr

    else:
        for field in PhotFluxFlexible.required_keys:
            missing = df[field].isna().values
            if any(missing):
                first_offender = np.argwhere(missing)[0, 0]
                packet = df.iloc[first_offender].to_dict()

                for key in packet:
                    packet[key] = nan_to_none(packet[key])

                raise ValidationError(
                    f'Error parsing packet "{packet}": '
                    f'missing required field {field}.'
                )

        for field in ['flux', 'fluxerr']:
            infinite = np.isinf(df[field].values)
            if any(infinite):
                first_offender = np.argwhere(infinite)[0, 0]
                packet = df.iloc[first_offender].to_dict()

                # coerce nans to nones
                for key in packet:
                    packet[key] = nan_to_none(packet[key])

                raise ValidationError(
                    f'Error parsing packet "{packet}": '
                    f'field {field} must be finite.'
                )

        phot_table = Table.from_pandas(df[['mjd', 'magsys', 'filter', 'zp']])
        phot_table['flux'] = df['flux'].fillna(np.nan)
        phot_table['fluxerr'] = df['fluxerr'].fillna(np.nan)

    # convert to microjanskies, AB for DB storage as a vectorized operation
    pdata = PhotometricData(phot_table)
    standardized = pdata.normalized(zp=PHOT_ZP, zpsys='ab')

    df['standardized_flux'] = standardized.flux
    df['standardized_fluxerr'] = standardized.fluxerr

    instrument_cache = {}
    for iid in df['instrument_id'].unique():
        instrument = Instrument.query.get(int(iid))
        if not instrument:
            raise ValidationError(f'Invalid instrument ID: {iid}')
        instrument_cache[iid] = instrument

    for oid in df['obj_id'].unique():
        obj = Obj.query.get(oid)
        if not obj:
            raise ValidationError(f'Invalid object ID: {oid}')

    return df, instrument_cache


def get_values_table_and_condition(df):
    """Return a postgres VALUES representation of the indexed columns of
    a photometry dataframe returned by `standardize_photometry_data`.
    Also returns the join condition for cross-matching the VALUES
    representation of `df` against the Photometry table using the
    deduplication index.

    Parameters
    ----------
    df: `pandas.DataFrame`
        Dataframe with the columns 'obj_id', 'instrument_id', 'origin',
        'mjd', 'standardized_fluxerr', 'standardized_flux'.

    Returns
    -------
    values_table: `sqlalchemy.sql.expression.FromClause`
        The VALUES representation of the photometry DataFrame.

    condition: `sqlalchemy.sql.elements.AsBoolean`
       The join condition for cross matching the VALUES representation of
       `df` against the Photometry table using the deduplication index.
    """
    values_table = (
        Values(
            column("pdidx", sa.Integer),
            column("obj_id", sa.String),
            column("instrument_id", sa.Integer),
            column("origin", sa.String),
            column("mjd", sa.Float),
            column("fluxerr", sa.Float),
            column("flux", sa.Float),
        )
        .data(
            [
                (
                    row.Index,
                    row.obj_id,
                    row.instrument_id,
                    row.origin,
                    float(row.mjd),
                    float(row.standardized_fluxerr),
                    float(row.standardized_flux),
                )
                for row in df.itertuples()
            ]
        )
        .alias("values_table")
    )

    # make sure no duplicate data are posted using the index
    condition = and_(
        Photometry.obj_id == values_table.c.obj_id,
        Photometry.instrument_id == values_table.c.instrument_id,
        Photometry.origin == values_table.c.origin,
        Photometry.mjd == values_table.c.mjd,
        Photometry.fluxerr == values_table.c.fluxerr,
        Photometry.flux == values_table.c.flux,
    )

<<<<<<< HEAD
    def insert_new_photometry_data(
        self, df, instrument_cache, group_ids, stream_ids, validate=True, user=None
    ):
        # check for existing photometry and error if any is found
        if validate:
            values_table, condition = self.get_values_table_and_condition(df)
=======
    return values_table, condition
>>>>>>> c927b440


def insert_new_photometry_data(
    df, instrument_cache, group_ids, stream_ids, user, validate=True
):
    # check for existing photometry and error if any is found
    if validate:
        values_table, condition = get_values_table_and_condition(df)

        duplicated_photometry = (
            DBSession()
            .execute(sa.select(Photometry).join(values_table, condition))
            .scalars()
            .all()
        )

        dict_rep = [d.to_dict() for d in duplicated_photometry]

        if len(dict_rep) > 0:
            raise ValidationError(
                'The following photometry already exists '
                f'in the database: {dict_rep}.'
            )

    # pre-fetch the photometry PKs. these are not guaranteed to be
    # gapless (e.g., 1, 2, 3, 4, 5, ...) but they are guaranteed
    # to be unique in the table and thus can be used to "reserve"
    # PK slots for uninserted rows

    pkq = f"SELECT nextval('photometry_id_seq') FROM " f"generate_series(1, {len(df)})"

    proxy = DBSession().execute(pkq)

    # cache this as list for response
    ids = [i[0] for i in proxy]
    df['id'] = ids

    df = df.where(pd.notnull(df), None)
    df.loc[df['standardized_flux'].isna(), 'standardized_flux'] = np.nan

<<<<<<< HEAD
            flux = packet.pop('standardized_flux')
            fluxerr = packet.pop('standardized_fluxerr')

            # reduce the DB size by ~2x
            keys = ['limiting_mag', 'magsys', 'limiting_mag_nsigma']
            original_user_data = {key: packet[key] for key in keys if key in packet}
            if original_user_data == {}:
                original_user_data = None

            if user is not None:
                owner_id = user.id
            else:
                owner_id = self.associated_user_object.id

            utcnow = datetime.datetime.utcnow().isoformat()
            phot = dict(
                id=packet['id'],
                original_user_data=json.dumps(original_user_data),
                upload_id=upload_id,
                flux=flux,
                fluxerr=fluxerr,
                obj_id=packet['obj_id'],
                altdata=json.dumps(packet['altdata']),
                instrument_id=packet['instrument_id'],
                ra_unc=packet['ra_unc'],
                dec_unc=packet['dec_unc'],
                mjd=packet['mjd'],
                filter=packet['filter'],
                ra=packet['ra'],
                dec=packet['dec'],
                origin=packet["origin"],
                owner_id=owner_id,
                created_at=utcnow,
                modified=utcnow,
            )
=======
    rows = df.to_dict('records')
    upload_id = str(uuid.uuid4())
>>>>>>> c927b440

    params = []
    group_photometry_params = []
    stream_photometry_params = []
    for packet in rows:
        if packet["filter"] not in instrument_cache[packet['instrument_id']].filters:
            instrument = instrument_cache[packet['instrument_id']]
            raise ValidationError(
                f"Instrument {instrument.name} has no filter " f"{packet['filter']}."
            )

        flux = packet.pop('standardized_flux')
        fluxerr = packet.pop('standardized_fluxerr')

        # reduce the DB size by ~2x
        keys = ['limiting_mag', 'magsys', 'limiting_mag_nsigma']
        original_user_data = {key: packet[key] for key in keys if key in packet}
        if original_user_data == {}:
            original_user_data = None

        utcnow = datetime.datetime.utcnow().isoformat()
        phot = dict(
            id=packet['id'],
            original_user_data=json.dumps(original_user_data),
            upload_id=upload_id,
            flux=flux,
            fluxerr=fluxerr,
            obj_id=packet['obj_id'],
            altdata=json.dumps(packet['altdata']),
            instrument_id=packet['instrument_id'],
            ra_unc=packet['ra_unc'],
            dec_unc=packet['dec_unc'],
            mjd=packet['mjd'],
            filter=packet['filter'],
            ra=packet['ra'],
            dec=packet['dec'],
            origin=packet["origin"],
            owner_id=user.id,
            created_at=utcnow,
            modified=utcnow,
        )

        params.append(phot)

        for group_id in group_ids:
            group_photometry_params.append(
                {
                    'photometr_id': packet['id'],
                    'group_id': group_id,
                    'created_at': utcnow,
                    'modified': utcnow,
                }
            )

        for stream_id in stream_ids:
            stream_photometry_params.append(
                {
                    'photometr_id': packet['id'],
                    'stream_id': stream_id,
                    'created_at': utcnow,
                    'modified': utcnow,
                }
            )

    if len(params) > 0:
        save_data_using_copy(
            params,
            "photometry",
            (
                'id',
                'original_user_data',
                'upload_id',
                'flux',
                'fluxerr',
                'obj_id',
                'altdata',
                'instrument_id',
                'ra_unc',
                'dec_unc',
                'mjd',
                'filter',
                'ra',
                'dec',
                'origin',
                'owner_id',
                'created_at',
                'modified',
            ),
        )

<<<<<<< HEAD
        if user is not None:
            DBSession().commit()
        else:
            self.verify_and_commit()
        return ids, upload_id

    def get_group_ids(self, json=None, user=None):
        if json is not None:
            data = json
        else:
            data = self.get_json()
        group_ids = data.pop("group_ids", [])
        if isinstance(group_ids, (list, tuple)):
            for group_id in group_ids:
                try:
                    group_id = int(group_id)
                except TypeError:
                    raise ValidationError(
                        f"Invalid format for group id {group_id}, must be an integer."
                    )
                group = Group.query.get(group_id)
                if group is None:
                    raise ValidationError(f'No group with ID {group_id}')
        elif group_ids == 'all':
            public_group = (
                DBSession()
                .execute(
                    sa.select(Group).filter(
                        Group.name == cfg["misc"]["public_group_name"]
                    )
=======
    if len(group_photometry_params) > 0:
        # Bulk COPY in the group_photometry records
        save_data_using_copy(
            group_photometry_params,
            "group_photometry",
            ('photometr_id', 'group_id', 'created_at', 'modified'),
        )

    if len(stream_photometry_params) > 0:
        # Bulk COPY in the stream_photometry records
        save_data_using_copy(
            stream_photometry_params,
            "stream_photometry",
            ('photometr_id', 'stream_id', 'created_at', 'modified'),
        )

    DBSession.commit()
    return ids, upload_id


def get_group_ids(data, user):
    group_ids = data.pop("group_ids", [])
    if isinstance(group_ids, (list, tuple)):
        for group_id in group_ids:
            try:
                group_id = int(group_id)
            except TypeError:
                raise ValidationError(
                    f"Invalid format for group id {group_id}, must be an integer."
>>>>>>> c927b440
                )
            group = Group.query.get(group_id)
            if group is None:
                raise ValidationError(f'No group with ID {group_id}')
    elif group_ids == 'all':
        public_group = (
            DBSession()
            .execute(
                sa.select(Group).filter(Group.name == cfg["misc"]["public_group_name"])
            )
            .scalars()
            .first()
        )
        group_ids = [public_group.id]
    else:
        raise ValidationError(
            "Invalid group_ids parameter value. Must be a list of IDs "
            "(integers) or the string 'all'."
        )

<<<<<<< HEAD
        # always add the single user group
        if user is not None:
            group_ids.append(user.single_user_group.id)
        else:
            group_ids.append(self.associated_user_object.single_user_group.id)
        group_ids = list(set(group_ids))
        return group_ids

    def get_stream_ids(self, json=None):
        if json is not None:
            data = json
        else:
            data = self.get_json()
        stream_ids = data.pop("stream_ids", [])
        if isinstance(stream_ids, (list, tuple)):
            for stream_id in stream_ids:
                try:
                    stream_id = int(stream_id)
                except TypeError:
                    raise ValidationError(
                        f"Invalid format for stream id {stream_id}, must be an integer."
                    )
                stream = Stream.get_if_accessible_by(stream_id, self.current_user)
                if stream is None:
                    raise ValidationError(f'No stream with ID {stream_id}')
        else:
            raise ValidationError(
                "Invalid stream_ids parameter value. Must be a list of IDs (integers)."
=======
    # always add the single user group
    group_ids.append(user.single_user_group.id)
    group_ids = list(set(group_ids))
    return group_ids


def get_stream_ids(data, user):
    stream_ids = data.pop("stream_ids", [])
    if isinstance(stream_ids, (list, tuple)):
        for stream_id in stream_ids:
            try:
                stream_id = int(stream_id)
            except TypeError:
                raise ValidationError(
                    f"Invalid format for stream id {stream_id}, must be an integer."
                )
            stream = Stream.get_if_accessible_by(stream_id, user)
            if stream is None:
                raise ValidationError(f'No stream with ID {stream_id}')
    else:
        raise ValidationError(
            "Invalid stream_ids parameter value. Must be a list of IDs (integers)."
        )

    stream_ids = list(set(stream_ids))
    return stream_ids


def add_external_photometry(json, user):
    """
    Posts external photometry to the database (as from
    another API)

    Parameters
    ----------
    json : dict
        Photometry to be posted. Schema follows that of
        schemas/PhotMagFlexible or schemas/PhotFluxFlexible.
    user : SingleUser
        User posting the photometry
    """

    group_ids = get_group_ids(json, user)
    stream_ids = get_stream_ids(json, user)
    df, instrument_cache = standardize_photometry_data(json)

    # This lock ensures that the Photometry table data are not modified in any way
    # between when the query for duplicate photometry is first executed and
    # when the insert statement with the new photometry is performed.
    # From the psql docs: This mode protects a table against concurrent
    # data changes, and is self-exclusive so that only one session can
    # hold it at a time.
    with DBSession() as session:
        try:
            session.execute(
                f'LOCK TABLE {Photometry.__tablename__} IN SHARE ROW EXCLUSIVE MODE'
            )
            ids, upload_id = insert_new_photometry_data(
                df, instrument_cache, group_ids, stream_ids, user
>>>>>>> c927b440
            )
        except Exception as e:
            session.rollback()
            log(f"Unable to post photometry: {e}")

    log("Successfully posted photometry")

<<<<<<< HEAD
    def add_external_photometry(self, json, user):
        """
        ---
        description: Upload photometry
        tags:
          - photometry
        parameters:
          - in: path
            name: json
            required: True
            schema:
              oneOf:
                - $ref: "#/components/schemas/PhotMagFlexible"
                - $ref: "#/components/schemas/PhotFluxFlexible"
          - in: path
            name: user
            required: True
            schema: SingleUser
        responses:
          200:
            content:
              application/json:
                schema:
                  allOf:
                    - $ref: '#/components/schemas/Success'
                    - type: object
                      properties:
                        data:
                          type: object
                          properties:
                            ids:
                              type: array
                              items:
                                type: integer
                              description: List of new photometry IDs
                            upload_id:
                              type: string
                              description: |
                                Upload ID associated with all photometry points
                                added in request. Can be used to later delete all
                                points in a single request.
        """

        group_ids = self.get_group_ids(json=json, user=user)
        stream_ids = self.get_stream_ids(json=json)
        df, instrument_cache = self.standardize_photometry_data(json=json)

        # This lock ensures that the Photometry table data are not modified in any way
        # between when the query for duplicate photometry is first executed and
        # when the insert statement with the new photometry is performed.
        # From the psql docs: This mode protects a table against concurrent
        # data changes, and is self-exclusive so that only one session can
        # hold it at a time.
        DBSession().execute(
            f'LOCK TABLE {Photometry.__tablename__} IN SHARE ROW EXCLUSIVE MODE'
        )
        try:
            ids, upload_id = self.insert_new_photometry_data(
                df, instrument_cache, group_ids, stream_ids, user=user
            )
        except ValidationError as e:
            return self.error(e.args[0])

        return self.success(data={'ids': ids, 'upload_id': upload_id})

=======

class PhotometryHandler(BaseHandler):
>>>>>>> c927b440
    @permissions(['Upload data'])
    def post(self):
        """
        ---
        description: Upload photometry
        tags:
          - photometry
        requestBody:
          content:
            application/json:
              schema:
                oneOf:
                  - $ref: "#/components/schemas/PhotMagFlexible"
                  - $ref: "#/components/schemas/PhotFluxFlexible"
        responses:
          200:
            content:
              application/json:
                schema:
                  allOf:
                    - $ref: '#/components/schemas/Success'
                    - type: object
                      properties:
                        data:
                          type: object
                          properties:
                            ids:
                              type: array
                              items:
                                type: integer
                              description: List of new photometry IDs
                            upload_id:
                              type: string
                              description: |
                                Upload ID associated with all photometry points
                                added in request. Can be used to later delete all
                                points in a single request.
        """

        try:
            group_ids = get_group_ids(self.get_json(), self.associated_user_object)
        except ValidationError as e:
            return self.error(e.args[0])
        try:
            stream_ids = get_stream_ids(self.get_json(), self.associated_user_object)
        except ValidationError as e:
            return self.error(e.args[0])

        try:
            df, instrument_cache = standardize_photometry_data(self.get_json())
        except (ValidationError, RuntimeError) as e:
            return self.error(e.args[0])

        # This lock ensures that the Photometry table data are not modified in any way
        # between when the query for duplicate photometry is first executed and
        # when the insert statement with the new photometry is performed.
        # From the psql docs: This mode protects a table against concurrent
        # data changes, and is self-exclusive so that only one session can
        # hold it at a time.
        with DBSession() as session:
            try:
                session.execute(
                    f'LOCK TABLE {Photometry.__tablename__} IN SHARE ROW EXCLUSIVE MODE'
                )
                ids, upload_id = insert_new_photometry_data(
                    df,
                    instrument_cache,
                    group_ids,
                    stream_ids,
                    self.associated_user_object,
                )
            except Exception as e:
                session.rollback()
                return self.error(e.args[0])

        return self.success(data={'ids': ids, 'upload_id': upload_id})

    @permissions(['Upload data'])
    def put(self):
        """
        ---
        description: Update and/or upload photometry, resolving potential duplicates
        tags:
          - photometry
        requestBody:
          content:
            application/json:
              schema:
                oneOf:
                  - $ref: "#/components/schemas/PhotMagFlexible"
                  - $ref: "#/components/schemas/PhotFluxFlexible"
        responses:
          200:
            content:
              application/json:
                schema:
                  allOf:
                    - $ref: '#/components/schemas/Success'
                    - type: object
                      properties:
                        data:
                          type: object
                          properties:
                            ids:
                              type: array
                              items:
                                type: integer
                              description: List of new photometry IDs
                            upload_id:
                              type: string
                              description: |
                                Upload ID associated with all photometry points
                                added in request. Can be used to later delete all
                                points in a single request.
        """

        try:
            group_ids = get_group_ids(self.get_json(), self.associated_user_object)
        except ValidationError as e:
            return self.error(e.args[0])

        try:
            stream_ids = get_stream_ids(self.get_json(), self.associated_user_object)
        except ValidationError as e:
            return self.error(e.args[0])

        try:
            df, instrument_cache = standardize_photometry_data(self.get_json())
        except ValidationError as e:
            return self.error(e.args[0])

        values_table, condition = get_values_table_and_condition(df)

        # This lock ensures that the Photometry table data are not modified
        # in any way between when the query for duplicate photometry is first
        # executed and when the insert statement with the new photometry is
        # performed. From the psql docs: This mode protects a table against
        # concurrent data changes, and is self-exclusive so that only one
        # session can hold it at a time.

        with DBSession() as session:
            try:
                session.execute(
                    f'LOCK TABLE {Photometry.__tablename__} IN SHARE ROW EXCLUSIVE MODE'
                )
                new_photometry_query = session.execute(
                    sa.select(values_table.c.pdidx)
                    .outerjoin(Photometry, condition)
                    .filter(Photometry.id.is_(None))
                )

                new_photometry_df_idxs = [g[0] for g in new_photometry_query]

                duplicated_photometry = (
                    session.execute(
                        sa.select(values_table.c.pdidx, Photometry)
                        .join(Photometry, condition)
                        .options(joinedload(Photometry.groups))
                        .options(joinedload(Photometry.streams))
                    )
                    .unique()
                    .all()
                )

                id_map = {}

                for df_index, duplicate in duplicated_photometry:
                    id_map[df_index] = duplicate.id
                    duplicate_group_ids = set([g.id for g in duplicate.groups])
                    duplicate_stream_ids = set([s.id for s in duplicate.streams])

                    # posting to new groups?
                    if len(set(group_ids) - duplicate_group_ids) > 0:
                        # select old + new groups
                        group_ids_update = set(group_ids).union(duplicate_group_ids)
                        groups = (
                            session.execute(
                                sa.select(Group).filter(Group.id.in_(group_ids_update))
                            )
                            .scalars()
                            .all()
                        )
                        # update the corresponding photometry entry in the db
                        duplicate.groups = groups

                    # posting to new streams?
                    if stream_ids:
                        # Add new stream_photometry rows if not already present
                        stream_ids_update = set(stream_ids) - duplicate_stream_ids
                        if len(stream_ids_update) > 0:
                            for id in stream_ids_update:
                                session.add(
                                    StreamPhotometry(
                                        photometr_id=duplicate.id, stream_id=id
                                    )
                                )

                # now safely drop the duplicates:
                new_photometry = df.loc[new_photometry_df_idxs]

                if len(new_photometry) > 0:
                    ids, _ = insert_new_photometry_data(
                        new_photometry,
                        instrument_cache,
                        group_ids,
                        stream_ids,
                        self.associated_user_object,
                        validate=False,
                    )

                    for (df_index, _), id in zip(new_photometry.iterrows(), ids):
                        id_map[df_index] = id

                # release the lock
                self.verify_and_commit()

            except Exception as e:
                session.rollback()
                return self.error(e.args[0])

        # get ids in the correct order
        ids = [id_map[pdidx] for pdidx, _ in df.iterrows()]
        return self.success(data={'ids': ids})

    @auth_or_token
    def get(self, photometry_id):
        # The full docstring/API spec is below as an f-string

        phot = Photometry.get_if_accessible_by(
            photometry_id, self.current_user, raise_if_none=True
        )

        # get the desired output format
        format = self.get_query_argument('format', 'mag')
        outsys = self.get_query_argument('magsys', 'ab')
        output = serialize(phot, outsys, format)
        self.verify_and_commit()
        return self.success(data=output)

    @permissions(['Upload data'])
    def patch(self, photometry_id):
        """
        ---
        description: Update photometry
        tags:
          - photometry
        parameters:
          - in: path
            name: photometry_id
            required: true
            schema:
              type: integer
        requestBody:
          content:
            application/json:
              schema:
                oneOf:
                  - $ref: "#/components/schemas/PhotometryMag"
                  - $ref: "#/components/schemas/PhotometryFlux"
        responses:
          200:
            content:
              application/json:
                schema: Success
          400:
            content:
              application/json:
                schema: Error
        """

        try:
            photometry_id = int(photometry_id)
        except ValueError:
            return self.error('Photometry id must be an int.')

        photometry = Photometry.get_if_accessible_by(
            photometry_id, self.current_user, mode="update", raise_if_none=True
        )

        data = self.get_json()
        group_ids = data.pop("group_ids", None)
        stream_ids = data.pop("stream_ids", None)

        try:
            phot = PhotometryFlux.load(data)
        except ValidationError as e1:
            try:
                phot = PhotometryMag.load(data)
            except ValidationError as e2:
                return self.error(
                    'Invalid input format: Tried to parse '
                    f'{data} as PhotometryFlux, got: '
                    f'"{e1.normalized_messages()}." Tried '
                    f'to parse {data} as PhotometryMag, got:'
                    f' "{e2.normalized_messages()}."'
                )

        phot.original_user_data = data
        phot.id = photometry_id
        DBSession().merge(phot)

        # Update groups, if relevant
        if group_ids is not None:
            groups = Group.query.filter(Group.id.in_(group_ids)).all()
            if not groups:
                return self.error(
                    "Invalid group_ids field. Specify at least one valid group ID."
                )
            if not all(
                [group in self.current_user.accessible_groups for group in groups]
            ):
                return self.error(
                    "Cannot upload photometry to groups you are not a member of."
                )
            photometry.groups = groups

        # Update streams, if relevant
        if stream_ids is not None:
            streams = Stream.get_if_accessible_by(
                stream_ids, self.current_user, raise_if_none=True
            )
            # Add new stream_photometry rows if not already present
            for stream in streams:
                if (
                    StreamPhotometry.query_records_accessible_by(self.current_user)
                    .filter(
                        StreamPhotometry.stream_id == stream.id,
                        StreamPhotometry.photometr_id == photometry_id,
                    )
                    .first()
                    is None
                ):
                    DBSession().add(
                        StreamPhotometry(
                            photometr_id=photometry_id, stream_id=stream.id
                        )
                    )

        self.verify_and_commit()
        return self.success()

    @permissions(['Upload data'])
    def delete(self, photometry_id):
        """
        ---
        description: Delete photometry
        tags:
          - photometry
        parameters:
          - in: path
            name: photometry_id
            required: true
            schema:
              type: integer
        responses:
          200:
            content:
              application/json:
                schema: Success
          400:
            content:
              application/json:
                schema: Error
        """
        photometry = Photometry.get_if_accessible_by(
            photometry_id, self.current_user, mode="delete", raise_if_none=True
        )

        DBSession().delete(photometry)
        self.verify_and_commit()

        return self.success()


class ObjPhotometryHandler(BaseHandler):
    @auth_or_token
    def get(self, obj_id):
        Obj.get_if_accessible_by(obj_id, self.current_user, raise_if_none=True)
        photometry = Photometry.query_records_accessible_by(self.current_user).filter(
            Photometry.obj_id == obj_id
        )
        format = self.get_query_argument('format', 'mag')
        outsys = self.get_query_argument('magsys', 'ab')
        self.verify_and_commit()
        return self.success(
            data=[serialize(phot, outsys, format) for phot in photometry]
        )


class BulkDeletePhotometryHandler(BaseHandler):
    @permissions(["Upload data"])
    def delete(self, upload_id):
        """
        ---
        description: Delete bulk-uploaded photometry set
        tags:
          - photometry
        parameters:
          - in: path
            name: upload_id
            required: true
            schema:
              type: string
        responses:
          200:
            content:
              application/json:
                schema: Success
          400:
            content:
              application/json:
                schema: Error
        """
        photometry_to_delete = (
            Photometry.query_records_accessible_by(self.current_user, mode="delete")
            .filter(Photometry.upload_id == upload_id)
            .all()
        )

        n = len(photometry_to_delete)
        if n == 0:
            return self.error('Invalid bulk upload id.')

        for phot in photometry_to_delete:
            DBSession().delete(phot)

        self.verify_and_commit()
        return self.success(f"Deleted {n} photometry points.")


class PhotometryRangeHandler(BaseHandler):
    @auth_or_token
    def get(self):
        """Docstring appears below as an f-string."""

        json = self.get_json()

        try:
            standardized = PhotometryRangeQuery.load(json)
        except ValidationError as e:
            return self.error(f'Invalid request body: {e.normalized_messages()}')

        magsys = self.get_query_argument('magsys', default='ab')

        if magsys not in ALLOWED_MAGSYSTEMS:
            return self.error('Invalid mag system.')

        format = self.get_query_argument('format', default='mag')
        if format not in ['mag', 'flux']:
            return self.error('Invalid output format.')

        instrument_ids = standardized['instrument_ids']
        min_date = standardized['min_date']
        max_date = standardized['max_date']

        gids = [g.id for g in self.current_user.accessible_groups]

        group_phot_subquery = (
            GroupPhotometry.query_records_accessible_by(self.current_user)
            .filter(GroupPhotometry.group_id.in_(gids))
            .subquery()
        )
        query = Photometry.query_records_accessible_by(self.current_user)

        if instrument_ids is not None:
            query = query.filter(Photometry.instrument_id.in_(instrument_ids))
        if min_date is not None:
            mjd = Time(min_date, format='datetime').mjd
            query = query.filter(Photometry.mjd >= mjd)
        if max_date is not None:
            mjd = Time(max_date, format='datetime').mjd
            query = query.filter(Photometry.mjd <= mjd)

        query = query.join(
            group_phot_subquery, Photometry.id == group_phot_subquery.c.photometr_id
        )

        output = [serialize(p, magsys, format) for p in query]
        self.verify_and_commit()
        return self.success(data=output)


PhotometryHandler.get.__doc__ = f"""
        ---
        description: Retrieve photometry
        tags:
          - photometry
        parameters:
          - in: path
            name: photometry_id
            required: true
            schema:
              type: integer
          - in: query
            name: format
            required: false
            description: >-
              Return the photometry in flux or magnitude space?
              If a value for this query parameter is not provided, the
              result will be returned in magnitude space.
            schema:
              type: string
              enum:
                - mag
                - flux
          - in: query
            name: magsys
            required: false
            description: >-
              The magnitude or zeropoint system of the output. (Default AB)
            schema:
              type: string
              enum: {list(ALLOWED_MAGSYSTEMS)}

        responses:
          200:
            content:
              application/json:
                schema:
                  oneOf:
                    - $ref: "#/components/schemas/SinglePhotometryFlux"
                    - $ref: "#/components/schemas/SinglePhotometryMag"
          400:
            content:
              application/json:
                schema: Error
        """

ObjPhotometryHandler.get.__doc__ = f"""
        ---
        description: Retrieve all photometry associated with an Object
        tags:
          - photometry
        parameters:
          - in: path
            name: obj_id
            required: true
            schema:
              type: string
            description: ID of the object to retrieve photometry for
          - in: query
            name: format
            required: false
            description: >-
              Return the photometry in flux or magnitude space?
              If a value for this query parameter is not provided, the
              result will be returned in magnitude space.
            schema:
              type: string
              enum:
                - mag
                - flux
          - in: query
            name: magsys
            required: false
            description: >-
              The magnitude or zeropoint system of the output. (Default AB)
            schema:
              type: string
              enum: {list(ALLOWED_MAGSYSTEMS)}

        responses:
          200:
            content:
              application/json:
                schema:
                  oneOf:
                    - $ref: "#/components/schemas/ArrayOfPhotometryFluxs"
                    - $ref: "#/components/schemas/ArrayOfPhotometryMags"
          400:
            content:
              application/json:
                schema: Error
        """

PhotometryRangeHandler.get.__doc__ = f"""
        ---
        description: Get photometry taken by specific instruments over a date range
        tags:
          - photometry
        parameters:
          - in: query
            name: format
            required: false
            description: >-
              Return the photometry in flux or magnitude space?
              If a value for this query parameter is not provided, the
              result will be returned in magnitude space.
            schema:
              type: string
              enum:
                - mag
                - flux
          - in: query
            name: magsys
            required: false
            description: >-
              The magnitude or zeropoint system of the output. (Default AB)
            schema:
              type: string
              enum: {list(ALLOWED_MAGSYSTEMS)}
        requestBody:
          content:
            application/json:
              schema:
                PhotometryRangeQuery
        responses:
          200:
            content:
              application/json:
                schema:
                  oneOf:
                    - $ref: "#/components/schemas/ArrayOfPhotometryFluxs"
                    - $ref: "#/components/schemas/ArrayOfPhotometryMags"
          400:
            content:
              application/json:
                schema: Error
        """<|MERGE_RESOLUTION|>--- conflicted
+++ resolved
@@ -172,21 +172,12 @@
     return return_value
 
 
-<<<<<<< HEAD
-class PhotometryHandler(BaseHandler):
-    def standardize_photometry_data(self, json=None):
-        if json is not None:
-            data = json
-        else:
-            data = self.get_json()
-=======
 def standardize_photometry_data(data):
 
     if not isinstance(data, dict):
         raise ValidationError(
             'Top level JSON must be an instance of `dict`, got ' f'{type(data)}.'
         )
->>>>>>> c927b440
 
     if "altdata" in data and not data["altdata"]:
         del data["altdata"]
@@ -444,17 +435,7 @@
         Photometry.flux == values_table.c.flux,
     )
 
-<<<<<<< HEAD
-    def insert_new_photometry_data(
-        self, df, instrument_cache, group_ids, stream_ids, validate=True, user=None
-    ):
-        # check for existing photometry and error if any is found
-        if validate:
-            values_table, condition = self.get_values_table_and_condition(df)
-=======
     return values_table, condition
->>>>>>> c927b440
-
 
 def insert_new_photometry_data(
     df, instrument_cache, group_ids, stream_ids, user, validate=True
@@ -494,46 +475,8 @@
     df = df.where(pd.notnull(df), None)
     df.loc[df['standardized_flux'].isna(), 'standardized_flux'] = np.nan
 
-<<<<<<< HEAD
-            flux = packet.pop('standardized_flux')
-            fluxerr = packet.pop('standardized_fluxerr')
-
-            # reduce the DB size by ~2x
-            keys = ['limiting_mag', 'magsys', 'limiting_mag_nsigma']
-            original_user_data = {key: packet[key] for key in keys if key in packet}
-            if original_user_data == {}:
-                original_user_data = None
-
-            if user is not None:
-                owner_id = user.id
-            else:
-                owner_id = self.associated_user_object.id
-
-            utcnow = datetime.datetime.utcnow().isoformat()
-            phot = dict(
-                id=packet['id'],
-                original_user_data=json.dumps(original_user_data),
-                upload_id=upload_id,
-                flux=flux,
-                fluxerr=fluxerr,
-                obj_id=packet['obj_id'],
-                altdata=json.dumps(packet['altdata']),
-                instrument_id=packet['instrument_id'],
-                ra_unc=packet['ra_unc'],
-                dec_unc=packet['dec_unc'],
-                mjd=packet['mjd'],
-                filter=packet['filter'],
-                ra=packet['ra'],
-                dec=packet['dec'],
-                origin=packet["origin"],
-                owner_id=owner_id,
-                created_at=utcnow,
-                modified=utcnow,
-            )
-=======
     rows = df.to_dict('records')
     upload_id = str(uuid.uuid4())
->>>>>>> c927b440
 
     params = []
     group_photometry_params = []
@@ -624,38 +567,6 @@
             ),
         )
 
-<<<<<<< HEAD
-        if user is not None:
-            DBSession().commit()
-        else:
-            self.verify_and_commit()
-        return ids, upload_id
-
-    def get_group_ids(self, json=None, user=None):
-        if json is not None:
-            data = json
-        else:
-            data = self.get_json()
-        group_ids = data.pop("group_ids", [])
-        if isinstance(group_ids, (list, tuple)):
-            for group_id in group_ids:
-                try:
-                    group_id = int(group_id)
-                except TypeError:
-                    raise ValidationError(
-                        f"Invalid format for group id {group_id}, must be an integer."
-                    )
-                group = Group.query.get(group_id)
-                if group is None:
-                    raise ValidationError(f'No group with ID {group_id}')
-        elif group_ids == 'all':
-            public_group = (
-                DBSession()
-                .execute(
-                    sa.select(Group).filter(
-                        Group.name == cfg["misc"]["public_group_name"]
-                    )
-=======
     if len(group_photometry_params) > 0:
         # Bulk COPY in the group_photometry records
         save_data_using_copy(
@@ -685,7 +596,6 @@
             except TypeError:
                 raise ValidationError(
                     f"Invalid format for group id {group_id}, must be an integer."
->>>>>>> c927b440
                 )
             group = Group.query.get(group_id)
             if group is None:
@@ -705,37 +615,7 @@
             "Invalid group_ids parameter value. Must be a list of IDs "
             "(integers) or the string 'all'."
         )
-
-<<<<<<< HEAD
-        # always add the single user group
-        if user is not None:
-            group_ids.append(user.single_user_group.id)
-        else:
-            group_ids.append(self.associated_user_object.single_user_group.id)
-        group_ids = list(set(group_ids))
-        return group_ids
-
-    def get_stream_ids(self, json=None):
-        if json is not None:
-            data = json
-        else:
-            data = self.get_json()
-        stream_ids = data.pop("stream_ids", [])
-        if isinstance(stream_ids, (list, tuple)):
-            for stream_id in stream_ids:
-                try:
-                    stream_id = int(stream_id)
-                except TypeError:
-                    raise ValidationError(
-                        f"Invalid format for stream id {stream_id}, must be an integer."
-                    )
-                stream = Stream.get_if_accessible_by(stream_id, self.current_user)
-                if stream is None:
-                    raise ValidationError(f'No stream with ID {stream_id}')
-        else:
-            raise ValidationError(
-                "Invalid stream_ids parameter value. Must be a list of IDs (integers)."
-=======
+        
     # always add the single user group
     group_ids.append(user.single_user_group.id)
     group_ids = list(set(group_ids))
@@ -795,7 +675,6 @@
             )
             ids, upload_id = insert_new_photometry_data(
                 df, instrument_cache, group_ids, stream_ids, user
->>>>>>> c927b440
             )
         except Exception as e:
             session.rollback()
@@ -803,76 +682,7 @@
 
     log("Successfully posted photometry")
 
-<<<<<<< HEAD
-    def add_external_photometry(self, json, user):
-        """
-        ---
-        description: Upload photometry
-        tags:
-          - photometry
-        parameters:
-          - in: path
-            name: json
-            required: True
-            schema:
-              oneOf:
-                - $ref: "#/components/schemas/PhotMagFlexible"
-                - $ref: "#/components/schemas/PhotFluxFlexible"
-          - in: path
-            name: user
-            required: True
-            schema: SingleUser
-        responses:
-          200:
-            content:
-              application/json:
-                schema:
-                  allOf:
-                    - $ref: '#/components/schemas/Success'
-                    - type: object
-                      properties:
-                        data:
-                          type: object
-                          properties:
-                            ids:
-                              type: array
-                              items:
-                                type: integer
-                              description: List of new photometry IDs
-                            upload_id:
-                              type: string
-                              description: |
-                                Upload ID associated with all photometry points
-                                added in request. Can be used to later delete all
-                                points in a single request.
-        """
-
-        group_ids = self.get_group_ids(json=json, user=user)
-        stream_ids = self.get_stream_ids(json=json)
-        df, instrument_cache = self.standardize_photometry_data(json=json)
-
-        # This lock ensures that the Photometry table data are not modified in any way
-        # between when the query for duplicate photometry is first executed and
-        # when the insert statement with the new photometry is performed.
-        # From the psql docs: This mode protects a table against concurrent
-        # data changes, and is self-exclusive so that only one session can
-        # hold it at a time.
-        DBSession().execute(
-            f'LOCK TABLE {Photometry.__tablename__} IN SHARE ROW EXCLUSIVE MODE'
-        )
-        try:
-            ids, upload_id = self.insert_new_photometry_data(
-                df, instrument_cache, group_ids, stream_ids, user=user
-            )
-        except ValidationError as e:
-            return self.error(e.args[0])
-
-        return self.success(data={'ids': ids, 'upload_id': upload_id})
-
-=======
-
 class PhotometryHandler(BaseHandler):
->>>>>>> c927b440
     @permissions(['Upload data'])
     def post(self):
         """
