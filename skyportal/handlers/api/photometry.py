import uuid
import math

from astropy.time import Time
from astropy.table import Table
from marshmallow.exceptions import ValidationError
import numpy as np
import pandas as pd
import sncosmo
from sncosmo.photdata import PhotometricData

import sqlalchemy as sa
from sqlalchemy.ext.compiler import compiles
from sqlalchemy.sql.expression import FromClause
from sqlalchemy.sql import column
from sqlalchemy.orm import joinedload
from sqlalchemy import and_

from baselayer.app.access import permissions, auth_or_token
from baselayer.app.env import load_env
from ..base import BaseHandler
from ...models import (
    DBSession,
    Group,
    Photometry,
    Instrument,
    Obj,
    PHOT_ZP,
    GroupPhotometry,
)

from ...schema import (
    PhotometryMag,
    PhotometryFlux,
    PhotFluxFlexible,
    PhotMagFlexible,
    PhotometryRangeQuery,
)
from ...enum_types import ALLOWED_MAGSYSTEMS


_, cfg = load_env()


def nan_to_none(value):
    """Coerce a value to None if it is nan, else return value."""
    try:
        return None if np.isnan(value) else value
    except TypeError:
        return value


def allscalar(d):
    return all(np.isscalar(v) or v is None for v in d.values())


def serialize(phot, outsys, format):

    return_value = {
        'obj_id': phot.obj_id,
        'ra': phot.ra,
        'dec': phot.dec,
        'filter': phot.filter,
        'mjd': phot.mjd,
        'instrument_id': phot.instrument_id,
        'instrument_name': phot.instrument.name,
        'ra_unc': phot.ra_unc,
        'dec_unc': phot.dec_unc,
        'origin': phot.origin,
        'id': phot.id,
        'groups': phot.groups,
        'altdata': phot.altdata,
    }

    filter = phot.filter

    magsys_db = sncosmo.get_magsystem('ab')
    outsys = sncosmo.get_magsystem(outsys)

    relzp_out = 2.5 * np.log10(outsys.zpbandflux(filter))

    # note: these are not the actual zeropoints for magnitudes in the db or
    # packet, just ones that can be used to derive corrections when
    # compared to relzp_out

    relzp_db = 2.5 * np.log10(magsys_db.zpbandflux(filter))
    db_correction = relzp_out - relzp_db

    # this is the zeropoint for fluxes in the database that is tied
    # to the new magnitude system
    corrected_db_zp = PHOT_ZP + db_correction

    if format == 'mag':
        if (
            phot.original_user_data is not None
            and 'limiting_mag' in phot.original_user_data
        ):
            magsys_packet = sncosmo.get_magsystem(phot.original_user_data['magsys'])
            relzp_packet = 2.5 * np.log10(magsys_packet.zpbandflux(filter))
            packet_correction = relzp_out - relzp_packet
            maglimit = phot.original_user_data['limiting_mag']
            maglimit_out = maglimit + packet_correction
        else:
            # calculate the limiting mag
            fluxerr = phot.fluxerr
            fivesigma = 5 * fluxerr
            maglimit_out = -2.5 * np.log10(fivesigma) + corrected_db_zp

        return_value.update(
            {
                'mag': phot.mag + db_correction
                if nan_to_none(phot.mag) is not None
                else None,
                'magerr': phot.e_mag if nan_to_none(phot.e_mag) is not None else None,
                'magsys': outsys.name,
                'limiting_mag': maglimit_out,
            }
        )
    elif format == 'flux':
        return_value.update(
            {
                'flux': nan_to_none(phot.flux),
                'magsys': outsys.name,
                'zp': corrected_db_zp,
                'fluxerr': phot.fluxerr,
            }
        )
    else:
        raise ValueError(
            'Invalid output format specified. Must be one of '
            f"['flux', 'mag'], got '{format}'."
        )
    return return_value


class PhotometryHandler(BaseHandler):
    def standardize_photometry_data(self):

        data = self.get_json()

        if not isinstance(data, dict):
            raise ValidationError(
                'Top level JSON must be an instance of `dict`, got ' f'{type(data)}.'
            )

        if "altdata" in data and not data["altdata"]:
            del data["altdata"]
        if "altdata" in data:
            if isinstance(data["altdata"], dict):
                max_num_elements = max(
                    [
                        len(data[key])
                        for key in data
                        if isinstance(data[key], (list, tuple))
                    ]
                    + [1]
                )
                data["altdata"] = [data["altdata"]] * max_num_elements

        # quick validation - just to make sure things have the right fields
        try:
            data = PhotMagFlexible.load(data)
        except ValidationError as e1:
            try:
                data = PhotFluxFlexible.load(data)
            except ValidationError as e2:
                raise ValidationError(
                    'Invalid input format: Tried to parse data '
                    f'in mag space, got: '
                    f'"{e1.normalized_messages()}." Tried '
                    f'to parse data in flux space, got:'
                    f' "{e2.normalized_messages()}."'
                )
            else:
                kind = 'flux'
        else:
            kind = 'mag'

        # not used here
        _ = data.pop('group_ids', None)

        if allscalar(data):
            data = [data]

        try:
            df = pd.DataFrame(data)
        except ValueError as e:
            raise ValidationError(
                'Unable to coerce passed JSON to a series of packets. '
                f'Error was: "{e}"'
            )

        # `to_numeric` coerces numbers written as strings to numeric types
        #  (int, float)

        #  errors='ignore' means if something is actually an alphanumeric
        #  string, just leave it alone and dont error out

        #  apply is used to apply it to each column
        # (https://stackoverflow.com/questions/34844711/convert-entire-pandas
        # -dataframe-to-integers-in-pandas-0-17-0/34844867
        df = df.apply(pd.to_numeric, errors='ignore')

        # set origin to '' where it is None.
        df.loc[df['origin'].isna(), 'origin'] = ''

        if kind == 'mag':
            # ensure that neither or both mag and magerr are null
            magnull = df['mag'].isna()
            magerrnull = df['magerr'].isna()
            magdet = ~magnull

            # https://en.wikipedia.org/wiki/Bitwise_operation#XOR
            bad = magerrnull ^ magnull  # bitwise exclusive or -- returns true
            #  if A and not B or B and not A

            # coerce to numpy array
            bad = bad.values

            if any(bad):
                # find the first offending packet
                first_offender = np.argwhere(bad)[0, 0]
                packet = df.iloc[first_offender].to_dict()

                # coerce nans to nones
                for key in packet:
                    if key != 'standardized_flux':
                        packet[key] = nan_to_none(packet[key])

                raise ValidationError(
                    f'Error parsing packet "{packet}": mag '
                    f'and magerr must both be null, or both be '
                    f'not null.'
                )

            for field in ['mag', 'magerr', 'limiting_mag']:
                infinite = np.isinf(df[field].values)
                if any(infinite):
                    first_offender = np.argwhere(infinite)[0, 0]
                    packet = df.iloc[first_offender].to_dict()

                    # coerce nans to nones
                    for key in packet:
                        packet[key] = nan_to_none(packet[key])

                    raise ValidationError(
                        f'Error parsing packet "{packet}": '
                        f'field {field} must be finite.'
                    )

            # ensure nothing is null for the required fields
            for field in PhotMagFlexible.required_keys:
                missing = df[field].isna()
                if any(missing):
                    first_offender = np.argwhere(missing)[0, 0]
                    packet = df.iloc[first_offender].to_dict()

                    # coerce nans to nones
                    for key in packet:
                        packet[key] = nan_to_none(packet[key])

                    raise ValidationError(
                        f'Error parsing packet "{packet}": '
                        f'missing required field {field}.'
                    )

            # convert the mags to fluxes
            # detections
            detflux = 10 ** (-0.4 * (df[magdet]['mag'] - PHOT_ZP))
            detfluxerr = df[magdet]['magerr'] / (2.5 / np.log(10)) * detflux

            # non-detections
            limmag_flux = 10 ** (-0.4 * (df[magnull]['limiting_mag'] - PHOT_ZP))
            ndetfluxerr = limmag_flux / df[magnull]['limiting_mag_nsigma']

            # initialize flux to be none
            phot_table = Table.from_pandas(df[['mjd', 'magsys', 'filter']])

            phot_table['zp'] = PHOT_ZP
            phot_table['flux'] = np.nan
            phot_table['fluxerr'] = np.nan
            phot_table['flux'][magdet] = detflux
            phot_table['fluxerr'][magdet] = detfluxerr
            phot_table['fluxerr'][magnull] = ndetfluxerr

        else:
            for field in PhotFluxFlexible.required_keys:
                missing = df[field].isna().values
                if any(missing):
                    first_offender = np.argwhere(missing)[0, 0]
                    packet = df.iloc[first_offender].to_dict()

                    for key in packet:
                        packet[key] = nan_to_none(packet[key])

                    raise ValidationError(
                        f'Error parsing packet "{packet}": '
                        f'missing required field {field}.'
                    )

            for field in ['flux', 'fluxerr']:
                infinite = np.isinf(df[field].values)
                if any(infinite):
                    first_offender = np.argwhere(infinite)[0, 0]
                    packet = df.iloc[first_offender].to_dict()

                    # coerce nans to nones
                    for key in packet:
                        packet[key] = nan_to_none(packet[key])

                    raise ValidationError(
                        f'Error parsing packet "{packet}": '
                        f'field {field} must be finite.'
                    )

            phot_table = Table.from_pandas(df[['mjd', 'magsys', 'filter', 'zp']])
            phot_table['flux'] = df['flux'].fillna(np.nan)
            phot_table['fluxerr'] = df['fluxerr'].fillna(np.nan)

        # convert to microjanskies, AB for DB storage as a vectorized operation
        pdata = PhotometricData(phot_table)
        standardized = pdata.normalized(zp=PHOT_ZP, zpsys='ab')

        df['standardized_flux'] = standardized.flux
        df['standardized_fluxerr'] = standardized.fluxerr

        instrument_cache = {}
        for iid in df['instrument_id'].unique():
            instrument = Instrument.query.get(int(iid))
            if not instrument:
                raise ValidationError(f'Invalid instrument ID: {iid}')
            instrument_cache[iid] = instrument

        for oid in df['obj_id'].unique():
            obj = Obj.query.get(oid)
            if not obj:
                raise ValidationError(f'Invalid object ID: {oid}')

        return df, instrument_cache

    def get_values_table_and_condition(self, df):
        """Return a postgres VALUES representation of the indexed columns of
        a photometry dataframe returned by `standardize_photometry_data`.
        Also returns the join condition for cross-matching the VALUES
        representation of `df` against the Photometry table using the
        deduplication index.

        Parameters
        ----------
        df: `pandas.DataFrame`
            Dataframe with the columns 'obj_id', 'instrument_id', 'origin',
            'mjd', 'standardized_fluxerr', 'standardized_flux'.

        Returns
        -------
        values_table: `sqlalchemy.sql.expression.FromClause`
            The VALUES representation of the photometry DataFrame.

        condition: `sqlalchemy.sql.elements.AsBoolean`
           The join condition for cross matching the VALUES representation of
           `df` against the Photometry table using the deduplication index.
        """

        # https://github.com/sqlalchemy/sqlalchemy/wiki/PGValues
        class _photometry_values(FromClause):
            """Render a postgres VALUES statement (in-memory constant table)."""

            named_with_column = True

            def __init__(self, columns, *args, **kw):
                self._column_args = columns
                self.list = args
                self.alias_name = self.name = kw.pop("alias_name", None)

            def _populate_column_collection(self):
                for c in self._column_args:
                    c._make_proxy(self)  # noqa

            @property
            def _from_objects(self):
                return [self]

        # https://github.com/sqlalchemy/sqlalchemy/wiki/PGValues
        @compiles(_photometry_values)
        def _compile_photometry_values(element, compiler, asfrom=False, **kw):
            columns = element.columns

            value_types = {
                'pdidx': 'INTEGER',
                'obj_id': 'CHARACTER VARYING',
                'instrument_id': 'INTEGER',
                'origin': 'CHARACTER VARYING',
                'mjd': 'DOUBLE PRECISION',
                'fluxerr': 'DOUBLE PRECISION',
                'flux': 'DOUBLE PRECISION',
            }

            def coerced_value(elem, column):
                literal_value = compiler.render_literal_value(elem, column.type)
                cast_value = value_types[column.name]
                return f'{literal_value}::{cast_value}'

            v = "VALUES %s" % ", ".join(
                "(%s)"
                % ", ".join(
                    coerced_value(elem, column)
                    if not (isinstance(elem, float) and math.isnan(elem))
                    else "'NaN'::numeric"
                    for elem, column in zip(tup, columns)
                )
                for tup in element.list
            )
            if asfrom:
                if element.alias_name:
                    v = "(%s) AS %s (%s)" % (
                        v,
                        element.alias_name,
                        (", ".join(c.name for c in element.columns)),
                    )
                else:
                    v = "(%s)" % v
            return v

        values_table = _photometry_values(
            (
                column("pdidx", sa.Integer),
                column("obj_id", sa.String),
                column("instrument_id", sa.Integer),
                column("origin", sa.String),
                column("mjd", sa.Float),
                column("fluxerr", sa.Float),
                column("flux", sa.Float),
            ),
            *[
                (
                    idx,
                    row["obj_id"],
                    row["instrument_id"],
                    row["origin"],
                    float(row["mjd"]),
                    float(row["standardized_fluxerr"]),
                    float(row["standardized_flux"]),
                )
                for idx, row in df.iterrows()
            ],
            alias_name="values_table",
        )

        # make sure no duplicate data are posted using the index
        condition = and_(
            Photometry.obj_id == values_table.c.obj_id,
            Photometry.instrument_id == values_table.c.instrument_id,
            Photometry.origin == values_table.c.origin,
            Photometry.mjd == values_table.c.mjd,
            Photometry.fluxerr == values_table.c.fluxerr,
            Photometry.flux == values_table.c.flux,
        )

        return values_table, condition

    def insert_new_photometry_data(
        self, df, instrument_cache, group_ids, validate=True
    ):
        # check for existing photometry and error if any is found

        if validate:
            values_table, condition = self.get_values_table_and_condition(df)

            duplicated_photometry = (
                DBSession()
                .query(Photometry)
                .join(values_table, condition)
                .options(joinedload(Photometry.groups))
            )

            dict_rep = [d.to_dict() for d in duplicated_photometry]

            if len(dict_rep) > 0:
                raise ValidationError(
                    'The following photometry already exists '
                    f'in the database: {dict_rep}.'
                )

        # pre-fetch the photometry PKs. these are not guaranteed to be
        # gapless (e.g., 1, 2, 3, 4, 5, ...) but they are guaranteed
        # to be unique in the table and thus can be used to "reserve"
        # PK slots for uninserted rows

        pkq = (
            f"SELECT nextval('photometry_id_seq') FROM "
            f"generate_series(1, {len(df)})"
        )

        proxy = DBSession().execute(pkq)

        # cache this as list for response
        ids = [i[0] for i in proxy]
        df['id'] = ids

        df = df.where(pd.notnull(df), None)
        df.loc[df['standardized_flux'].isna(), 'standardized_flux'] = np.nan

        rows = df.to_dict('records')
        upload_id = str(uuid.uuid4())

        params = []
        for packet in rows:
            if (
                packet["filter"]
                not in instrument_cache[packet['instrument_id']].filters
            ):
                instrument = instrument_cache[packet['instrument_id']]
                raise ValidationError(
                    f"Instrument {instrument.name} has no filter "
                    f"{packet['filter']}."
                )

            flux = packet.pop('standardized_flux')
            fluxerr = packet.pop('standardized_fluxerr')

            # reduce the DB size by ~2x
            keys = ['limiting_mag', 'magsys', 'limiting_mag_nsigma']
            original_user_data = {key: packet[key] for key in keys if key in packet}
            if original_user_data == {}:
                original_user_data = None

            phot = dict(
                id=packet['id'],
                original_user_data=original_user_data,
                upload_id=upload_id,
                flux=flux,
                fluxerr=fluxerr,
                obj_id=packet['obj_id'],
                altdata=packet['altdata'],
                instrument_id=packet['instrument_id'],
                ra_unc=packet['ra_unc'],
                dec_unc=packet['dec_unc'],
                mjd=packet['mjd'],
                filter=packet['filter'],
                ra=packet['ra'],
                dec=packet['dec'],
                origin=packet["origin"],
                owner_id=self.associated_user_object.id,
            )

            params.append(phot)

        #  actually do the insert
        query = Photometry.__table__.insert()
        DBSession().execute(query, params)

        groupquery = GroupPhotometry.__table__.insert()
        params = []

        for id in ids:
            for group_id in group_ids:
                params.append({'photometr_id': id, 'group_id': group_id})

        DBSession().execute(groupquery, params)
        return ids, upload_id

    def get_group_ids(self):
        data = self.get_json()
        group_ids = data.pop("group_ids", [])
        if isinstance(group_ids, (list, tuple)):
            for group_id in group_ids:
                try:
                    group_id = int(group_id)
                except TypeError:
                    raise ValidationError(
                        f"Invalid format for group id {group_id}, must be an integer."
                    )
                group = Group.query.get(group_id)
                if group is None:
                    raise ValidationError(f'No group with ID {group_id}')
        elif group_ids == 'all':
            public_group = (
                DBSession()
                .query(Group)
                .filter(Group.name == cfg["misc"]["public_group_name"])
                .first()
            )
            group_ids = [public_group.id]
        else:
            raise ValidationError(
                "Invalid group_ids parameter value. Must be a list of IDs "
                "(integers) or the string 'all'."
            )

        # always add the single user group
        group_ids.append(self.associated_user_object.single_user_group.id)
        group_ids = list(set(group_ids))
        return group_ids

    @permissions(['Upload data'])
    def post(self):
        """
        ---
        description: Upload photometry
        tags:
          - photometry
        requestBody:
          content:
            application/json:
              schema:
                oneOf:
                  - $ref: "#/components/schemas/PhotMagFlexible"
                  - $ref: "#/components/schemas/PhotFluxFlexible"
        responses:
          200:
            content:
              application/json:
                schema:
                  allOf:
                    - $ref: '#/components/schemas/Success'
                    - type: object
                      properties:
                        data:
                          type: object
                          properties:
                            ids:
                              type: array
                              items:
                                type: integer
                              description: List of new photometry IDs
                            upload_id:
                              type: string
                              description: |
                                Upload ID associated with all photometry points
                                added in request. Can be used to later delete all
                                points in a single request.
        """

        try:
            group_ids = self.get_group_ids()
        except ValidationError as e:
            return self.error(e.args[0])

        try:
            df, instrument_cache = self.standardize_photometry_data()
        except ValidationError as e:
            return self.error(e.args[0])

        # This lock ensures that the Photometry table data are not modified in any way
        # between when the query for duplicate photometry is first executed and
        # when the insert statement with the new photometry is performed.
        # From the psql docs: This mode protects a table against concurrent
        # data changes, and is self-exclusive so that only one session can
        # hold it at a time.
        DBSession().execute(
            f'LOCK TABLE {Photometry.__tablename__} IN SHARE ROW EXCLUSIVE MODE'
        )
        try:
            ids, upload_id = self.insert_new_photometry_data(
                df, instrument_cache, group_ids
            )
        except ValidationError as e:
            return self.error(e.args[0])

        self.verify_and_commit()
        return self.success(data={'ids': ids, 'upload_id': upload_id})

    @permissions(['Upload data'])
    def put(self):
        """
        ---
        description: Update and/or upload photometry, resolving potential duplicates
        tags:
          - photometry
        requestBody:
          content:
            application/json:
              schema:
                oneOf:
                  - $ref: "#/components/schemas/PhotMagFlexible"
                  - $ref: "#/components/schemas/PhotFluxFlexible"
        responses:
          200:
            content:
              application/json:
                schema:
                  allOf:
                    - $ref: '#/components/schemas/Success'
                    - type: object
                      properties:
                        data:
                          type: object
                          properties:
                            ids:
                              type: array
                              items:
                                type: integer
                              description: List of new photometry IDs
                            upload_id:
                              type: string
                              description: |
                                Upload ID associated with all photometry points
                                added in request. Can be used to later delete all
                                points in a single request.
        """

        try:
            group_ids = self.get_group_ids()
        except ValidationError as e:
            return self.error(e.args[0])

        try:
            df, instrument_cache = self.standardize_photometry_data()
        except ValidationError as e:
            return self.error(e.args[0])

        values_table, condition = self.get_values_table_and_condition(df)

        # This lock ensures that the Photometry table data are not modified
        # in any way between when the query for duplicate photometry is first
        # executed and when the insert statement with the new photometry is
        # performed. From the psql docs: This mode protects a table against
        # concurrent data changes, and is self-exclusive so that only one
        # session can hold it at a time.
        DBSession().execute(
            f'LOCK TABLE {Photometry.__tablename__} IN SHARE ROW EXCLUSIVE MODE'
        )

        new_photometry_query = (
            DBSession()
            .query(values_table.c.pdidx)
            .outerjoin(Photometry, condition)
            .filter(Photometry.id.is_(None))
        )

        new_photometry_df_idxs = [g[0] for g in new_photometry_query]

        id_map = {}

        duplicated_photometry = (
            DBSession()
            .query(values_table.c.pdidx, Photometry)
            .join(Photometry, condition)
            .options(joinedload(Photometry.groups))
        )

        for df_index, duplicate in duplicated_photometry:
            id_map[df_index] = duplicate.id
            duplicate_group_ids = set([g.id for g in duplicate.groups])

            # posting to new groups?
            if len(set(group_ids) - duplicate_group_ids) > 0:
                # select old + new groups
                group_ids_update = set(group_ids).union(duplicate_group_ids)
                groups = (
                    DBSession()
                    .query(Group)
                    .filter(Group.id.in_(group_ids_update))
                    .all()
                )
                # update the corresponding photometry entry in the db
                duplicate.groups = groups

        # now safely drop the duplicates:
        new_photometry = df.loc[new_photometry_df_idxs]

        if len(new_photometry) > 0:
            try:
                ids, _ = self.insert_new_photometry_data(
                    new_photometry, instrument_cache, group_ids, validate=False
                )
            except ValidationError as e:
                return self.error(e.args[0])

            for (df_index, _), id in zip(new_photometry.iterrows(), ids):
                id_map[df_index] = id

        # release the lock
        self.verify_and_commit()

        # get ids in the correct order
        ids = [id_map[pdidx] for pdidx, _ in df.iterrows()]
        return self.success(data={'ids': ids})

    @auth_or_token
    def get(self, photometry_id):
        # The full docstring/API spec is below as an f-string

        phot = Photometry.get_if_readable_by(photometry_id, self.current_user)
        if phot is None:
            return self.error('Invalid photometry ID')

        # get the desired output format
        format = self.get_query_argument('format', 'mag')
        outsys = self.get_query_argument('magsys', 'ab')
        output = serialize(phot, outsys, format)
        self.verify_and_commit()
        return self.success(data=output)

    @permissions(['Upload data'])
    def patch(self, photometry_id):
        """
        ---
        description: Update photometry
        tags:
          - photometry
        parameters:
          - in: path
            name: photometry_id
            required: true
            schema:
              type: integer
        requestBody:
          content:
            application/json:
              schema:
                oneOf:
                  - $ref: "#/components/schemas/PhotometryMag"
                  - $ref: "#/components/schemas/PhotometryFlux"
        responses:
          200:
            content:
              application/json:
                schema: Success
          400:
            content:
              application/json:
                schema: Error
        """

        photometry = Photometry.get_if_readable_by(photometry_id, self.current_user)
        if not photometry.is_modifiable_by(self.associated_user_object):
            return self.error(
                f'Cannot delete photometry point that is owned by {photometry.owner}.'
            )

        data = self.get_json()
        group_ids = data.pop("group_ids", None)

        try:
            phot = PhotometryFlux.load(data)
        except ValidationError as e1:
            try:
                phot = PhotometryMag.load(data)
            except ValidationError as e2:
                return self.error(
                    'Invalid input format: Tried to parse '
                    f'{data} as PhotometryFlux, got: '
                    f'"{e1.normalized_messages()}." Tried '
                    f'to parse {data} as PhotometryMag, got:'
                    f' "{e2.normalized_messages()}."'
                )

        phot.original_user_data = data
        phot.id = photometry_id
        DBSession().merge(phot)

        # Update groups, if relevant
        if group_ids is not None:
            groups = Group.query.filter(Group.id.in_(group_ids)).all()
            if not groups:
                return self.error(
                    "Invalid group_ids field. " "Specify at least one valid group ID."
                )
            if not all(
                [group in self.current_user.accessible_groups for group in groups]
            ):
                return self.error(
                    "Cannot upload photometry to groups you " "are not a member of."
                )
            photometry.groups = groups

        self.verify_and_commit()
        return self.success()

    @permissions(['Upload data'])
    def delete(self, photometry_id):
        """
        ---
        description: Delete photometry
        tags:
          - photometry
        parameters:
          - in: path
            name: photometry_id
            required: true
            schema:
              type: integer
        responses:
          200:
            content:
              application/json:
                schema: Success
          400:
            content:
              application/json:
                schema: Error
        """
        photometry = Photometry.get_if_readable_by(photometry_id, self.current_user)
        if not photometry.is_modifiable_by(self.associated_user_object):
            return self.error(
                f'Cannot delete photometry point that is owned by {photometry.owner}.'
            )

        DBSession().query(Photometry).filter(
            Photometry.id == int(photometry_id)
        ).delete()
        self.verify_and_commit()

        return self.success()


class ObjPhotometryHandler(BaseHandler):
    @auth_or_token
    def get(self, obj_id):
        obj = Obj.query.get(obj_id)
        if obj is None:
            return self.error('Invalid object id.')
        photometry = Obj.get_photometry_readable_by_user(obj_id, self.current_user)
        format = self.get_query_argument('format', 'mag')
        outsys = self.get_query_argument('magsys', 'ab')
        self.verify_and_commit()
        return self.success(
            data=[serialize(phot, outsys, format) for phot in photometry]
        )


class BulkDeletePhotometryHandler(BaseHandler):
    @auth_or_token
    def delete(self, upload_id):
        """
        ---
        description: Delete bulk-uploaded photometry set
        tags:
          - photometry
        parameters:
          - in: path
            name: upload_id
            required: true
            schema:
              type: string
        responses:
          200:
            content:
              application/json:
                schema: Success
          400:
            content:
              application/json:
                schema: Error
        """

<<<<<<< HEAD
        n_deleted = (
            DBSession()
            .query(Photometry)
            .filter(Photometry.upload_id == upload_id)
            .delete()
        )
        self.verify_and_commit()
=======
        # dont check permissions here -- pull all the photometry associated with
        # the upload, not necessarily just the photometry that is accessible
        # to the user. if any of the photometry fails to be deleted, send back
        # 400
        photometry_to_delete = Photometry.query.filter(
            Photometry.upload_id == upload_id
        ).all()
>>>>>>> a721d889

        n = len(photometry_to_delete)
        if n == 0:
            return self.error('Invalid bulk upload id.')

        for phot in photometry_to_delete:
            DBSession().delete(phot)

        # this will return self.error if the user does not have access
        # to delete any of the photometry points
        self.finalize_transaction()
        return self.success(f"Deleted {n} photometry points.")


class PhotometryRangeHandler(BaseHandler):
    @auth_or_token
    def get(self):
        """Docstring appears below as an f-string."""

        json = self.get_json()

        try:
            standardized = PhotometryRangeQuery.load(json)
        except ValidationError as e:
            return self.error(f'Invalid request body: {e.normalized_messages()}')

        magsys = self.get_query_argument('magsys', default='ab')

        if magsys not in ALLOWED_MAGSYSTEMS:
            return self.error('Invalid mag system.')

        format = self.get_query_argument('format', default='mag')
        if format not in ['mag', 'flux']:
            return self.error('Invalid output format.')

        instrument_ids = standardized['instrument_ids']
        min_date = standardized['min_date']
        max_date = standardized['max_date']

        gids = [g.id for g in self.current_user.accessible_groups]

        query = (
            DBSession()
            .query(Photometry)
            .join(GroupPhotometry)
            .filter(GroupPhotometry.group_id.in_(gids))
        )

        if instrument_ids is not None:
            query = query.filter(Photometry.instrument_id.in_(instrument_ids))
        if min_date is not None:
            mjd = Time(min_date, format='datetime').mjd
            query = query.filter(Photometry.mjd >= mjd)
        if max_date is not None:
            mjd = Time(max_date, format='datetime').mjd
            query = query.filter(Photometry.mjd <= mjd)

        output = [serialize(p, magsys, format) for p in query]
        self.verify_and_commit()
        return self.success(data=output)


PhotometryHandler.get.__doc__ = f"""
        ---
        description: Retrieve photometry
        tags:
          - photometry
        parameters:
          - in: path
            name: photometry_id
            required: true
            schema:
              type: integer
          - in: query
            name: format
            required: false
            description: >-
              Return the photometry in flux or magnitude space?
              If a value for this query parameter is not provided, the
              result will be returned in magnitude space.
            schema:
              type: string
              enum:
                - mag
                - flux
          - in: query
            name: magsys
            required: false
            description: >-
              The magnitude or zeropoint system of the output. (Default AB)
            schema:
              type: string
              enum: {list(ALLOWED_MAGSYSTEMS)}

        responses:
          200:
            content:
              application/json:
                schema:
                  oneOf:
                    - $ref: "#/components/schemas/SinglePhotometryFlux"
                    - $ref: "#/components/schemas/SinglePhotometryMag"
          400:
            content:
              application/json:
                schema: Error
        """

ObjPhotometryHandler.get.__doc__ = f"""
        ---
        description: Retrieve all photometry associated with an Object
        tags:
          - photometry
        parameters:
          - in: path
            name: obj_id
            required: true
            schema:
              type: string
            description: ID of the object to retrieve photometry for
          - in: query
            name: format
            required: false
            description: >-
              Return the photometry in flux or magnitude space?
              If a value for this query parameter is not provided, the
              result will be returned in magnitude space.
            schema:
              type: string
              enum:
                - mag
                - flux
          - in: query
            name: magsys
            required: false
            description: >-
              The magnitude or zeropoint system of the output. (Default AB)
            schema:
              type: string
              enum: {list(ALLOWED_MAGSYSTEMS)}

        responses:
          200:
            content:
              application/json:
                schema:
                  oneOf:
                    - $ref: "#/components/schemas/ArrayOfPhotometryFluxs"
                    - $ref: "#/components/schemas/ArrayOfPhotometryMags"
          400:
            content:
              application/json:
                schema: Error
        """

PhotometryRangeHandler.get.__doc__ = f"""
        ---
        description: Get photometry taken by specific instruments over a date range
        tags:
          - photometry
        parameters:
          - in: query
            name: format
            required: false
            description: >-
              Return the photometry in flux or magnitude space?
              If a value for this query parameter is not provided, the
              result will be returned in magnitude space.
            schema:
              type: string
              enum:
                - mag
                - flux
          - in: query
            name: magsys
            required: false
            description: >-
              The magnitude or zeropoint system of the output. (Default AB)
            schema:
              type: string
              enum: {list(ALLOWED_MAGSYSTEMS)}
        requestBody:
          content:
            application/json:
              schema:
                PhotometryRangeQuery
        responses:
          200:
            content:
              application/json:
                schema:
                  oneOf:
                    - $ref: "#/components/schemas/ArrayOfPhotometryFluxs"
                    - $ref: "#/components/schemas/ArrayOfPhotometryMags"
          400:
            content:
              application/json:
                schema: Error
        """<|MERGE_RESOLUTION|>--- conflicted
+++ resolved
@@ -945,15 +945,6 @@
                 schema: Error
         """
 
-<<<<<<< HEAD
-        n_deleted = (
-            DBSession()
-            .query(Photometry)
-            .filter(Photometry.upload_id == upload_id)
-            .delete()
-        )
-        self.verify_and_commit()
-=======
         # dont check permissions here -- pull all the photometry associated with
         # the upload, not necessarily just the photometry that is accessible
         # to the user. if any of the photometry fails to be deleted, send back
@@ -961,7 +952,6 @@
         photometry_to_delete = Photometry.query.filter(
             Photometry.upload_id == upload_id
         ).all()
->>>>>>> a721d889
 
         n = len(photometry_to_delete)
         if n == 0:
@@ -972,7 +962,7 @@
 
         # this will return self.error if the user does not have access
         # to delete any of the photometry points
-        self.finalize_transaction()
+        self.verify_and_commit()
         return self.success(f"Deleted {n} photometry points.")
 
 
