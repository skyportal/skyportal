--- conflicted
+++ resolved
@@ -834,15 +834,9 @@
     def get(self, photometry_id):
         # The full docstring/API spec is below as an f-string
 
-<<<<<<< HEAD
-        phot = Photometry.get_if_accessible_by(photometry_id, self.current_user)
-        if phot is None:
-            return self.error('Invalid photometry ID')
-=======
         phot = Photometry.get_if_accessible_by(
             photometry_id, self.current_user, raise_if_none=True
         )
->>>>>>> 35fb0f3b
 
         # get the desired output format
         format = self.get_query_argument('format', 'mag')
