--- conflicted
+++ resolved
@@ -73,7 +73,6 @@
                     .filter(ObjAnalysis.token == token)
                     .first()
                 )
-<<<<<<< HEAD
                 if not analysis:
                     return self.error("Invalid token", status=403)
                 last_active = analysis.last_activity
@@ -85,7 +84,7 @@
                     )
                 if (
                     analysis.invalid_after
-                    and datetime.datetime.now() > analysis.invalid_after
+                    and datetime.datetime.utcnow() > analysis.invalid_after
                 ):
                     analysis.status = 'timed_out'
                     analysis.status_message = f'Analysis timed out before webhook call at {str(datetime.datetime.utcnow())}'
@@ -100,14 +99,6 @@
                 # lock the analysis associated with this token and commit immediately to avoid race conditions,
                 # so that the results are not written more than once
                 analysis.status = 'completed'
-=======
-            if (
-                analysis.invalid_after
-                and datetime.datetime.utcnow() > analysis.invalid_after
-            ):
-                analysis.status = 'timed_out'
-                analysis.status_message = f'Analysis timed out before webhook call at {str(datetime.datetime.utcnow())}'
->>>>>>> 24f1fee7
                 analysis.last_activity = datetime.datetime.utcnow()
                 analysis.duration = (
                     analysis.last_activity - last_active
