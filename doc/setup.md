--- conflicted
+++ resolved
@@ -51,7 +51,6 @@
 
 1. Install project dependencies
 
-<<<<<<< HEAD
 Using Homebrew, install core dependencies:
 ```
 brew install supervisor nginx postgresql node llvm libomp gsl rust
@@ -66,14 +65,7 @@
 ```
 After installing each package, Homebrew will print out the installation paths. You should add these paths to your `.zshrc` file to ensure SkyPortal can locate these libraries. Instructions for this can be found in the [Configuring Shell Environment for Development](#configure-shell-mac) section below.
   
-=======
-	```
-	brew install supervisor nginx postgresql node \
-	     llvm libomp gsl rust
-	nvm install node
-	```
 	- If you want to use [brotli compression](https://en.wikipedia.org/wiki/Brotli) with NGINX (better compression rates for the frontend), you can install NGINX with the `ngx_brotli` module with this command: `brew tap denji/nginx && brew install nginx-full --with-brotli`. _If you already had NGINX installed, you may need to uninstall it first with `brew unlink nginx`._ Otherwise, you can install NGINX normally with `brew install nginx`.
->>>>>>> 51fde24a
 
 2. Start the PostgreSQL server:
 
