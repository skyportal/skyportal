--- conflicted
+++ resolved
@@ -135,11 +135,7 @@
  'version': '0.9.dev0+git...'}
 ```
 
-<<<<<<< HEAD
-If the `name` of the taxonomy is the exactly the same as a taxonomy already in the system, this new taxonomy will supercede that taxonomy. That is, by default it will be set to be the latest version (`IsLatest = True`) and shown to end users in the dropdown menu on the Source page. Older classifications will be still associated with the `taxonomy_id` they were originally connected to.
-=======
 If the `name` of the taxonomy is exactly the same as a taxonomy already in the system, this new taxonomy will supercede that taxonomy. That is, by default it will be set to be the latest version (`IsLatest = True`) and shown to end users in the dropdown menu on the Source page. Older classifications will be still associated with the `taxonomy_id` they were originally connected to.
->>>>>>> 87e1680b
 
 NOTE: in very rare cases you may wish to delete a taxonomy (e.g., if you made a typo when loading it). This should be done with extreme care: if anyone has classifications associated with that taxonomy their classifications will be lost upon delete.
 
