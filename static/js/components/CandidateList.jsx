import React, { useEffect, Suspense, useState } from "react";
import { useSelector, useDispatch } from "react-redux";
import { useHistory } from "react-router-dom";
import PropTypes from "prop-types";

import Paper from "@material-ui/core/Paper";
import Typography from "@material-ui/core/Typography";
import {
  makeStyles,
  createMuiTheme,
  MuiThemeProvider,
  useTheme,
} from "@material-ui/core/styles";
import useMediaQuery from "@material-ui/core/useMediaQuery";
import Button from "@material-ui/core/Button";
import IconButton from "@material-ui/core/IconButton";
import CircularProgress from "@material-ui/core/CircularProgress";
import OpenInNewIcon from "@material-ui/icons/OpenInNew";
import ArrowUpward from "@material-ui/icons/ArrowUpward";
import ArrowDownward from "@material-ui/icons/ArrowDownward";
import SortIcon from "@material-ui/icons/Sort";
import Chip from "@material-ui/core/Chip";
import Box from "@material-ui/core/Box";
import Tooltip from "@material-ui/core/Tooltip";
import Popover from "@material-ui/core/Popover";
import HelpOutlineIcon from "@material-ui/icons/HelpOutline";
import MUIDataTable from "mui-datatables";

import * as candidatesActions from "../ducks/candidates";
import ThumbnailList from "./ThumbnailList";
import SaveCandidateButton from "./SaveCandidateButton";
import FilterCandidateList from "./FilterCandidateList";
import ScanningPageCandidateAnnotations, {
  getAnnotationValueString,
<<<<<<< HEAD
} from "./CandidateAnnotationsList";
import AddSourceGroup from "./AddSourceGroup";
import { ra_to_hours, dec_to_dms } from "../units";
=======
} from "./ScanningPageCandidateAnnotations";
import EditSourceGroups from "./EditSourceGroups";
>>>>>>> 1ce5ad79

const VegaPlot = React.lazy(() =>
  import(/* webpackChunkName: "VegaPlot" */ "./VegaPlot")
);

const useStyles = makeStyles((theme) => ({
  candidateListContainer: {
    padding: "1rem",
  },
  table: {
    marginTop: "1rem",
  },
  title: {
    marginBottom: "0.625rem",
  },
  pages: {
    margin: "1rem",
    "& > div": {
      display: "inline-block",
      margin: "1rem",
    },
  },
  spinnerDiv: {
    paddingTop: "2rem",
  },
  itemPaddingBottom: {
    paddingBottom: "0.1rem",
  },
  infoItem: {
    display: "flex",
    "& > span": {
      paddingLeft: "0.25rem",
      paddingBottom: "0.1rem",
    },
    flexFlow: "row wrap",
  },
  saveCandidateButton: {
    margin: "0.5rem 0",
  },
  thumbnails: (props) => ({
    minWidth: props.thumbnailsMinWidth,
  }),
  info: (props) => ({
    fontSize: "0.875rem",
    minWidth: props.infoMinWidth,
    maxWidth: props.infoMaxWidth,
  }),
  annotations: (props) => ({
    minWidth: props.annotationsMinWidth,
  }),
  sortButtton: {
    verticalAlign: "top",
    "&:hover": {
      color: theme.palette.primary.main,
    },
  },
  chip: {
    margin: theme.spacing(0.5),
  },
  typography: {
    padding: theme.spacing(2),
  },
  helpButton: {
    display: "inline-block",
  },
  position: {
    fontWeight: "bold",
    fontSize: "110%",
  },
}));

// Tweak responsive column widths
const getMuiTheme = (theme) =>
  createMuiTheme({
    overrides: {
      MUIDataTableBodyCell: {
        root: {
          padding: `${theme.spacing(1)}px ${theme.spacing(
            0.5
          )}px ${theme.spacing(1)}px ${theme.spacing(1)}px`,
        },
        stackedHeader: {
          verticalAlign: "top",
        },
        stackedCommon: {
          [theme.breakpoints.up("xs")]: { width: "calc(100%)" },
          "&$stackedHeader": {
            display: "none",
            overflowWrap: "break-word",
          },
        },
      },
    },
  });

const getMostRecentClassification = (classifications) => {
  // Display the most recent non-zero probability class
  const filteredClasses = classifications.filter((i) => i.probability > 0);
  const sortedClasses = filteredClasses.sort((a, b) =>
    a.modified < b.modified ? 1 : -1
  );

  return `${sortedClasses[0].classification}`;
};

const getMuiPopoverTheme = () =>
  createMuiTheme({
    overrides: {
      MuiPopover: {
        paper: {
          maxWidth: "30rem",
        },
      },
    },
  });

const defaultNumPerPage = 25;

const CustomSortToolbar = ({
  selectedAnnotationSortOptions,
  rowsPerPage,
  setQueryInProgress,
  loaded,
}) => {
  const classes = useStyles();

  const [sortOrder, setSortOrder] = useState(
    selectedAnnotationSortOptions ? selectedAnnotationSortOptions.order : null
  );
  const dispatch = useDispatch();

  const handleSort = async () => {
    const newSortOrder =
      sortOrder === null || sortOrder === "desc" ? "asc" : "desc";
    setSortOrder(newSortOrder);

    setQueryInProgress(true);
    const data = {
      pageNumber: 1,
      numPerPage: rowsPerPage,
      sortByAnnotationOrigin: selectedAnnotationSortOptions.origin,
      sortByAnnotationKey: selectedAnnotationSortOptions.key,
      sortByAnnotationOrder: newSortOrder,
    };

    await dispatch(
      candidatesActions.setCandidatesAnnotationSortOptions({
        ...selectedAnnotationSortOptions,
        order: newSortOrder,
      })
    );
    await dispatch(candidatesActions.fetchCandidates(data));
    setQueryInProgress(false);
  };

  // Wait until sorted data is received before rendering the toolbar
  return loaded ? (
    <Tooltip title="Sort on Selected Annotation">
      <span>
        <IconButton
          onClick={handleSort}
          disabled={selectedAnnotationSortOptions === null}
          className={classes.sortButtton}
          data-testid="sortOnAnnotationButton"
        >
          <span>
            <SortIcon />
            {sortOrder !== null && sortOrder === "asc" && <ArrowUpward />}
            {sortOrder !== null && sortOrder === "desc" && <ArrowDownward />}
          </span>
        </IconButton>
      </span>
    </Tooltip>
  ) : (
    <span />
  );
};

CustomSortToolbar.propTypes = {
  selectedAnnotationSortOptions: PropTypes.shape({
    origin: PropTypes.string.isRequired,
    key: PropTypes.string.isRequired,
    order: PropTypes.string,
  }),
  setQueryInProgress: PropTypes.func.isRequired,
  rowsPerPage: PropTypes.number.isRequired,
  loaded: PropTypes.bool.isRequired,
};

CustomSortToolbar.defaultProps = {
  selectedAnnotationSortOptions: null,
};

const CandidateList = () => {
  const history = useHistory();
  const [queryInProgress, setQueryInProgress] = useState(false);
  const [rowsPerPage, setRowsPerPage] = useState(defaultNumPerPage);
  // Maintain the three thumbnails in a row for larger screens
  const largeScreen = useMediaQuery((theme) => theme.breakpoints.up("md"));
  const thumbnailsMinWidth = largeScreen ? "30rem" : 0;
  const infoMinWidth = largeScreen ? "7rem" : 0;
  const infoMaxWidth = "14rem";
  const annotationsMinWidth = largeScreen ? "10rem" : 0;
  const classes = useStyles({
    thumbnailsMinWidth,
    infoMinWidth,
    infoMaxWidth,
    annotationsMinWidth,
  });
  const theme = useTheme();
  const {
    candidates,
    pageNumber,
    lastPage,
    totalMatches,
    numberingStart,
    numberingEnd,
    selectedAnnotationSortOptions,
  } = useSelector((state) => state.candidates);

  const userAccessibleGroups = useSelector(
    (state) => state.groups.userAccessible
  );

  const dispatch = useDispatch();

  useEffect(() => {
    if (candidates === null) {
      setQueryInProgress(true);
      dispatch(
        candidatesActions.fetchCandidates({ numPerPage: defaultNumPerPage })
      );
    } else {
      setQueryInProgress(false);
    }
  }, [candidates, dispatch]);

  const [annotationsHeaderAnchor, setAnnotationsHeaderAnchor] = useState(null);
  const annotationsHelpOpen = Boolean(annotationsHeaderAnchor);
  const annotationsHelpId = annotationsHelpOpen ? "simple-popover" : undefined;
  const handleClickAnnotationsHelp = (event) => {
    setAnnotationsHeaderAnchor(event.currentTarget);
  };
  const handleCloseAnnotationsHelp = () => {
    setAnnotationsHeaderAnchor(null);
  };

  const candidateHasAnnotationWithSelectedKey = (candidateObj) => {
    const annotation = candidateObj.annotations.find(
      (a) => a.origin === selectedAnnotationSortOptions.origin
    );
    if (annotation === undefined) {
      return false;
    }
    return selectedAnnotationSortOptions.key in annotation.data;
  };

  const getCandidateSelectedAnnotationValue = (candidateObj) => {
    const annotation = candidateObj.annotations.find(
      (a) => a.origin === selectedAnnotationSortOptions.origin
    );
    return getAnnotationValueString(
      annotation.data[selectedAnnotationSortOptions.key]
    );
  };

  const renderThumbnails = (dataIndex) => {
    const candidateObj = candidates[dataIndex];
    return (
      <div className={classes.thumbnails}>
        <ThumbnailList
          ra={candidateObj.ra}
          dec={candidateObj.dec}
          thumbnails={candidateObj.thumbnails}
          size="9rem"
          displayTypes={["new", "ref", "sub", "sdss", "dr8"]}
        />
      </div>
    );
  };

  const renderInfo = (dataIndex) => {
    const candidateObj = candidates[dataIndex];
    return (
      <div className={classes.info}>
        <span className={classes.itemPaddingBottom}>
          <b>ID:</b>&nbsp;
          <a
            href={`/candidate/${candidateObj.id}`}
            target="_blank"
            rel="noreferrer"
          >
            {candidateObj.id}&nbsp;
            <OpenInNewIcon fontSize="inherit" />
          </a>
        </span>
        <br />
        {candidateObj.is_source ? (
          <div>
            <div className={classes.itemPaddingBottom}>
              <Chip
                size="small"
                label="Previously Saved"
                clickable
                onClick={() => history.push(`/source/${candidateObj.id}`)}
                onDelete={() =>
                  window.open(`/source/${candidateObj.id}`, "_blank")
                }
                deleteIcon={<OpenInNewIcon />}
                color="primary"
              />
            </div>
            <div className={classes.saveCandidateButton}>
              <EditSourceGroups
                source={{
                  id: candidateObj.id,
                  currentGroupIds: candidateObj.saved_groups.map((g) => g.id),
                }}
                userGroups={userAccessibleGroups}
              />
            </div>
            <div className={classes.infoItem}>
              <b>Saved groups: </b>
              <span>
                {candidateObj.saved_groups.map((group) => (
                  <Chip
                    label={
                      group.nickname
                        ? group.nickname.substring(0, 15)
                        : group.name.substring(0, 15)
                    }
                    key={group.id}
                    size="small"
                    className={classes.chip}
                  />
                ))}
              </span>
            </div>
          </div>
        ) : (
          <div>
            <Chip
              size="small"
              label="NOT SAVED"
              className={classes.itemPaddingBottom}
            />
            <br />
            <div className={classes.saveCandidateButton}>
              <SaveCandidateButton
                candidate={candidateObj}
                userGroups={userAccessibleGroups}
              />
            </div>
          </div>
        )}
        {candidateObj.last_detected && (
          <div className={classes.infoItem}>
            <b>Last detected: </b>
            <span>
              {String(candidateObj.last_detected).split(".")[0].split("T")[1]}
              &nbsp;&nbsp;
              {String(candidateObj.last_detected).split(".")[0].split("T")[0]}
            </span>
          </div>
        )}
        <div className={classes.infoItem}>
          <b>Coordinates: </b>
          <span className={classes.position}>
            {ra_to_hours(candidateObj.ra)} &nbsp;
            {dec_to_dms(candidateObj.dec)}
          </span>
          &nbsp; (&alpha;,&delta;= {candidateObj.ra.toFixed(3)}, &nbsp;
          {candidateObj.dec.toFixed(3)})
        </div>
        <div className={classes.infoItem}>
          <b>Gal. Coords (l,b): </b>
          <span>
            {candidateObj.gal_lon.toFixed(3)}&nbsp;&nbsp;
            {candidateObj.gal_lat.toFixed(3)}
          </span>
        </div>
        {candidateObj.classifications &&
          candidateObj.classifications.length > 0 && (
            <div className={classes.infoItem}>
              <b>Classification: </b>
              <span>
                {getMostRecentClassification(candidateObj.classifications)}
              </span>
            </div>
          )}
        {selectedAnnotationSortOptions !== null &&
          candidateHasAnnotationWithSelectedKey(candidateObj) && (
            <div className={classes.infoItem}>
              <b>
                {selectedAnnotationSortOptions.key} (
                {selectedAnnotationSortOptions.origin}):
              </b>
              <span>{getCandidateSelectedAnnotationValue(candidateObj)}</span>
            </div>
          )}
      </div>
    );
  };

  const renderPhotometry = (dataIndex) => {
    const candidateObj = candidates[dataIndex];
    return (
      <Suspense fallback={<CircularProgress />}>
        <VegaPlot dataUrl={`/api/sources/${candidateObj.id}/photometry`} />
      </Suspense>
    );
  };

  const renderAutoannotations = (dataIndex) => {
    const candidateObj = candidates[dataIndex];
    return (
      <div className={classes.annotations}>
        {candidateObj.annotations && (
          <ScanningPageCandidateAnnotations
            annotations={candidateObj.annotations}
          />
        )}
      </div>
    );
  };

  const renderAutoannotationsHeader = () => {
    return (
      <div>
        Autoannotations
        <IconButton
          aria-label="help"
          size="small"
          onClick={handleClickAnnotationsHelp}
          className={classes.helpButton}
        >
          <HelpOutlineIcon />
        </IconButton>
        <MuiThemeProvider theme={getMuiPopoverTheme(theme)}>
          <Popover
            id={annotationsHelpId}
            open={annotationsHelpOpen}
            anchorEl={annotationsHeaderAnchor}
            onClose={handleCloseAnnotationsHelp}
            className={classes.helpPopover}
            anchorOrigin={{
              vertical: "top",
              horizontal: "right",
            }}
            transformOrigin={{
              vertical: "top",
              horizontal: "left",
            }}
          >
            <Typography className={classes.typography}>
              Annotation fields are uniquely identified by the combination of
              origin and key. That is, if two annotation values belong to a key
              with the same name will be considered different if they come from
              different origins. <br />
              <b>Sorting: </b> Clicking on an annotation field will display it,
              if available, in the Info column. You can then click on the sort
              tool button at the top of the table to sort on that annotation
              field.
            </Typography>
          </Popover>
        </MuiThemeProvider>
      </div>
    );
  };

  const handlePageChange = async (page, numPerPage) => {
    setQueryInProgress(true);
    // API takes 1-indexed page number
    let data = { pageNumber: page + 1, numPerPage };
    if (selectedAnnotationSortOptions !== null) {
      data = {
        ...data,
        sortByAnnotationOrigin: selectedAnnotationSortOptions.origin,
        sortByAnnotationKey: selectedAnnotationSortOptions.key,
        sortByAnnotationOrder: selectedAnnotationSortOptions.order,
      };
    }

    await dispatch(candidatesActions.fetchCandidates(data));
    setQueryInProgress(false);
  };

  const handleTableChange = (action, tableState) => {
    setRowsPerPage(tableState.rowsPerPage);
    switch (action) {
      case "changePage":
      case "changeRowsPerPage":
        handlePageChange(tableState.page, tableState.rowsPerPage);
        break;
      default:
    }
  };

  const columns = [
    {
      name: "Images",
      label: "Images",
      options: {
        customBodyRenderLite: renderThumbnails,
        sort: false,
        filter: false,
      },
    },
    {
      name: "Info",
      label: "Info",
      options: {
        customBodyRenderLite: renderInfo,
        filter: false,
      },
    },
    {
      name: "Photometry",
      label: "Photometry",
      options: {
        customBodyRenderLite: renderPhotometry,
        sort: false,
        filter: false,
      },
    },
    {
      name: "Autoannotations",
      label: "Autoannotations",
      options: {
        customBodyRenderLite: renderAutoannotations,
        sort: false,
        filter: false,
        customHeadLabelRender: renderAutoannotationsHeader,
      },
    },
  ];

  const options = {
    responsive: "vertical",
    search: false,
    print: false,
    download: false,
    sort: false,
    filter: false,
    count: totalMatches,
    selectableRows: "none",
    enableNestedDataAccess: ".",
    rowsPerPage,
    rowsPerPageOptions: [1, 25, 50, 75, 100, 200],
    jumpToPage: true,
    serverSide: true,
    page: pageNumber - 1,
    pagination: true,
    rowHover: false,
    onTableChange: handleTableChange,
    // eslint-disable-next-line react/display-name
    customToolbar: () => (
      <CustomSortToolbar
        selectedAnnotationSortOptions={selectedAnnotationSortOptions}
        rowsPerPage={rowsPerPage}
        setQueryInProgress={setQueryInProgress}
        loaded={!queryInProgress}
      />
    ),
  };

  return (
    <Paper elevation={1}>
      <div className={classes.candidateListContainer}>
        <Typography variant="h6" className={classes.title}>
          Scan candidates for sources
        </Typography>
        <FilterCandidateList
          userAccessibleGroups={userAccessibleGroups}
          pageNumber={pageNumber}
          numberingStart={numberingStart}
          numberingEnd={numberingEnd}
          lastPage={lastPage}
          totalMatches={totalMatches}
          setQueryInProgress={setQueryInProgress}
        />
        <Box
          display={queryInProgress ? "block" : "none"}
          className={classes.spinnerDiv}
        >
          <CircularProgress />
        </Box>
        <Box display={queryInProgress ? "none" : "block"}>
          <MuiThemeProvider theme={getMuiTheme(theme)}>
            <MUIDataTable
              // Reset key to reset page number
              // https://github.com/gregnb/mui-datatables/issues/1166
              key={`table_${pageNumber}`}
              columns={columns}
              data={candidates !== null ? candidates : []}
              className={classes.table}
              options={options}
            />
          </MuiThemeProvider>
        </Box>
      </div>
      <div className={classes.pages}>
        <div>
          <Button
            variant="contained"
            onClick={() => {
              window.scrollTo({ top: 0 });
            }}
            size="small"
          >
            Back to top <ArrowUpward />
          </Button>
        </div>
      </div>
    </Paper>
  );
};

export default CandidateList;<|MERGE_RESOLUTION|>--- conflicted
+++ resolved
@@ -32,14 +32,9 @@
 import FilterCandidateList from "./FilterCandidateList";
 import ScanningPageCandidateAnnotations, {
   getAnnotationValueString,
-<<<<<<< HEAD
-} from "./CandidateAnnotationsList";
-import AddSourceGroup from "./AddSourceGroup";
-import { ra_to_hours, dec_to_dms } from "../units";
-=======
 } from "./ScanningPageCandidateAnnotations";
 import EditSourceGroups from "./EditSourceGroups";
->>>>>>> 1ce5ad79
+import { ra_to_hours, dec_to_dms } from "../units";
 
 const VegaPlot = React.lazy(() =>
   import(/* webpackChunkName: "VegaPlot" */ "./VegaPlot")
