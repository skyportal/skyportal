import React, { useState, useEffect } from "react";
import { useDispatch, useSelector } from "react-redux";
import Button from "@mui/material/Button";
import Checkbox from "@mui/material/Checkbox";
import Chip from "@mui/material/Chip";
<<<<<<< HEAD
import FormControlLabel from "@mui/material/FormControlLabel";
=======
import DateTimePicker from "@mui/lab/DateTimePicker";
import AdapterDateFns from "@mui/lab/AdapterDateFns";
import LocalizationProvider from "@mui/lab/LocalizationProvider";
>>>>>>> 6536cb88
import PropTypes from "prop-types";
import Select from "@mui/material/Select";
import InputLabel from "@mui/material/InputLabel";
import MenuItem from "@mui/material/MenuItem";
import TextField from "@mui/material/TextField";
// eslint-disable-next-line import/no-unresolved
import Form from "@rjsf/material-ui/v5";
import CircularProgress from "@mui/material/CircularProgress";
import makeStyles from "@mui/styles/makeStyles";
import { showNotification } from "baselayer/components/Notifications";
import GeoPropTypes from "geojson-prop-types";
import dayjs from "dayjs";
import utc from "dayjs/plugin/utc";
import relativeTime from "dayjs/plugin/relativeTime";

import * as gcnEventActions from "../ducks/gcnEvent";
import * as allocationActions from "../ducks/allocations";
import * as instrumentsActions from "../ducks/instruments";
import * as instrumentActions from "../ducks/instrument";
import GroupShareSelect from "./GroupShareSelect";
import LocalizationPlot from "./LocalizationPlot";

import "react-datepicker/dist/react-datepicker-cssmodules.css";

dayjs.extend(relativeTime);
dayjs.extend(utc);

const useStyles = makeStyles(() => ({
  chips: {
    display: "flex",
    flexWrap: "wrap",
  },
  chip: {
    margin: 2,
  },
  marginTop: {
    marginTop: "1rem",
  },
  allocationSelect: {
    width: "100%",
  },
  localizationSelect: {
    width: "100%",
  },
  fieldsToUseSelect: {
    width: "75%",
  },
  SelectItem: {
    whiteSpace: "break-spaces",
  },
  container: {
    width: "99%",
    marginBottom: "1rem",
    "& > *": {
      marginTop: "1rem",
      marginBottom: "1rem",
    },
  },
}));

const FieldSelect = ({
  skymapInstrument,
  selectedFields,
  setSelectedFields,
}) => {
  const classes = useStyles();

  const fields = [];
  skymapInstrument?.fields?.forEach((field) => {
    fields.push(Number(field.id));
  });
  fields.sort((a, b) => a - b);

  const handleSelectedFieldChange = (e) => {
    setSelectedFields(e.target.value);
  };

  const clearSelectedFields = () => {
    setSelectedFields([]);
  };

  const selectAllFields = () => {
    setSelectedFields(fields);
  };

  return (
    <div style={{ display: "flex", flexDirection: "column" }}>
      <InputLabel id="fieldsToUseSelectLabel">Fields to use</InputLabel>
      <div style={{ display: "flex", flexDirection: "row" }}>
        <Select
          inputProps={{ MenuProps: { disableScrollLock: true } }}
          labelId="fieldsToSelectLabel"
          name="fieldsToUseSelect"
          className={classes.fieldsToUseSelect}
          multiple
          value={selectedFields || []}
          onChange={handleSelectedFieldChange}
        >
          {fields?.map((field) => (
            <MenuItem value={field} key={field} className={classes.SelectItem}>
              {field}
            </MenuItem>
          ))}
        </Select>
        <Button
          id="clear-fieldsToUseSelect"
          onClick={() => clearSelectedFields()}
          style={{ marginLeft: "1rem" }}
        >
          Clear all
        </Button>
        <Button id="all-fieldsToUseSelect" onClick={() => selectAllFields()}>
          Select all
        </Button>
      </div>
    </div>
  );
};

FieldSelect.propTypes = {
  skymapInstrument: PropTypes.shape({
    id: PropTypes.number,
    name: PropTypes.string,
    type: PropTypes.string,
    band: PropTypes.string,
    fields: PropTypes.arrayOf(
      PropTypes.shape({
        ra: PropTypes.number,
        dec: PropTypes.number,
        id: PropTypes.number,
        contour: PropTypes.oneOfType([
          GeoPropTypes.FeatureCollection,
          PropTypes.shape({
            type: PropTypes.string,
            features: PropTypes.array, // eslint-disable-line react/forbid-prop-types
          }),
        ]),
        contour_summary: PropTypes.oneOfType([
          GeoPropTypes.FeatureCollection,
          PropTypes.shape({
            type: PropTypes.string,
            features: PropTypes.array, // eslint-disable-line react/forbid-prop-types
          }),
        ]),
      })
    ),
  }),
  selectedFields: PropTypes.arrayOf(PropTypes.number).isRequired,
  setSelectedFields: PropTypes.func.isRequired,
};

FieldSelect.defaultProps = {
  skymapInstrument: null,
};

const ObservationPlanGlobe = ({
  loc,
  skymapInstrument,
  selectedFields,
  setSelectedFields,
}) => {
  const [rotation, setRotation] = useState([0, 0]);

  const displayOptions = [
    "localization",
    "sources",
    "galaxies",
    "instrument",
    "observations",
  ];
  const displayOptionsDefault = Object.fromEntries(
    displayOptions.map((x) => [x, false])
  );
  displayOptionsDefault.localization = true;
  displayOptionsDefault.instrument = true;

  return (
    <div>
      <div>
        {!loc ? (
          <div>
            <CircularProgress />
          </div>
        ) : (
          <div>
            <LocalizationPlot
              loc={loc}
              instrument={skymapInstrument}
              options={displayOptionsDefault}
              rotation={rotation}
              setRotation={setRotation}
              selectedFields={selectedFields}
              setSelectedFields={setSelectedFields}
            />
          </div>
        )}
      </div>
      <FieldSelect
        selectedFields={selectedFields}
        setSelectedFields={setSelectedFields}
        skymapInstrument={skymapInstrument}
      />
    </div>
  );
};

ObservationPlanGlobe.propTypes = {
  loc: PropTypes.shape({
    id: PropTypes.number,
    dateobs: PropTypes.string,
    localization_name: PropTypes.string,
  }).isRequired,
  skymapInstrument: PropTypes.shape({
    id: PropTypes.number,
    name: PropTypes.string,
    type: PropTypes.string,
    band: PropTypes.string,
    fields: PropTypes.arrayOf(
      PropTypes.shape({
        ra: PropTypes.number,
        dec: PropTypes.number,
        id: PropTypes.number,
        contour: PropTypes.oneOfType([
          GeoPropTypes.FeatureCollection,
          PropTypes.shape({
            type: PropTypes.string,
            features: PropTypes.array, // eslint-disable-line react/forbid-prop-types
          }),
        ]),
        contour_summary: PropTypes.oneOfType([
          GeoPropTypes.FeatureCollection,
          PropTypes.shape({
            type: PropTypes.string,
            features: PropTypes.array, // eslint-disable-line react/forbid-prop-types
          }),
        ]),
      })
    ),
  }),
  selectedFields: PropTypes.arrayOf(PropTypes.number).isRequired,
  setSelectedFields: PropTypes.func.isRequired,
};

ObservationPlanGlobe.defaultProps = {
  skymapInstrument: null,
};

const ObservationPlanRequestForm = ({ gcnevent }) => {
  const classes = useStyles();
  const dispatch = useDispatch();

  const { telescopeList } = useSelector((state) => state.telescopes);
  const { allocationList } = useSelector((state) => state.allocations);

  const allGroups = useSelector((state) => state.groups.all);
  const [selectedAllocationId, setSelectedAllocationId] = useState(null);
  const [selectedGroupIds, setSelectedGroupIds] = useState([]);
  const [selectedLocalizationId, setSelectedLocalizationId] = useState(null);
  const [isSubmitting, setIsSubmitting] = useState(false);
  const [planQueues, setPlanQueues] = useState([]);
  const [skymapInstrument, setSkymapInstrument] = useState(null);
  const [selectedFields, setSelectedFields] = useState([]);
  const [multiPlansChecked, setMultiPlansChecked] = useState(false);

  const defaultAirmassTime = new Date(
    dayjs(gcnevent?.dateobs).format("YYYY-MM-DDTHH:mm:ssZ")
  );
  const [airmassTime, setAirmassTime] = useState(defaultAirmassTime);
  const [temporaryAirmassTime, setTemporaryAirmassTime] =
    useState(defaultAirmassTime);

  const { instrumentList, instrumentFormParams } = useSelector(
    (state) => state.instruments
  );

  const groupLookUp = {};
  // eslint-disable-next-line no-unused-expressions
  allGroups?.forEach((group) => {
    groupLookUp[group.id] = group;
  });

  const telLookUp = {};
  // eslint-disable-next-line no-unused-expressions
  telescopeList?.forEach((tel) => {
    telLookUp[tel.id] = tel;
  });

  const allocationLookUp = {};
  // eslint-disable-next-line no-unused-expressions
  allocationList?.forEach((allocation) => {
    allocationLookUp[allocation.id] = allocation;
  });

  const instLookUp = {};
  // eslint-disable-next-line no-unused-expressions
  instrumentList?.forEach((instrumentObj) => {
    instLookUp[instrumentObj.id] = instrumentObj;
  });

  const loc = gcnevent?.localizations[0];

  useEffect(() => {
    const fetchSkymapInstrument = async () => {
      const response = await dispatch(
        instrumentActions.fetchInstrumentSkymap(
          instLookUp[allocationLookUp[selectedAllocationId]?.instrument_id]?.id,
          loc,
          airmassTime.toJSON()
        )
      );
      setSkymapInstrument(response.data);
    };
    if (
      instLookUp[allocationLookUp[selectedAllocationId]?.instrument_id]?.id &&
      gcnevent &&
      airmassTime
    ) {
      fetchSkymapInstrument();
    }
  }, [dispatch, setSkymapInstrument, loc, selectedAllocationId, airmassTime]);

  useEffect(() => {
    const getAllocations = async () => {
      // Wait for the allocations to update before setting
      // the new default form fields, so that the allocations list can
      // update

      const result = await dispatch(
        allocationActions.fetchAllocations({
          apiType: "api_classname_obsplan",
        })
      );

      const { data } = result;
      setSelectedAllocationId(data[0]?.id);
      setSelectedGroupIds([data[0]?.group_id]);
      setSelectedLocalizationId(gcnevent.localizations[0]?.id);
    };

    getAllocations();

    dispatch(
      instrumentsActions.fetchInstrumentForms({
        apiType: "api_classname_obsplan",
      })
    );
    dispatch(
      allocationActions.fetchAllocations({
        apiType: "api_classname_obsplan",
      })
    );

    // Don't want to reset everytime the component rerenders and
    // the defaultStartDate is updated, so ignore ESLint here
    // eslint-disable-next-line react-hooks/exhaustive-deps
  }, [
    dispatch,
    setSelectedAllocationId,
    setSelectedGroupIds,
    setSelectedLocalizationId,
  ]);

  // need to check both of these conditions as selectedAllocationId is
  // initialized to be null and useEffect is not called on the first
  // render to update it, so it can be null even if allocationList is not
  // empty.
  if (
    allocationList.length === 0 ||
    !selectedAllocationId ||
    Object.keys(instrumentFormParams).length === 0
  ) {
    return <h3>No robotic instruments available...</h3>;
  }

  if (
    !allGroups ||
    allGroups.length === 0 ||
    telescopeList.length === 0 ||
    instrumentList.length === 0
  ) {
    return (
      <div>
        <CircularProgress color="secondary" />
      </div>
    );
  }

  const handleSelectedAllocationChange = (e) => {
    setSelectedAllocationId(e.target.value);
  };

  const handleSelectedLocalizationChange = (e) => {
    setSelectedLocalizationId(e.target.value);
  };

  const handleQueueSubmit = async ({ formData }) => {
    if (selectedFields.length > 0) {
      formData.field_ids = selectedFields;
    }
    const json = {
      gcnevent_id: gcnevent.id,
      allocation_id: selectedAllocationId,
      localization_id: selectedLocalizationId,
      target_group_ids: selectedGroupIds,
      payload: formData,
    };
    setPlanQueues([...planQueues, json]);
  };

  const handleSubmit = async () => {
    setIsSubmitting(true);
    if (planQueues.length === 0) {
      dispatch(showNotification("Need at least one queue to submit.", "error"));
    } else {
      const json = {
        observation_plans: planQueues,
        combine_plans: multiPlansChecked,
      };
      await dispatch(gcnEventActions.submitObservationPlanRequest(json));
      setPlanQueues([]);
    }
    setIsSubmitting(false);
  };

  const validate = (formData, errors) => {
    if (
      formData.start_date &&
      formData.end_date &&
      formData.start_date > formData.end_date
    ) {
      errors.start_date.addError("Start Date must come before End Date");
    }

    return errors;
  };

<<<<<<< HEAD
  console.log("multiPlansChecked", multiPlansChecked);
=======
  const handleChange = (newValue) => {
    setTemporaryAirmassTime(new Date(newValue));
  };

  const setAirmass = () => {
    setAirmassTime(temporaryAirmassTime);
    dispatch(
      showNotification("Updating airmass tiles... patience please.", "info")
    );
  };
>>>>>>> 6536cb88

  return (
    <div className={classes.container}>
      <div>
        <ObservationPlanGlobe
          loc={gcnevent.localizations[0]}
          skymapInstrument={skymapInstrument}
          selectedFields={selectedFields}
          setSelectedFields={setSelectedFields}
        />
      </div>
      <div style={{ display: "flex", flexDirection: "column" }}>
        <InputLabel id="airmassTimeSelectLabel">Airmass Time</InputLabel>
        <div style={{ display: "flex", flexDirection: "row" }}>
          <LocalizationProvider dateAdapter={AdapterDateFns}>
            <DateTimePicker
              value={temporaryAirmassTime}
              onChange={(newValue) => handleChange(newValue)}
              label="Time to compute airmass (UTC)"
              showTodayButton={false}
              renderInput={(params) => (
                /* eslint-disable-next-line react/jsx-props-no-spreading */
                <TextField id="airmassTimePicker" {...params} />
              )}
            />
          </LocalizationProvider>
          <Button
            id="setAirmassSelect"
            onClick={() => setAirmass()}
            style={{ marginLeft: "1rem" }}
          >
            Update airmass calculation
          </Button>
        </div>
      </div>
      <div>
        <InputLabel id="allocationSelectLabel">Allocation</InputLabel>
        <Select
          inputProps={{ MenuProps: { disableScrollLock: true } }}
          labelId="allocationSelectLabel"
          value={selectedAllocationId}
          onChange={handleSelectedAllocationChange}
          name="followupRequestAllocationSelect"
          className={classes.allocationSelect}
        >
          {allocationList?.map((allocation) => (
            <MenuItem
              value={allocation.id}
              key={allocation.id}
              className={classes.SelectItem}
            >
              {`${
                telLookUp[instLookUp[allocation.instrument_id].telescope_id]
                  .name
              } / ${instLookUp[allocation.instrument_id].name} - ${
                groupLookUp[allocation.group_id].name
              } (PI ${allocation.pi})`}
            </MenuItem>
          ))}
        </Select>
      </div>
      <div>
        <InputLabel id="allocationSelectLabel">Localization</InputLabel>
        <Select
          inputProps={{ MenuProps: { disableScrollLock: true } }}
          labelId="localizationSelectLabel"
          value={selectedLocalizationId || ""}
          onChange={handleSelectedLocalizationChange}
          name="observationPlanRequestLocalizationSelect"
          className={classes.localizationSelect}
        >
          {gcnevent.localizations?.map((localization) => (
            <MenuItem
              value={localization.id}
              key={localization.id}
              className={classes.SelectItem}
            >
              {`${localization.localization_name}`}
            </MenuItem>
          ))}
        </Select>
      </div>
      <GroupShareSelect
        groupList={allGroups}
        setGroupIDs={setSelectedGroupIds}
        groupIDs={selectedGroupIds}
      />
      <div data-testid="observationplan-request-form">
        <div>
          <Form
            schema={
              instrumentFormParams
                ? instrumentFormParams[
                    allocationLookUp[selectedAllocationId].instrument_id
                  ]?.formSchema
                : {}
            }
            uiSchema={
              instrumentFormParams
                ? instrumentFormParams[
                    allocationLookUp[selectedAllocationId].instrument_id
                  ]?.uiSchema
                : {}
            }
            liveValidate
            validate={validate}
            onSubmit={handleQueueSubmit}
            disabled={isSubmitting}
          >
            <Button
              size="small"
              color="primary"
              type="submit"
              variant="outlined"
            >
              Add to Queue
            </Button>
          </Form>
        </div>
        {isSubmitting && (
          <div className={classes.marginTop}>
            <CircularProgress />
          </div>
        )}
      </div>
      <div>
        {planQueues?.map((plan) => (
          <Chip
            key={plan.payload.queue_name}
            label={`${
              instLookUp[allocationLookUp[plan.allocation_id].instrument_id]
                .name
            }: ${plan.payload.queue_name}`}
            data-testid={`queueName_${plan.payload.queue_name}`}
          />
        ))}
      </div>
      <div>
        {planQueues.length !== 0 && (
          <>
            <Button
              size="small"
              color="primary"
              type="submit"
              variant="outlined"
              onClick={handleSubmit}
            >
              Generate Observation Plans
            </Button>
            <FormControlLabel
              label="Combine plans"
              control={
                <Checkbox
                  onChange={(event) =>
                    setMultiPlansChecked(event.target.checked)
                  }
                  checked={multiPlansChecked}
                  data-testid="combinedPlansCheckBox"
                />
              }
            />
          </>
        )}
        {isSubmitting && (
          <div className={classes.marginTop}>
            <CircularProgress />
          </div>
        )}
      </div>
      <div>
        <Button
          href={`/api/localization/${selectedLocalizationId}/airmass/${
            instLookUp[allocationLookUp[selectedAllocationId].instrument_id]
              .telescope_id
          }`}
          download={`airmassChartRequest-${selectedAllocationId}`}
          size="small"
          color="primary"
          type="submit"
          variant="outlined"
          data-testid={`airmassChartRequest_${selectedAllocationId}`}
        >
          Airmass Chart
        </Button>
      </div>
    </div>
  );
};

ObservationPlanRequestForm.propTypes = {
  gcnevent: PropTypes.shape({
    dateobs: PropTypes.string,
    localizations: PropTypes.arrayOf(
      PropTypes.shape({
        id: PropTypes.number,
        localization_name: PropTypes.string,
      })
    ),
    id: PropTypes.number,
  }).isRequired,
  instrumentFormParams: PropTypes.shape({
    formSchema: PropTypes.objectOf(PropTypes.any), // eslint-disable-line react/forbid-prop-types
    uiSchema: PropTypes.objectOf(PropTypes.any), // eslint-disable-line react/forbid-prop-types
    implementedMethods: PropTypes.objectOf(PropTypes.any), // eslint-disable-line react/forbid-prop-types
  }),
};

ObservationPlanRequestForm.defaultProps = {
  instrumentFormParams: {
    formSchema: {},
    uiSchema: {},
    implementedMethods: {},
  },
};

export default ObservationPlanRequestForm;<|MERGE_RESOLUTION|>--- conflicted
+++ resolved
@@ -3,13 +3,10 @@
 import Button from "@mui/material/Button";
 import Checkbox from "@mui/material/Checkbox";
 import Chip from "@mui/material/Chip";
-<<<<<<< HEAD
 import FormControlLabel from "@mui/material/FormControlLabel";
-=======
 import DateTimePicker from "@mui/lab/DateTimePicker";
 import AdapterDateFns from "@mui/lab/AdapterDateFns";
 import LocalizationProvider from "@mui/lab/LocalizationProvider";
->>>>>>> 6536cb88
 import PropTypes from "prop-types";
 import Select from "@mui/material/Select";
 import InputLabel from "@mui/material/InputLabel";
@@ -446,9 +443,6 @@
     return errors;
   };
 
-<<<<<<< HEAD
-  console.log("multiPlansChecked", multiPlansChecked);
-=======
   const handleChange = (newValue) => {
     setTemporaryAirmassTime(new Date(newValue));
   };
@@ -459,7 +453,6 @@
       showNotification("Updating airmass tiles... patience please.", "info")
     );
   };
->>>>>>> 6536cb88
 
   return (
     <div className={classes.container}>
