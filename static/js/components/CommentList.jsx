--- conflicted
+++ resolved
@@ -3,16 +3,7 @@
 
 import PropTypes from "prop-types";
 
-<<<<<<< HEAD
-import { makeStyles } from "@material-ui/core/styles";
-=======
-import { Button } from "@mui/material";
-import Tooltip from "@mui/material/Tooltip";
-import GroupIcon from "@mui/icons-material/Group";
-import CloseIcon from "@mui/icons-material/Close";
 import makeStyles from "@mui/styles/makeStyles";
-import InfoOutlinedIcon from "@mui/icons-material/InfoOutlined";
->>>>>>> 14932dbb
 
 import dayjs from "dayjs";
 import utc from "dayjs/plugin/utc";
