import React, { useRef, useEffect, useState } from "react";
import PropTypes from "prop-types";
import { useSelector, useDispatch } from "react-redux";
import { Link } from "react-router-dom";

import Accordion from "@material-ui/core/Accordion";
import AccordionSummary from "@material-ui/core/AccordionSummary";
import AccordionDetails from "@material-ui/core/AccordionDetails";
import Button from "@material-ui/core/Button";
import Chip from "@material-ui/core/Chip";
import { makeStyles } from "@material-ui/core/styles";
import CircularProgress from "@material-ui/core/CircularProgress";
import ExpandMoreIcon from "@material-ui/icons/ExpandMore";
import IconButton from "@material-ui/core/IconButton";
import GetAppIcon from "@material-ui/icons/GetApp";
import Typography from "@material-ui/core/Typography";

import * as d3 from "d3";
// eslint-disable-next-line
import d3GeoZoom from "d3-geo-zoom";
// eslint-disable-next-line
import GeoPropTypes from "geojson-prop-types";

import dayjs from "dayjs";
import utc from "dayjs/plugin/utc";
import relativeTime from "dayjs/plugin/relativeTime";

import * as gcnEventActions from "../ducks/gcnEvent";
import * as localizationActions from "../ducks/localization";
import * as sourcesActions from "../ducks/sources";
<<<<<<< HEAD
import * as observationsActions from "../ducks/observations";

import SourceTable from "./SourceTable";
import ExecutedObservationsTable from "./ExecutedObservationsTable";
import GcnSelectionForm from "./GcnSelectionForm";
=======
import * as galaxiesActions from "../ducks/galaxies";

import SourceTable from "./SourceTable";
import GalaxyTable from "./GalaxyTable";
>>>>>>> 7205dee0

dayjs.extend(relativeTime);
dayjs.extend(utc);

const useStyles = makeStyles((theme) => ({
  header: {},
  eventTags: {
    marginLeft: "1rem",
    "& > div": {
      margin: "0.25rem",
      color: "white",
      background: theme.palette.primary.main,
    },
  },
  BNS: {
    background: "#468847!important",
  },
  NSBH: {
    background: "#b94a48!important",
  },
  BBH: {
    background: "#333333!important",
  },
  GRB: {
    background: "#f89406!important",
  },
  AMON: {
    background: "#3a87ad!important",
  },
  Terrestrial: {
    background: "#999999!important",
  },
  accordionHeading: {
    fontSize: "1.25rem",
    fontWeight: theme.typography.fontWeightRegular,
  },
  gcnEventContainer: {
    display: "flex",
    overflow: "hidden",
    flexDirection: "column",
  },
  columnItem: {
    marginBottom: theme.spacing(2),
  },
}));

const DownloadXMLButton = ({ gcn_notice }) => {
  const blob = new Blob([gcn_notice.content], { type: "text/plain" });

  return (
    <div>
      <Chip size="small" label={gcn_notice.ivorn} key={gcn_notice.ivorn} />
      <IconButton href={URL.createObjectURL(blob)} download={gcn_notice.ivorn}>
        <GetAppIcon />
      </IconButton>
    </div>
  );
};

const useD3 = (renderChartFn) => {
  const ref = useRef();

  useEffect(() => {
    renderChartFn(d3.select(ref.current));
    return () => {};
  }, [renderChartFn, ref]);
  return ref;
};

const Globe = ({ data }) => {
  const projRef = useRef(d3.geoOrthographic());

  function renderMap(svg) {
    const path = d3.geoPath().projection(projRef.current);

    function render() {
      svg.selectAll("path").attr("d", path);
    }

    d3GeoZoom().projection(projRef.current).onMove(render)(svg.node());

    if (data) {
      svg
        .selectAll("path")
        .data(data.features)
        .enter()
        .append("path")
        .attr("class", (d) => d.properties.name)
        .attr("d", path)
        .style("fill", "none")
        .style("stroke", "black")
        .style("stroke-width", "0.5px");
    }

    svg
      .selectAll("path")
      .data([{ type: "Feature", geometry: d3.geoGraticule10() }])
      .enter()
      .append("path")
      .attr("class", "graticule")
      .attr("d", path)
      .style("fill", "none")
      .style("stroke", "lightgray")
      .style("stroke-width", "0.5px");
  }

  const svgRef = useD3(renderMap);

  useEffect(() => {
    const height = svgRef.current.clientHeight;
    const width = svgRef.current.clientWidth;
    projRef.current.translate([width / 2, height / 2]);
  }, [data, svgRef]);

  return <svg id="globe" ref={svgRef} />;
};

const Localization = ({ loc }) => {
  const localization = useSelector((state) => state.localization);
  const dispatch = useDispatch();

  useEffect(() => {
    dispatch(
      localizationActions.fetchLocalization(loc.dateobs, loc.localization_name)
    );
  }, [loc, dispatch]);

  if (!localization) {
    return <CircularProgress />;
  }

  return (
    <>
      <Chip
        size="small"
        label={localization.localization_name}
        key={localization.localization_name}
      />
      <Globe data={localization.contour} />
    </>
  );
};

const GcnEventSourcesPage = ({ route, sources }) => {
  const classes = useStyles();
  const dispatch = useDispatch();
  const [sourcesRowsPerPage, setSourcesRowsPerPage] = useState(100);

  const handleSourcesTableSorting = (sortData, filterData) => {
    dispatch(
      sourcesActions.fetchGcnEventSources(route.dateobs, {
        ...filterData,
        pageNumber: 1,
        numPerPage: sourcesRowsPerPage,
        sortBy: sortData.name,
        sortOrder: sortData.direction,
      })
    );
  };

  const handleSourcesTablePagination = (
    pageNumber,
    numPerPage,
    sortData,
    filterData
  ) => {
    setSourcesRowsPerPage(numPerPage);
    const data = {
      ...filterData,
      pageNumber,
      numPerPage,
    };
    if (sortData && Object.keys(sortData).length > 0) {
      data.sortBy = sortData.name;
      data.sortOrder = sortData.direction;
    }
    dispatch(sourcesActions.fetchGcnEventSources(route.dateobs, data));
  };

  // eslint-disable-next-line
  if (sources?.sources.length === 0) {
    return (
      <div className={classes.source}>
        <Typography variant="h5">Event sources</Typography>
        <br />
        <Typography variant="h5" align="center">
          No sources within localization.
        </Typography>
      </div>
    );
  }

  return (
    <div className={classes.source}>
      <Typography variant="h4" gutterBottom align="center">
        Event sources
      </Typography>
      <SourceTable
        sources={sources.sources}
        title="Event Sources"
        paginateCallback={handleSourcesTablePagination}
        pageNumber={sources.pageNumber}
        totalMatches={sources.totalMatches}
        numPerPage={sources.numPerPage}
        sortingCallback={handleSourcesTableSorting}
        favoritesRemoveButton
      />
    </div>
  );
};

const GcnEventPage = ({ route }) => {
  const mapRef = useRef();
  const gcnEvent = useSelector((state) => state.gcnEvent);
  const dispatch = useDispatch();
  const styles = useStyles();

  const gcnEventSources = useSelector(
    (state) => state?.sources?.gcnEventSources
  );
  const gcnEventGalaxies = useSelector(
    (state) => state?.galaxies?.gcnEventGalaxies
  );

  const gcnEventObservations = useSelector(
    (state) => state?.observations?.gcnEventObservations
  );

  useEffect(() => {
    dispatch(gcnEventActions.fetchGcnEvent(route.dateobs));
  }, [route, dispatch]);

  useEffect(() => {
    dispatch(sourcesActions.fetchGcnEventSources(route.dateobs));
  }, [route, dispatch]);

  useEffect(() => {
<<<<<<< HEAD
    dispatch(observationsActions.fetchGcnEventObservations(route.dateobs));
  }, [route, dispatch]);

  if (!gcnEvent || !gcnEventSources || !gcnEventObservations) {
=======
    dispatch(galaxiesActions.fetchGcnEventGalaxies(route.dateobs));
  }, [route, dispatch]);

  if (!gcnEvent || !gcnEventSources || !gcnEventGalaxies) {
>>>>>>> 7205dee0
    return <CircularProgress />;
  }

  return (
    <div>
      <div className={styles.columnItem}>
        <Accordion defaultExpanded>
          <AccordionSummary
            expandIcon={<ExpandMoreIcon />}
            aria-controls="gcnEvent-content"
            id="info-header"
          >
            <Typography className={styles.accordionHeading}>
              Event Information
            </Typography>
          </AccordionSummary>
          <AccordionDetails>
            <div className={styles.gcnEventContainer}>
              <Link to={`/gcn_events/${gcnEvent.dateobs}`}>
                <Button color="primary">
                  {dayjs(gcnEvent.dateobs).format("YYMMDD HH:mm:ss")}
                </Button>
              </Link>
              ({dayjs().to(dayjs.utc(`${gcnEvent.dateobs}Z`))})
            </div>
          </AccordionDetails>
        </Accordion>
      </div>
      <div className={styles.columnItem}>
        <Accordion defaultExpanded>
          <AccordionSummary
            expandIcon={<ExpandMoreIcon />}
            aria-controls="gcnEvent-content"
            id="lightcurve-header"
          >
            <Typography className={styles.accordionHeading}>
              Light curve
            </Typography>
          </AccordionSummary>
          <AccordionDetails>
            <div className={styles.gcnEventContainer}>
              {gcnEvent.lightcurve && (
                <div>
                  {" "}
                  <img src={gcnEvent.lightcurve} alt="loading..." />{" "}
                </div>
              )}
            </div>
          </AccordionDetails>
        </Accordion>
      </div>
      <div className={styles.columnItem}>
        <Accordion defaultExpanded>
          <AccordionSummary
            expandIcon={<ExpandMoreIcon />}
            aria-controls="gcnEvent-content"
            id="eventtags-header"
          >
            <Typography className={styles.accordionHeading}>
              Event Tags
            </Typography>
          </AccordionSummary>
          <AccordionDetails>
            <div className={styles.eventTags}>
              {gcnEvent.tags?.map((tag) => (
                <Chip
                  className={styles[tag]}
                  size="small"
                  label={tag}
                  key={tag}
                />
              ))}
            </div>
          </AccordionDetails>
        </Accordion>
      </div>
      <div className={styles.columnItem}>
        <Accordion defaultExpanded>
          <AccordionSummary
            expandIcon={<ExpandMoreIcon />}
            aria-controls="gcnEvent-content"
            id="skymap-header"
          >
            <Typography className={styles.accordionHeading}>Skymaps</Typography>
          </AccordionSummary>
          <AccordionDetails>
            <div className={styles.gcnEventContainer}>
              {gcnEvent.localizations?.map((localization) => (
                <li key={localization.localization_name}>
                  <div id="map" ref={mapRef}>
                    <Localization loc={localization} />
                  </div>
                </li>
              ))}
            </div>
          </AccordionDetails>
        </Accordion>
      </div>
      <div className={styles.columnItem}>
        <Accordion defaultExpanded>
          <AccordionSummary
            expandIcon={<ExpandMoreIcon />}
            aria-controls="gcnEvent-content"
            id="gcnnotices-header"
          >
            <Typography className={styles.accordionHeading}>
              GCN Notices
            </Typography>
          </AccordionSummary>
          <AccordionDetails>
            <div className={styles.gcnEventContainer}>
              {gcnEvent.gcn_notices?.map((gcn_notice) => (
                <li key={gcn_notice.ivorn}>
                  <DownloadXMLButton gcn_notice={gcn_notice} />
                </li>
              ))}
            </div>
          </AccordionDetails>
        </Accordion>
      </div>
      <div className={styles.columnItem}>
        <Accordion defaultExpanded>
          <AccordionSummary>
            <Typography className={styles.accordionHeading}>
              Modify Source Selection
            </Typography>
          </AccordionSummary>
          <AccordionDetails>
            <div className={styles.gcnEventContainer}>
              <GcnSelectionForm gcnEvent={gcnEvent} />
            </div>
          </AccordionDetails>
        </Accordion>
      </div>
      <div className={styles.columnItem}>
        <Accordion defaultExpanded>
          <AccordionSummary
            expandIcon={<ExpandMoreIcon />}
            aria-controls="gcnEvent-content"
            id="sources-header"
          />
          <AccordionDetails>
            <div className={styles.gcnEventContainer}>
              <GcnEventSourcesPage route={route} sources={gcnEventSources} />
            </div>
          </AccordionDetails>
        </Accordion>
      </div>
      <div className={styles.columnItem}>
        <Accordion defaultExpanded>
          <AccordionSummary
            expandIcon={<ExpandMoreIcon />}
            aria-controls="gcnEvent-content"
<<<<<<< HEAD
            id="sources-header"
          >
            <Typography className={styles.accordionHeading}>
              Observations
            </Typography>
          </AccordionSummary>
          <AccordionDetails>
            <div className={styles.gcnEventContainer}>
              <ExecutedObservationsTable observations={gcnEventObservations} />
=======
            id="galaxies-header"
          />
          <AccordionDetails>
            <div className={styles.gcnEventContainer}>
              <GalaxyTable galaxies={gcnEventGalaxies.sources} />
>>>>>>> 7205dee0
            </div>
          </AccordionDetails>
        </Accordion>
      </div>
    </div>
  );
};

Localization.propTypes = {
  loc: PropTypes.shape({
    dateobs: PropTypes.string,
    localization_name: PropTypes.string,
  }).isRequired,
};

Localization.propTypes = {
  loc: PropTypes.shape({
    dateobs: PropTypes.string,
    localization_name: PropTypes.string,
  }).isRequired,
};

GcnEventPage.propTypes = {
  route: PropTypes.shape({
    dateobs: PropTypes.string,
  }).isRequired,
};

Globe.propTypes = {
  data: PropTypes.shape({
    length: PropTypes.number,
    features: GeoPropTypes.FeatureCollection,
  }).isRequired,
};

GcnEventSourcesPage.propTypes = {
  route: PropTypes.shape({
    dateobs: PropTypes.string,
  }).isRequired,
  sources: PropTypes.arrayOf(
    PropTypes.shape({
      id: PropTypes.string,
      ra: PropTypes.number,
      dec: PropTypes.number,
      origin: PropTypes.string,
      alias: PropTypes.arrayOf(PropTypes.string),
      redshift: PropTypes.number,
      classifications: PropTypes.arrayOf(
        PropTypes.shape({
          id: PropTypes.number,
          classification: PropTypes.string,
          created_at: PropTypes.string,
          groups: PropTypes.arrayOf(
            PropTypes.shape({
              id: PropTypes.number,
              name: PropTypes.string,
            })
          ),
        })
      ),
      recent_comments: PropTypes.arrayOf(PropTypes.shape({})),
      altdata: PropTypes.shape({
        tns: PropTypes.shape({
          name: PropTypes.string,
        }),
      }),
      spectrum_exists: PropTypes.bool,
      last_detected_at: PropTypes.string,
      last_detected_mag: PropTypes.number,
      peak_detected_at: PropTypes.string,
      peak_detected_mag: PropTypes.number,
      groups: PropTypes.arrayOf(
        PropTypes.shape({
          id: PropTypes.number,
          name: PropTypes.string,
        })
      ),
    })
  ).isRequired,
  pageNumber: PropTypes.number,
  totalMatches: PropTypes.number,
  numPerPage: PropTypes.number,
  data: PropTypes.shape({
    length: PropTypes.number,
    features: GeoPropTypes.FeatureCollection,
  }).isRequired,
};

GcnEventSourcesPage.defaultProps = {
  pageNumber: 1,
  totalMatches: 0,
  numPerPage: 10,
};

DownloadXMLButton.propTypes = {
  gcn_notice: PropTypes.shape({
    content: PropTypes.string,
    ivorn: PropTypes.string,
  }).isRequired,
};

export default GcnEventPage;<|MERGE_RESOLUTION|>--- conflicted
+++ resolved
@@ -28,18 +28,13 @@
 import * as gcnEventActions from "../ducks/gcnEvent";
 import * as localizationActions from "../ducks/localization";
 import * as sourcesActions from "../ducks/sources";
-<<<<<<< HEAD
 import * as observationsActions from "../ducks/observations";
+import * as galaxiesActions from "../ducks/galaxies";
 
 import SourceTable from "./SourceTable";
+import GalaxyTable from "./GalaxyTable";
 import ExecutedObservationsTable from "./ExecutedObservationsTable";
 import GcnSelectionForm from "./GcnSelectionForm";
-=======
-import * as galaxiesActions from "../ducks/galaxies";
-
-import SourceTable from "./SourceTable";
-import GalaxyTable from "./GalaxyTable";
->>>>>>> 7205dee0
 
 dayjs.extend(relativeTime);
 dayjs.extend(utc);
@@ -277,17 +272,14 @@
   }, [route, dispatch]);
 
   useEffect(() => {
-<<<<<<< HEAD
     dispatch(observationsActions.fetchGcnEventObservations(route.dateobs));
   }, [route, dispatch]);
 
-  if (!gcnEvent || !gcnEventSources || !gcnEventObservations) {
-=======
+  useEffect(() => {
     dispatch(galaxiesActions.fetchGcnEventGalaxies(route.dateobs));
   }, [route, dispatch]);
 
-  if (!gcnEvent || !gcnEventSources || !gcnEventGalaxies) {
->>>>>>> 7205dee0
+  if (!gcnEvent || !gcnEventSources || !gcnEventObservations || !gcnEventGalaxies) {
     return <CircularProgress />;
   }
 
@@ -441,7 +433,6 @@
           <AccordionSummary
             expandIcon={<ExpandMoreIcon />}
             aria-controls="gcnEvent-content"
-<<<<<<< HEAD
             id="sources-header"
           >
             <Typography className={styles.accordionHeading}>
@@ -451,17 +442,28 @@
           <AccordionDetails>
             <div className={styles.gcnEventContainer}>
               <ExecutedObservationsTable observations={gcnEventObservations} />
-=======
             id="galaxies-header"
           />
+        </Accordion>
+      </div>
+      <div className={styles.columnItem}>
+        <Accordion defaultExpanded>
+          <AccordionSummary
+            expandIcon={<ExpandMoreIcon />}
+            aria-controls="gcnEvent-content"
+            id="sources-header"
+          >
+            <Typography className={styles.accordionHeading}>
+              Galaxies
+            </Typography>
+          </AccordionSummary>
           <AccordionDetails>
             <div className={styles.gcnEventContainer}>
               <GalaxyTable galaxies={gcnEventGalaxies.sources} />
->>>>>>> 7205dee0
-            </div>
-          </AccordionDetails>
-        </Accordion>
-      </div>
+            </div>
+          </AccordionDetails>
+        </Accordion>
+      </div> 
     </div>
   );
 };
