import React, { useEffect, useState, useRef } from "react";
import PropTypes from "prop-types";
import { useSelector, useDispatch } from "react-redux";

import Accordion from "@mui/material/Accordion";
import AccordionSummary from "@mui/material/AccordionSummary";
import AccordionDetails from "@mui/material/AccordionDetails";
import Chip from "@mui/material/Chip";
import makeStyles from "@mui/styles/makeStyles";
import ExpandMoreIcon from "@mui/icons-material/ExpandMore";
import IconButton from "@mui/material/IconButton";
import GetAppIcon from "@mui/icons-material/GetApp";
import Grid from "@mui/material/Grid";
import Typography from "@mui/material/Typography";
import { useTheme } from "@mui/material/styles";

// eslint-disable-next-line
import GeoPropTypes from "geojson-prop-types";

import dayjs from "dayjs";
import utc from "dayjs/plugin/utc";

import * as gcnEventActions from "../ducks/gcnEvent";
import * as sourcesActions from "../ducks/sources";

import SourceTable from "./SourceTable";
import GalaxyTable from "./GalaxyTable";
import ExecutedObservationsTable from "./ExecutedObservationsTable";
import GcnSelectionForm from "./GcnSelectionForm";
import Spinner from "./Spinner";

import ObservationPlanRequestForm from "./ObservationPlanRequestForm";
import ObservationPlanRequestLists from "./ObservationPlanRequestLists";

import CommentList from "./CommentList";
import GcnTags from "./GcnTags";
import GcnAliases from "./GcnAliases";
import GcnCirculars from "./GcnCirculars";
import Reminders from "./Reminders";

import withRouter from "./withRouter";

dayjs.extend(utc);

const useStyles = makeStyles((theme) => ({
  header: {},
  eventTags: {
    marginLeft: "1rem",
    "& > div": {
      margin: "0.25rem",
      color: "white",
      background: theme.palette.primary.main,
    },
  },
  accordionHeading: {
    fontSize: "1.25rem",
    fontWeight: theme.typography.fontWeightRegular,
  },
  gcnEventContainer: {
    display: "flex",
    overflow: "hidden",
    flexDirection: "column",
  },
  comments: {
    width: "100%",
  },
  columnItem: {
    marginBottom: theme.spacing(2),
  },
  noSources: {
    padding: theme.spacing(2),
    display: "flex",
    flexDirection: "row",
  },
  sourceList: {
    padding: "0",
  },
}));

const DownloadXMLButton = ({ gcn_notice }) => {
  const blob = new Blob([gcn_notice.content], { type: "text/plain" });

  return (
    <div>
      <Chip size="small" label={gcn_notice.ivorn} key={gcn_notice.ivorn} />
      <IconButton
        href={URL.createObjectURL(blob)}
        download={gcn_notice.ivorn}
        size="large"
      >
        <GetAppIcon />
      </IconButton>
    </div>
  );
};

DownloadXMLButton.propTypes = {
  gcn_notice: PropTypes.shape({
    content: PropTypes.string,
    ivorn: PropTypes.string,
  }).isRequired,
};

const GcnEventSourcesPage = ({
  route,
  sources,
  localizationName,
  sourceFilteringState,
}) => {
  const classes = useStyles();
  const dispatch = useDispatch();
  const [sourcesRowsPerPage, setSourcesRowsPerPage] = useState(100);

  const handleSourcesTableSorting = (sortData, filterData) => {
    dispatch(
      sourcesActions.fetchGcnEventSources(route.dateobs, {
        ...filterData,
        localizationName,
        pageNumber: 1,
        numPerPage: sourcesRowsPerPage,
        sortBy: sortData.name,
        sortOrder: sortData.direction,
      })
    );
  };

  const handleSourcesTablePagination = (
    pageNumber,
    numPerPage,
    sortData,
    filterData
  ) => {
    setSourcesRowsPerPage(numPerPage);
    const data = {
      ...filterData,
      localizationName,
      pageNumber,
      numPerPage,
    };
    if (sortData && Object.keys(sortData).length > 0) {
      data.sortBy = sortData.name;
      data.sortOrder = sortData.direction;
    }
    dispatch(sourcesActions.fetchGcnEventSources(route.dateobs, data));
  };

  // eslint-disable-next-line
  if (!sources || sources?.sources?.length === 0) {
    return (
      <div className={classes.noSources}>
        <Typography variant="h5">Event sources</Typography>
        <br />
        <Typography variant="h5" align="center">
          No sources within localization.
        </Typography>
      </div>
    );
  }

  return (
    <div className={classes.sourceList}>
      <SourceTable
        sources={sources.sources}
        title="Event Sources"
        paginateCallback={handleSourcesTablePagination}
        pageNumber={sources.pageNumber}
        totalMatches={sources.totalMatches}
        numPerPage={sources.numPerPage}
        sortingCallback={handleSourcesTableSorting}
        favoritesRemoveButton
        hideTitle
        includeGcnStatus
        sourceInGcnFilter={sourceFilteringState}
      />
    </div>
  );
};

GcnEventSourcesPage.propTypes = {
  route: PropTypes.shape({
    dateobs: PropTypes.string,
  }).isRequired,
  sources: PropTypes.shape({
    pageNumber: PropTypes.number,
    totalMatches: PropTypes.number,
    numPerPage: PropTypes.number,
    sources: PropTypes.arrayOf(
      PropTypes.shape({
        id: PropTypes.string,
        ra: PropTypes.number,
        dec: PropTypes.number,
        origin: PropTypes.string,
        alias: PropTypes.arrayOf(PropTypes.string),
        redshift: PropTypes.number,
        classifications: PropTypes.arrayOf(
          PropTypes.shape({
            id: PropTypes.number,
            classification: PropTypes.string,
            created_at: PropTypes.string,
            groups: PropTypes.arrayOf(
              PropTypes.shape({
                id: PropTypes.number,
                name: PropTypes.string,
              })
            ),
          })
        ),
        recent_comments: PropTypes.arrayOf(PropTypes.shape({})),
        altdata: PropTypes.shape({
          tns: PropTypes.shape({
            name: PropTypes.string,
          }),
        }),
        spectrum_exists: PropTypes.bool,
        last_detected_at: PropTypes.string,
        last_detected_mag: PropTypes.number,
        peak_detected_at: PropTypes.string,
        peak_detected_mag: PropTypes.number,
        groups: PropTypes.arrayOf(
          PropTypes.shape({
            id: PropTypes.number,
            name: PropTypes.string,
          })
        ),
      })
    ),
  }),
  localizationName: PropTypes.string.isRequired,
  sourceFilteringState: PropTypes.shape({
    startDate: PropTypes.string,
    endDate: PropTypes.string,
    localizationCumprob: PropTypes.number,
  }).isRequired,
};

GcnEventSourcesPage.defaultProps = {
  sources: null,
};

const sidebarWidth = 190;

const GcnEventPage = ({ route }) => {
  const ref = useRef(null);
  const theme = useTheme();
  const initialWidth = window.innerWidth - sidebarWidth - 2 * theme.spacing(2);
  const [width, setWidth] = useState(initialWidth);

  const gcnEvent = useSelector((state) => state.gcnEvent);
  const dispatch = useDispatch();
  const styles = useStyles();
  const [selectedLocalizationName, setSelectedLocalizationName] =
    useState(null);
  const [sourceFilteringState, setSourceFilteringState] = useState({
    startDate: null,
    endDate: null,
    localizationCumprob: null,
  });

  const gcnEventSources = useSelector(
    (state) => state?.sources?.gcnEventSources
  );
  const gcnEventGalaxies = useSelector(
    (state) => state?.galaxies?.gcnEventGalaxies
  );

  const gcnEventObservations = useSelector(
    (state) => state?.observations?.gcnEventObservations
  );

  useEffect(() => {
    const handleResize = () => {
      if (ref.current !== null) {
        setWidth(ref.current.offsetWidth);
      }
    };

    window.addEventListener("resize", handleResize);
  }, [ref]);

  useEffect(() => {
    const fetchGcnEvent = async (dateobs) => {
      await dispatch(gcnEventActions.fetchGcnEvent(dateobs));
    };
    fetchGcnEvent(route.dateobs);
  }, [route, dispatch]);

  if (!gcnEvent) {
    return <Spinner />;
  }

  let xs = 7;
  if (width < 600) {
    xs = 14;
  }

  return (
<<<<<<< HEAD
    <Grid container spacing={2} className={styles.source}>
      <Grid item xs={7}>
        <div className={styles.columnItem}>
          <Accordion defaultExpanded>
            <AccordionSummary
              expandIcon={<ExpandMoreIcon />}
              aria-controls="gcnEvent-content"
              id="analysis-header"
            >
              <Typography className={styles.accordionHeading}>
                Analysis
              </Typography>
            </AccordionSummary>
            <AccordionDetails>
              <div className={styles.gcnEventContainer}>
                <GcnSelectionForm
                  gcnEvent={gcnEvent}
                  setSelectedLocalizationName={setSelectedLocalizationName}
                  setSourceFilteringState={setSourceFilteringState}
                />
              </div>
            </AccordionDetails>
          </Accordion>
        </div>
        <div className={styles.columnItem}>
          <Accordion>
            <AccordionSummary
              expandIcon={<ExpandMoreIcon />}
              aria-controls="gcnEvent-content"
              id="observationplan-header"
            >
              <Typography className={styles.accordionHeading}>
                Observation Plans
              </Typography>
            </AccordionSummary>
            <AccordionDetails>
              <div className={styles.gcnEventContainer}>
                <ObservationPlanRequestForm
                  gcnevent={gcnEvent}
                  action="createNew"
                />
                <ObservationPlanRequestLists gcnEvent={gcnEvent} />
              </div>
            </AccordionDetails>
          </Accordion>
        </div>
      </Grid>
      <Grid item xs={5}>
        <div className={styles.columnItem}>
          <Accordion defaultExpanded>
            <AccordionSummary
              expandIcon={<ExpandMoreIcon />}
              aria-controls="gcnEvent-content"
              id="info-header"
            >
              <Typography className={styles.accordionHeading}>
                Event Information
              </Typography>
            </AccordionSummary>
            <AccordionDetails>
              <div className={styles.gcnEventContainer}>
                <GcnAliases gcnEvent={gcnEvent} />
                <br />({dayjs().to(dayjs.utc(`${gcnEvent.dateobs}Z`))})
              </div>
            </AccordionDetails>
          </Accordion>
        </div>
        <div className={styles.columnItem}>
          <Accordion
            defaultExpanded
            className={styles.comments}
            data-testid="comments-accordion"
          >
            <AccordionSummary
              expandIcon={<ExpandMoreIcon />}
              aria-controls="comments-content"
              id="comments-header"
            >
              <Typography className={styles.accordionHeading}>
                Comments
              </Typography>
            </AccordionSummary>
            <AccordionDetails>
              <CommentList
                associatedResourceType="gcn_event"
                gcnEventID={gcnEvent.id}
              />
            </AccordionDetails>
          </Accordion>
        </div>
        <div className={styles.columnItem}>
          <Accordion defaultExpanded>
            <AccordionSummary
              expandIcon={<ExpandMoreIcon />}
              aria-controls="gcnEvent-content"
              id="lightcurve-header"
            >
              <Typography className={styles.accordionHeading}>
                Light curve
              </Typography>
            </AccordionSummary>
            <AccordionDetails>
              <div className={styles.gcnEventContainer}>
                {gcnEvent.lightcurve && (
                  <div>
                    <img src={gcnEvent.lightcurve} alt="loading..." />
                  </div>
                )}
              </div>
            </AccordionDetails>
          </Accordion>
        </div>
        <div className={styles.columnItem}>
          <Accordion defaultExpanded>
            <AccordionSummary
              expandIcon={<ExpandMoreIcon />}
              aria-controls="gcnEvent-content"
              id="eventtags-header"
            >
              <Typography className={styles.accordionHeading}>
                Event Tags
              </Typography>
            </AccordionSummary>
            <AccordionDetails>
              <div className={styles.eventTags}>
                <GcnTags gcnEvent={gcnEvent} />
              </div>
            </AccordionDetails>
          </Accordion>
        </div>
        <div className={styles.columnItem}>
          <Accordion defaultExpanded>
            <AccordionSummary
              expandIcon={<ExpandMoreIcon />}
              aria-controls="gcnEvent-content"
              id="gcnnotices-header"
            >
              <Typography className={styles.accordionHeading}>
                GCN Notices
              </Typography>
            </AccordionSummary>
            <AccordionDetails>
              <div className={styles.gcnEventContainer}>
                {gcnEvent.gcn_notices?.map((gcn_notice) => (
                  <li key={gcn_notice.ivorn}>
                    <DownloadXMLButton gcn_notice={gcn_notice} />
                  </li>
                ))}
              </div>
            </AccordionDetails>
          </Accordion>
        </div>
        <div className={styles.columnItem}>
          <Accordion defaultExpanded>
            <AccordionSummary
              expandIcon={<ExpandMoreIcon />}
              aria-controls="gcnEvent-content"
              id="gcncirculars-header"
            >
              <Typography className={styles.accordionHeading}>
                GCN Circulars
              </Typography>
            </AccordionSummary>
            <AccordionDetails>
              <div className={styles.gcnEventContainer}>
                <GcnCirculars gcnEvent={gcnEvent} />
              </div>
            </AccordionDetails>
          </Accordion>
        </div>
        <div className={styles.columnItem}>
          <Accordion defaultExpanded>
            <AccordionSummary
              expandIcon={<ExpandMoreIcon />}
              aria-controls="gcnEvent-content"
              id="sources-header"
            >
              <Typography className={styles.accordionHeading}>
                Sources within localization
              </Typography>
            </AccordionSummary>
            <AccordionDetails>
              {gcnEventSources?.sources ? (
                <div>
                  {gcnEventSources?.sources.length === 0 ? (
                    <Typography variant="h5">None</Typography>
                  ) : (
                    <div className={styles.gcnEventContainer}>
                      {selectedLocalizationName && (
                        <GcnEventSourcesPage
                          route={route}
                          sources={gcnEventSources}
                          localizationName={selectedLocalizationName}
                          sourceFilteringState={sourceFilteringState}
                        />
=======
    <div ref={ref}>
      <Grid container spacing={2} className={styles.source}>
        <Grid item xs={xs}>
          <div className={styles.columnItem}>
            <Accordion defaultExpanded>
              <AccordionSummary
                expandIcon={<ExpandMoreIcon />}
                aria-controls="gcnEvent-content"
                id="info-header"
              >
                <Typography className={styles.accordionHeading}>
                  Event Information
                </Typography>
              </AccordionSummary>
              <AccordionDetails>
                <div className={styles.gcnEventContainer}>
                  <Link to={`/gcn_events/${gcnEvent.dateobs}`}>
                    <Button color="primary">
                      {dayjs(gcnEvent.dateobs).format("YYMMDD HH:mm:ss")}
                    </Button>
                  </Link>
                  ({dayjs().to(dayjs.utc(`${gcnEvent.dateobs}Z`))})
                </div>
                <div className={styles.eventTags}>
                  <GcnTags gcnEvent={gcnEvent} />
                </div>
              </AccordionDetails>
            </Accordion>
          </div>
          <div className={styles.columnItem}>
            <Accordion defaultExpanded>
              <AccordionSummary
                expandIcon={<ExpandMoreIcon />}
                aria-controls="gcnEvent-content"
                id="analysis-header"
              >
                <Typography className={styles.accordionHeading}>
                  Analysis
                </Typography>
              </AccordionSummary>
              <AccordionDetails>
                <div className={styles.gcnEventContainer}>
                  <GcnSelectionForm
                    gcnEvent={gcnEvent}
                    setSelectedLocalizationName={setSelectedLocalizationName}
                    setSourceFilteringState={setSourceFilteringState}
                  />
                </div>
              </AccordionDetails>
            </Accordion>
          </div>
          <div className={styles.columnItem}>
            <Accordion>
              <AccordionSummary
                expandIcon={<ExpandMoreIcon />}
                aria-controls="gcnEvent-content"
                id="observationplan-header"
              >
                <Typography className={styles.accordionHeading}>
                  Observation Plans
                </Typography>
              </AccordionSummary>
              <AccordionDetails>
                <div className={styles.gcnEventContainer}>
                  <ObservationPlanRequestForm
                    gcnevent={gcnEvent}
                    action="createNew"
                  />
                  <ObservationPlanRequestLists gcnEvent={gcnEvent} />
                </div>
              </AccordionDetails>
            </Accordion>
          </div>
        </Grid>

        {width > 600 && (
          <Grid item xs={5}>
            <div className={styles.columnItem}>
              <Accordion
                defaultExpanded
                className={styles.comments}
                data-testid="comments-accordion"
              >
                <AccordionSummary
                  expandIcon={<ExpandMoreIcon />}
                  aria-controls="comments-content"
                  id="comments-header"
                >
                  <Typography className={styles.accordionHeading}>
                    Comments
                  </Typography>
                </AccordionSummary>
                <AccordionDetails>
                  <CommentList
                    associatedResourceType="gcn_event"
                    gcnEventID={gcnEvent.id}
                  />
                </AccordionDetails>
              </Accordion>
            </div>
            <div className={styles.columnItem}>
              <Accordion defaultExpanded>
                <AccordionSummary
                  expandIcon={<ExpandMoreIcon />}
                  aria-controls="gcnEvent-content"
                  id="lightcurve-header"
                >
                  <Typography className={styles.accordionHeading}>
                    Light curve
                  </Typography>
                </AccordionSummary>
                <AccordionDetails>
                  <div className={styles.gcnEventContainer}>
                    {gcnEvent.lightcurve && (
                      <div>
                        <img src={gcnEvent.lightcurve} alt="loading..." />
                      </div>
                    )}
                  </div>
                </AccordionDetails>
              </Accordion>
            </div>
            <div className={styles.columnItem}>
              <Accordion defaultExpanded>
                <AccordionSummary
                  expandIcon={<ExpandMoreIcon />}
                  aria-controls="gcnEvent-content"
                  id="gcnnotices-header"
                >
                  <Typography className={styles.accordionHeading}>
                    GCN Notices
                  </Typography>
                </AccordionSummary>
                <AccordionDetails>
                  <div className={styles.gcnEventContainer}>
                    {gcnEvent.gcn_notices?.map((gcn_notice) => (
                      <li key={gcn_notice.ivorn}>
                        <DownloadXMLButton gcn_notice={gcn_notice} />
                      </li>
                    ))}
                  </div>
                </AccordionDetails>
              </Accordion>
            </div>
            <div className={styles.columnItem}>
              <Accordion defaultExpanded>
                <AccordionSummary
                  expandIcon={<ExpandMoreIcon />}
                  aria-controls="gcnEvent-content"
                  id="sources-header"
                >
                  <Typography className={styles.accordionHeading}>
                    Sources within localization
                  </Typography>
                </AccordionSummary>
                <AccordionDetails>
                  {gcnEventSources?.sources ? (
                    <div>
                      {gcnEventSources?.sources.length === 0 ? (
                        <Typography variant="h5">None</Typography>
                      ) : (
                        <div className={styles.gcnEventContainer}>
                          {selectedLocalizationName && (
                            <GcnEventSourcesPage
                              route={route}
                              sources={gcnEventSources}
                              localizationName={selectedLocalizationName}
                              sourceFilteringState={sourceFilteringState}
                            />
                          )}
                        </div>
>>>>>>> c23e88f9
                      )}
                    </div>
                  ) : (
                    <Typography variant="h5">Fetching sources...</Typography>
                  )}
                </AccordionDetails>
              </Accordion>
            </div>
            <div className={styles.columnItem}>
              <Accordion defaultExpanded>
                <AccordionSummary
                  expandIcon={<ExpandMoreIcon />}
                  aria-controls="gcnEvent-content"
                  id="observations-header"
                >
                  <Typography className={styles.accordionHeading}>
                    Observations within localization
                  </Typography>
                </AccordionSummary>
                <AccordionDetails>
                  {gcnEventObservations?.observations ? (
                    <div>
                      {gcnEventObservations?.observations.length === 0 ? (
                        <Typography variant="h5">None</Typography>
                      ) : (
                        <div className={styles.gcnEventContainer}>
                          <ExecutedObservationsTable
                            observations={gcnEventObservations.observations}
                            totalMatches={gcnEventObservations.totalMatches}
                            serverSide={false}
                          />
                        </div>
                      )}
                    </div>
                  ) : (
                    <Typography variant="h5">
                      Fetching observations...
                    </Typography>
                  )}
                </AccordionDetails>
              </Accordion>
            </div>
            <div className={styles.columnItem}>
              <Accordion defaultExpanded>
                <AccordionSummary
                  expandIcon={<ExpandMoreIcon />}
                  aria-controls="gcnEvent-content"
                  id="galaxies-header"
                >
                  <Typography className={styles.accordionHeading}>
                    Galaxies within localization
                  </Typography>
                </AccordionSummary>
                <AccordionDetails>
                  {gcnEventGalaxies?.galaxies ? (
                    <div>
                      {gcnEventGalaxies?.galaxies.length === 0 ? (
                        <Typography variant="h5">None</Typography>
                      ) : (
                        <div className={styles.gcnEventContainer}>
                          <GalaxyTable
                            galaxies={gcnEventGalaxies.galaxies}
                            totalMatches={gcnEventGalaxies.totalMatches}
                            serverSide={false}
                            hideTitle
                          />
                        </div>
                      )}
                    </div>
                  ) : (
                    <Typography variant="h5">Fetching galaxies...</Typography>
                  )}
                </AccordionDetails>
              </Accordion>
            </div>
            <div className={styles.columnItem}>
              <Accordion defaultExpanded>
                <AccordionDetails>
                  <div className={styles.gcnEventContainer}>
                    <Reminders
                      resourceId={gcnEvent.id.toString()}
                      resourceType="gcn_event"
                    />
                  </div>
                </AccordionDetails>
              </Accordion>
            </div>
          </Grid>
        )}
      </Grid>
    </div>
  );
};

GcnEventPage.propTypes = {
  route: PropTypes.shape({
    dateobs: PropTypes.string,
  }).isRequired,
};

export default withRouter(GcnEventPage);<|MERGE_RESOLUTION|>--- conflicted
+++ resolved
@@ -35,7 +35,7 @@
 import CommentList from "./CommentList";
 import GcnTags from "./GcnTags";
 import GcnAliases from "./GcnAliases";
-import GcnCirculars from "./GcnCirculars";
+import Gcnfrom "./GcnCirculars";
 import Reminders from "./Reminders";
 
 import withRouter from "./withRouter";
@@ -294,203 +294,6 @@
   }
 
   return (
-<<<<<<< HEAD
-    <Grid container spacing={2} className={styles.source}>
-      <Grid item xs={7}>
-        <div className={styles.columnItem}>
-          <Accordion defaultExpanded>
-            <AccordionSummary
-              expandIcon={<ExpandMoreIcon />}
-              aria-controls="gcnEvent-content"
-              id="analysis-header"
-            >
-              <Typography className={styles.accordionHeading}>
-                Analysis
-              </Typography>
-            </AccordionSummary>
-            <AccordionDetails>
-              <div className={styles.gcnEventContainer}>
-                <GcnSelectionForm
-                  gcnEvent={gcnEvent}
-                  setSelectedLocalizationName={setSelectedLocalizationName}
-                  setSourceFilteringState={setSourceFilteringState}
-                />
-              </div>
-            </AccordionDetails>
-          </Accordion>
-        </div>
-        <div className={styles.columnItem}>
-          <Accordion>
-            <AccordionSummary
-              expandIcon={<ExpandMoreIcon />}
-              aria-controls="gcnEvent-content"
-              id="observationplan-header"
-            >
-              <Typography className={styles.accordionHeading}>
-                Observation Plans
-              </Typography>
-            </AccordionSummary>
-            <AccordionDetails>
-              <div className={styles.gcnEventContainer}>
-                <ObservationPlanRequestForm
-                  gcnevent={gcnEvent}
-                  action="createNew"
-                />
-                <ObservationPlanRequestLists gcnEvent={gcnEvent} />
-              </div>
-            </AccordionDetails>
-          </Accordion>
-        </div>
-      </Grid>
-      <Grid item xs={5}>
-        <div className={styles.columnItem}>
-          <Accordion defaultExpanded>
-            <AccordionSummary
-              expandIcon={<ExpandMoreIcon />}
-              aria-controls="gcnEvent-content"
-              id="info-header"
-            >
-              <Typography className={styles.accordionHeading}>
-                Event Information
-              </Typography>
-            </AccordionSummary>
-            <AccordionDetails>
-              <div className={styles.gcnEventContainer}>
-                <GcnAliases gcnEvent={gcnEvent} />
-                <br />({dayjs().to(dayjs.utc(`${gcnEvent.dateobs}Z`))})
-              </div>
-            </AccordionDetails>
-          </Accordion>
-        </div>
-        <div className={styles.columnItem}>
-          <Accordion
-            defaultExpanded
-            className={styles.comments}
-            data-testid="comments-accordion"
-          >
-            <AccordionSummary
-              expandIcon={<ExpandMoreIcon />}
-              aria-controls="comments-content"
-              id="comments-header"
-            >
-              <Typography className={styles.accordionHeading}>
-                Comments
-              </Typography>
-            </AccordionSummary>
-            <AccordionDetails>
-              <CommentList
-                associatedResourceType="gcn_event"
-                gcnEventID={gcnEvent.id}
-              />
-            </AccordionDetails>
-          </Accordion>
-        </div>
-        <div className={styles.columnItem}>
-          <Accordion defaultExpanded>
-            <AccordionSummary
-              expandIcon={<ExpandMoreIcon />}
-              aria-controls="gcnEvent-content"
-              id="lightcurve-header"
-            >
-              <Typography className={styles.accordionHeading}>
-                Light curve
-              </Typography>
-            </AccordionSummary>
-            <AccordionDetails>
-              <div className={styles.gcnEventContainer}>
-                {gcnEvent.lightcurve && (
-                  <div>
-                    <img src={gcnEvent.lightcurve} alt="loading..." />
-                  </div>
-                )}
-              </div>
-            </AccordionDetails>
-          </Accordion>
-        </div>
-        <div className={styles.columnItem}>
-          <Accordion defaultExpanded>
-            <AccordionSummary
-              expandIcon={<ExpandMoreIcon />}
-              aria-controls="gcnEvent-content"
-              id="eventtags-header"
-            >
-              <Typography className={styles.accordionHeading}>
-                Event Tags
-              </Typography>
-            </AccordionSummary>
-            <AccordionDetails>
-              <div className={styles.eventTags}>
-                <GcnTags gcnEvent={gcnEvent} />
-              </div>
-            </AccordionDetails>
-          </Accordion>
-        </div>
-        <div className={styles.columnItem}>
-          <Accordion defaultExpanded>
-            <AccordionSummary
-              expandIcon={<ExpandMoreIcon />}
-              aria-controls="gcnEvent-content"
-              id="gcnnotices-header"
-            >
-              <Typography className={styles.accordionHeading}>
-                GCN Notices
-              </Typography>
-            </AccordionSummary>
-            <AccordionDetails>
-              <div className={styles.gcnEventContainer}>
-                {gcnEvent.gcn_notices?.map((gcn_notice) => (
-                  <li key={gcn_notice.ivorn}>
-                    <DownloadXMLButton gcn_notice={gcn_notice} />
-                  </li>
-                ))}
-              </div>
-            </AccordionDetails>
-          </Accordion>
-        </div>
-        <div className={styles.columnItem}>
-          <Accordion defaultExpanded>
-            <AccordionSummary
-              expandIcon={<ExpandMoreIcon />}
-              aria-controls="gcnEvent-content"
-              id="gcncirculars-header"
-            >
-              <Typography className={styles.accordionHeading}>
-                GCN Circulars
-              </Typography>
-            </AccordionSummary>
-            <AccordionDetails>
-              <div className={styles.gcnEventContainer}>
-                <GcnCirculars gcnEvent={gcnEvent} />
-              </div>
-            </AccordionDetails>
-          </Accordion>
-        </div>
-        <div className={styles.columnItem}>
-          <Accordion defaultExpanded>
-            <AccordionSummary
-              expandIcon={<ExpandMoreIcon />}
-              aria-controls="gcnEvent-content"
-              id="sources-header"
-            >
-              <Typography className={styles.accordionHeading}>
-                Sources within localization
-              </Typography>
-            </AccordionSummary>
-            <AccordionDetails>
-              {gcnEventSources?.sources ? (
-                <div>
-                  {gcnEventSources?.sources.length === 0 ? (
-                    <Typography variant="h5">None</Typography>
-                  ) : (
-                    <div className={styles.gcnEventContainer}>
-                      {selectedLocalizationName && (
-                        <GcnEventSourcesPage
-                          route={route}
-                          sources={gcnEventSources}
-                          localizationName={selectedLocalizationName}
-                          sourceFilteringState={sourceFilteringState}
-                        />
-=======
     <div ref={ref}>
       <Grid container spacing={2} className={styles.source}>
         <Grid item xs={xs}>
@@ -640,6 +443,24 @@
                 <AccordionSummary
                   expandIcon={<ExpandMoreIcon />}
                   aria-controls="gcnEvent-content"
+                  id="gcncirculars-header"
+                >
+                  <Typography className={styles.accordionHeading}>
+                    GCN Circulars
+                  </Typography>
+                </AccordionSummary>
+                <AccordionDetails>
+                  <div className={styles.gcnEventContainer}>
+                    <GcnCirculars gcnEvent={gcnEvent} />
+                  </div>
+                </AccordionDetails>
+              </Accordion>
+            </div>
+            <div className={styles.columnItem}>
+              <Accordion defaultExpanded>
+                <AccordionSummary
+                  expandIcon={<ExpandMoreIcon />}
+                  aria-controls="gcnEvent-content"
                   id="sources-header"
                 >
                   <Typography className={styles.accordionHeading}>
@@ -662,7 +483,6 @@
                             />
                           )}
                         </div>
->>>>>>> c23e88f9
                       )}
                     </div>
                   ) : (
