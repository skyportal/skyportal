import React, { useRef, useEffect, useState } from "react";
import PropTypes from "prop-types";
import { useSelector, useDispatch } from "react-redux";
import { Link } from "react-router-dom";

import Accordion from "@material-ui/core/Accordion";
import AccordionSummary from "@material-ui/core/AccordionSummary";
import AccordionDetails from "@material-ui/core/AccordionDetails";
import Button from "@material-ui/core/Button";
import Chip from "@material-ui/core/Chip";
import { makeStyles } from "@material-ui/core/styles";
import CircularProgress from "@material-ui/core/CircularProgress";
import ExpandMoreIcon from "@material-ui/icons/ExpandMore";
import IconButton from "@material-ui/core/IconButton";
import GetAppIcon from "@material-ui/icons/GetApp";
import Typography from "@material-ui/core/Typography";

import * as d3 from "d3";
// eslint-disable-next-line
import d3GeoZoom from "d3-geo-zoom";
// eslint-disable-next-line
import GeoPropTypes from "geojson-prop-types";

import dayjs from "dayjs";
import utc from "dayjs/plugin/utc";
import relativeTime from "dayjs/plugin/relativeTime";

import * as gcnEventActions from "../ducks/gcnEvent";
import * as localizationActions from "../ducks/localization";
import * as sourcesActions from "../ducks/sources";

import SourceTable from "./SourceTable";

dayjs.extend(relativeTime);
dayjs.extend(utc);

const useStyles = makeStyles((theme) => ({
  header: {},
  eventTags: {
    marginLeft: "1rem",
    "& > div": {
      margin: "0.25rem",
      color: "white",
      background: theme.palette.primary.main,
    },
  },
  BNS: {
    background: "#468847!important",
  },
  NSBH: {
    background: "#b94a48!important",
  },
  BBH: {
    background: "#333333!important",
  },
  GRB: {
    background: "#f89406!important",
  },
  AMON: {
    background: "#3a87ad!important",
  },
  Terrestrial: {
    background: "#999999!important",
  },
  accordionHeading: {
    fontSize: "1.25rem",
    fontWeight: theme.typography.fontWeightRegular,
  },
  followupContainer: {
    display: "flex",
    overflow: "hidden",
    flexDirection: "column",
  },
  columnItem: {
    marginBottom: theme.spacing(2),
  },
}));

const DownloadXMLButton = ({ gcn_notice }) => {
  const blob = new Blob([gcn_notice.content], { type: "text/plain" });

  return (
    <div>
      <Chip size="small" label={gcn_notice.ivorn} key={gcn_notice.ivorn} />
      <IconButton href={URL.createObjectURL(blob)} download={gcn_notice.ivorn}>
        <GetAppIcon />
      </IconButton>
    </div>
  );
};

const useD3 = (renderChartFn) => {
  const ref = useRef();

  useEffect(() => {
    renderChartFn(d3.select(ref.current));
    return () => {};
  }, [renderChartFn, ref]);
  return ref;
};

const Globe = ({ data }) => {
  const projRef = useRef(d3.geoOrthographic());

  function renderMap(svg) {
    const path = d3.geoPath().projection(projRef.current);

    function render() {
      svg.selectAll("path").attr("d", path);
    }

    d3GeoZoom().projection(projRef.current).onMove(render)(svg.node());

    if (data) {
      svg
        .selectAll("path")
        .data(data.features)
        .enter()
        .append("path")
        .attr("class", (d) => d.properties.name)
        .attr("d", path)
        .style("fill", "none")
        .style("stroke", "black")
        .style("stroke-width", "0.5px");
    }

    svg
      .selectAll("path")
      .data([{ type: "Feature", geometry: d3.geoGraticule10() }])
      .enter()
      .append("path")
      .attr("class", "graticule")
      .attr("d", path)
      .style("fill", "none")
      .style("stroke", "lightgray")
      .style("stroke-width", "0.5px");
  }

  const svgRef = useD3(renderMap);

  useEffect(() => {
    const height = svgRef.current.clientHeight;
    const width = svgRef.current.clientWidth;
    projRef.current.translate([width / 2, height / 2]);
  }, [data, svgRef]);

  return <svg id="globe" ref={svgRef} />;
};

const Localization = ({ loc }) => {
  const localization = useSelector((state) => state.localization);
  const dispatch = useDispatch();

  useEffect(() => {
    dispatch(
      localizationActions.fetchLocalization(loc.dateobs, loc.localization_name)
    );
  }, [loc, dispatch]);

  if (!localization) {
    return <CircularProgress />;
  }

  return (
    <>
      <Chip
        size="small"
        label={localization.localization_name}
        key={localization.localization_name}
      />
      <Globe data={localization.contour} />
    </>
  );
};

const GcnEventSourcesPage = ({ route, sources }) => {
  const classes = useStyles();
  const dispatch = useDispatch();
  const [sourcesRowsPerPage, setSourcesRowsPerPage] = useState(100);

  const handleSourcesTableSorting = (sortData, filterData) => {
    dispatch(
      sourcesActions.fetchGcnEventSources(route.dateobs, {
        ...filterData,
        pageNumber: 1,
        numPerPage: sourcesRowsPerPage,
        sortBy: sortData.name,
        sortOrder: sortData.direction,
      })
    );
  };

  const handleSourcesTablePagination = (
    pageNumber,
    numPerPage,
    sortData,
    filterData
  ) => {
    setSourcesRowsPerPage(numPerPage);
    const data = {
      ...filterData,
      pageNumber,
      numPerPage,
    };
    if (sortData && Object.keys(sortData).length > 0) {
      data.sortBy = sortData.name;
      data.sortOrder = sortData.direction;
    }
    dispatch(sourcesActions.fetchGcnEventSources(route.dateobs, data));
  };

  // eslint-disable-next-line
  if (sources?.sources.length === 0) {
    return (
      <div className={classes.source}>
        <Typography variant="h4" gutterBottom align="center">
          Event sources
        </Typography>
        <br />
        <Typography variant="h5" align="center">
          No sources within localization.
        </Typography>
      </div>
    );
  }

  return (
    <div className={classes.source}>
      <Typography variant="h4" gutterBottom align="center">
        Event sources
      </Typography>
      <SourceTable
        sources={sources.sources}
        title="Event Sources"
        paginateCallback={handleSourcesTablePagination}
        pageNumber={sources.pageNumber}
        totalMatches={sources.totalMatches}
        numPerPage={sources.numPerPage}
        sortingCallback={handleSourcesTableSorting}
        favoritesRemoveButton
      />
    </div>
  );
};

const GcnEventPage = ({ route }) => {
  const mapRef = useRef();
  const gcnEvent = useSelector((state) => state.gcnEvent);
  const dispatch = useDispatch();
  const styles = useStyles();
  const gcnEventSources = useSelector(
    (state) => state?.sources?.gcnEventSources
  );

  useEffect(() => {
    dispatch(gcnEventActions.fetchGcnEvent(route.dateobs));
  }, [route, dispatch]);

  useEffect(() => {
    dispatch(sourcesActions.fetchGcnEventSources(route.dateobs));
  }, [route, dispatch]);

  if (!gcnEvent || !gcnEventSources) {
    return <CircularProgress />;
  }

  return (
    <div>
      <div className={styles.columnItem}>
        <Accordion defaultExpanded>
          <AccordionSummary
            expandIcon={<ExpandMoreIcon />}
            aria-controls="followup-content"
            id="info-header"
          >
            <Typography className={styles.accordionHeading}>
              Event Information
            </Typography>
          </AccordionSummary>
          <AccordionDetails>
            <div className={styles.followupContainer}>
              <Link to={`/gcn_events/${gcnEvent.dateobs}`}>
                <Button color="primary">
                  {dayjs(gcnEvent.dateobs).format("YYMMDD HH:mm:ss")}
                </Button>
              </Link>
              ({dayjs().to(dayjs.utc(`${gcnEvent.dateobs}Z`))})
            </div>
          </AccordionDetails>
        </Accordion>
      </div>
      <div className={styles.columnItem}>
        <Accordion defaultExpanded>
          <AccordionSummary
            expandIcon={<ExpandMoreIcon />}
            aria-controls="followup-content"
            id="lightcurve-header"
          >
            <Typography className={styles.accordionHeading}>
              Light curve
            </Typography>
          </AccordionSummary>
          <AccordionDetails>
            <div className={styles.followupContainer}>
              {gcnEvent.lightcurve && (
                <div>
                  {" "}
                  <img src={gcnEvent.lightcurve} alt="loading..." />{" "}
                </div>
              )}
            </div>
          </AccordionDetails>
        </Accordion>
      </div>
      <div className={styles.columnItem}>
        <Accordion defaultExpanded>
          <AccordionSummary
            expandIcon={<ExpandMoreIcon />}
            aria-controls="followup-content"
            id="eventtags-header"
          >
            <Typography className={styles.accordionHeading}>
              Event Tags
            </Typography>
          </AccordionSummary>
          <AccordionDetails>
            <div className={styles.eventTags}>
              {gcnEvent.tags?.map((tag) => (
                <Chip
                  className={styles[tag]}
                  size="small"
                  label={tag}
                  key={tag}
                />
              ))}
            </div>
          </AccordionDetails>
        </Accordion>
      </div>
      <div className={styles.columnItem}>
        <Accordion defaultExpanded>
          <AccordionSummary
            expandIcon={<ExpandMoreIcon />}
            aria-controls="followup-content"
            id="skymap-header"
          >
            <Typography className={styles.accordionHeading}>Skymaps</Typography>
          </AccordionSummary>
          <AccordionDetails>
            <div className={styles.followupContainer}>
              {gcnEvent.localizations?.map((localization) => (
                <li key={localization.localization_name}>
                  <div id="map" ref={mapRef}>
                    <Localization loc={localization} />
                  </div>
                </li>
              ))}
            </div>
          </AccordionDetails>
        </Accordion>
      </div>
      <div className={styles.columnItem}>
        <Accordion defaultExpanded>
          <AccordionSummary
            expandIcon={<ExpandMoreIcon />}
            aria-controls="followup-content"
            id="gcnnotices-header"
          >
            <Typography className={styles.accordionHeading}>
              GCN Notices
            </Typography>
          </AccordionSummary>
          <AccordionDetails>
            <div className={styles.followupContainer}>
              {gcnEvent.gcn_notices?.map((gcn_notice) => (
                <li key={gcn_notice.ivorn}>
                  <DownloadXMLButton gcn_notice={gcn_notice} />
                </li>
              ))}
            </div>
          </AccordionDetails>
        </Accordion>
      </div>
      <div className={styles.columnItem}>
        <Accordion defaultExpanded>
          <AccordionSummary
            expandIcon={<ExpandMoreIcon />}
            aria-controls="followup-content"
            id="sources-header"
          >
            <Typography className={styles.accordionHeading}>
              Event Sources
            </Typography>
          </AccordionSummary>
          <AccordionDetails>
            <div className={styles.followupContainer}>
              <GcnEventSourcesPage route={route} sources={gcnEventSources} />
            </div>
          </AccordionDetails>
        </Accordion>
      </div>
      <div>
        <GcnEventSourcesPage route={route} sources={gcnEventSources} />
      </div>
    </div>
  );
};

Localization.propTypes = {
  loc: PropTypes.shape({
    dateobs: PropTypes.string,
    localization_name: PropTypes.string,
  }).isRequired,
};

Localization.propTypes = {
  loc: PropTypes.shape({
    dateobs: PropTypes.string,
    localization_name: PropTypes.string,
  }).isRequired,
};

GcnEventPage.propTypes = {
  route: PropTypes.shape({
    dateobs: PropTypes.string,
  }).isRequired,
};

Globe.propTypes = {
  data: PropTypes.shape({
    length: PropTypes.number,
    features: GeoPropTypes.FeatureCollection,
  }).isRequired,
};

GcnEventSourcesPage.propTypes = {
  route: PropTypes.shape({
    dateobs: PropTypes.string,
  }).isRequired,
  sources: PropTypes.arrayOf(
    PropTypes.shape({
      id: PropTypes.string,
      ra: PropTypes.number,
      dec: PropTypes.number,
      origin: PropTypes.string,
      alias: PropTypes.arrayOf(PropTypes.string),
      redshift: PropTypes.number,
      classifications: PropTypes.arrayOf(
        PropTypes.shape({
          id: PropTypes.number,
          classification: PropTypes.string,
          created_at: PropTypes.string,
          groups: PropTypes.arrayOf(
            PropTypes.shape({
              id: PropTypes.number,
              name: PropTypes.string,
            })
          ),
        })
      ),
      recent_comments: PropTypes.arrayOf(PropTypes.shape({})),
      altdata: PropTypes.shape({
        tns: PropTypes.shape({
          name: PropTypes.string,
        }),
      }),
      spectrum_exists: PropTypes.bool,
      last_detected_at: PropTypes.string,
      last_detected_mag: PropTypes.number,
      peak_detected_at: PropTypes.string,
      peak_detected_mag: PropTypes.number,
      groups: PropTypes.arrayOf(
        PropTypes.shape({
          id: PropTypes.number,
          name: PropTypes.string,
        })
      ),
    })
  ).isRequired,
  pageNumber: PropTypes.number,
  totalMatches: PropTypes.number,
  numPerPage: PropTypes.number,
  data: PropTypes.shape({
    length: PropTypes.number,
    features: GeoPropTypes.FeatureCollection,
  }).isRequired,
};

GcnEventSourcesPage.defaultProps = {
  pageNumber: 1,
  totalMatches: 0,
  numPerPage: 10,
};

<<<<<<< HEAD
DownloadXMLButton.propTypes = {
  gcn_notice: PropTypes.shape({
    content: PropTypes.string,
    ivorn: PropTypes.string,
  }).isRequired,
};

=======
>>>>>>> 28430a55
export default GcnEventPage;<|MERGE_RESOLUTION|>--- conflicted
+++ resolved
@@ -492,7 +492,6 @@
   numPerPage: 10,
 };
 
-<<<<<<< HEAD
 DownloadXMLButton.propTypes = {
   gcn_notice: PropTypes.shape({
     content: PropTypes.string,
@@ -500,6 +499,4 @@
   }).isRequired,
 };
 
-=======
->>>>>>> 28430a55
 export default GcnEventPage;