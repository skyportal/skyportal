import React, { useRef, useEffect, useState } from "react";
import PropTypes from "prop-types";
import { useSelector, useDispatch } from "react-redux";
import { Link } from "react-router-dom";

import Accordion from "@material-ui/core/Accordion";
import AccordionSummary from "@material-ui/core/AccordionSummary";
import AccordionDetails from "@material-ui/core/AccordionDetails";
import Button from "@material-ui/core/Button";
import Chip from "@material-ui/core/Chip";
import { makeStyles } from "@material-ui/core/styles";
import CircularProgress from "@material-ui/core/CircularProgress";
import ExpandMoreIcon from "@material-ui/icons/ExpandMore";
import IconButton from "@material-ui/core/IconButton";
import GetAppIcon from "@material-ui/icons/GetApp";
import Typography from "@material-ui/core/Typography";

import * as d3 from "d3";
// eslint-disable-next-line
import d3GeoZoom from "d3-geo-zoom";
// eslint-disable-next-line
import GeoPropTypes from "geojson-prop-types";

import dayjs from "dayjs";
import utc from "dayjs/plugin/utc";
import relativeTime from "dayjs/plugin/relativeTime";

import * as gcnEventActions from "../ducks/gcnEvent";
import * as localizationActions from "../ducks/localization";
import * as sourcesActions from "../ducks/sources";
import * as galaxiesActions from "../ducks/galaxies";

import SourceTable from "./SourceTable";
<<<<<<< HEAD
import ObservationPlanRequestForm from "./ObservationPlanRequestForm";
import ObservationPlanRequestLists from "./ObservationPlanRequestLists";
=======
import GalaxyTable from "./GalaxyTable";
>>>>>>> 4d9c7330

dayjs.extend(relativeTime);
dayjs.extend(utc);

const useStyles = makeStyles((theme) => ({
  header: {},
  eventTags: {
    marginLeft: "1rem",
    "& > div": {
      margin: "0.25rem",
      color: "white",
      background: theme.palette.primary.main,
    },
  },
  BNS: {
    background: "#468847!important",
  },
  NSBH: {
    background: "#b94a48!important",
  },
  BBH: {
    background: "#333333!important",
  },
  GRB: {
    background: "#f89406!important",
  },
  AMON: {
    background: "#3a87ad!important",
  },
  Terrestrial: {
    background: "#999999!important",
  },
  accordionHeading: {
    fontSize: "1.25rem",
    fontWeight: theme.typography.fontWeightRegular,
  },
  gcnEventContainer: {
    display: "flex",
    overflow: "hidden",
    flexDirection: "column",
  },
  columnItem: {
    marginBottom: theme.spacing(2),
  },
}));

const DownloadXMLButton = ({ gcn_notice }) => {
  const blob = new Blob([gcn_notice.content], { type: "text/plain" });

  return (
    <div>
      <Chip size="small" label={gcn_notice.ivorn} key={gcn_notice.ivorn} />
      <IconButton href={URL.createObjectURL(blob)} download={gcn_notice.ivorn}>
        <GetAppIcon />
      </IconButton>
    </div>
  );
};

const useD3 = (renderChartFn) => {
  const ref = useRef();

  useEffect(() => {
    renderChartFn(d3.select(ref.current));
    return () => {};
  }, [renderChartFn, ref]);
  return ref;
};

const Globe = ({ data }) => {
  const projRef = useRef(d3.geoOrthographic());

  function renderMap(svg) {
    const path = d3.geoPath().projection(projRef.current);

    function render() {
      svg.selectAll("path").attr("d", path);
    }

    d3GeoZoom().projection(projRef.current).onMove(render)(svg.node());

    if (data) {
      svg
        .selectAll("path")
        .data(data.features)
        .enter()
        .append("path")
        .attr("class", (d) => d.properties.name)
        .attr("d", path)
        .style("fill", "none")
        .style("stroke", "black")
        .style("stroke-width", "0.5px");
    }

    svg
      .selectAll("path")
      .data([{ type: "Feature", geometry: d3.geoGraticule10() }])
      .enter()
      .append("path")
      .attr("class", "graticule")
      .attr("d", path)
      .style("fill", "none")
      .style("stroke", "lightgray")
      .style("stroke-width", "0.5px");
  }

  const svgRef = useD3(renderMap);

  useEffect(() => {
    const height = svgRef.current.clientHeight;
    const width = svgRef.current.clientWidth;
    projRef.current.translate([width / 2, height / 2]);
  }, [data, svgRef]);

  return <svg id="globe" ref={svgRef} />;
};

const Localization = ({ loc }) => {
  const localization = useSelector((state) => state.localization);
  const dispatch = useDispatch();

  useEffect(() => {
    dispatch(
      localizationActions.fetchLocalization(loc.dateobs, loc.localization_name)
    );
  }, [loc, dispatch]);

  if (!localization) {
    return <CircularProgress />;
  }

  return (
    <>
      <Chip
        size="small"
        label={localization.localization_name}
        key={localization.localization_name}
      />
      <Globe data={localization.contour} />
    </>
  );
};

const GcnEventSourcesPage = ({ route, sources }) => {
  const classes = useStyles();
  const dispatch = useDispatch();
  const [sourcesRowsPerPage, setSourcesRowsPerPage] = useState(100);

  const handleSourcesTableSorting = (sortData, filterData) => {
    dispatch(
      sourcesActions.fetchGcnEventSources(route.dateobs, {
        ...filterData,
        pageNumber: 1,
        numPerPage: sourcesRowsPerPage,
        sortBy: sortData.name,
        sortOrder: sortData.direction,
      })
    );
  };

  const handleSourcesTablePagination = (
    pageNumber,
    numPerPage,
    sortData,
    filterData
  ) => {
    setSourcesRowsPerPage(numPerPage);
    const data = {
      ...filterData,
      pageNumber,
      numPerPage,
    };
    if (sortData && Object.keys(sortData).length > 0) {
      data.sortBy = sortData.name;
      data.sortOrder = sortData.direction;
    }
    dispatch(sourcesActions.fetchGcnEventSources(route.dateobs, data));
  };

  // eslint-disable-next-line
  if (sources?.sources.length === 0) {
    return (
      <div className={classes.source}>
        <Typography variant="h5">Event sources</Typography>
        <br />
        <Typography variant="h5" align="center">
          No sources within localization.
        </Typography>
      </div>
    );
  }

  return (
    <div className={classes.source}>
      <Typography variant="h4" gutterBottom align="center">
        Event sources
      </Typography>
      <SourceTable
        sources={sources.sources}
        title="Event Sources"
        paginateCallback={handleSourcesTablePagination}
        pageNumber={sources.pageNumber}
        totalMatches={sources.totalMatches}
        numPerPage={sources.numPerPage}
        sortingCallback={handleSourcesTableSorting}
        favoritesRemoveButton
      />
    </div>
  );
};

const GcnEventPage = ({ route }) => {
  const mapRef = useRef();
  const gcnEvent = useSelector((state) => state.gcnEvent);
  const dispatch = useDispatch();
  const styles = useStyles();
  const gcnEventSources = useSelector(
    (state) => state?.sources?.gcnEventSources
  );
  const gcnEventGalaxies = useSelector(
    (state) => state?.galaxies?.gcnEventGalaxies
  );

  useEffect(() => {
    dispatch(gcnEventActions.fetchGcnEvent(route.dateobs));
  }, [route, dispatch]);

  useEffect(() => {
    dispatch(sourcesActions.fetchGcnEventSources(route.dateobs));
  }, [route, dispatch]);

  useEffect(() => {
    dispatch(galaxiesActions.fetchGcnEventGalaxies(route.dateobs));
  }, [route, dispatch]);

  if (!gcnEvent || !gcnEventSources || !gcnEventGalaxies) {
    return <CircularProgress />;
  }

  return (
    <div>
      <div className={styles.columnItem}>
        <Accordion defaultExpanded>
          <AccordionSummary
            expandIcon={<ExpandMoreIcon />}
            aria-controls="gcnEvent-content"
            id="info-header"
          >
            <Typography className={styles.accordionHeading}>
              Event Information
            </Typography>
          </AccordionSummary>
          <AccordionDetails>
            <div className={styles.gcnEventContainer}>
              <Link to={`/gcn_events/${gcnEvent.dateobs}`}>
                <Button color="primary">
                  {dayjs(gcnEvent.dateobs).format("YYMMDD HH:mm:ss")}
                </Button>
              </Link>
              ({dayjs().to(dayjs.utc(`${gcnEvent.dateobs}Z`))})
            </div>
          </AccordionDetails>
        </Accordion>
      </div>
      <div className={styles.columnItem}>
        <Accordion defaultExpanded>
          <AccordionSummary
            expandIcon={<ExpandMoreIcon />}
            aria-controls="gcnEvent-content"
            id="lightcurve-header"
          >
            <Typography className={styles.accordionHeading}>
              Light curve
            </Typography>
          </AccordionSummary>
          <AccordionDetails>
            <div className={styles.gcnEventContainer}>
              {gcnEvent.lightcurve && (
                <div>
                  {" "}
                  <img src={gcnEvent.lightcurve} alt="loading..." />{" "}
                </div>
              )}
            </div>
          </AccordionDetails>
        </Accordion>
      </div>
      <div className={styles.columnItem}>
        <Accordion defaultExpanded>
          <AccordionSummary
            expandIcon={<ExpandMoreIcon />}
            aria-controls="gcnEvent-content"
            id="eventtags-header"
          >
            <Typography className={styles.accordionHeading}>
              Event Tags
            </Typography>
          </AccordionSummary>
          <AccordionDetails>
            <div className={styles.eventTags}>
              {gcnEvent.tags?.map((tag) => (
                <Chip
                  className={styles[tag]}
                  size="small"
                  label={tag}
                  key={tag}
                />
              ))}
            </div>
          </AccordionDetails>
        </Accordion>
      </div>
      <div className={styles.columnItem}>
        <Accordion defaultExpanded>
          <AccordionSummary
            expandIcon={<ExpandMoreIcon />}
            aria-controls="gcnEvent-content"
            id="skymap-header"
          >
            <Typography className={styles.accordionHeading}>Skymaps</Typography>
          </AccordionSummary>
          <AccordionDetails>
            <div className={styles.gcnEventContainer}>
              {gcnEvent.localizations?.map((localization) => (
                <li key={localization.localization_name}>
                  <div id="map" ref={mapRef}>
                    <Localization loc={localization} />
                  </div>
                </li>
              ))}
            </div>
          </AccordionDetails>
        </Accordion>
      </div>
      <div className={styles.columnItem}>
        <Accordion defaultExpanded>
          <AccordionSummary
            expandIcon={<ExpandMoreIcon />}
            aria-controls="gcnEvent-content"
            id="gcnnotices-header"
          >
            <Typography className={styles.accordionHeading}>
              GCN Notices
            </Typography>
          </AccordionSummary>
          <AccordionDetails>
            <div className={styles.gcnEventContainer}>
              {gcnEvent.gcn_notices?.map((gcn_notice) => (
                <li key={gcn_notice.ivorn}>
                  <DownloadXMLButton gcn_notice={gcn_notice} />
                </li>
              ))}
            </div>
          </AccordionDetails>
        </Accordion>
      </div>
      <div className={styles.columnItem}>
        <Accordion defaultExpanded>
          <AccordionSummary
            expandIcon={<ExpandMoreIcon />}
            aria-controls="gcnEvent-content"
            id="sources-header"
          />
          <AccordionDetails>
            <div className={styles.gcnEventContainer}>
              <GcnEventSourcesPage route={route} sources={gcnEventSources} />
            </div>
          </AccordionDetails>
        </Accordion>
      </div>
      <div className={styles.columnItem}>
        <Accordion defaultExpanded>
          <AccordionSummary
            expandIcon={<ExpandMoreIcon />}
<<<<<<< HEAD
            aria-controls="observationplan-content"
            id="observationplan-header"
          >
            <Typography className={styles.accordionHeading}>
              Observation Plans
            </Typography>
          </AccordionSummary>
          <AccordionDetails>
            <div className={styles.gcnEventContainer}>
              <ObservationPlanRequestForm
                gcnevent={gcnEvent}
                action="createNew"
              />
              <ObservationPlanRequestLists
                observationplanRequests={gcnEvent.observationplan_requests}
              />
=======
            aria-controls="gcnEvent-content"
            id="galaxies-header"
          />
          <AccordionDetails>
            <div className={styles.gcnEventContainer}>
              <GalaxyTable galaxies={gcnEventGalaxies.sources} />
>>>>>>> 4d9c7330
            </div>
          </AccordionDetails>
        </Accordion>
      </div>
    </div>
  );
};

Localization.propTypes = {
  loc: PropTypes.shape({
    dateobs: PropTypes.string,
    localization_name: PropTypes.string,
  }).isRequired,
};

GcnEventPage.propTypes = {
  route: PropTypes.shape({
    dateobs: PropTypes.string,
  }).isRequired,
};

Globe.propTypes = {
  data: PropTypes.shape({
    length: PropTypes.number,
    features: GeoPropTypes.FeatureCollection,
  }).isRequired,
};

GcnEventSourcesPage.propTypes = {
  route: PropTypes.shape({
    dateobs: PropTypes.string,
  }).isRequired,
  sources: PropTypes.arrayOf(
    PropTypes.shape({
      id: PropTypes.string,
      ra: PropTypes.number,
      dec: PropTypes.number,
      origin: PropTypes.string,
      alias: PropTypes.arrayOf(PropTypes.string),
      redshift: PropTypes.number,
      classifications: PropTypes.arrayOf(
        PropTypes.shape({
          id: PropTypes.number,
          classification: PropTypes.string,
          created_at: PropTypes.string,
          groups: PropTypes.arrayOf(
            PropTypes.shape({
              id: PropTypes.number,
              name: PropTypes.string,
            })
          ),
        })
      ),
      recent_comments: PropTypes.arrayOf(PropTypes.shape({})),
      altdata: PropTypes.shape({
        tns: PropTypes.shape({
          name: PropTypes.string,
        }),
      }),
      spectrum_exists: PropTypes.bool,
      last_detected_at: PropTypes.string,
      last_detected_mag: PropTypes.number,
      peak_detected_at: PropTypes.string,
      peak_detected_mag: PropTypes.number,
      groups: PropTypes.arrayOf(
        PropTypes.shape({
          id: PropTypes.number,
          name: PropTypes.string,
        })
      ),
    })
  ).isRequired,
  pageNumber: PropTypes.number,
  totalMatches: PropTypes.number,
  numPerPage: PropTypes.number,
  data: PropTypes.shape({
    length: PropTypes.number,
    features: GeoPropTypes.FeatureCollection,
  }).isRequired,
};

GcnEventSourcesPage.defaultProps = {
  pageNumber: 1,
  totalMatches: 0,
  numPerPage: 10,
};

DownloadXMLButton.propTypes = {
  gcn_notice: PropTypes.shape({
    content: PropTypes.string,
    ivorn: PropTypes.string,
  }).isRequired,
};

export default GcnEventPage;<|MERGE_RESOLUTION|>--- conflicted
+++ resolved
@@ -31,12 +31,10 @@
 import * as galaxiesActions from "../ducks/galaxies";
 
 import SourceTable from "./SourceTable";
-<<<<<<< HEAD
+import GalaxyTable from "./GalaxyTable";
+
 import ObservationPlanRequestForm from "./ObservationPlanRequestForm";
 import ObservationPlanRequestLists from "./ObservationPlanRequestLists";
-=======
-import GalaxyTable from "./GalaxyTable";
->>>>>>> 4d9c7330
 
 dayjs.extend(relativeTime);
 dayjs.extend(utc);
@@ -411,7 +409,6 @@
         <Accordion defaultExpanded>
           <AccordionSummary
             expandIcon={<ExpandMoreIcon />}
-<<<<<<< HEAD
             aria-controls="observationplan-content"
             id="observationplan-header"
           >
@@ -428,14 +425,10 @@
               <ObservationPlanRequestLists
                 observationplanRequests={gcnEvent.observationplan_requests}
               />
-=======
-            aria-controls="gcnEvent-content"
-            id="galaxies-header"
           />
           <AccordionDetails>
             <div className={styles.gcnEventContainer}>
               <GalaxyTable galaxies={gcnEventGalaxies.sources} />
->>>>>>> 4d9c7330
             </div>
           </AccordionDetails>
         </Accordion>
