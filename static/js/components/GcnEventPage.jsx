import React, { useEffect, useState } from "react";
import PropTypes from "prop-types";
import { useSelector, useDispatch } from "react-redux";

import Accordion from "@mui/material/Accordion";
import AccordionSummary from "@mui/material/AccordionSummary";
import AccordionDetails from "@mui/material/AccordionDetails";
import Chip from "@mui/material/Chip";
import makeStyles from "@mui/styles/makeStyles";
import ExpandMoreIcon from "@mui/icons-material/ExpandMore";
import IconButton from "@mui/material/IconButton";
import GetAppIcon from "@mui/icons-material/GetApp";
import Grid from "@mui/material/Grid";
import Typography from "@mui/material/Typography";

// eslint-disable-next-line
import GeoPropTypes from "geojson-prop-types";

import dayjs from "dayjs";
import utc from "dayjs/plugin/utc";

import * as gcnEventActions from "../ducks/gcnEvent";
import * as sourcesActions from "../ducks/sources";

import SourceTable from "./SourceTable";
import GalaxyTable from "./GalaxyTable";
import ExecutedObservationsTable from "./ExecutedObservationsTable";
import GcnSelectionForm from "./GcnSelectionForm";
import Spinner from "./Spinner";

import ObservationPlanRequestForm from "./ObservationPlanRequestForm";
import ObservationPlanRequestLists from "./ObservationPlanRequestLists";

import CommentList from "./CommentList";
import GcnTags from "./GcnTags";
<<<<<<< HEAD
import GcnAliases from "./GcnAliases";
=======
import Reminders from "./Reminders";
>>>>>>> c5521c19

import withRouter from "./withRouter";

dayjs.extend(utc);

const useStyles = makeStyles((theme) => ({
  header: {},
  eventTags: {
    marginLeft: "1rem",
    "& > div": {
      margin: "0.25rem",
      color: "white",
      background: theme.palette.primary.main,
    },
  },
  accordionHeading: {
    fontSize: "1.25rem",
    fontWeight: theme.typography.fontWeightRegular,
  },
  gcnEventContainer: {
    display: "flex",
    overflow: "hidden",
    flexDirection: "column",
  },
  comments: {
    width: "100%",
  },
  columnItem: {
    marginBottom: theme.spacing(2),
  },
  noSources: {
    padding: theme.spacing(2),
    display: "flex",
    flexDirection: "row",
  },
  sourceList: {
    padding: "0",
  },
}));

const DownloadXMLButton = ({ gcn_notice }) => {
  const blob = new Blob([gcn_notice.content], { type: "text/plain" });

  return (
    <div>
      <Chip size="small" label={gcn_notice.ivorn} key={gcn_notice.ivorn} />
      <IconButton
        href={URL.createObjectURL(blob)}
        download={gcn_notice.ivorn}
        size="large"
      >
        <GetAppIcon />
      </IconButton>
    </div>
  );
};

DownloadXMLButton.propTypes = {
  gcn_notice: PropTypes.shape({
    content: PropTypes.string,
    ivorn: PropTypes.string,
  }).isRequired,
};

const GcnEventSourcesPage = ({
  route,
  sources,
  localizationName,
  sourceFilteringState,
}) => {
  const classes = useStyles();
  const dispatch = useDispatch();
  const [sourcesRowsPerPage, setSourcesRowsPerPage] = useState(100);

  const handleSourcesTableSorting = (sortData, filterData) => {
    dispatch(
      sourcesActions.fetchGcnEventSources(route.dateobs, {
        ...filterData,
        localizationName,
        pageNumber: 1,
        numPerPage: sourcesRowsPerPage,
        sortBy: sortData.name,
        sortOrder: sortData.direction,
      })
    );
  };

  const handleSourcesTablePagination = (
    pageNumber,
    numPerPage,
    sortData,
    filterData
  ) => {
    setSourcesRowsPerPage(numPerPage);
    const data = {
      ...filterData,
      localizationName,
      pageNumber,
      numPerPage,
    };
    if (sortData && Object.keys(sortData).length > 0) {
      data.sortBy = sortData.name;
      data.sortOrder = sortData.direction;
    }
    dispatch(sourcesActions.fetchGcnEventSources(route.dateobs, data));
  };

  // eslint-disable-next-line
  if (!sources || sources?.sources?.length === 0) {
    return (
      <div className={classes.noSources}>
        <Typography variant="h5">Event sources</Typography>
        <br />
        <Typography variant="h5" align="center">
          No sources within localization.
        </Typography>
      </div>
    );
  }

  return (
    <div className={classes.sourceList}>
      <SourceTable
        sources={sources.sources}
        title="Event Sources"
        paginateCallback={handleSourcesTablePagination}
        pageNumber={sources.pageNumber}
        totalMatches={sources.totalMatches}
        numPerPage={sources.numPerPage}
        sortingCallback={handleSourcesTableSorting}
        favoritesRemoveButton
        hideTitle
        includeGcnStatus
        sourceInGcnFilter={sourceFilteringState}
      />
    </div>
  );
};

GcnEventSourcesPage.propTypes = {
  route: PropTypes.shape({
    dateobs: PropTypes.string,
  }).isRequired,
  sources: PropTypes.shape({
    pageNumber: PropTypes.number,
    totalMatches: PropTypes.number,
    numPerPage: PropTypes.number,
    sources: PropTypes.arrayOf(
      PropTypes.shape({
        id: PropTypes.string,
        ra: PropTypes.number,
        dec: PropTypes.number,
        origin: PropTypes.string,
        alias: PropTypes.arrayOf(PropTypes.string),
        redshift: PropTypes.number,
        classifications: PropTypes.arrayOf(
          PropTypes.shape({
            id: PropTypes.number,
            classification: PropTypes.string,
            created_at: PropTypes.string,
            groups: PropTypes.arrayOf(
              PropTypes.shape({
                id: PropTypes.number,
                name: PropTypes.string,
              })
            ),
          })
        ),
        recent_comments: PropTypes.arrayOf(PropTypes.shape({})),
        altdata: PropTypes.shape({
          tns: PropTypes.shape({
            name: PropTypes.string,
          }),
        }),
        spectrum_exists: PropTypes.bool,
        last_detected_at: PropTypes.string,
        last_detected_mag: PropTypes.number,
        peak_detected_at: PropTypes.string,
        peak_detected_mag: PropTypes.number,
        groups: PropTypes.arrayOf(
          PropTypes.shape({
            id: PropTypes.number,
            name: PropTypes.string,
          })
        ),
      })
    ),
  }),
  localizationName: PropTypes.string.isRequired,
  sourceFilteringState: PropTypes.shape({
    startDate: PropTypes.string,
    endDate: PropTypes.string,
    localizationCumprob: PropTypes.number,
  }).isRequired,
};

GcnEventSourcesPage.defaultProps = {
  sources: null,
};

const GcnEventPage = ({ route }) => {
  const gcnEvent = useSelector((state) => state.gcnEvent);
  const dispatch = useDispatch();
  const styles = useStyles();
  const [selectedLocalizationName, setSelectedLocalizationName] =
    useState(null);
  const [sourceFilteringState, setSourceFilteringState] = useState({
    startDate: null,
    endDate: null,
    localizationCumprob: null,
  });

  const gcnEventSources = useSelector(
    (state) => state?.sources?.gcnEventSources
  );
  const gcnEventGalaxies = useSelector(
    (state) => state?.galaxies?.gcnEventGalaxies
  );

  const gcnEventObservations = useSelector(
    (state) => state?.observations?.gcnEventObservations
  );

  useEffect(() => {
    const fetchGcnEvent = async (dateobs) => {
      await dispatch(gcnEventActions.fetchGcnEvent(dateobs));
    };
    fetchGcnEvent(route.dateobs);
  }, [route, dispatch]);

  if (!gcnEvent) {
    return <Spinner />;
  }

  return (
    <Grid container spacing={2} className={styles.source}>
      <Grid item xs={7}>
        <div className={styles.columnItem}>
          <Accordion defaultExpanded>
            <AccordionSummary
              expandIcon={<ExpandMoreIcon />}
              aria-controls="gcnEvent-content"
              id="analysis-header"
            >
              <Typography className={styles.accordionHeading}>
                Analysis
              </Typography>
            </AccordionSummary>
            <AccordionDetails>
              <div className={styles.gcnEventContainer}>
                <GcnSelectionForm
                  gcnEvent={gcnEvent}
                  setSelectedLocalizationName={setSelectedLocalizationName}
                  setSourceFilteringState={setSourceFilteringState}
                />
              </div>
            </AccordionDetails>
          </Accordion>
        </div>
        <div className={styles.columnItem}>
          <Accordion>
            <AccordionSummary
              expandIcon={<ExpandMoreIcon />}
              aria-controls="gcnEvent-content"
              id="observationplan-header"
            >
              <Typography className={styles.accordionHeading}>
                Observation Plans
              </Typography>
            </AccordionSummary>
            <AccordionDetails>
              <div className={styles.gcnEventContainer}>
                <ObservationPlanRequestForm
                  gcnevent={gcnEvent}
                  action="createNew"
                />
                <ObservationPlanRequestLists gcnEvent={gcnEvent} />
              </div>
            </AccordionDetails>
          </Accordion>
        </div>
      </Grid>
      <Grid item xs={5}>
        <div className={styles.columnItem}>
          <Accordion defaultExpanded>
            <AccordionSummary
              expandIcon={<ExpandMoreIcon />}
              aria-controls="gcnEvent-content"
              id="info-header"
            >
              <Typography className={styles.accordionHeading}>
                Event Information
              </Typography>
            </AccordionSummary>
            <AccordionDetails>
              <div className={styles.gcnEventContainer}>
                <GcnAliases gcnEvent={gcnEvent} />
                <br />({dayjs().to(dayjs.utc(`${gcnEvent.dateobs}Z`))})
              </div>
            </AccordionDetails>
          </Accordion>
        </div>
        <div className={styles.columnItem}>
          <Accordion
            defaultExpanded
            className={styles.comments}
            data-testid="comments-accordion"
          >
            <AccordionSummary
              expandIcon={<ExpandMoreIcon />}
              aria-controls="comments-content"
              id="comments-header"
            >
              <Typography className={styles.accordionHeading}>
                Comments
              </Typography>
            </AccordionSummary>
            <AccordionDetails>
              <CommentList
                associatedResourceType="gcn_event"
                gcnEventID={gcnEvent.id}
              />
            </AccordionDetails>
          </Accordion>
        </div>
        <div className={styles.columnItem}>
          <Accordion defaultExpanded>
            <AccordionSummary
              expandIcon={<ExpandMoreIcon />}
              aria-controls="gcnEvent-content"
              id="lightcurve-header"
            >
              <Typography className={styles.accordionHeading}>
                Light curve
              </Typography>
            </AccordionSummary>
            <AccordionDetails>
              <div className={styles.gcnEventContainer}>
                {gcnEvent.lightcurve && (
                  <div>
                    <img src={gcnEvent.lightcurve} alt="loading..." />
                  </div>
                )}
              </div>
            </AccordionDetails>
          </Accordion>
        </div>
        <div className={styles.columnItem}>
          <Accordion defaultExpanded>
            <AccordionSummary
              expandIcon={<ExpandMoreIcon />}
              aria-controls="gcnEvent-content"
              id="eventtags-header"
            >
              <Typography className={styles.accordionHeading}>
                Event Tags
              </Typography>
            </AccordionSummary>
            <AccordionDetails>
              <div className={styles.eventTags}>
                <GcnTags gcnEvent={gcnEvent} />
              </div>
            </AccordionDetails>
          </Accordion>
        </div>
        <div className={styles.columnItem}>
          <Accordion defaultExpanded>
            <AccordionSummary
              expandIcon={<ExpandMoreIcon />}
              aria-controls="gcnEvent-content"
              id="gcnnotices-header"
            >
              <Typography className={styles.accordionHeading}>
                GCN Notices
              </Typography>
            </AccordionSummary>
            <AccordionDetails>
              <div className={styles.gcnEventContainer}>
                {gcnEvent.gcn_notices?.map((gcn_notice) => (
                  <li key={gcn_notice.ivorn}>
                    <DownloadXMLButton gcn_notice={gcn_notice} />
                  </li>
                ))}
              </div>
            </AccordionDetails>
          </Accordion>
        </div>
        <div className={styles.columnItem}>
          <Accordion defaultExpanded>
            <AccordionSummary
              expandIcon={<ExpandMoreIcon />}
              aria-controls="gcnEvent-content"
              id="sources-header"
            >
              <Typography className={styles.accordionHeading}>
                Sources within localization
              </Typography>
            </AccordionSummary>
            <AccordionDetails>
              {gcnEventSources?.sources ? (
                <div>
                  {gcnEventSources?.sources.length === 0 ? (
                    <Typography variant="h5">None</Typography>
                  ) : (
                    <div className={styles.gcnEventContainer}>
                      {selectedLocalizationName && (
                        <GcnEventSourcesPage
                          route={route}
                          sources={gcnEventSources}
                          localizationName={selectedLocalizationName}
                          sourceFilteringState={sourceFilteringState}
                        />
                      )}
                    </div>
                  )}
                </div>
              ) : (
                <Typography variant="h5">Fetching sources...</Typography>
              )}
            </AccordionDetails>
          </Accordion>
        </div>
        <div className={styles.columnItem}>
          <Accordion defaultExpanded>
            <AccordionSummary
              expandIcon={<ExpandMoreIcon />}
              aria-controls="gcnEvent-content"
              id="observations-header"
            >
              <Typography className={styles.accordionHeading}>
                Observations within localization
              </Typography>
            </AccordionSummary>
            <AccordionDetails>
              {gcnEventObservations?.observations ? (
                <div>
                  {gcnEventObservations?.observations.length === 0 ? (
                    <Typography variant="h5">None</Typography>
                  ) : (
                    <div className={styles.gcnEventContainer}>
                      <ExecutedObservationsTable
                        observations={gcnEventObservations.observations}
                        totalMatches={gcnEventObservations.totalMatches}
                        serverSide={false}
                      />
                    </div>
                  )}
                </div>
              ) : (
                <Typography variant="h5">Fetching observations...</Typography>
              )}
            </AccordionDetails>
          </Accordion>
        </div>
        <div className={styles.columnItem}>
          <Accordion defaultExpanded>
            <AccordionSummary
              expandIcon={<ExpandMoreIcon />}
              aria-controls="gcnEvent-content"
              id="galaxies-header"
            >
              <Typography className={styles.accordionHeading}>
                Galaxies within localization
              </Typography>
            </AccordionSummary>
            <AccordionDetails>
              {gcnEventGalaxies?.galaxies ? (
                <div>
                  {gcnEventGalaxies?.galaxies.length === 0 ? (
                    <Typography variant="h5">None</Typography>
                  ) : (
                    <div className={styles.gcnEventContainer}>
                      <GalaxyTable
                        galaxies={gcnEventGalaxies.galaxies}
                        totalMatches={gcnEventGalaxies.totalMatches}
                        serverSide={false}
                        hideTitle
                      />
                    </div>
                  )}
                </div>
              ) : (
                <Typography variant="h5">Fetching galaxies...</Typography>
              )}
            </AccordionDetails>
          </Accordion>
        </div>
        <div className={styles.columnItem}>
          <Accordion defaultExpanded>
            <AccordionDetails>
              <div className={styles.gcnEventContainer}>
                <Reminders
                  resourceId={gcnEvent.id.toString()}
                  resourceType="gcn_event"
                />
              </div>
            </AccordionDetails>
          </Accordion>
        </div>
      </Grid>
    </Grid>
  );
};

GcnEventPage.propTypes = {
  route: PropTypes.shape({
    dateobs: PropTypes.string,
  }).isRequired,
};

export default withRouter(GcnEventPage);<|MERGE_RESOLUTION|>--- conflicted
+++ resolved
@@ -33,11 +33,8 @@
 
 import CommentList from "./CommentList";
 import GcnTags from "./GcnTags";
-<<<<<<< HEAD
 import GcnAliases from "./GcnAliases";
-=======
 import Reminders from "./Reminders";
->>>>>>> c5521c19
 
 import withRouter from "./withRouter";
 
