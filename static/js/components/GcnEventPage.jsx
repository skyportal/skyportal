import React, { useRef, useEffect, useState } from "react";
import PropTypes from "prop-types";
import { useSelector, useDispatch } from "react-redux";
import { Link } from "react-router-dom";

import Accordion from "@material-ui/core/Accordion";
import AccordionSummary from "@material-ui/core/AccordionSummary";
import AccordionDetails from "@material-ui/core/AccordionDetails";
import Button from "@material-ui/core/Button";
import Chip from "@material-ui/core/Chip";
import { makeStyles } from "@material-ui/core/styles";
import CircularProgress from "@material-ui/core/CircularProgress";
import ExpandMoreIcon from "@material-ui/icons/ExpandMore";
import IconButton from "@material-ui/core/IconButton";
import GetAppIcon from "@material-ui/icons/GetApp";
import Typography from "@material-ui/core/Typography";

import * as d3 from "d3";
// eslint-disable-next-line
import d3GeoZoom from "d3-geo-zoom";
// eslint-disable-next-line
import GeoPropTypes from "geojson-prop-types";

import dayjs from "dayjs";
import utc from "dayjs/plugin/utc";
import relativeTime from "dayjs/plugin/relativeTime";

import * as gcnEventActions from "../ducks/gcnEvent";
import * as localizationActions from "../ducks/localization";
import * as sourcesActions from "../ducks/sources";
import * as observationsActions from "../ducks/observations";
<<<<<<< HEAD

import SourceTable from "./SourceTable";
import ExecutedObservationsTable from "./ExecutedObservationsTable";
=======
import * as galaxiesActions from "../ducks/galaxies";

import SourceTable from "./SourceTable";
import GalaxyTable from "./GalaxyTable";
import ExecutedObservationsTable from "./ExecutedObservationsTable";
import GcnSelectionForm from "./GcnSelectionForm";

import ObservationPlanRequestForm from "./ObservationPlanRequestForm";
import ObservationPlanRequestLists from "./ObservationPlanRequestLists";
>>>>>>> f03306e3

dayjs.extend(relativeTime);
dayjs.extend(utc);

const useStyles = makeStyles((theme) => ({
  header: {},
  eventTags: {
    marginLeft: "1rem",
    "& > div": {
      margin: "0.25rem",
      color: "white",
      background: theme.palette.primary.main,
    },
  },
  BNS: {
    background: "#468847!important",
  },
  NSBH: {
    background: "#b94a48!important",
  },
  BBH: {
    background: "#333333!important",
  },
  GRB: {
    background: "#f89406!important",
  },
  AMON: {
    background: "#3a87ad!important",
  },
  Terrestrial: {
    background: "#999999!important",
  },
  accordionHeading: {
    fontSize: "1.25rem",
    fontWeight: theme.typography.fontWeightRegular,
  },
  gcnEventContainer: {
    display: "flex",
    overflow: "hidden",
    flexDirection: "column",
  },
  columnItem: {
    marginBottom: theme.spacing(2),
  },
}));

const DownloadXMLButton = ({ gcn_notice }) => {
  const blob = new Blob([gcn_notice.content], { type: "text/plain" });

  return (
    <div>
      <Chip size="small" label={gcn_notice.ivorn} key={gcn_notice.ivorn} />
      <IconButton href={URL.createObjectURL(blob)} download={gcn_notice.ivorn}>
        <GetAppIcon />
      </IconButton>
    </div>
  );
};

const DownloadGCNButton = ({ gcn_event, sources, instrument }) => {
  const dispatch = useDispatch();
  const gcn_notice = gcn_event.gcn_notices[0];
  const gcnEventObservations = useSelector(
    (state) => state?.observations?.gcnEventObservations
  );
  const [observationList, setObservationList] = useState(null);

  useEffect(() => {
    const getObservations = async () => {
      // Wait for the observations to update before setting
      // the new default form fields, so that the allocations list can
      // update
      const params = {};
      params.telescopeName = instrument.telescope.name;
      params.instrumentName = instrument.name;
      params.returnStatistics = true;

      const values = await dispatch(
        observationsActions.fetchGcnEventObservations(gcn_event.dateobs, params)
      );

      setObservationList(values);
    };

    getObservations();

    // Don't want to reset everytime the component rerenders and
    // the defaultStartDate is updated, so ignore ESLint here
    // eslint-disable-next-line react-hooks/exhaustive-deps
  }, [dispatch]);

  if (!observationList || !gcnEventObservations) {
    return <CircularProgress />;
  }

  const filters = [];
  const dates = [];
  // eslint-disable-next-line no-unused-expressions
  gcnEventObservations.observations?.forEach((observation) => {
    filters.push(observation.filt);
    dates.push(observation.obstime);
  });
  const filtersUnique = [...new Set(filters)];
  const minDate = dates.reduce((a, b) => (a < b ? a : b));
  const dt = dayjs(minDate).diff(gcn_event.dateobs, "day", true);
  const probability_percent = 100 * gcnEventObservations.probability;

  const content = [
    "SUBJECT: Follow-up of ",
    gcn_notice.stream,
    " trigger ",
    gcn_event.dateobs,
    " with ",
    instrument.name,
    "\nWe observed the localization region of ",
    gcn_notice.stream,
    " trigger ",
    gcn_event.dateobs,
    " UTC with ",
    instrument.name,
    " on the ",
    instrument.telescope.name,
    ". We obtained a series of ",
    filtersUnique.join(","),
    " band images covering ",
    gcnEventObservations.area,
    " square degrees beginning at ",
    minDate,
    " (",
    dt,
    " days after the burst trigger time) corresponding to ~",
    probability_percent,
    "% of the probability enclosed in the localization region.\n\n",
  ];
  content.push("-----------------------------------------\n");
  content.push(
    "|       ID       |   TNS  |     RA     |    Dec    |  Gal. Lat.  |    Notes   |\n"
  );

  if (sources) {
    sources?.forEach((source) => {
      const source_content = [];
      source_content.push(source.id);
      source_content.push(
        source.altdata && source.altdata.tns ? source.altdata.tns.name : ""
      );
      source_content.push(source.ra);
      source_content.push(source.dec);
      source_content.push(source.gal_lat);
      const source_const_str = source_content.join("   |   ");
      content.push(source_const_str);
      content.push("|\n");
    });
  }

  const content_str = content.join(" ");

  const blob = new Blob([content_str], { type: "text/plain" });

  return (
    <div>
      <Chip size="small" label={instrument.name} key={instrument.name} />
      <IconButton href={URL.createObjectURL(blob)} download={instrument.name}>
        <GetAppIcon />
      </IconButton>
    </div>
  );
};

const useD3 = (renderChartFn) => {
  const ref = useRef();

  useEffect(() => {
    renderChartFn(d3.select(ref.current));
    return () => {};
  }, [renderChartFn, ref]);
  return ref;
};

const Globe = ({ data }) => {
  const projRef = useRef(d3.geoOrthographic());

  function renderMap(svg) {
    const path = d3.geoPath().projection(projRef.current);

    function render() {
      svg.selectAll("path").attr("d", path);
    }

    d3GeoZoom().projection(projRef.current).onMove(render)(svg.node());

    if (data) {
      svg
        .selectAll("path")
        .data(data.features)
        .enter()
        .append("path")
        .attr("class", (d) => d.properties.name)
        .attr("d", path)
        .style("fill", "none")
        .style("stroke", "black")
        .style("stroke-width", "0.5px");
    }

    svg
      .selectAll("path")
      .data([{ type: "Feature", geometry: d3.geoGraticule10() }])
      .enter()
      .append("path")
      .attr("class", "graticule")
      .attr("d", path)
      .style("fill", "none")
      .style("stroke", "lightgray")
      .style("stroke-width", "0.5px");
  }

  const svgRef = useD3(renderMap);

  useEffect(() => {
    const height = svgRef.current.clientHeight;
    const width = svgRef.current.clientWidth;
    projRef.current.translate([width / 2, height / 2]);
  }, [data, svgRef]);

  return <svg id="globe" ref={svgRef} />;
};

const Localization = ({ loc }) => {
  const localization = useSelector((state) => state.localization);
  const dispatch = useDispatch();

  useEffect(() => {
    dispatch(
      localizationActions.fetchLocalization(loc.dateobs, loc.localization_name)
    );
  }, [loc, dispatch]);

  if (!localization) {
    return <CircularProgress />;
  }

  return (
    <>
      <Chip
        size="small"
        label={localization.localization_name}
        key={localization.localization_name}
      />
      <Globe data={localization.contour} />
    </>
  );
};

const GcnEventSourcesPage = ({ route, sources }) => {
  const classes = useStyles();
  const dispatch = useDispatch();
  const [sourcesRowsPerPage, setSourcesRowsPerPage] = useState(100);

  const handleSourcesTableSorting = (sortData, filterData) => {
    dispatch(
      sourcesActions.fetchGcnEventSources(route.dateobs, {
        ...filterData,
        pageNumber: 1,
        numPerPage: sourcesRowsPerPage,
        sortBy: sortData.name,
        sortOrder: sortData.direction,
      })
    );
  };

  const handleSourcesTablePagination = (
    pageNumber,
    numPerPage,
    sortData,
    filterData
  ) => {
    setSourcesRowsPerPage(numPerPage);
    const data = {
      ...filterData,
      pageNumber,
      numPerPage,
    };
    if (sortData && Object.keys(sortData).length > 0) {
      data.sortBy = sortData.name;
      data.sortOrder = sortData.direction;
    }
    dispatch(sourcesActions.fetchGcnEventSources(route.dateobs, data));
  };

  // eslint-disable-next-line
  if (sources?.sources.length === 0) {
    return (
      <div className={classes.source}>
        <Typography variant="h5">Event sources</Typography>
        <br />
        <Typography variant="h5" align="center">
          No sources within localization.
        </Typography>
      </div>
    );
  }

  return (
    <div className={classes.source}>
      <Typography variant="h4" gutterBottom align="center">
        Event sources
      </Typography>
      <SourceTable
        sources={sources.sources}
        title="Event Sources"
        paginateCallback={handleSourcesTablePagination}
        pageNumber={sources.pageNumber}
        totalMatches={sources.totalMatches}
        numPerPage={sources.numPerPage}
        sortingCallback={handleSourcesTableSorting}
        favoritesRemoveButton
      />
    </div>
  );
};

const GcnEventPage = ({ route }) => {
  const mapRef = useRef();
  const gcnEvent = useSelector((state) => state.gcnEvent);
  const dispatch = useDispatch();
  const styles = useStyles();

  const gcnEventSources = useSelector(
    (state) => state?.sources?.gcnEventSources
  );
  const gcnEventGalaxies = useSelector(
    (state) => state?.galaxies?.gcnEventGalaxies
  );

  const gcnEventObservations = useSelector(
    (state) => state?.observations?.gcnEventObservations
  );

  const gcnEventObservations = useSelector(
    (state) => state?.observations?.gcnEventObservations
  );

  useEffect(() => {
    dispatch(gcnEventActions.fetchGcnEvent(route.dateobs));
  }, [route, dispatch]);

  useEffect(() => {
    dispatch(sourcesActions.fetchGcnEventSources(route.dateobs));
  }, [route, dispatch]);

  useEffect(() => {
    dispatch(observationsActions.fetchGcnEventObservations(route.dateobs));
  }, [route, dispatch]);

<<<<<<< HEAD
  if (!gcnEvent || !gcnEventSources || !gcnEventObservations) {
=======
  useEffect(() => {
    dispatch(galaxiesActions.fetchGcnEventGalaxies(route.dateobs));
  }, [route, dispatch]);

  if (
    !gcnEvent ||
    !gcnEventSources ||
    !gcnEventObservations ||
    !gcnEventGalaxies
  ) {
>>>>>>> f03306e3
    return <CircularProgress />;
  }

  const instWithObservations = [];
  const instWithObservationsKeys = {};

  // eslint-disable-next-line no-unused-expressions
  gcnEventObservations?.observations.forEach((observation) => {
    if (
      !Object.keys(instWithObservationsKeys).includes(
        String(observation.instrument.id)
      )
    ) {
      instWithObservationsKeys[observation.instrument.id] =
        observation.instrument;
      instWithObservations.push(observation.instrument);
    }
  });

  return (
    <div>
      <div className={styles.columnItem}>
        <Accordion defaultExpanded>
          <AccordionSummary
            expandIcon={<ExpandMoreIcon />}
            aria-controls="gcnEvent-content"
            id="info-header"
          >
            <Typography className={styles.accordionHeading}>
              Event Information
            </Typography>
          </AccordionSummary>
          <AccordionDetails>
            <div className={styles.gcnEventContainer}>
              <Link to={`/gcn_events/${gcnEvent.dateobs}`}>
                <Button color="primary">
                  {dayjs(gcnEvent.dateobs).format("YYMMDD HH:mm:ss")}
                </Button>
              </Link>
              ({dayjs().to(dayjs.utc(`${gcnEvent.dateobs}Z`))})
            </div>
          </AccordionDetails>
        </Accordion>
      </div>
      <div className={styles.columnItem}>
        <Accordion defaultExpanded>
          <AccordionSummary
            expandIcon={<ExpandMoreIcon />}
            aria-controls="gcnEvent-content"
            id="lightcurve-header"
          >
            <Typography className={styles.accordionHeading}>
              Light curve
            </Typography>
          </AccordionSummary>
          <AccordionDetails>
            <div className={styles.gcnEventContainer}>
              {gcnEvent.lightcurve && (
                <div>
                  {" "}
                  <img src={gcnEvent.lightcurve} alt="loading..." />{" "}
                </div>
              )}
            </div>
          </AccordionDetails>
        </Accordion>
      </div>
      <div className={styles.columnItem}>
        <Accordion defaultExpanded>
          <AccordionSummary
            expandIcon={<ExpandMoreIcon />}
            aria-controls="gcnEvent-content"
            id="eventtags-header"
          >
            <Typography className={styles.accordionHeading}>
              Event Tags
            </Typography>
          </AccordionSummary>
          <AccordionDetails>
            <div className={styles.eventTags}>
              {gcnEvent.tags?.map((tag) => (
                <Chip
                  className={styles[tag]}
                  size="small"
                  label={tag}
                  key={tag}
                />
              ))}
            </div>
          </AccordionDetails>
        </Accordion>
      </div>
      <div className={styles.columnItem}>
        <Accordion defaultExpanded>
          <AccordionSummary
            expandIcon={<ExpandMoreIcon />}
            aria-controls="gcnEvent-content"
            id="skymap-header"
          >
            <Typography className={styles.accordionHeading}>Skymaps</Typography>
          </AccordionSummary>
          <AccordionDetails>
            <div className={styles.gcnEventContainer}>
              {gcnEvent.localizations?.map((localization) => (
                <li key={localization.localization_name}>
                  <div id="map" ref={mapRef}>
                    <Localization loc={localization} />
                  </div>
                </li>
              ))}
            </div>
          </AccordionDetails>
        </Accordion>
      </div>
      <div className={styles.columnItem}>
        <Accordion defaultExpanded>
          <AccordionSummary
            expandIcon={<ExpandMoreIcon />}
            aria-controls="gcnEvent-content"
            id="gcnnotices-header"
          >
            <Typography className={styles.accordionHeading}>
              GCN Notices
            </Typography>
          </AccordionSummary>
          <AccordionDetails>
            <div className={styles.gcnEventContainer}>
              {gcnEvent.gcn_notices?.map((gcn_notice) => (
                <li key={gcn_notice.ivorn}>
                  <DownloadXMLButton gcn_notice={gcn_notice} />
                </li>
              ))}
            </div>
          </AccordionDetails>
        </Accordion>
      </div>
      <div className={styles.columnItem}>
        <Accordion defaultExpanded>
          <AccordionSummary>
            <Typography className={styles.accordionHeading}>
              Modify Skymap Selection
            </Typography>
          </AccordionSummary>
          <AccordionDetails>
            <div className={styles.gcnEventContainer}>
              <GcnSelectionForm gcnEvent={gcnEvent} />
            </div>
          </AccordionDetails>
        </Accordion>
      </div>
      <div className={styles.columnItem}>
        <Accordion defaultExpanded>
          <AccordionSummary
            expandIcon={<ExpandMoreIcon />}
            aria-controls="gcnEvent-content"
            id="gcnnotices-header"
          >
            <Typography className={styles.accordionHeading}>
              GCN Production
            </Typography>
          </AccordionSummary>
          <AccordionDetails>
            <div className={styles.gcnEventContainer}>
              {instWithObservations?.map((instrument) => (
                <li key={instrument.name}>
                  <DownloadGCNButton
                    gcn_event={gcnEvent}
                    sources={gcnEventSources.sources}
                    observations={gcnEventObservations}
                    instrument={instrument}
                  />
                </li>
              ))}
            </div>
          </AccordionDetails>
        </Accordion>
      </div>
      <div className={styles.columnItem}>
        <Accordion defaultExpanded>
          <AccordionSummary
            expandIcon={<ExpandMoreIcon />}
            aria-controls="gcnEvent-content"
            id="sources-header"
          />
          <AccordionDetails>
            <div className={styles.gcnEventContainer}>
              <GcnEventSourcesPage route={route} sources={gcnEventSources} />
            </div>
          </AccordionDetails>
        </Accordion>
      </div>
      <div className={styles.columnItem}>
        <Accordion defaultExpanded>
          <AccordionSummary
            expandIcon={<ExpandMoreIcon />}
            aria-controls="gcnEvent-content"
            id="observations-header"
          />
          <AccordionDetails>
            <div className={styles.gcnEventContainer}>
              <ExecutedObservationsTable observations={gcnEventObservations} />
            </div>
          </AccordionDetails>
        </Accordion>
      </div>
      <div className={styles.columnItem}>
        <Accordion defaultExpanded>
          <AccordionSummary
            expandIcon={<ExpandMoreIcon />}
            aria-controls="gcnEvent-content"
            id="galaxies-header"
          />
          <AccordionDetails>
            <div className={styles.gcnEventContainer}>
              <GalaxyTable galaxies={gcnEventGalaxies.sources} />
            </div>
          </AccordionDetails>
        </Accordion>
      </div>
      <div className={styles.columnItem}>
        <Accordion defaultExpanded>
          <AccordionSummary
            expandIcon={<ExpandMoreIcon />}
            aria-controls="gcnEvent-content"
            id="observationplan-header"
          >
            <Typography className={styles.accordionHeading}>
              Observation Plans
            </Typography>
          </AccordionSummary>
          <AccordionDetails>
            <div className={styles.gcnEventContainer}>
              <ObservationPlanRequestForm
                gcnevent={gcnEvent}
                action="createNew"
              />
              <ObservationPlanRequestLists
                observationplanRequests={gcnEvent.observationplan_requests}
              />
            </div>
          </AccordionDetails>
        </Accordion>
      </div>
<<<<<<< HEAD
      <div className={styles.columnItem}>
        <Accordion defaultExpanded>
          <AccordionSummary
            expandIcon={<ExpandMoreIcon />}
            aria-controls="gcnEvent-content"
            id="sources-header"
          >
            <Typography className={styles.accordionHeading}>
              Observations
            </Typography>
          </AccordionSummary>
          <AccordionDetails>
            <div className={styles.gcnEventContainer}>
              <ExecutedObservationsTable
                observations={gcnEventObservations.observations}
              />
            </div>
          </AccordionDetails>
        </Accordion>
      </div>
=======
>>>>>>> f03306e3
    </div>
  );
};

Localization.propTypes = {
  loc: PropTypes.shape({
    dateobs: PropTypes.string,
    localization_name: PropTypes.string,
  }).isRequired,
};

Localization.propTypes = {
  loc: PropTypes.shape({
    dateobs: PropTypes.string,
    localization_name: PropTypes.string,
  }).isRequired,
};

GcnEventPage.propTypes = {
  route: PropTypes.shape({
    dateobs: PropTypes.string,
  }).isRequired,
};

Globe.propTypes = {
  data: PropTypes.shape({
    length: PropTypes.number,
    features: GeoPropTypes.FeatureCollection,
  }).isRequired,
};

GcnEventSourcesPage.propTypes = {
  route: PropTypes.shape({
    dateobs: PropTypes.string,
  }).isRequired,
  sources: PropTypes.arrayOf(
    PropTypes.shape({
      id: PropTypes.string,
      ra: PropTypes.number,
      dec: PropTypes.number,
      origin: PropTypes.string,
      alias: PropTypes.arrayOf(PropTypes.string),
      redshift: PropTypes.number,
      classifications: PropTypes.arrayOf(
        PropTypes.shape({
          id: PropTypes.number,
          classification: PropTypes.string,
          created_at: PropTypes.string,
          groups: PropTypes.arrayOf(
            PropTypes.shape({
              id: PropTypes.number,
              name: PropTypes.string,
            })
          ),
        })
      ),
      recent_comments: PropTypes.arrayOf(PropTypes.shape({})),
      altdata: PropTypes.shape({
        tns: PropTypes.shape({
          name: PropTypes.string,
        }),
      }),
      spectrum_exists: PropTypes.bool,
      last_detected_at: PropTypes.string,
      last_detected_mag: PropTypes.number,
      peak_detected_at: PropTypes.string,
      peak_detected_mag: PropTypes.number,
      groups: PropTypes.arrayOf(
        PropTypes.shape({
          id: PropTypes.number,
          name: PropTypes.string,
        })
      ),
    })
  ).isRequired,
  pageNumber: PropTypes.number,
  totalMatches: PropTypes.number,
  numPerPage: PropTypes.number,
  data: PropTypes.shape({
    length: PropTypes.number,
    features: GeoPropTypes.FeatureCollection,
  }).isRequired,
};

GcnEventSourcesPage.defaultProps = {
  pageNumber: 1,
  totalMatches: 0,
  numPerPage: 10,
};

DownloadXMLButton.propTypes = {
  gcn_notice: PropTypes.shape({
    content: PropTypes.string,
    ivorn: PropTypes.string,
  }).isRequired,
};

DownloadGCNButton.propTypes = {
  instrument: PropTypes.shape({
    name: PropTypes.string,
    telescope: PropTypes.shape({
      name: PropTypes.string,
    }),
  }).isRequired,
  sources: PropTypes.arrayOf(
    PropTypes.shape({
      id: PropTypes.string,
      ra: PropTypes.number,
      dec: PropTypes.number,
      origin: PropTypes.string,
      alias: PropTypes.arrayOf(PropTypes.string),
      redshift: PropTypes.number,
      classifications: PropTypes.arrayOf(
        PropTypes.shape({
          id: PropTypes.number,
          classification: PropTypes.string,
          created_at: PropTypes.string,
          groups: PropTypes.arrayOf(
            PropTypes.shape({
              id: PropTypes.number,
              name: PropTypes.string,
            })
          ),
        })
      ),
      recent_comments: PropTypes.arrayOf(PropTypes.shape({})),
      altdata: PropTypes.shape({
        tns: PropTypes.shape({
          name: PropTypes.string,
        }),
      }),
      spectrum_exists: PropTypes.bool,
      last_detected_at: PropTypes.string,
      last_detected_mag: PropTypes.number,
      peak_detected_at: PropTypes.string,
      peak_detected_mag: PropTypes.number,
      groups: PropTypes.arrayOf(
        PropTypes.shape({
          id: PropTypes.number,
          name: PropTypes.string,
        })
      ),
    })
  ).isRequired,
  gcn_event: PropTypes.shape({
    dateobs: PropTypes.string,
    gcn_notices: PropTypes.arrayOf(PropTypes.any),
  }).isRequired,
};

export default GcnEventPage;<|MERGE_RESOLUTION|>--- conflicted
+++ resolved
@@ -29,11 +29,6 @@
 import * as localizationActions from "../ducks/localization";
 import * as sourcesActions from "../ducks/sources";
 import * as observationsActions from "../ducks/observations";
-<<<<<<< HEAD
-
-import SourceTable from "./SourceTable";
-import ExecutedObservationsTable from "./ExecutedObservationsTable";
-=======
 import * as galaxiesActions from "../ducks/galaxies";
 
 import SourceTable from "./SourceTable";
@@ -43,7 +38,6 @@
 
 import ObservationPlanRequestForm from "./ObservationPlanRequestForm";
 import ObservationPlanRequestLists from "./ObservationPlanRequestLists";
->>>>>>> f03306e3
 
 dayjs.extend(relativeTime);
 dayjs.extend(utc);
@@ -398,9 +392,6 @@
     dispatch(observationsActions.fetchGcnEventObservations(route.dateobs));
   }, [route, dispatch]);
 
-<<<<<<< HEAD
-  if (!gcnEvent || !gcnEventSources || !gcnEventObservations) {
-=======
   useEffect(() => {
     dispatch(galaxiesActions.fetchGcnEventGalaxies(route.dateobs));
   }, [route, dispatch]);
@@ -411,7 +402,6 @@
     !gcnEventObservations ||
     !gcnEventGalaxies
   ) {
->>>>>>> f03306e3
     return <CircularProgress />;
   }
 
@@ -655,29 +645,6 @@
           </AccordionDetails>
         </Accordion>
       </div>
-<<<<<<< HEAD
-      <div className={styles.columnItem}>
-        <Accordion defaultExpanded>
-          <AccordionSummary
-            expandIcon={<ExpandMoreIcon />}
-            aria-controls="gcnEvent-content"
-            id="sources-header"
-          >
-            <Typography className={styles.accordionHeading}>
-              Observations
-            </Typography>
-          </AccordionSummary>
-          <AccordionDetails>
-            <div className={styles.gcnEventContainer}>
-              <ExecutedObservationsTable
-                observations={gcnEventObservations.observations}
-              />
-            </div>
-          </AccordionDetails>
-        </Accordion>
-      </div>
-=======
->>>>>>> f03306e3
     </div>
   );
 };
