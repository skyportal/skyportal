import React, { useState, useEffect } from "react";
import PropTypes from "prop-types";
import { useSelector, useDispatch } from "react-redux";

import Plotly from "plotly.js-basic-dist";
import createPlotlyComponent from "react-plotly.js/factory";

import Slider from "@mui/material/Slider";
import Select from "@mui/material/Select";
import MenuItem from "@mui/material/MenuItem";
import TextField from "@mui/material/TextField";
import Tooltip from "@mui/material/Tooltip";
import Typography from "@mui/material/Typography";
import SaveAsIcon from "@mui/icons-material/SaveAs";
import IconButton from "@mui/material/IconButton";
import RemoveIcon from "@mui/icons-material/Remove";
import Chip from "@mui/material/Chip";
import AddIcon from "@mui/icons-material/Add";
import Switch from "@mui/material/Switch";
import Select from "@mui/material/Select";
import MenuItem from "@mui/material/MenuItem";
import Tabs from "@mui/material/Tabs";
import Tab from "@mui/material/Tab";
import Checkbox from "@mui/material/Checkbox";
import makeStyles from "@mui/styles/makeStyles";
<<<<<<< HEAD
import CircularProgress from "@mui/material/CircularProgress";
=======
import { useTheme } from "@mui/material/styles";
>>>>>>> 97eb4f47

import Dialog from "@mui/material/Dialog";
import DialogContent from "@mui/material/DialogContent";
import DialogTitle from "@mui/material/DialogTitle";
// eslint-disable-next-line import/no-unresolved
import Form from "@rjsf/mui";
import validator from "@rjsf/validator-ajv8";

import { showNotification } from "baselayer/components/Notifications";
import Button from "./Button";

import { addAnnotation } from "../ducks/source";
import * as photometryActions from "../ducks/photometry";

import { BASE_LAYOUT, PHOT_ZP, smoothing_func, mjdnow, rgba } from "../utils";

// convert any unit to days
const periodUnitDividers = {
  minutes: 60.0 * 24.0,
  hours: 24.0,
  days: 1.0,
};

const Plot = createPlotlyComponent(Plotly);

const useStyles = makeStyles((theme) => ({
  gridContainer: {
    display: "grid",
    gridAutoFlow: "row",
    gridTemplateColumns: "repeat(3, 1fr)",
    rowGap: "0.5rem",
    columnGap: "2rem",
    width: "100%",
    padding: "0.5rem 1rem 0 1rem",
  },
  gridItem: {
    display: "flex",
    flexDirection: "column",
    justifyContent: "flex-start",
    alignItems: "left",
    gap: 0,
    width: "100%",
  },
  sliderContainer: {
    display: "flex",
    flexDirection: "row",
    justifyContent: "flex-start",
    alignItems: "center",
    gap: "1rem",
    width: "100%",
    paddingLeft: "0.5rem",
    "& > .MuiTextField-root": {
      width: "7rem",
      marginTop: 0,
      marginBottom: 0,
    },
  },
  periodContainer: {
    display: "flex",
    flexDirection: "row",
    justifyContent: "flex-start",
    alignItems: "center",
    gap: "1rem",
    width: "100%",
    paddingLeft: "0.5rem",
    "& > .MuiTextField-root": {
      width: "7rem",
      marginTop: 0,
      marginBottom: 0,
    },
    [theme.breakpoints.down("md")]: {
      gridTemplateColumns: "1fr 1fr 1fr",
      display: "grid",
      "& > :first-child": {
        gridColumn: "span 2",
      },
      "& > :last-child": {
        gridColumn: "span 3",
      },
      paddingBottom: "0.5rem",
    },
  },
  switchContainer: {
    minHeight: "2rem",
    display: "flex",
    flexDirection: "row",
    justifyContent: "flex-start",
    alignItems: "center",
    gap: "0.5rem",
    width: "100%",
  },
  doubleSwitch: {
    display: "flex",
    flexDirection: "row",
    alignItems: "center",
    gap: "0.5rem",
  },
}));

const PeriodAnnotationDialog = ({ obj_id, period }) => {
  const dispatch = useDispatch();
  const groups = useSelector((state) => state.groups.userAccessible);

  const [dialogOpen, setDialogOpen] = useState(false);
  // to save a period as an annotation, we'll need the user to provide an origin
  // and also to pick groups to save the annotation to
  const schema = {
    type: "object",
    properties: {
      period: { type: "number", title: "Period", default: period },
      origin: { type: "string", title: "Origin" },
      groupIDs: {
        type: "array",
        items: {
          type: "string",
          enum: groups?.map((group) => group.id.toString()),
          enumNames: groups?.map((group) => group.name),
        },
        uniqueItems: true,
      },
    },
    required: ["period", "origin", "groupIDs"],
  };

  const validate = (formData, errors) => {
    if (formData.period <= 0) {
      errors.period.addError("Period must be greater than 0");
    }
    if (formData.origin?.replaceAll(" ", "") === "") {
      errors.origin.addError("Origin must not be empty");
    }
    if (formData.groupIDs?.length === 0) {
      errors.groupIDs.addError("Must select at least one group");
    }
    return errors;
  };

  const submitPeriodAnnotation = async ({ formData }) => {
    const periodData = {
      obj_id,
      origin: formData.origin,
      data: {
        period: formData.period,
      },
      groups: formData.groupIDs,
    };
    dispatch(addAnnotation(obj_id, periodData)).then((result) => {
      if (result.status === "success") {
        setDialogOpen(false);
        dispatch(showNotification("Period saved as annotation"));
      } else {
        dispatch(showNotification("Failed to save period as annotation"));
      }
    });
  };

  return (
    <>
      <Tooltip title="Save period as annotation">
        <IconButton onClick={() => setDialogOpen(true)} size="small">
          <SaveAsIcon />
        </IconButton>
      </Tooltip>

      <Dialog
        open={dialogOpen}
        onClose={() => setDialogOpen(false)}
        style={{ position: "fixed" }}
        maxWidth="lg"
      >
        <DialogTitle>Save Period as Annotation</DialogTitle>
        <DialogContent>
          <Form
            schema={schema}
            validator={validator}
            customValidate={validate}
            onSubmit={submitPeriodAnnotation}
          />
        </DialogContent>
      </Dialog>
    </>
  );
};

PeriodAnnotationDialog.propTypes = {
  obj_id: PropTypes.string.isRequired,
  period: PropTypes.number.isRequired,
};

const PhotometryPlot = ({
  obj_id,
  dm,
  annotations,
  spectra,
  gcn_events,
  duplicates,
  mode,
  plotStyle,
  magsys,
}) => {
<<<<<<< HEAD
  const classes = useStyles();
  const dispatch = useDispatch();

  const profile = useSelector((state) => state.profile);
  const config = useSelector((state) => state.config);
  const photometry = useSelector((state) => state.photometry);

  const [selectedDuplicates, setSelectedDuplicates] = useState([]);

=======
  const theme = useTheme();
  const classes = useStyles(theme);
>>>>>>> 97eb4f47
  const [data, setData] = useState(null);
  const [plotData, setPlotData] = useState(null);

  const [tabIndex, setTabIndex] = useState(0);
  const [markerSize, setMarkerSize] = useState(6);

  const [period, setPeriod] = useState(1);
  const [periodUnit, setPeriodUnit] = useState("days");
  const [phase, setPhase] = useState(2);
  const [smoothing, setSmoothing] = useState(0);

  const [photStats, setPhotStats] = useState(null);
  const [layouts, setLayouts] = useState({});

  const [filter2color, setFilter2Color] = useState(config?.bandpassesColors);

  const [layoutReset, setLayoutReset] = useState(false);

  const [showNonDetections, setShowNonDetections] = useState(true);

  const [initialized, setInitialized] = useState(false);

  const [defaultVisibleFilters, setDefaultVisibleFilters] = useState(null);
  const [appliedDefaultVisibleFilters, setAppliedDefaultVisibleFilters] =
    useState(false);

  const preparePhotometry = (photometryData, distance_modulus) => {
    const stats = {
      mag: {
        min: 100,
        max: 0,
        range: [100, 0],
      },
      flux: {
        min: 100,
        max: 0,
        range: [0, 100],
      },
      days_ago: {
        min: 100000,
        max: 0,
        extra: [100000, 0],
      },
      mjd: {
        min: 100000,
        max: 0,
        extra: [100000, 0],
      },
    };

    const now = mjdnow();

    const newPhotometryData = photometryData.map((point) => {
      const newPoint = { ...point };
      newPoint.days_ago = now - newPoint.mjd;
      if (newPoint.mag !== null) {
        newPoint.flux = 10 ** (-0.4 * (newPoint.mag - PHOT_ZP));
        newPoint.fluxerr =
          (newPoint.magerr / (2.5 / Math.log(10))) * newPoint.flux;
        newPoint.snr = newPoint.flux / newPoint.fluxerr;
        if (newPoint.snr < 0) {
          newPoint.snr = null;
        }
      } else {
        newPoint.flux = 10 ** (-0.4 * (newPoint.limiting_mag - PHOT_ZP));
        newPoint.fluxerr = 0;
        newPoint.snr = null;
      }
      newPoint.streams = (newPoint.streams || [])
        .map((stream) => stream?.name || stream)
        .filter((value, index, self) => self.indexOf(value) === index);
      // also, we only want to keep the stream names that are not substrings of others
      // for example, if we have a stream called 'ZTF Public', we don't want to keep
      // 'ZTF Public+Partnership' because it's a substring of 'ZTF Public'.
      newPoint.streams = newPoint.streams.filter((name) => {
        const names = newPoint.streams.filter(
          (c) => c !== name && c.includes(name),
        );
        return names.length === 0;
      });
      newPoint.text = `MJD: ${newPoint.mjd.toFixed(6)}`;
      if (newPoint.mag) {
        newPoint.text += `
        <br>Mag: ${newPoint.mag ? newPoint.mag.toFixed(3) : "NaN"}
        <br>Magerr: ${newPoint.magerr ? newPoint.magerr.toFixed(3) : "NaN"}
        `;
        if (distance_modulus) {
          newPoint.text += `<br>m - DM: ${(
            newPoint.mag - distance_modulus
          ).toFixed(3)}`;
        }
      }
      newPoint.text += `
        <br>Limiting Mag: ${
          newPoint.limiting_mag ? newPoint.limiting_mag.toFixed(3) : "NaN"
        }
        <br>Flux: ${newPoint.flux ? newPoint.flux.toFixed(3) : "NaN"}
      `;
      if (newPoint.mag) {
        newPoint.text += `<br>Fluxerr: ${newPoint.fluxerr.toFixed(3) || "NaN"}`;
      }
      newPoint.text += `
        <br>Filter: ${newPoint.filter}
        <br>Instrument: ${newPoint.instrument_name}
      `;
      if ([null, undefined, "", "None"].includes(newPoint.origin) === false) {
        newPoint.text += `<br>Origin: ${newPoint.origin}`;
      }
      if (
        [null, undefined, "", "None", "undefined"].includes(
          newPoint.altdata?.exposure,
        ) === false
      ) {
        newPoint.text += `<br>Exposure: ${newPoint.altdata?.exposure || ""}`;
      }
      if (newPoint.snr) {
        newPoint.text += `<br>SNR: ${newPoint.snr.toFixed(3)}`;
      }
      if (newPoint.streams.length > 0) {
        newPoint.text += `<br>Streams: ${newPoint.streams.join(", ")}`;
      }

      stats.mag.min = Math.min(
        stats.mag.min,
        newPoint.mag || newPoint.limiting_mag,
      );
      stats.mag.max = Math.max(
        stats.mag.max,
        newPoint.mag || newPoint.limiting_mag,
      );
      stats.mjd.min = Math.min(stats.mjd.min, newPoint.mjd);
      stats.mjd.max = Math.max(stats.mjd.max, newPoint.mjd);
      stats.days_ago.min = Math.min(stats.days_ago.min, newPoint.days_ago);
      stats.days_ago.max = Math.max(stats.days_ago.max, newPoint.days_ago);
      stats.flux.min = Math.min(
        stats.flux.min,
        newPoint.flux || newPoint.fluxerr,
      );
      stats.flux.max = Math.max(
        stats.flux.max,
        newPoint.flux || newPoint.fluxerr,
      );

      return newPoint;
    });

    stats.mag.range = [stats.mag.max * 1.02, stats.mag.min * 0.98];
    stats.mjd.range = [stats.mjd.min - 1, stats.mjd.max + 1];
    stats.days_ago.range = [stats.days_ago.max + 1, stats.days_ago.min - 1];
    stats.flux.range = [stats.flux.min - 1, stats.flux.max + 1];

    return [newPhotometryData, stats];
  };

  const groupPhotometry = (photometryData, usingDuplicates = false) => {
    // before grouping, we compute the max and min for mag, flux, and days_ago
    // we will use these values to set the range of the plot

    const groupedPhotometry = photometryData.reduce((acc, point) => {
      let key = `${point.instrument_name}/${point.filter}`;
      // if we are using duplicates, put the obj_id at the beginning of the key
      if (usingDuplicates) {
        key = `${point.obj_id}/${key}`;
      }
      if (
        point?.origin !== "None" &&
        point.origin !== "" &&
        point.origin !== null
      ) {
        // the origin is less relevant, so we crop it to not have more than 23 characters + 3 x ...
        const remaining = (usingDuplicates ? 33 : 23) - key.length;
        if (remaining < point.origin.length) {
          key += `/${point.origin.substring(0, Math.max(remaining - 3, 3))}...`;
        } else {
          key += `/${point.origin}`;
        }
      }
      if (!acc[key]) {
        acc[key] = [];
      }
      acc[key].push(point);
      return acc;
    }, {});

    return groupedPhotometry;
  };

  const tabToPlotType = (tabValue) => {
    if (tabValue === 0) {
      return "mag";
    }
    if (tabValue === 1) {
      return "flux";
    }
    if (tabValue === 2) {
      return "period";
    }
    return null;
  };

  const createTraces = (
    groupedPhotometry,
    photometryStats,
    plotType,
    periodValue,
    periodUnitValue,
    smoothingValue,
    phaseValue,
    showNonDetectionsValue,
    existingPlotData,
    filter2colorMapper,
  ) => {
    const existingTracesVisibilities = {};
    if (existingPlotData && existingPlotData?.length > 0) {
      existingPlotData.forEach((trace) => {
        existingTracesVisibilities[trace.legendgroup] = trace.visible;
      });
    }
    if (plotType === "mag" || plotType === "flux") {
      const newPlotData = Object.keys(groupedPhotometry)
        .map((key) => {
          const detections = groupedPhotometry[key].filter(
            (point) => point.mag !== null,
          );
          const upperLimits = groupedPhotometry[key].filter(
            (point) => point.mag === null,
          );

          // TEMPORARY: until we have a mapper for each sncosmo filter, we force the color to be black
          const colorRGB = filter2colorMapper[
            groupedPhotometry[key][0].filter
          ] || [0, 0, 0];
          const colorBorder = rgba(colorRGB, 1);
          const colorInteriorNonDet = rgba(colorRGB, 0.1);
          const colorInteriorDet = rgba(colorRGB, 0.3);
          const colorError = rgba(colorRGB, 0.5);

          const existingDetectionTraceVisibility = existingPlotData
            ? existingTracesVisibilities[`${key}detections`]
            : true;
          const existingUpperLimitsTraceVisibility = existingPlotData
            ? existingTracesVisibilities[`${key}upperLimits`]
            : true;

          const upperLimitsTrace = {
            dataType: "upperLimits",
            x: upperLimits.map((point) => point.mjd),
            y: upperLimits.map((point) =>
              plotType === "mag" ? point.limiting_mag : point.flux,
            ),
            text: upperLimits.map((point) => point.text),
            mode: "markers",
            type: "scatter",
            name: `${key} (UL)`,
            legendgroup: `${key}upperLimits`,
            marker: {
              line: {
                width: 1,
                color: colorBorder,
              },
              color: colorInteriorNonDet,
              opacity: 1,
              size: markerSize,
              symbol: "triangle-down",
            },
            visible:
              showNonDetectionsValue === false
                ? false
                : existingUpperLimitsTraceVisibility,
            hoverlabel: {
              bgcolor: "white",
              font: { size: 14 },
              align: "left",
            },
            hovertemplate: "%{text}<extra></extra>",
          };

          const detectionsTrace = {
            dataType: "detections",
            x: detections.map((point) => point.mjd),
            y: detections.map((point) =>
              plotType === "mag" ? point.mag : point.flux,
            ),
            error_y: {
              type: "data",
              array: detections.map((point) =>
                plotType === "mag" ? point.magerr : point.fluxerr,
              ),
              visible: true,
              color: colorError,
              width: 1,
              thickness: 2,
            },
            text: detections.map((point) => point.text),
            mode: "markers",
            type: "scatter",
            name: key,
            legendgroup: `${key}detections`,
            marker: {
              line: {
                width: 1,
                color: colorBorder,
              },
              color: colorInteriorDet,
              size: markerSize,
            },
            visible: existingDetectionTraceVisibility,
            hoverlabel: {
              bgcolor: "white",
              font: { size: 14 },
              align: "left",
            },
            hovertemplate: "%{text}<extra></extra>",
          };

          const secondaryAxisX = {
            x: [photometryStats.days_ago.max, photometryStats.days_ago.min],
            y: [photometryStats.mag.max, photometryStats.mag.min],
            mode: "markers",
            type: "scatter",
            name: "secondaryAxisX",
            legendgroup: "secondaryAxisX",
            marker: {
              line: {
                width: 1,
              },
              opacity: 0,
            },
            visible: true,
            showlegend: false,
            xaxis: "x2",
            hoverinfo: "skip",
          };

          const secondaryAxisY = {
            x: [photometryStats.mjd.min, photometryStats.mjd.max],
            mode: "markers",
            type: "scatter",
            name: "secondaryAxisY",
            legendgroup: "secondaryAxisY",
            marker: {
              line: {
                width: 1,
              },
              opacity: 0,
            },
            visible: true,
            showlegend: false,
            yaxis: "y2",
            hoverinfo: "skip",
          };
          if (plotType === "mag" && dm && photometryStats) {
            secondaryAxisY.y = [
              photometryStats.mag.max - dm,
              photometryStats.mag.min - dm,
            ];
          }

          if (photometryStats && plotType === "mag" && dm) {
            return [
              detectionsTrace,
              upperLimitsTrace,
              secondaryAxisX,
              secondaryAxisY,
            ];
          }

          return [detectionsTrace, upperLimitsTrace, secondaryAxisX];
        })
        .flat();

      return newPlotData;
    }
    if (plotType === "period") {
      const newPlotData = Object.keys(groupedPhotometry)
        .map((key) => {
          // using the period state variable, calculate the phase of each point
          // and then plot the phase vs mag
          const colorRGB = filter2colorMapper[
            groupedPhotometry[key][0].filter
          ] || [0, 0, 0];
          const colorBorder = rgba(colorRGB, 1);
          const colorInteriorNonDet = rgba(colorRGB, 0.1);
          const colorInteriorDet = rgba(colorRGB, 0.3);

          const scaledPeriodValue =
            periodValue / periodUnitDividers[periodUnit];

          const phases = groupedPhotometry[key].map(
            (point) => (point.mjd % scaledPeriodValue) / scaledPeriodValue,
          );

          // split the y in det and non det
          let y = groupedPhotometry[key].map(
            (point) => point.mag || point.limiting_mag,
          );

          // reorder the points in y by increasing phase
          // to do so, we need to create an array of indices
          let indices = [];
          for (let i = 0; i < phases.length; i += 1) {
            indices.push(i);
          }
          indices = indices.sort((a, b) => phases[a] - phases[b]);
          y = indices.map((i) => y[i]);
          const x = indices.map((i) => phases[i]);

          if (smoothingValue > 0) {
            y = smoothing_func(y, smoothingValue);
          }

          // split the points into detections and upper limits
          // to do so, use the indices and the groupedPhotometry[key] array to know which index corresponds to a detection or an upper limit
          let detectionsX = [];
          let detectionsY = [];
          let detectionsText = [];
          let upperLimitsX = [];
          let upperLimitsY = [];
          let upperLimitsText = [];

          for (let i = 0; i < indices.length; i += 1) {
            if (groupedPhotometry[key][indices[i]].mag !== null) {
              detectionsX.push(x[i]);
              detectionsY.push(y[i]);
              detectionsText.push(groupedPhotometry[key][indices[i]].text);
            } else {
              upperLimitsX.push(x[i]);
              upperLimitsY.push(y[i]);
              upperLimitsText.push(groupedPhotometry[key][indices[i]].text);
            }
          }

          if (phaseValue === 2) {
            detectionsX = detectionsX.concat(detectionsX.map((p) => p + 1));
            detectionsY = detectionsY.concat(detectionsY);
            detectionsText = detectionsText.concat(detectionsText);
            upperLimitsX = upperLimitsX.concat(upperLimitsX.map((p) => p + 1));
            upperLimitsY = upperLimitsY.concat(upperLimitsY);
            upperLimitsText = upperLimitsText.concat(upperLimitsText);
          }

          const existingDetectionTraceVisibility = existingPlotData
            ? existingTracesVisibilities[`${key}detections`]
            : true;

          const detectionsTrace = {
            dataType: "detections",
            x: detectionsX,
            y: detectionsY,
            text: detectionsText,
            mode: "markers",
            type: "scatter",
            name: key,
            legendgroup: `${key}detections`,
            marker: {
              line: {
                width: 1,
                color: colorBorder,
              },
              color: colorInteriorDet,
              size: markerSize,
            },
            visible: existingDetectionTraceVisibility,
            hoverlabel: {
              bgcolor: "white",
              font: { size: 14 },
              align: "left",
            },
            hovertemplate: "%{text}<extra></extra>",
          };

          const existingUpperLimitsTraceVisibility = existingPlotData
            ? existingTracesVisibilities[`${key}upperLimits`]
            : true;

          const upperLimitsTrace = {
            dataType: "upperLimits",
            x: upperLimitsX,
            y: upperLimitsY,
            text: upperLimitsText,
            mode: "markers",
            type: "scatter",
            name: `${key} (UL)`,
            legendgroup: `${key}upperLimits`,
            marker: {
              line: {
                width: 1,
                color: colorBorder,
              },
              color: colorInteriorNonDet,
              size: markerSize,
              symbol: "triangle-down",
            },
            visible:
              showNonDetectionsValue === false
                ? false
                : existingUpperLimitsTraceVisibility,
            hoverlabel: {
              bgcolor: "white",
              font: { size: 14 },
              align: "left",
            },
            hovertemplate: "%{text}<extra></extra>",
          };

          let secondaryAxisY = {};
          if (dm && photometryStats) {
            secondaryAxisY = {
              x: [0, 1],
              y: [photometryStats.mag.max - dm, photometryStats.mag.min - dm],
              mode: "markers",
              type: "scatter",
              name: "secondaryAxisY",
              legendgroup: "secondaryAxisY",
              marker: {
                line: {
                  width: 1,
                },
                opacity: 0,
              },
              visible: true,
              showlegend: false,
              yaxis: "y2",
              hoverinfo: "skip",
            };
          }

          if (dm) {
            return [detectionsTrace, upperLimitsTrace, secondaryAxisY];
          }

          return [detectionsTrace, upperLimitsTrace];
        })
        .flat();

      return newPlotData;
    }
    return null;
  };

  const createLayouts = (plotType, photStats_value, dm_value) => {
    const newLayouts = {};
    if (plotType === "mag" || plotType === "flux") {
      newLayouts.xaxis = {
        title: "MJD",
        side: "top",
        range: [...photStats_value.mjd.range],
        tickformat: ".6~f",
        zeroline: false,
        ...BASE_LAYOUT,
      };
      newLayouts.xaxis2 = {
        title: "Days Ago",
        range: [...photStats_value.days_ago.range],
        overlaying: "x",
        side: "bottom",
        showgrid: false,
        zeroline: false,
        tickformat: ".6~f",
        ...BASE_LAYOUT,
      };
    } else if (plotType === "period") {
      newLayouts.xaxis = {
        title: "Phase",
        side: "bottom",
        range: [0, phase],
        tickformat: ".2f",
        ...BASE_LAYOUT,
      };
    }

    if (plotType === "mag" || plotType === "period") {
      newLayouts.yaxis = {
        title: magsys.toUpperCase().concat(" Mag"),
        range: [...photStats_value.mag.range],
        zeroline: false,
        ...BASE_LAYOUT,
      };
      if (dm && photStats_value) {
        newLayouts.yaxis2 = {
          title: "m - DM",
          range: [
            photStats_value.mag.range[0] - dm_value,
            photStats_value.mag.range[1] - dm_value,
          ],
          overlaying: "y",
          side: "right",
          showgrid: false,
          zeroline: false,
          ...BASE_LAYOUT,
        };
      }
    } else if (plotType === "flux") {
      newLayouts.yaxis = {
        title: "Flux",
        range: [...photStats_value.flux.range],
        ...BASE_LAYOUT,
      };
    }
    return newLayouts;
  };

  useEffect(() => {
    if (!filter2color && config?.bandpassesColors) {
      setFilter2Color(config?.bandpassesColors);
    }
  }, [config]);

  useEffect(() => {
    // grab the photometry for the selected duplicates from the store
    if (selectedDuplicates.length > 0) {
      selectedDuplicates.forEach((dup) => {
        if (!photometry[dup]) {
          dispatch(photometryActions.fetchSourcePhotometry(dup, { magsys }));
        }
      });
    }
  }, [dispatch, selectedDuplicates, magsys, photometry]);

  useEffect(() => {
    if (profile?.id && defaultVisibleFilters === null) {
      setDefaultVisibleFilters(
        profile?.preferences?.automaticallyVisibleFilters || [],
      );
    }
  }, [profile]);

  useEffect(() => {
    if (
      photometry &&
      selectedDuplicates &&
      filter2color &&
      defaultVisibleFilters
    ) {
      const objPhotometry = photometry[obj_id];
      if (!objPhotometry) {
        return;
      }
      const duplicatesPhotometry = selectedDuplicates
        .map((duplicate) => photometry[duplicate] || [])
        .flat();

      const [newPhotometry, newPhotStats] = preparePhotometry(
        [...objPhotometry, ...duplicatesPhotometry],
        dm,
      );
      const groupedPhotometry = groupPhotometry(
        newPhotometry,
        selectedDuplicates?.length > 0,
      );
      setPhotStats(newPhotStats);
      setData(groupedPhotometry);

      const traces = createTraces(
        groupedPhotometry,
        newPhotStats,
        tabToPlotType(tabIndex),
        period,
        periodUnit,
        smoothing,
        phase,
        showNonDetections,
        plotData || [],
        filter2color,
      );

      if (defaultVisibleFilters?.length > 0 && !appliedDefaultVisibleFilters) {
        const visibleTraces = traces.map((trace) => {
          const newTrace = { ...trace };
          if (
            !(
              newTrace.name &&
              ["detections", "upperLimits"].includes(newTrace.dataType)
            )
          ) {
            return newTrace;
          }
          if (
            defaultVisibleFilters.some((filter) =>
              newTrace.name.includes(filter),
            )
          ) {
            newTrace.visible = true;
          } else {
            newTrace.visible = "legendonly";
          }
          return newTrace;
        });
        setPlotData(visibleTraces);
        setAppliedDefaultVisibleFilters(true);
      } else {
        setPlotData(traces);
      }

      const newLayouts = createLayouts(
        tabToPlotType(tabIndex),
        newPhotStats,
        dm,
      );
      setLayouts(newLayouts);
      setInitialized(true);
    }
  }, [photometry, selectedDuplicates, defaultVisibleFilters, filter2color]);

  useEffect(() => {
    if (initialized && filter2color) {
      const traces = createTraces(
        data,
        photStats,
        tabToPlotType(tabIndex),
        period,
        periodUnit,
        smoothing,
        phase,
        showNonDetections,
        plotData,
        filter2color,
      );
      setPlotData(traces);
      const newLayouts = createLayouts(tabToPlotType(tabIndex), photStats, dm);
      setLayouts(newLayouts);
    }
  }, [tabIndex, phase]);

  useEffect(() => {
    if (initialized && filter2color && layoutReset) {
      const newLayouts = createLayouts(tabToPlotType(tabIndex), photStats, dm);
      setLayouts(newLayouts);
      setLayoutReset(false);
    }
  }, [layoutReset]);

  useEffect(() => {
    if (initialized && filter2color && tabIndex === 2) {
      const traces = createTraces(
        data,
        photStats,
        tabToPlotType(tabIndex),
        period,
        periodUnit,
        smoothing,
        phase,
        showNonDetections,
        plotData,
        filter2color,
      );
      setPlotData(traces);
    }
  }, [period, periodUnit, smoothing]);

  useEffect(() => {
    if (initialized && annotations !== null) {
      // each annotation has a data key, which is an object with key value pairs
      // try to find keys named 'period'
      // for each, get its value and the created_at value of the annotation
      // then set the period state variable to the value of the most recent period annotation
      const periodAnnotations = annotations.filter(
        (annotation) => annotation.data.period !== undefined,
      );
      if (periodAnnotations.length > 0) {
        let mostRecentPeriod = periodAnnotations[0].data.period;
        let mostRecentPeriodCreatedAt = new Date(
          periodAnnotations[0].created_at,
        );
        periodAnnotations.forEach((annotation) => {
          if (
            new Date(annotation.created_at) > mostRecentPeriodCreatedAt &&
            !Number.isNaN(parseFloat(annotation.data.period, 10))
          ) {
            mostRecentPeriod = annotation.data.period;
            mostRecentPeriodCreatedAt = new Date(annotation.created_at);
          }
        });
        setPeriod(parseFloat(mostRecentPeriod, 10));
      }
    }
  }, [initialized && annotations]);

  useEffect(() => {
    if (plotData) {
      const newMarkerSize = parseInt(markerSize, 10);
      if (Number.isNaN(newMarkerSize)) {
        return;
      }
      const newPlotData = plotData.map((trace) => {
        const newTrace = { ...trace };
        newTrace.marker.size = parseInt(markerSize, 10);
        return newTrace;
      });
      setPlotData(newPlotData);
    }
  }, [markerSize]);

  useEffect(() => {
    if (plotData) {
      const newPlotData = plotData.map((trace) => {
        const newTrace = { ...trace };
        if (
          showNonDetections &&
          newTrace.dataType === "upperLimits" &&
          newTrace.visible !== true
        ) {
          newTrace.visible = true;
          newTrace.showlegend = true;
        } else if (
          !showNonDetections &&
          newTrace.dataType === "upperLimits" &&
          newTrace.visible !== false
        ) {
          newTrace.visible = false;
          newTrace.showlegend = false;
        }
        return newTrace;
      });
      setPlotData(newPlotData);
    }
  }, [showNonDetections]);

  const handleChangeTab = (event, newValue) => {
    setTabIndex(newValue);
  };

  const yMarkers = [];
  if (photStats) {
    yMarkers.push(
      ["mag", "period"].includes(tabToPlotType(tabIndex))
        ? photStats.mag.range[1]
        : photStats.flux.range[1],
    );
  }

  const eventMarkers = photStats
    ? spectra
        .map((spectrum) => {
          const hovertext = `<br>Observed at (UTC): ${spectrum.observed_at}
    <br>Observed at (MJD): ${spectrum.observed_at_mjd.toFixed(6)})
    <br>Instrument: ${spectrum.instrument_name}
    <br>Telescope: ${spectrum.telescope_name}
    <br>PI: ${spectrum.pi || ""}
    <br>Origin: ${spectrum.origin || ""}
    <extra></extra>
    `;
          return {
            x: [spectrum.observed_at_mjd],
            y: yMarkers,
            mode: "text",
            type: "scatter",
            name: "Spectrum",
            legendgroup: "Spectrum",
            text: ["S"],
            textposition: "bottom center",
            textfont: { color: "black", size: 16 },
            marker: {
              line: {
                width: 1,
              },
              opacity: 1,
            },
            visible: true,
            showlegend: false,
            hoverlabel: {
              bgcolor: "white",
              font: { size: 14 },
              align: "left",
            },
            hovertemplate: hovertext,
          };
        })
        .concat(
          (gcn_events || []).map((event) => {
            const hovertext = `<br>Dateobs: ${event.dateobs}
    <br>Aliases: ${(event.aliases || []).join(", ")}
    <extra></extra>
    `;
            return {
              x: [event.dateobs_mjd],
              y: yMarkers,
              mode: "text",
              type: "scatter",
              name: "GCN Event",
              legendgroup: "GCN Event",
              text: ["G"],
              textposition: "bottom center",
              textfont: { color: "black", size: 16 },
              marker: {
                line: {
                  width: 1,
                },
                opacity: 1,
              },
              visible: true,
              showlegend: false,
              hoverlabel: {
                bgcolor: "white",
                font: { size: 14 },
                align: "left",
              },
              hovertemplate: hovertext,
            };
          }),
        )
    : [];

  if (!(photometry && config && photStats)) {
    return <CircularProgress color="secondary" />;
  }

  return (
    <div style={{ width: "100%", height: "100%" }} id="photometry-plot">
      <Tabs
        value={tabIndex}
        onChange={handleChangeTab}
        aria-label="gcn_tabs"
        variant="scrollable"
        xs={12}
        sx={{
          display: {
            maxWidth: "95vw",
            width: "100%",
            "& > button": { lineHeight: "1.5rem" },
          },
        }}
      >
        <Tab label="Mag" />
        <Tab label="Flux" />
        <Tab label="Period" />
      </Tabs>

      <div
        style={{
          width: "100%",
          height: plotStyle?.height || "70vh",
          overflowX: "scroll",
        }}
      >
        <Plot
          data={(plotData || []).concat(eventMarkers || [])}
          layout={{
            ...layouts,
            legend: {
              orientation: mode === "desktop" ? "v" : "h",
              yanchor: "top",
              // on mobile with a lot of legend entries, we need to move the legend down to avoid overlap
              y: mode === "desktop" ? 1 : plotData?.length > 10 ? -0.4 : -0.3, // eslint-disable-line no-nested-ternary
              x: mode === "desktop" ? (dm ? 1.15 : 1) : 0, // eslint-disable-line no-nested-ternary
              font: { size: 14 },
              tracegroupgap: 0,
            },
            showlegend: true,
            autosize: true,
            margin: {
              l: 70,
              r: 30,
              b: 75,
              t: 80,
              pad: 0,
            },
            shapes: [
              {
                // we use a shape to draw a box around the plot to add borders to it
                type: "rect",
                xref: "paper",
                yref: "paper",
                x0: 0,
                y0: 0,
                x1: 1,
                y1: 1,
                line: {
                  color: "black",
                  width: 1,
                },
              },
            ],
          }}
          config={{
            // scrollZoom: true, // this is not working properly, creating issues when we are around the default zooming level. TOFIX
            responsive: true,
            displaylogo: false,
            showAxisDragHandles: false,
            // the native autoScale2d and resetScale2d buttons are not working
            // as they are not resetting to the specified ranges
            // so, we remove them and add our own
            modeBarButtonsToRemove: [
              "autoScale2d",
              "resetScale2d",
              "select2d",
              "lasso2d",
            ],
            modeBarButtonsToAdd: [
              {
                name: "Reset",
                icon: Plotly.Icons.home,
                click: () => {
                  setLayoutReset(true);
                },
              },
            ],
          }}
          useResizeHandler
          onDoubleClick={() => setLayoutReset(true)}
          onLegendDoubleClick={(e) => {
            // e contains a curveNumber (index of the trace clicked in the legend)
            /// and a data object (plotting data)
            // we customize the legend double click behavior
            const visibleTraces = e.data.filter(
              (trace) =>
                ["detections", "upperLimits"].includes(trace.dataType) &&
                (trace.visible === true || trace.visible === undefined),
            ).length;
            const visibleTraceIndex = e.data.findIndex(
              (trace) =>
                ["detections", "upperLimits"].includes(trace.dataType) &&
                (trace.visible === true || trace.visible === undefined),
            );
            e.data.forEach((trace, index) => {
              if (
                [
                  "secondaryAxisX",
                  "secondaryAxisY",
                  "Spectrum",
                  "GCN Event",
                ].includes(trace.name) ||
                index === e.curveNumber
              ) {
                // if its a marker, secondary axis, or the trace that was double clicked, it's always visible
                trace.visible = true;
              } else if (
                !showNonDetections &&
                trace.dataType === "upperLimits"
              ) {
                // if we don't want to show non detections, hide them
                trace.visible = false;
              } else if (
                (visibleTraces === 1 && e.curveNumber === visibleTraceIndex) ||
                visibleTraces === 0
              ) {
                // if we already isolated a single trace and we double click on it, or if there are no traces visible, show all
                trace.visible = true;
              } else {
                // otherwise, hide all
                trace.visible = "legendonly";
              }
            });
            setPlotData(e.data);
            return false;
          }}
          style={{ width: "100%", height: "100%" }}
        />
      </div>
      <div className={classes.gridContainer}>
        <div className={classes.gridItem} style={{ gridColumn: "span 2" }}>
          <Typography id="photometry-show-hide" noWrap>
            Non-Detections
          </Typography>
          <div className={classes.switchContainer}>
            <Switch
              checked={showNonDetections}
              onChange={() => setShowNonDetections(!showNonDetections)}
              inputProps={{ "aria-label": "controlled" }}
            />
          </div>
        </div>
        <div
          className={classes.gridItem}
          style={{
            gridColumn: "span 1",
            alignItems: "end",
          }}
        >
          <div style={{ alignItems: "center" }}>
            <Typography id="input-slider" noWrap>
              Marker Size
            </Typography>
            <div style={{ display: "flex", gap: "0.2rem" }}>
              <IconButton
                onClick={() =>
                  setMarkerSize(markerSize - 1 < 1 ? 1 : markerSize - 1)
                }
                style={{ padding: 0 }}
              >
                <RemoveIcon />
              </IconButton>
              <TextField
                value={markerSize}
                onChange={(e) => {
                  const newValue = parseInt(e.target.value, 10);
                  if (!Number.isNaN(newValue)) {
                    setMarkerSize(Math.max(Math.min(20, newValue), 1));
                  } else {
                    setMarkerSize(e.target.value);
                  }
                }}
                margin="dense"
                type="text"
                size="small"
                inputProps={{
                  style: { textAlign: "center", padding: "4.5px" },
                }}
                style={{ width: "2.4rem", margin: 0 }}
              />
              <IconButton
                onClick={() =>
                  setMarkerSize(markerSize + 1 > 20 ? 20 : markerSize + 1)
                }
                style={{ padding: 0 }}
              >
                <AddIcon />
              </IconButton>
            </div>
          </div>
        </div>
        {duplicates?.length > 0 && (
          <div className={classes.gridItem} style={{ gridColumn: "span 3" }}>
            <Typography id="input-slider">Possible Duplicates</Typography>
            <div className={classes.switchContainer}>
              <Select
                value={selectedDuplicates}
                onChange={(e) => {
                  if (e.target.value.includes("Select all")) {
                    if (e.target.value?.length !== duplicates.length + 1) {
                      setSelectedDuplicates(duplicates.map((d) => d.obj_id));
                    } else {
                      setSelectedDuplicates([]);
                    }
                  } else {
                    setSelectedDuplicates(e.target.value);
                  }
                }}
                style={{ minWidth: "100%" }}
                size="small"
                multiple
                renderValue={(selected) => {
                  // show chips for each
                  const duplicatesValue = duplicates.filter((d) =>
                    selected.includes(d.obj_id),
                  );
                  return (
                    <div className={classes.chips}>
                      {duplicatesValue.map((d) => (
                        <Chip
                          key={d.obj_id}
                          label={`${d.obj_id} (${d.separation.toFixed(2)}")`}
                          className={classes.chip}
                        />
                      ))}
                    </div>
                  );
                }}
              >
                {/* if there is more than one menu item, show a "select all" menuitem which on click selects all the sources */}
                {duplicates.length > 1 && (
                  <MenuItem value="Select all" key="Select all">
                    <Checkbox
                      size="small"
                      checked={selectedDuplicates.length === duplicates.length}
                    />
                    Select all
                  </MenuItem>
                )}
                {duplicates.map((d) => (
                  <MenuItem key={d.obj_id} value={d.obj_id}>
                    <Checkbox
                      checked={selectedDuplicates.includes(d.obj_id)}
                      size="small"
                    />
                    {d.obj_id} ({d.separation.toFixed(2)} arcsec)
                  </MenuItem>
                ))}
              </Select>
            </div>
          </div>
        )}
        {tabIndex === 2 && (
          <div className={classes.gridItem} style={{ gridColumn: "span 3" }}>
            <Typography id="input-slider">Period</Typography>
            <div className={classes.periodContainer}>
              <Slider
                value={period}
                onChange={(e, newValue) => setPeriod(newValue)}
                aria-labelledby="input-slider"
                valueLabelDisplay="auto"
                step={0.1}
                min={0.1}
                max={365}
                style={{ minWidth: "14rem", width: "100%" }}
              />
              <TextField
                value={period}
                onChange={(e) => setPeriod(e.target.value)}
                margin="dense"
                type="number"
                inputProps={{
                  step: 0.1,
                  min: 0.1,
                  max: 365,
                  "aria-labelledby": "input-slider",
                }}
                style={{ minWidth: "8rem", width: "100%" }}
                size="small"
              />
              <Select
                value={periodUnit}
                onChange={(e) => setPeriodUnit(e.target.value)}
                style={{ width: "8rem" }}
                size="small"
              >
                <MenuItem value="minutes">minutes</MenuItem>
                <MenuItem value="hours">hours</MenuItem>
                <MenuItem value="days">days</MenuItem>
              </Select>
              <Button
                onClick={() => setPeriod(period * 2)}
                variant="contained"
                color="primary"
              >
                x2
              </Button>
              <Button
                onClick={() => setPeriod(period / 2)}
                variant="contained"
                color="primary"
              >
                /2
              </Button>
              <PeriodAnnotationDialog obj_id={obj_id} period={period} />
            </div>
          </div>
        )}
        {tabIndex === 2 && (
          <div className={classes.gridItem} style={{ gridColumn: "span 2" }}>
            <Typography id="input-slider">Smoothing</Typography>
            <div className={classes.sliderContainer}>
              <Slider
                value={smoothing}
                onChange={(e, newValue) => setSmoothing(newValue)}
                aria-labelledby="input-slider"
                valueLabelDisplay="auto"
                step={1}
                min={0}
                max={100}
              />
              <TextField
                value={smoothing}
                onChange={(e) => setSmoothing(e.target.value)}
                margin="dense"
                type="number"
                inputProps={{
                  step: 1,
                  min: 0,
                  max: 100,
                  type: "number",
                  "aria-labelledby": "input-slider",
                }}
                size="small"
              />
            </div>
          </div>
        )}
        {tabIndex === 2 && (
          <div className={classes.gridItem} style={{ gridColumn: "span 1" }}>
            <Typography id="input-slider">Phase</Typography>
            <div className={classes.doubleSwitch}>
              <Typography>1</Typography>
              <Switch
                checked={phase === 2}
                onChange={() => setPhase(phase === 2 ? 1 : 2)}
                inputProps={{ "aria-label": "controlled" }}
              />
              <Typography>2</Typography>
            </div>
          </div>
        )}
      </div>
    </div>
  );
};

PhotometryPlot.propTypes = {
  obj_id: PropTypes.string.isRequired,
  dm: PropTypes.number,
  annotations: PropTypes.arrayOf(
    PropTypes.shape({
      data: PropTypes.shape({}),
      created_at: PropTypes.string.isRequired,
    }),
  ),
  spectra: PropTypes.arrayOf(
    PropTypes.shape({
      observed_at: PropTypes.string.isRequired,
      observed_at_mjd: PropTypes.number.isRequired,
      instrument_name: PropTypes.string.isRequired,
      telescope_name: PropTypes.string.isRequired,
      pi: PropTypes.string,
      origin: PropTypes.string,
    }),
  ),
  gcn_events: PropTypes.arrayOf(PropTypes.string),
  duplicates: PropTypes.arrayOf(
    PropTypes.shape({
      obj_id: PropTypes.string.isRequired,
      ra: PropTypes.number.isRequired,
      dec: PropTypes.number.isRequired,
    }),
  ),
  mode: PropTypes.string,
  plotStyle: PropTypes.shape({
    height: PropTypes.string,
  }),
  magsys: PropTypes.string,
};

PhotometryPlot.defaultProps = {
  dm: null,
  annotations: [],
  gcn_events: [],
  spectra: [],
  duplicates: [],
  mode: "desktop",
  plotStyle: {
    height: "65vh",
  },
  magsys: "ab",
};

export default PhotometryPlot;<|MERGE_RESOLUTION|>--- conflicted
+++ resolved
@@ -4,6 +4,9 @@
 
 import Plotly from "plotly.js-basic-dist";
 import createPlotlyComponent from "react-plotly.js/factory";
+
+import makeStyles from "@mui/styles/makeStyles";
+import { useTheme } from "@mui/material/styles";
 
 import Slider from "@mui/material/Slider";
 import Select from "@mui/material/Select";
@@ -17,17 +20,10 @@
 import Chip from "@mui/material/Chip";
 import AddIcon from "@mui/icons-material/Add";
 import Switch from "@mui/material/Switch";
-import Select from "@mui/material/Select";
-import MenuItem from "@mui/material/MenuItem";
 import Tabs from "@mui/material/Tabs";
 import Tab from "@mui/material/Tab";
 import Checkbox from "@mui/material/Checkbox";
-import makeStyles from "@mui/styles/makeStyles";
-<<<<<<< HEAD
 import CircularProgress from "@mui/material/CircularProgress";
-=======
-import { useTheme } from "@mui/material/styles";
->>>>>>> 97eb4f47
 
 import Dialog from "@mui/material/Dialog";
 import DialogContent from "@mui/material/DialogContent";
@@ -228,8 +224,8 @@
   plotStyle,
   magsys,
 }) => {
-<<<<<<< HEAD
-  const classes = useStyles();
+  const theme = useTheme();
+  const classes = useStyles(theme);
   const dispatch = useDispatch();
 
   const profile = useSelector((state) => state.profile);
@@ -238,10 +234,6 @@
 
   const [selectedDuplicates, setSelectedDuplicates] = useState([]);
 
-=======
-  const theme = useTheme();
-  const classes = useStyles(theme);
->>>>>>> 97eb4f47
   const [data, setData] = useState(null);
   const [plotData, setPlotData] = useState(null);
 
@@ -628,7 +620,7 @@
           const colorInteriorDet = rgba(colorRGB, 0.3);
 
           const scaledPeriodValue =
-            periodValue / periodUnitDividers[periodUnit];
+            periodValue / periodUnitDividers[periodUnitValue];
 
           const phases = groupedPhotometry[key].map(
             (point) => (point.mjd % scaledPeriodValue) / scaledPeriodValue,
