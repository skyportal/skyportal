--- conflicted
+++ resolved
@@ -1,23 +1,13 @@
 import React, { Suspense, useEffect, useState } from "react";
 import PropTypes from "prop-types";
-<<<<<<< HEAD
 import { useSelector, useDispatch } from "react-redux";
-import Grid from "@material-ui/core/Grid";
-import Typography from "@material-ui/core/Typography";
-import Paper from "@material-ui/core/Paper";
-import { makeStyles } from "@material-ui/core/styles";
-import { Link } from "react-router-dom";
-import CircularProgress from "@material-ui/core/CircularProgress";
-import { Pagination } from "@material-ui/lab";
-=======
-import { useSelector } from "react-redux";
 import Grid from "@mui/material/Grid";
 import Typography from "@mui/material/Typography";
 import Paper from "@mui/material/Paper";
 import makeStyles from "@mui/styles/makeStyles";
 import { Link } from "react-router-dom";
 import CircularProgress from "@mui/material/CircularProgress";
->>>>>>> aca1c20a
+import Pagination from '@mui/material/Pagination';
 
 import dayjs from "dayjs";
 import utc from "dayjs/plugin/utc";
