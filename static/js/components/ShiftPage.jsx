--- conflicted
+++ resolved
@@ -8,14 +8,10 @@
 import PropTypes from "prop-types";
 import NewShift from "./NewShift";
 import MyCalendar from "./ShiftCalendar";
-<<<<<<< HEAD
 import { CurrentShiftMenu, CommentOnShift } from "./ShiftManagement";
-=======
-import CurrentShiftMenu from "./ShiftManagement";
 import ShiftSummary from "./ShiftSummary";
 
 import { getShiftsSummary } from "../ducks/shift";
->>>>>>> 0a687773
 
 const useStyles = makeStyles((theme) => ({
   root: {
@@ -69,7 +65,6 @@
             updatedShift?.comments?.length !== currentShift?.comments?.length
           ) {
             dispatch({ type: "skyportal/CURRENT_SHIFT", data: updatedShift });
-<<<<<<< HEAD
           } else {
             let usersHaveChanged = false;
             // check if the users have the same ids, or if they need a replacement when they didnt need one before, and vice versa
@@ -88,10 +83,8 @@
             }
             if (usersHaveChanged) {
               dispatch({ type: "skyportal/CURRENT_SHIFT", data: updatedShift });
+              setShow(false);
             }
-=======
-            setShow(false);
->>>>>>> 0a687773
           }
         }
       }
@@ -118,17 +111,6 @@
       </Grid>
 
       <Grid item md={6} sm={12}>
-<<<<<<< HEAD
-        <Paper elevation={1}>
-          {currentShift && shiftList ? (
-            <CurrentShiftMenu currentShift={currentShift} />
-          ) : null}
-        </Paper>
-        <Paper elevation={1}>
-          <CommentOnShift />
-        </Paper>
-=======
->>>>>>> 0a687773
         {permission && (
           <Paper>
             <div className={classes.paperContent}>
@@ -147,6 +129,9 @@
             (shiftList && !show && currentShift ? (
               <CurrentShiftMenu currentShift={currentShift} />
             ) : null)}
+        </Paper>
+        <Paper elevation={1}>
+          <CommentOnShift />
         </Paper>
       </Grid>
       <Grid item md={12} sm={12}>
