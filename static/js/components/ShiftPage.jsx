import React, { useEffect, useState } from "react";
import { useSelector, useDispatch } from "react-redux";
import { makeStyles } from "@material-ui/core/styles";
import Paper from "@material-ui/core/Paper";
import Grid from "@material-ui/core/Grid";
import { Button } from "@material-ui/core";
import CircularProgress from "@material-ui/core/CircularProgress";
import PropTypes from "prop-types";
import NewShift from "./NewShift";
import MyCalendar from "./ShiftCalendar";
import CurrentShiftMenu from "./ShiftManagement";
import ShiftSummary from "./ShiftSummary";

import { getShiftsSummary } from "../ducks/shift";

const useStyles = makeStyles((theme) => ({
  root: {
    width: "100%",
    maxWidth: "23.5rem",
    backgroundColor: theme.palette.background.paper,
  },
  paperContent: {
    marginBottom: theme.spacing(2),
    padding: "1rem",
  },
}));

const ShiftPage = ({ route }) => {
  const classes = useStyles();
  const dispatch = useDispatch();
  const currentUser = useSelector((state) => state.profile);
  const shiftList = useSelector((state) => state.shifts.shiftList);
  const currentShift = useSelector((state) => state.shift.currentShift);
<<<<<<< HEAD
  const [events, setEvents] = React.useState([]);
  const [show, setShow] = useState(true);

  if (shiftList) {
    if (!events || events?.length !== shiftList?.length) {
      setEvents(datestringToDate(shiftList));
    } else if (
      currentShift?.shift_users &&
      currentShift?.id &&
      events.length > 0
    ) {
      if (
        events?.find((shift) => shift.id === currentShift.id)?.shift_users
          ?.length !== currentShift?.shift_users?.length
      ) {
        setEvents(datestringToDate(shiftList));
      }
    }
  }
=======
>>>>>>> e836a933

  useEffect(() => {
    if (!currentShift?.id && route) {
      const shift = shiftList.find((s) => s.id === parseInt(route.id, 10));
      if (shift)
        dispatch({
          type: "skyportal/CURRENT_SHIFT",
          data: shift,
        });
      dispatch(
        getShiftsSummary({
          shiftID: parseInt(route.id, 10),
        })
      );
      setShow(false);
    } else if (currentShift) {
      const updatedShift = shiftList.find((s) => s.id === currentShift.id);
      // check if the shift shift_users length is different from the current shift
      if (
        updatedShift &&
        updatedShift.shift_users.length !== currentShift.shift_users.length
      ) {
        dispatch({ type: "skyportal/CURRENT_SHIFT", data: updatedShift });
        setShow(false);
      } else if (updatedShift) {
        if (
          Object.keys(updatedShift).length > 0 &&
          Object.keys(currentShift).length > 0
        ) {
          let usersHaveChanged = false;
          // check if the users have the same ids, or if they need a replacement when they didnt need one before, and vice versa
          for (let i = 0; i < updatedShift.shift_users.length; i += 1) {
            if (
              updatedShift.shift_users[i].id !==
                currentShift.shift_users[i].id ||
              updatedShift.shift_users[i].needs_replacement !==
                currentShift.shift_users[i].needs_replacement ||
              updatedShift.shift_users[i].modified !==
                currentShift.shift_users[i].modified
            ) {
              usersHaveChanged = true;
              break;
            }
          }
          if (usersHaveChanged) {
            dispatch({ type: "skyportal/CURRENT_SHIFT", data: updatedShift });
            setShow(false);
          }
        }
      }
    }
  }, [shiftList, dispatch]);

  const permission =
    currentUser.permissions?.includes("System admin") ||
    currentUser.permissions?.includes("Manage shifts");
  return (
    <Grid container spacing={3}>
      <Grid item md={6} sm={12}>
        <Paper elevation={1}>
<<<<<<< HEAD
          {events ? (
            <MyCalendar
              events={events}
              currentShift={currentShift}
              setShow={setShow}
            />
=======
          {shiftList ? (
            <MyCalendar events={shiftList} currentShift={currentShift} />
>>>>>>> e836a933
          ) : (
            <CircularProgress />
          )}
        </Paper>
      </Grid>

      <Grid item md={6} sm={12}>
<<<<<<< HEAD
=======
        <Paper elevation={1}>
          {currentShift && shiftList ? (
            <CurrentShiftMenu currentShift={currentShift} />
          ) : null}
        </Paper>
>>>>>>> e836a933
        {permission && (
          <Paper>
            <div className={classes.paperContent}>
              <Button
                name="add_shift_button"
                onClick={() => setShow((prev) => !prev)}
              >
                Add New Shift
              </Button>
              {show ? <NewShift /> : null}
            </div>
          </Paper>
        )}
        <Paper elevation={1}>
          {currentShift &&
            (events && !show && Object.keys(currentShift).length > 0 ? (
              <CurrentShiftMenu currentShift={currentShift} />
            ) : null)}
        </Paper>
      </Grid>
      <Grid item md={12} sm={12}>
        <ShiftSummary />
      </Grid>
    </Grid>
  );
};

ShiftPage.propTypes = {
  route: PropTypes.shape({
    id: PropTypes.string,
  }),
};

ShiftPage.defaultProps = {
  route: null,
};

export default ShiftPage;<|MERGE_RESOLUTION|>--- conflicted
+++ resolved
@@ -31,28 +31,7 @@
   const currentUser = useSelector((state) => state.profile);
   const shiftList = useSelector((state) => state.shifts.shiftList);
   const currentShift = useSelector((state) => state.shift.currentShift);
-<<<<<<< HEAD
-  const [events, setEvents] = React.useState([]);
   const [show, setShow] = useState(true);
-
-  if (shiftList) {
-    if (!events || events?.length !== shiftList?.length) {
-      setEvents(datestringToDate(shiftList));
-    } else if (
-      currentShift?.shift_users &&
-      currentShift?.id &&
-      events.length > 0
-    ) {
-      if (
-        events?.find((shift) => shift.id === currentShift.id)?.shift_users
-          ?.length !== currentShift?.shift_users?.length
-      ) {
-        setEvents(datestringToDate(shiftList));
-      }
-    }
-  }
-=======
->>>>>>> e836a933
 
   useEffect(() => {
     if (!currentShift?.id && route) {
@@ -113,17 +92,8 @@
     <Grid container spacing={3}>
       <Grid item md={6} sm={12}>
         <Paper elevation={1}>
-<<<<<<< HEAD
-          {events ? (
-            <MyCalendar
-              events={events}
-              currentShift={currentShift}
-              setShow={setShow}
-            />
-=======
           {shiftList ? (
-            <MyCalendar events={shiftList} currentShift={currentShift} />
->>>>>>> e836a933
+            <MyCalendar events={shiftList} currentShift={currentShift} setShow={setShow}/>
           ) : (
             <CircularProgress />
           )}
@@ -131,14 +101,6 @@
       </Grid>
 
       <Grid item md={6} sm={12}>
-<<<<<<< HEAD
-=======
-        <Paper elevation={1}>
-          {currentShift && shiftList ? (
-            <CurrentShiftMenu currentShift={currentShift} />
-          ) : null}
-        </Paper>
->>>>>>> e836a933
         {permission && (
           <Paper>
             <div className={classes.paperContent}>
@@ -154,7 +116,7 @@
         )}
         <Paper elevation={1}>
           {currentShift &&
-            (events && !show && Object.keys(currentShift).length > 0 ? (
+            (shiftList && !show && currentShift ? (
               <CurrentShiftMenu currentShift={currentShift} />
             ) : null)}
         </Paper>
