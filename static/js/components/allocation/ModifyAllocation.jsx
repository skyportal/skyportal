import React, { useEffect, useState } from "react";
import PropTypes from "prop-types";
import { useDispatch, useSelector } from "react-redux";
import { Controller, useForm } from "react-hook-form";
import Autocomplete from "@mui/material/Autocomplete";
import TextField from "@mui/material/TextField";
import makeStyles from "@mui/styles/makeStyles";

import Form from "@rjsf/mui";
import validator from "@rjsf/validator-ajv8";
import { showNotification } from "baselayer/components/Notifications";

import dayjs from "dayjs";
import utc from "dayjs/plugin/utc";

import { modifyAllocation } from "../../ducks/allocation";
import { fetchAllocations } from "../../ducks/allocations";
import * as groupActions from "../../ducks/group";
import GroupShareSelect from "../group/GroupShareSelect";

dayjs.extend(utc);

const useStyles = makeStyles(() => ({
  groupSelect: {
    width: "20rem",
    marginBottom: "0.75rem",
  },
  usersSelect: {
    width: "20rem",
    marginBottom: "0.75rem",
  },
  heading: {
    fontSize: "1.0625rem",
    fontWeight: 500,
  },
}));

const ModifyAllocation = ({ allocation_id, onClose }) => {
  const { allocationList } = useSelector((state) => state.allocations);
  const { instrumentList, instrumentFormParams } = useSelector(
    (state) => state.instruments,
  );
  const { telescopeList } = useSelector((state) => state.telescopes);
  const allowedAllocationTypes = useSelector(
    (state) => state.config.allowedAllocationTypes,
  );
  const allGroups = useSelector((state) => state.groups.all);
  const groups = useSelector((state) => state.groups.userAccessible);
  const group = useSelector((state) => state.group);
  const [selectedGroupIds, setSelectedGroupIds] = useState([]);
  const [selectedGroup, setSelectedGroup] = useState(null);
  const [selectedUsers, setSelectedUsers] = useState([]);
  const [defaultStartDate, setDefaultStartDate] = useState(
    dayjs().utc().format("YYYY-MM-DDTHH:mm:ssZ"),
  );
  const [defaultEndDate, setDefaultEndDate] = useState(
    dayjs().add(365, "day").utc().format("YYYY-MM-DDTHH:mm:ssZ"),
  );
  const dispatch = useDispatch();
  const classes = useStyles();

  const {
    control,
    formState: { errors },
  } = useForm();

  useEffect(() => {
    if (selectedGroup) {
      dispatch(groupActions.fetchGroup(selectedGroup.id));
    }
  }, [selectedGroup, dispatch]);

  useEffect(() => {
    const selectedAllocation = allocationList.find(
      (allocation) => allocation?.id === allocation_id,
    );
    if (selectedAllocation) {
      const currentGroup =
        groups.find((g) => g.id === selectedAllocation.group_id) || null;

      setSelectedGroup(currentGroup);
      setSelectedGroupIds(selectedAllocation.default_share_group_ids || []);

      setDefaultStartDate(
        dayjs(`${selectedAllocation.start_date}Z`)
          .utc()
          .format("YYYY-MM-DDTHH:mm:ssZ"),
      );
      setDefaultEndDate(
        dayjs(`${selectedAllocation.end_date}Z`)
          .utc()
          .format("YYYY-MM-DDTHH:mm:ssZ"),
      );
    }
  }, [allocation_id, allocationList]);

  useEffect(() => {
    if (group?.users && allocation_id) {
      const selectedAllocation = allocationList.find(
        (allocation) => allocation?.id === allocation_id,
      );
      setSelectedUsers(
        group.users.filter((user) =>
          selectedAllocation.allocation_users.some(
            (allocationUser) => allocationUser.id === user.id,
          ),
        ),
      );
    }
  }, [group]);

  if (
    allocationList.length === 0 ||
    instrumentList.length === 0 ||
    telescopeList.length === 0
  ) {
    return <h3>No allocations available...</h3>;
  }

  const validateGroup = () => selectedGroup !== null;

  const validateUsers = () => selectedUsers.length > 0;

  const groupLookUp = {};

  allGroups?.forEach((thisGroup) => {
    groupLookUp[thisGroup.id] = thisGroup;
  });

  const telLookUp = {};

  telescopeList?.forEach((tel) => {
    telLookUp[tel.id] = tel;
  });

  const allocationLookUp = {};

  allocationList?.forEach((allocation) => {
    allocationLookUp[allocation.id] = allocation;
  });

  const instLookUp = {};

  instrumentList?.forEach((instrumentObj) => {
    instLookUp[instrumentObj.id] = instrumentObj;
  });

  const nowDate = dayjs().utc().format("YYYY-MM-DDTHH:mm:ssZ");

  const handleSubmit = async ({ formData }) => {
    formData.group_id = selectedGroup.id;
    formData.allocation_admin_ids = [];
    selectedUsers.forEach((user) => {
      formData.allocation_admin_ids.push(user.id);
    });
    formData.start_date = formData.start_date
      .replace("+00:00", "")
      .replace(".000Z", "");
    formData.end_date = formData.end_date
      .replace("+00:00", "")
      .replace(".000Z", "");
    if (selectedGroupIds.length > 0) {
      formData.default_share_group_ids = selectedGroupIds;
    }
    formData.instrument_id = allocationLookUp[allocation_id].instrument_id;
    const result = await dispatch(modifyAllocation(allocation_id, formData));
    if (result.status === "success") {
      dispatch(showNotification("Allocation modified successfully"));
      if (typeof onClose === "function") {
        onClose();
      }
      dispatch(fetchAllocations());
    }
  };

  const userLabel = (user) => {
    let label = user.username;
    if (user.first_name && user.last_name) {
      label = `${user.first_name} ${user.last_name} (${user.username})`;
      if (user.affiliations && user.affiliations.length > 0) {
        label = `${label} (${user.affiliations.join()})`;
      }
    }
    return label;
  };

  function validate(formData, validationErrors) {
    if (nowDate > formData.end_date) {
      validationErrors.end_date.addError(
        "End date must be after current time, please fix.",
      );
    }
    if (formData.start_date > formData.end_date) {
      validationErrors.start_date.addError(
        "Start date must be before end date, please fix.",
      );
    }
    return validationErrors;
  }

  const instrument_id = allocationLookUp[allocation_id]?.instrument_id;
  const allocationFormSchema = {
    type: "object",
    properties: {
      types: {
        type: "array",
        title: "Types",
        items: {
          type: "string",
          enum: allowedAllocationTypes,
        },
        uniqueItems: true,
        default: allocationLookUp[allocation_id]?.types,
      },
      pi: {
        type: "string",
        title: "PI",
        default: allocationLookUp[allocation_id]?.pi,
      },
      start_date: {
        type: "string",
        format: "date-time",
        title: "Start Date (Local Time)",
        default: defaultStartDate,
      },
      end_date: {
        type: "string",
        format: "date-time",
        title: "End Date (Local Time)",
        default: defaultEndDate,
      },
      hours_allocated: {
        type: "number",
        title: "Hours allocated",
        default: allocationLookUp[allocation_id]?.hours_allocated,
      },
      _altdata:
        instrument_id &&
        instrumentFormParams[instrument_id]?.formSchemaAltdata?.properties
          ? {
              type: "object",
              title: "Alternative data",
              properties:
                instrumentFormParams[instrument_id].formSchemaAltdata
                  .properties,
              dependencies:
                instrumentFormParams[instrument_id].formSchemaAltdata
                  .dependencies || {},
            }
          : {
              type: "string",
              title:
                "Alternative json data (i.e. {'slack_token': 'testtoken'})",
            },
<<<<<<< HEAD
=======
      ...(instrument_id &&
        instrumentFormParams[instrument_id]?.formSchemaAltdata?.properties && {
          only_update_changed_fields: {
            type: "boolean",
            title: "Only update changed alternative data",
            default: true,
          },
        }),
>>>>>>> 313d69b0
    },
    required: ["pi", "start_date", "end_date", "hours_allocated"],
  };

  return (
    <div>
      <Controller
        name="group"
        render={({ field: { onChange } }) => (
          <Autocomplete
            id="addGroup"
            onChange={(e, data) => {
              setSelectedGroup(data);
              onChange(data);
            }}
            style={{ marginTop: "0.1rem" }}
            value={selectedGroup}
            options={groups}
            getOptionLabel={(thisGroup) => thisGroup.name}
            filterSelectedOptions
            data-testid="addGroup"
            renderInput={(field) => (
              <TextField
                {...field}
                error={!!errors.group}
                variant="outlined"
                label="Select Group"
                size="small"
                className={classes.groupSelect}
                data-testid="addGroupTextField"
              />
            )}
          />
        )}
        control={control}
        defaultValue={selectedGroup}
        rules={{ validate: validateGroup }}
      />
      <div>
        {group?.users && (
          <>
            <Controller
              name="users"
              render={({ field: { onChange } }) => (
                <Autocomplete
                  multiple
                  id="addUsersFromGroupSelect"
                  onChange={(e, data) => {
                    setSelectedUsers(data);
                    onChange(data);
                  }}
                  value={selectedUsers}
                  options={group?.users}
                  getOptionLabel={(user) => userLabel(user)}
                  filterSelectedOptions
                  data-testid="addUsersFromGroupSelect"
                  renderInput={(field) => (
                    <TextField
                      {...field}
                      error={!!errors.users}
                      variant="outlined"
                      label="Select Allocation Admins"
                      size="small"
                      className={classes.userSelect}
                      data-testid="addUsersFromGroupTextField"
                    />
                  )}
                />
              )}
              control={control}
              rules={{ validate: validateUsers }}
            />
          </>
        )}
      </div>
      <Form
        schema={allocationFormSchema}
        validator={validator}
        onSubmit={handleSubmit}
        validate={validate}
        liveValidate
      />
      <GroupShareSelect
        groupList={groups}
        setGroupIDs={setSelectedGroupIds}
        groupIDs={selectedGroupIds}
      />
    </div>
  );
};

ModifyAllocation.propTypes = {
  allocation_id: PropTypes.number.isRequired,
  onClose: PropTypes.func,
};

ModifyAllocation.defaultProps = {
  onClose: null,
};

export default ModifyAllocation;<|MERGE_RESOLUTION|>--- conflicted
+++ resolved
@@ -252,8 +252,6 @@
               title:
                 "Alternative json data (i.e. {'slack_token': 'testtoken'})",
             },
-<<<<<<< HEAD
-=======
       ...(instrument_id &&
         instrumentFormParams[instrument_id]?.formSchemaAltdata?.properties && {
           only_update_changed_fields: {
@@ -262,7 +260,6 @@
             default: true,
           },
         }),
->>>>>>> 313d69b0
     },
     required: ["pi", "start_date", "end_date", "hours_allocated"],
   };
