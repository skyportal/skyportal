--- conflicted
+++ resolved
@@ -172,22 +172,12 @@
               &nbsp; &nbsp;
               <span className={classes.position}>
                 {ra_to_hours(source.ra)} &nbsp;
-                {dec_to_hours(source.dec)}
+                {dec_to_dms(source.dec)}
               </span>
               &nbsp; (&alpha;,&delta;= {source.ra}, &nbsp;
               {source.dec}; <i>l</i>,<i>b</i>={source.gal_lon.toFixed(6)},
               &nbsp;
-<<<<<<< HEAD
-              {source.ra}, &nbsp;
-              {source.dec}
-              &nbsp; (&alpha;,&delta;=
-              {ra_to_hours(source.ra)}, &nbsp;
-              {dec_to_dms(source.dec)}) &nbsp; (l,b=
-              {source.gal_lon.toFixed(1)}, &nbsp;
-              {source.gal_lat.toFixed(1)}
-=======
               {source.gal_lat.toFixed(6)}
->>>>>>> 6236dfce
               )
               <br />
               <>
