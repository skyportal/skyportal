import React, { useEffect } from "react";
import { useSelector, useDispatch } from "react-redux";
import PropTypes from "prop-types";
import { Calendar, momentLocalizer, Views } from "react-big-calendar";
import "react-big-calendar/lib/css/react-big-calendar.css";
import moment from "moment";
import { CircularProgress, Tooltip } from "@material-ui/core";
import { HelpOutline } from "@material-ui/icons";
import { makeStyles } from "@material-ui/core/styles";
import FormGroup from "@material-ui/core/FormGroup";
import FormControlLabel from "@material-ui/core/FormControlLabel";
import Switch from "@material-ui/core/Switch";
import { showNotification } from "baselayer/components/Notifications";
<<<<<<< HEAD
import GroupsSelect from "./GroupsSelect";
=======
import { CircularProgress } from "@mui/material";
import PropTypes from "prop-types";
>>>>>>> d144ec7b
import * as shiftActions from "../ducks/shift";

/* eslint-disable react/prop-types */

const allViews = Object.keys(Views).map((k) => Views[k]);
let dispatch;
let currentUser;
const localizer = momentLocalizer(moment);
let groups;

const useStyles = makeStyles((theme) => ({
  content: {
    padding: theme.spacing(2),
    paddingBottom: "0",
  },
  typography: {
    padding: theme.spacing(2),
  },
  pref: {
    display: "flex",
    flexDirection: "row",
    justifyContent: "left",
    alignItems: "center",
    gap: "10px",
    height: "5rem",
  },
  optionsHeader: {
    display: "flex",
    flexDirection: "row",
    justifyContent: "space-between",
    alignItems: "center",
    gap: "10px",
    width: "100%",
    height: "4rem",
  },
  options: {
    display: "flex",
    flexDirection: "row",
    justifyContent: "left",
    alignItems: "center",
    gap: "10px",
    width: "100%",
    height: "4rem",
  },
  help: {
    display: "flex",
    justifyContent: "right",
    alignItems: "center",
  },
  tooltip: {
    maxWidth: "60rem",
    fontSize: "1.2rem",
  },
  tooltipContent: {
    display: "flex",
    flexDirection: "column",
    justifyContent: "center",
    alignItems: "center",
    width: "100%",
  },
  legend: {
    width: "100%",
    display: "flex",
    flexDirection: "row",
    justifyContent: "left",
    alignItems: "center",
    gap: "10px",
  },
  circle: {
    borderRadius: "50%",
    width: "25px",
    height: "25px",
    display: "inline-block",
  },
}));

const red = "#c0392b";
const orange = "#e46828";
const green = "#359d73";
const grey = "#95a5a6";
const blue = "#357ec7";

function isDailyShift(shiftName) {
  const regex = /\d+\/\d+$/;
  return regex.test(shiftName);
}

async function handleSelectSlot({ start, end }) {
  const name = window.prompt("New Shift name");
  if (name !== "" && name !== null && !isDailyShift(name)) {
    const description = window.prompt("New Shift description");
    if (description === "" || description !== null) {
      const group_ids = groups
        .map((group) => `   ${group.name}: ${group.id}`)
        .join("\n");
      let group_id = await window.prompt(
        `Choose shift group ID : \n${group_ids}`
      );
      if (group_id === "") {
        group_id = groups[0].id;
        dispatch(
          showNotification(
            `Shift group not selected, defaulting to: ${groups[0].name}`,
            "warning"
          )
        );
      }
      if (groups.find((group) => group.id === parseInt(group_id, 10))) {
        const start_date = start.toISOString().replace("Z", "");
        const end_date = end.toISOString().replace("Z", "");
        let required_users_number = window.prompt("Number of users");
        if (required_users_number !== "") {
          required_users_number = parseInt(required_users_number, 10);
        }
        if (!Number.isNaN(required_users_number)) {
          dispatch(
            shiftActions.submitShift({
              name,
              description,
              start_date,
              end_date,
              group_id,
              required_users_number: parseInt(required_users_number, 10),
            })
          ).then((result) => {
            if (result.status === "success") {
              dispatch(showNotification("Shift saved"));
            }
          });
        } else {
          dispatch(
            showNotification(
              "Shift not created. Required users number needs to be a number",
              "error"
            )
          );
        }
      } else {
        dispatch(
          showNotification("Shift not created, Incorrect Group ID.", "error")
        );
      }
    }
  } else if (name === "") {
    dispatch(showNotification("Shift not created, no name given", "error"));
  } else if (isDailyShift(name)) {
    dispatch(
      showNotification(
        'Shift not created, invalid name (dont use "number/number" at end of name)',
        "error"
      )
    );
  }
}

function setCurrentShift({ event, setShow }) {
  dispatch({ type: "skyportal/CURRENT_SHIFT", data: event });
  dispatch({ type: "skyportal/CURRENT_SHIFT_SELECTED_USERS", data: [] });
  dispatch(
    shiftActions.getShiftsSummary({
      shiftID: event.id,
    })
  );
  setShow(false);
}

function Event({ event }) {
  return (
    <div id={`event_${event.id}`}>
      <span>
        <strong>{event.name}</strong>
        <p>{event.group.name}</p>
      </span>
    </div>
  );
}

function MyCalendar({ events, currentShift, setShow }) {
  const classes = useStyles();
  currentUser = useSelector((state) => state.profile);
  dispatch = useDispatch();
  groups = useSelector((state) => state.groups.userAccessible);
  const [defaultDate, setDefaultDate] = React.useState();
  const [showAllShifts, setShowAllShifts] = React.useState(false);
  const [sortByGroups, setSortByGroups] = React.useState(false);
  const [selectedGroups, setSelectedGroups] = React.useState([]);

  useEffect(() => {
    if (groups[0]) {
      setSelectedGroups([groups[0]]);
    }
  }, [groups]);
  if (!showAllShifts) {
    events = events.filter((event) =>
      event.shift_users.some((user) => user.id === currentUser.id)
    );
  }
  if (sortByGroups) {
    events = events.filter(
      (event) =>
        selectedGroups.filter((group) => group.id === event.group.id).length > 0
    );
  }

  if (currentShift && !defaultDate) {
    if (currentShift.start_date) {
      if (typeof currentShift.start_date === "string") {
        setDefaultDate(new Date(`${currentShift.start_date}Z`));
      } else {
        setDefaultDate(new Date(currentShift.start_date.getTime()));
      }
    }
  } else if (!defaultDate) {
    setDefaultDate(new Date());
  }

  const handleNavigate = (date) => {
    setDefaultDate(moment(date).toDate());
  };

  const shiftStatus = (event) => {
    const currentUserInShift = event.shift_users
      .map((user) => user.id)
      .includes(currentUser.id);
    const style = {
      background: blue,
    };
    if (event?.end_date < new Date()) {
      style.background = grey;
    } else if (
      event?.shift_users?.length < event?.required_users_number &&
      event?.end_date > new Date()
    ) {
      // if the shift will happen in less than 72 hours but more than 24h is shows as orange, less than 24hours shows as red
      // otherwise, is grey
      if (
        event.start_date.getTime() - new Date().getTime() <=
          72 * 60 * 60 * 1000 &&
        event.start_date.getTime() - new Date().getTime() > 24 * 60 * 60 * 1000
      ) {
        style.background = orange;
      } else if (
        event.start_date.getTime() - new Date().getTime() <=
        24 * 60 * 60 * 1000
      ) {
        style.background = red;
      }
    }
    if (currentUserInShift && style.background === blue) {
      style.background = green;
    } else if (
      currentUserInShift &&
      style.background !== grey &&
      style.background !== blue
    ) {
      style.background = `repeating-linear-gradient(45deg, ${green}, ${green} 10px, ${style.background} 10px, ${style.background} 20px)`;
    }
    if (event.id === currentShift.id) {
      style.borderColor = "black";
      style.borderWidth = "2px";
    }
    return {
      style,
    };
  };

  const handleChangeShowAllShifts = () => {
    setShowAllShifts(!showAllShifts);
  };

  const handleChangeSortByGroups = () => {
    setSortByGroups(!sortByGroups);
  };

  const Title = () => (
    <div className={classes.tooltipContent}>
      <div className={classes.legend}>
        <div style={{ background: green }} className={classes.circle} />
        <p> Shift that you are a member of</p>
      </div>
      <div className={classes.legend}>
        <div style={{ background: grey }} className={classes.circle} />
        <p> Shift that already happened</p>
      </div>
      <div className={classes.legend}>
        <div style={{ background: blue }} className={classes.circle} />
        <p> Shift that did not happen yet, or is happening right now</p>
      </div>
      <div className={classes.legend}>
        <div style={{ background: red }} className={classes.circle} />
        <p>
          {" "}
          Shift will happen in less than 24 hours, and the required number of
          users is not reached
        </p>
      </div>
      <div className={classes.legend}>
        <div style={{ background: orange }} className={classes.circle} />
        <p>
          {" "}
          Shift will happen in less then 72 hours but more than 24 hours, and
          the required number of users is not reached
        </p>
      </div>
      <div className={classes.legend}>
        <div
          style={{
            background: `repeating-linear-gradient(45deg, ${green}, ${green} 17.5px, ${red} 17.5px, ${red} 30px)`,
          }}
          className={classes.circle}
        />
        <div
          style={{
            background: `repeating-linear-gradient(45deg, ${green}, ${green} 17.5px, ${orange} 17.5px, ${orange} 30px)`,
          }}
          className={classes.circle}
        />
        <p>
          {" "}
          Member of the shift, but it will happen in less than 72 hours <br />{" "}
          and did not reach the required number of users
        </p>
      </div>
    </div>
  );
  const ShiftToolTip = () => (
    <Tooltip
      title={Title()}
      placement="top"
      classes={{ tooltip: classes.tooltip }}
    >
      <HelpOutline />
    </Tooltip>
  );

  return (
    <div>
      {!events ? (
        <CircularProgress />
      ) : (
        <div className={classes.content}>
          <Calendar
            events={events}
            date={defaultDate}
            onNavigate={handleNavigate}
            views={allViews}
            step={60}
            defaultView={Views.WEEK}
            showMultiDayTimes
            localizer={localizer}
            style={{ height: "70vh", width: "100%" }}
            components={{
              event: Event,
            }}
            startAccessor="start_date"
            endAccessor="end_date"
            titleAccessor="name"
            selectable
            onSelectEvent={(event) => setCurrentShift({ event, setShow })}
            onSelectSlot={handleSelectSlot}
            eventPropGetter={(event) => shiftStatus(event)}
          />
          <div className={classes.optionsHeader}>
            <div className={classes.options}>
              <div className={classes.pref}>
                <FormGroup row>
                  <FormControlLabel
                    control={
                      <Switch
                        checked={showAllShifts === true}
                        name="show_all_shifts"
                        onChange={() => {
                          handleChangeShowAllShifts();
                        }}
                      />
                    }
                    label="Show All Shifts"
                  />
                </FormGroup>
              </div>

              <div className={classes.pref}>
                <FormGroup row>
                  <FormControlLabel
                    control={
                      <Switch
                        checked={sortByGroups === true}
                        name="sort_by_groups"
                        onChange={() => {
                          handleChangeSortByGroups();
                        }}
                      />
                    }
                    label="Sort By Group(s)"
                  />
                </FormGroup>
                {sortByGroups === true && (
                  <GroupsSelect
                    selectedGroups={selectedGroups}
                    setSelectedGroups={setSelectedGroups}
                  />
                )}
              </div>
            </div>
            <div className={classes.help}>
              <ShiftToolTip />
            </div>
          </div>
        </div>
      )}
    </div>
  );
}

MyCalendar.propTypes = {
  events: PropTypes.arrayOf(
    PropTypes.shape({
      id: PropTypes.number,
      name: PropTypes.string,
      description: PropTypes.string,
      start_date: PropTypes.instanceOf(Date),
      end_date: PropTypes.instanceOf(Date),
      reauired_users_number: PropTypes.number,
      shift_users: PropTypes.arrayOf(
        PropTypes.shape({
          id: PropTypes.number,
          first_name: PropTypes.string,
          last_name: PropTypes.string,
        })
      ),
    }).isRequired
  ).isRequired,
};
export default MyCalendar;<|MERGE_RESOLUTION|>--- conflicted
+++ resolved
@@ -4,19 +4,17 @@
 import { Calendar, momentLocalizer, Views } from "react-big-calendar";
 import "react-big-calendar/lib/css/react-big-calendar.css";
 import moment from "moment";
-import { CircularProgress, Tooltip } from "@material-ui/core";
-import { HelpOutline } from "@material-ui/icons";
-import { makeStyles } from "@material-ui/core/styles";
-import FormGroup from "@material-ui/core/FormGroup";
-import FormControlLabel from "@material-ui/core/FormControlLabel";
-import Switch from "@material-ui/core/Switch";
+import {
+  CircularProgress,
+  Tooltip,
+  FormControlLabel,
+  FormGroup,
+  Switch,
+} from "@mui/material";
+import HelpOutlineOutlinedIcon from "@mui/icons-material/HelpOutlineOutlined";
+import makeStyles from "@mui/styles/makeStyles";
 import { showNotification } from "baselayer/components/Notifications";
-<<<<<<< HEAD
 import GroupsSelect from "./GroupsSelect";
-=======
-import { CircularProgress } from "@mui/material";
-import PropTypes from "prop-types";
->>>>>>> d144ec7b
 import * as shiftActions from "../ducks/shift";
 
 /* eslint-disable react/prop-types */
@@ -348,7 +346,7 @@
       placement="top"
       classes={{ tooltip: classes.tooltip }}
     >
-      <HelpOutline />
+      <HelpOutlineOutlinedIcon />
     </Tooltip>
   );
 
