--- conflicted
+++ resolved
@@ -265,11 +265,8 @@
 
   const [t0Max, setT0Max] = useState(mjdnow());
   const [t0AsOrigin, setT0AsOrigin] = useState(false);
-<<<<<<< HEAD
   const [displayXAxisSinceT0, setDisplayXAxisSinceT0] = useState(false);
   const [displayXAxisInlog, setDisplayXAxisInlog] = useState(false);
-=======
->>>>>>> 930568ed
   const [showNonDetections, setShowNonDetections] = useState(true);
   const [showForcedPhotometry, setshowForcedPhotometry] = useState(true);
 
@@ -404,16 +401,11 @@
       return newPoint;
     });
 
-<<<<<<< HEAD
-    // Set the range of the plot to be 2% larger than values or if t0 is set, start the range from t0
-=======
     // If t0 is set and t0AsOrigin is True, start the range from t0
->>>>>>> 930568ed
     setT0Max(
       !Number.isNaN(t0Max) ? Math.min(t0Max, stats.mjd.max) : stats.mjd.max,
     );
     stats.mag.range = [stats.mag.max * 1.02, stats.mag.min * 0.98];
-<<<<<<< HEAD
 
     if (t0 && t0AsOrigin) {
       stats.mjd.range = [t0, stats.mjd.max + 1];
@@ -427,16 +419,6 @@
         : [stats.days.min - 1, stats.days.max + 1];
     }
 
-=======
-    stats.mjd.range = [
-      t0 && t0AsOrigin ? t0 : stats.mjd.min - 1,
-      stats.mjd.max + 1,
-    ];
-    stats.days_ago.range = [
-      t0 && t0AsOrigin ? now - t0 : stats.days_ago.max + 1,
-      stats.days_ago.min - 1,
-    ];
->>>>>>> 930568ed
     stats.flux.range = [stats.flux.min - 1, stats.flux.max + 1];
 
     return [newPhotometryData, stats];
@@ -932,10 +914,7 @@
   useEffect(() => {
     if (t0 >= t0Max) {
       setT0AsOrigin(false);
-<<<<<<< HEAD
       setDisplayXAxisSinceT0(false);
-=======
->>>>>>> 930568ed
     }
   }, [t0, t0Max]);
 
@@ -1048,11 +1027,8 @@
     dm,
     t0AsOrigin,
     t0,
-<<<<<<< HEAD
     displayXAxisSinceT0,
     displayXAxisInlog,
-=======
->>>>>>> 930568ed
   ]);
 
   useEffect(() => {
@@ -1425,14 +1401,7 @@
         />
       </div>
       <div className={classes.gridContainer}>
-<<<<<<< HEAD
         <div className={classes.gridItem} style={{ columnGap: 0 }}>
-=======
-        <div
-          className={classes.gridItem}
-          style={{ gridColumn: "span 2", columnGap: 0 }}
-        >
->>>>>>> 930568ed
           {t0 && (
             <div
               style={{ display: "flex", gap: "0.5rem", alignItems: "center" }}
