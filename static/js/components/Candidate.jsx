--- conflicted
+++ resolved
@@ -15,12 +15,8 @@
 import SurveyLinkList from "./SurveyLinkList";
 import SharePage from "./SharePage";
 import { useSourceStyles } from "./SourceMobile";
-<<<<<<< HEAD
 import ObjPageAnnotations from "./ObjPageAnnotations";
-import { ra_to_hours, dec_to_hours } from "../units";
-=======
 import { ra_to_hours, dec_to_dms } from "../units";
->>>>>>> 8f4b8d3e
 
 import fetchCandidate from "../ducks/candidate";
 
