--- conflicted
+++ resolved
@@ -5,25 +5,6 @@
 import { CustomMap } from "../CustomMap";
 
 let dispatch;
-
-<<<<<<< HEAD
-function setCurrentMMADetectors(currentMMADetectors) {
-  const currentMMADetectorMenu = "MMADetector List";
-  dispatch({
-    type: "skyportal/CURRENT_MMADETECTORS_AND_MENU",
-    data: { currentMMADetectors, currentMMADetectorMenu },
-  });
-=======
-function CustomZoomableGroup({ children, ...restProps }) {
-  const { mapRef, transformString, position } = useZoomPan(restProps);
-  return (
-    <g ref={mapRef}>
-      <rect width={width} height={height} fill="transparent" />
-      <g transform={transformString}>{children(position)}</g>
-    </g>
-  );
->>>>>>> 22c3985c
-}
 
 function mmadetectorlabel(nestedMMADetector) {
   return nestedMMADetector.mmadetectors
