--- conflicted
+++ resolved
@@ -23,12 +23,7 @@
 import dayjs from "dayjs";
 
 import { ra_to_hours, dec_to_dms } from "../units";
-<<<<<<< HEAD
-import * as SourcesAction from "../ducks/sources";
-import * as GroupAction from "../ducks/group";
-=======
 import * as sourcesActions from "../ducks/sources";
->>>>>>> 1ce5ad79
 import styles from "./CommentList.css";
 import ThumbnailList from "./ThumbnailList";
 import UserAvatar from "./UserAvatar";
@@ -55,13 +50,9 @@
 const GroupSourcesTable = ({ sources, title, sourceStatus, groupID }) => {
   // sourceStatus should be one of either "saved" or "requested"
   const dispatch = useDispatch();
-<<<<<<< HEAD
-  const groups = useSelector((state) => state.groups.userAccessible);
-  const sources = useSelector((state) => state.sources.groupSources);
-=======
->>>>>>> 1ce5ad79
   const { taxonomyList } = useSelector((state) => state.taxonomies);
   const classes = useStyles();
+
   // Color styling
   const userColorTheme = useSelector(
     (state) => state.profile.preferences.theme
@@ -69,13 +60,6 @@
   const commentStyle =
     userColorTheme === "dark" ? styles.commentDark : styles.comment;
 
-<<<<<<< HEAD
-  // Load the group sources
-  useEffect(() => {
-    dispatch(GroupAction.fetchGroup(route.id));
-    dispatch(SourcesAction.fetchGroupSources({ group_ids: [route.id] }));
-  }, [route.id, dispatch]);
-
   if (!sources) {
     return (
       <div>
@@ -84,8 +68,6 @@
     );
   }
 
-  const group_id = parseInt(route.id, 10);
-=======
   const handleSaveSource = async (sourceID) => {
     const result = await dispatch(
       sourceActions.acceptSaveRequest({ sourceID, groupID })
@@ -99,7 +81,6 @@
       );
     }
   };
->>>>>>> 1ce5ad79
 
   const handleIgnoreSource = async (sourceID) => {
     const result = await dispatch(
@@ -115,7 +96,7 @@
     }
   };
 
-  if (sources.length === 0) {
+  if (sources.length === 0 && sourceStatus === "saved") {
     return (
       <Grid item>
         <div>
@@ -125,11 +106,14 @@
             color="textSecondary"
             align="center"
           >
-            <b>No sources have been saved to {groupName}</b>
+            <b>No sources have been saved...</b>
           </Typography>
         </div>
       </Grid>
     );
+  }
+  if (sources.length === 0 && sourceStatus === "requested") {
+    return null;
   }
 
   // This is just passed to MUI datatables options -- not meant to be instantiated directly.
@@ -288,7 +272,7 @@
         <ShowClassification
           classifications={source.classifications.filter((cls) => {
             return cls.groups.find((g) => {
-              return g.id === group_id;
+              return g.id === groupID;
             });
           })}
           taxonomyList={taxonomyList}
@@ -303,27 +287,19 @@
     const source = sources[dataIndex];
     return (
       <div key={`${source.id}_groups`}>
-<<<<<<< HEAD
-        {source.groups.map((group) => (
-          <div key={group.name}>
-=======
         {source.groups
           .filter((group) => group.active)
           .map((group) => (
->>>>>>> 1ce5ad79
-            <Chip
-              label={group.name.substring(0, 15)}
-              key={group.id}
-              size="small"
-              className={classes.chip}
-            />
-<<<<<<< HEAD
-            <br />
-          </div>
-        ))}
-=======
+            <div key={group.name}>
+              <Chip
+                label={group.name.substring(0, 15)}
+                key={group.id}
+                size="small"
+                className={classes.chip}
+              />
+              <br />
+            </div>
           ))}
->>>>>>> 1ce5ad79
       </div>
     );
   };
@@ -332,7 +308,7 @@
     const source = sources[dataIndex];
 
     const group = source.groups.find((g) => {
-      return g.id === group_id;
+      return g.id === groupID;
     });
     return (
       <div key={`${source.id}_date_saved`}>
@@ -491,19 +467,14 @@
     ra_to_hours(source.ra),
     dec_to_dms(source.dec),
     source.redshift,
-    source.latest_class,
     source.groups.map((group) => {
       return group.name;
     }),
-    source.saved_at,
-    "", // this last one is for the finder chart
-    // (must have the same number of data points as columns)
   ]);
 
   return (
-<<<<<<< HEAD
     <div className={classes.source}>
-      <div className={classes.flexTable}>
+      <div>
         <Grid
           container
           direction="column"
@@ -511,78 +482,27 @@
           justify="flex-start"
           spacing={3}
         >
-          <Grid item>
-            <div>
-              <Typography
-                variant="h4"
-                gutterBottom
-                color="textSecondary"
-                align="center"
-              >
-                <b>Sources saved to {groupName}</b>
-              </Typography>
-            </div>
-          </Grid>
           <Grid item className={classes.tableGrid}>
             <MUIDataTable
-              title="Sources"
+              title={title}
               columns={columns}
               data={data}
               options={options}
             />
           </Grid>
-          <Grid item>
-            <div>
-              <Typography
-                variant="h4"
-                gutterBottom
-                color="textSecondary"
-                align="center"
-              >
-                (Refresh page to see updates)
-              </Typography>
-            </div>
-          </Grid>
-=======
-    <div>
-      <Grid
-        container
-        direction="column"
-        alignItems="center"
-        justify="flex-start"
-        spacing={3}
-      >
-        <Grid item>
-          <div>
-            <Typography
-              variant="h5"
-              gutterBottom
-              color="textSecondary"
-              align="center"
-            >
-              <b>{title}</b>
-            </Typography>
-          </div>
->>>>>>> 1ce5ad79
         </Grid>
-        <Grid item>
-          <MUIDataTable
-            title="Sources"
-            columns={columns}
-            data={data}
-            options={options}
-          />
-        </Grid>
-      </Grid>
+      </div>
     </div>
   );
 };
+
 GroupSourcesTable.propTypes = {
   sources: PropTypes.arrayOf(
     PropTypes.shape({
       id: PropTypes.string,
       ra: PropTypes.number,
       dec: PropTypes.number,
+      alias: PropTypes.string,
       redshift: PropTypes.number,
       classifications: PropTypes.arrayOf(PropTypes.string),
       recent_comments: PropTypes.arrayOf(PropTypes.shape({})),
@@ -622,13 +542,23 @@
       </div>
     );
   }
+  const groupID = parseInt(route.id, 10);
+
+  const groupName = groups.filter((g) => g.id === groupID)[0]?.name || "";
+
   if (sources.length === 0) {
-    return "No sources have been saved to this group yet. ";
+    return (
+      <div className={classes.source}>
+        <Typography variant="h4" gutterBottom align="center">
+          {`${groupName} sources`}
+        </Typography>
+        <br />
+        <Typography align="center">
+          No sources have been saved to this group yet.
+        </Typography>
+      </div>
+    );
   }
-
-  const groupID = parseInt(route.id, 10);
-
-  const groupName = groups.filter((g) => g.id === groupID)[0]?.name || "";
 
   const savedSources = sources.filter((source) => {
     const matchingGroup = source.groups.filter((g) => g.id === groupID)[0];
@@ -647,7 +577,7 @@
       <br />
       <GroupSourcesTable
         sources={savedSources}
-        title="Saved"
+        title="Saved sources"
         sourceStatus="saved"
         groupID={groupID}
       />
