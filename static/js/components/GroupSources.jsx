import React, { useEffect, Suspense } from "react";
import PropTypes from "prop-types";
import { useSelector, useDispatch } from "react-redux";

import TableCell from "@material-ui/core/TableCell";
import TableRow from "@material-ui/core/TableRow";

import Typography from "@material-ui/core/Typography";
import IconButton from "@material-ui/core/IconButton";
import Button from "@material-ui/core/Button";
import Grid from "@material-ui/core/Grid";
import Chip from "@material-ui/core/Chip";
import Link from "@material-ui/core/Link";
import PictureAsPdfIcon from "@material-ui/icons/PictureAsPdf";
import CircularProgress from "@material-ui/core/CircularProgress";

import MUIDataTable from "mui-datatables";
import { makeStyles } from "@material-ui/core/styles";

import Tooltip from "@material-ui/core/Tooltip";
import GroupIcon from "@material-ui/icons/Group";

import dayjs from "dayjs";

import { ra_to_hours, dec_to_dms } from "../units";
import * as sourcesActions from "../ducks/sources";
import styles from "./CommentList.css";
import ThumbnailList from "./ThumbnailList";
import UserAvatar from "./UserAvatar";
import ShowClassification from "./ShowClassification";
import * as sourceActions from "../ducks/source";

const VegaPlot = React.lazy(() => import("./VegaPlot"));

const useStyles = makeStyles((theme) => ({
  chip: {
    margin: theme.spacing(0.5),
  },
  source: {},
  commentListContainer: {
    height: "15rem",
    overflowY: "scroll",
    padding: "0.5rem 0",
  },
  tableGrid: {
    width: "100%",
  },
}));

const GroupSourcesTable = ({ sources, title, sourceStatus, groupID }) => {
  // sourceStatus should be one of either "saved" or "requested"
  const dispatch = useDispatch();
  const { taxonomyList } = useSelector((state) => state.taxonomies);
  const classes = useStyles();

  // Color styling
  const userColorTheme = useSelector(
    (state) => state.profile.preferences.theme
  );
  const commentStyle =
    userColorTheme === "dark" ? styles.commentDark : styles.comment;

  if (!sources) {
    return (
      <div>
        <CircularProgress color="secondary" />
      </div>
    );
  }

  const handleSaveSource = async (sourceID) => {
    const result = await dispatch(
      sourceActions.acceptSaveRequest({ sourceID, groupID })
    );
    if (result.status === "success") {
      dispatch(
        sourcesActions.fetchGroupSources({
          group_ids: [groupID],
          includeRequested: true,
        })
      );
    }
  };

  const handleIgnoreSource = async (sourceID) => {
    const result = await dispatch(
      sourceActions.declineSaveRequest({ sourceID, groupID })
    );
    if (result.status === "success") {
      dispatch(
        sourcesActions.fetchGroupSources({
          group_ids: [groupID],
          includeRequested: true,
        })
      );
    }
  };

  if (sources.length === 0 && sourceStatus === "saved") {
    return (
      <Grid item>
        <div>
          <Typography
            variant="h4"
            gutterBottom
            color="textSecondary"
            align="center"
          >
            <b>No sources have been saved...</b>
          </Typography>
        </div>
      </Grid>
    );
  }
  if (sources.length === 0 && sourceStatus === "requested") {
    return null;
  }

  // This is just passed to MUI datatables options -- not meant to be instantiated directly.
  const renderPullOutRow = (rowData, rowMeta) => {
    const colSpan = rowData.length + 1;
    const source = sources[rowMeta.dataIndex];

    const comments = source.comments || [];

    return (
      <TableRow>
        <TableCell
          style={{ paddingBottom: 0, paddingTop: 0 }}
          colSpan={colSpan}
        >
          <Grid
            container
            direction="row"
            spacing={3}
            justify="center"
            alignItems="center"
          >
            <ThumbnailList
              thumbnails={source.thumbnails}
              ra={source.ra}
              dec={source.dec}
              useGrid={false}
            />
            <Grid item>
              <Suspense fallback={<div>Loading plot...</div>}>
                <VegaPlot dataUrl={`/api/sources/${source.id}/photometry`} />
              </Suspense>
            </Grid>
            <Grid item>
              <div className={classes.commentListContainer}>
                {comments.map(
                  ({
                    id,
                    author,
                    author_info,
                    created_at,
                    text,
                    attachment_name,
                    groups: comment_groups,
                  }) => (
                    <span key={id} className={commentStyle}>
                      <div className={styles.commentUserAvatar}>
                        <UserAvatar
                          size={24}
                          firstName={author_info.first_name}
                          lastName={author_info.last_name}
                          username={author_info.username}
                          gravatarUrl={author_info.gravatar_url}
                        />
                      </div>
                      <div className={styles.commentContent}>
                        <div className={styles.commentHeader}>
                          <span className={styles.commentUser}>
                            <span className={styles.commentUserName}>
                              {author.username}
                            </span>
                          </span>
                          <span className={styles.commentTime}>
                            {dayjs().to(dayjs.utc(`${created_at}Z`))}
                          </span>
                          <div className={styles.commentUserGroup}>
                            <Tooltip
                              title={comment_groups
                                .map((group) => group.name)
                                .join(", ")}
                            >
                              <GroupIcon
                                fontSize="small"
                                viewBox="0 -2 24 24"
                              />
                            </Tooltip>
                          </div>
                        </div>
                        <div className={styles.wrap} name={`commentDiv${id}`}>
                          <div className={styles.commentMessage}>{text}</div>
                        </div>
                        <span>
                          {attachment_name && (
                            <div>
                              Attachment:&nbsp;
                              <a href={`/api/comment/${id}/attachment`}>
                                {attachment_name}
                              </a>
                            </div>
                          )}
                        </span>
                      </div>
                    </span>
                  )
                )}
              </div>
            </Grid>
          </Grid>
        </TableCell>
      </TableRow>
    );
  };

  // This is just passed to MUI datatables options -- not meant to be instantiated directly.
  const renderObjId = (dataIndex) => {
    const objid = sources[dataIndex].id;
    return (
      <a href={`/source/${objid}`} key={`${objid}_objid`}>
        {objid}
      </a>
    );
  };

  const renderAlias = (dataIndex) => {
    const { id: objid, alias } = sources[dataIndex];

    return (
      <a href={`/source/${objid}`} key={`${objid}_alias`}>
        {alias}
      </a>
    );
  };

  // This is just passed to MUI datatables options -- not meant to be instantiated directly.

  const renderRA = (dataIndex) => {
    const source = sources[dataIndex];
    return <div key={`${source.id}_ra`}>{source.ra.toFixed(6)}</div>;
  };

  const renderRASex = (dataIndex) => {
    const source = sources[dataIndex];
    return <div key={`${source.id}_ra_sex`}>{ra_to_hours(source.ra)}</div>;
  };

  // This is just passed to MUI datatables options -- not meant to be instantiated directly.
  const renderDec = (dataIndex) => {
    const source = sources[dataIndex];
    return <div key={`${source.id}_dec`}>{source.dec.toFixed(6)}</div>;
  };

  const renderDecSex = (dataIndex) => {
    const source = sources[dataIndex];
    return <div key={`${source.id}_dec_sex`}>{dec_to_dms(source.dec)}</div>;
  };

  const renderRedshift = (dataIndex) => {
    const source = sources[dataIndex];
    return <div key={`${source.id}_redshift`}>{source.redshift}</div>;
  };

  const renderClassification = (dataIndex) => {
    const source = sources[dataIndex];
    return (
      <Suspense fallback={<div>Loading classifications</div>}>
        <ShowClassification
          classifications={source.classifications.filter((cls) => {
            return cls.groups.find((g) => {
              return g.id === groupID;
            });
          })}
          taxonomyList={taxonomyList}
          shortened
        />
      </Suspense>
    );
  };

  // This is just passed to MUI datatables options -- not meant to be instantiated directly.
  const renderGroups = (dataIndex) => {
    const source = sources[dataIndex];
    return (
      <div key={`${source.id}_groups`}>
        {source.groups
          .filter((group) => group.active)
          .map((group) => (
            <div key={group.name}>
              <Chip
                label={group.name.substring(0, 15)}
                key={group.id}
                size="small"
                className={classes.chip}
              />
              <br />
            </div>
          ))}
      </div>
    );
  };

  const renderDateSaved = (dataIndex) => {
    const source = sources[dataIndex];

    const group = source.groups.find((g) => {
      return g.id === groupID;
    });
    return (
      <div key={`${source.id}_date_saved`}>
        {group.saved_at.substring(0, 19)}
      </div>
    );
  };

  // This is just passed to MUI datatables options -- not meant to be instantiated directly.
  const renderFinderButton = (dataIndex) => {
    const source = sources[dataIndex];
    return (
      <IconButton size="small" key={`${source.id}_actions`}>
        <Link href={`/api/sources/${source.id}/finder`}>
          <PictureAsPdfIcon />
        </Link>
      </IconButton>
    );
  };

  // This is just passed to MUI datatables options -- not meant to be instantiated directly.
  const renderSaveIgnore = (dataIndex) => {
    const source = sources[dataIndex];
    return (
      <>
        <Button
          size="small"
          variant="contained"
          onClick={() => {
            handleSaveSource(source.id);
          }}
          data-testid={`saveSourceButton_${source.id}`}
        >
          Save
        </Button>
        &nbsp;
        <Button
          size="small"
          variant="contained"
          onClick={() => {
            handleIgnoreSource(source.id);
          }}
          data-testid={`declineRequestButton_${source.id}`}
        >
          Ignore
        </Button>
      </>
    );
  };

  const columns = [
    {
      name: "Source ID",
      options: {
        filter: true,
        customBodyRenderLite: renderObjId,
      },
    },
    {
      name: "Alias",
      options: {
        filter: true,
        display: false,
        customBodyRenderLite: renderAlias,
      },
    },
    {
      name: "RA (deg)",
      options: {
        filter: false,
        customBodyRenderLite: renderRA,
      },
    },
    {
      name: "Dec (deg)",
      options: {
        filter: false,
        customBodyRenderLite: renderDec,
      },
    },
    {
      name: "RA (hh:mm:ss)",
      options: {
        filter: false,
        display: false,
        customBodyRenderLite: renderRASex,
      },
    },
    {
      name: "Dec (dd:mm:ss)",
      options: {
        filter: false,
        display: false,
        customBodyRenderLite: renderDecSex,
      },
    },
    {
      name: "Redshift",
      options: {
        filter: false,
        customBodyRenderLite: renderRedshift,
      },
    },
    {
      name: "Classification",
      options: {
        filter: true,
        customBodyRenderLite: renderClassification,
      },
    },
    {
      name: "Groups",
      options: {
        filter: false,
        customBodyRenderLite: renderGroups,
      },
    },
    {
      name: "Date Saved",
      options: {
        filter: false,
        customBodyRenderLite: renderDateSaved,
      },
    },
    {
      name: "Finder",
      options: {
        filter: false,
        customBodyRenderLite: renderFinderButton,
      },
    },
  ];

  const options = {
    draggableColumns: { enabled: true },
    expandableRows: true,
    renderExpandableRow: renderPullOutRow,
    selectableRows: "none",
  };

  if (sourceStatus === "requested") {
    columns.push({
      name: "Save/Decline",
      options: {
        filter: false,
        customBodyRenderLite: renderSaveIgnore,
      },
    });
  }

  const data = sources.map((source) => [
    source.id,
    source.alias,
    source.ra,
    source.dec,
    ra_to_hours(source.ra),
    dec_to_dms(source.dec),
    source.redshift,
    source.groups.map((group) => {
      return group.name;
    }),
  ]);

  return (
    <div className={classes.source}>
      <div>
        <Grid
          container
          direction="column"
          alignItems="center"
          justify="flex-start"
          spacing={3}
        >
          <Grid item className={classes.tableGrid}>
            <MUIDataTable
              title={title}
              columns={columns}
              data={data}
              options={options}
            />
          </Grid>
        </Grid>
      </div>
    </div>
  );
};

GroupSourcesTable.propTypes = {
  sources: PropTypes.arrayOf(
    PropTypes.shape({
      id: PropTypes.string,
      ra: PropTypes.number,
      dec: PropTypes.number,
      alias: PropTypes.string,
      redshift: PropTypes.number,
      classifications: PropTypes.arrayOf(PropTypes.string),
      recent_comments: PropTypes.arrayOf(PropTypes.shape({})),
      groups: PropTypes.arrayOf(
        PropTypes.shape({
          id: PropTypes.number,
          name: PropTypes.string,
        })
      ),
    })
  ).isRequired,
  sourceStatus: PropTypes.string.isRequired,
  groupID: PropTypes.number.isRequired,
  title: PropTypes.string.isRequired,
};

const GroupSources = ({ route }) => {
  const dispatch = useDispatch();
  const sources = useSelector((state) => state.sources.groupSources);
  const groups = useSelector((state) => state.groups.userAccessible);
  const classes = useStyles();

  // Load the group sources
  useEffect(() => {
    dispatch(
      sourcesActions.fetchGroupSources({
        group_ids: [route.id],
        includeRequested: true,
      })
    );
  }, [route.id, dispatch]);

  if (!sources) {
    return (
      <div>
        <CircularProgress color="secondary" />
      </div>
    );
  }
  const groupID = parseInt(route.id, 10);

  const groupName = groups.filter((g) => g.id === groupID)[0]?.name || "";

  if (sources.length === 0) {
    return (
      <div className={classes.source}>
        <Typography variant="h4" gutterBottom align="center">
          {`${groupName} sources`}
        </Typography>
        <br />
        <Typography align="center">
          No sources have been saved to this group yet.
        </Typography>
      </div>
    );
  }

  const savedSources = sources.filter((source) => {
    const matchingGroup = source.groups.filter((g) => g.id === groupID)[0];
    return matchingGroup?.active;
  });
  const pendingSources = sources.filter((source) => {
    const matchingGroup = source.groups.filter((g) => g.id === groupID)[0];
    return matchingGroup?.requested;
  });

  return (
    <div className={classes.source}>
      <Typography variant="h4" gutterBottom align="center">
        {`${groupName} sources`}
      </Typography>
      <br />
<<<<<<< HEAD
      <GroupSourcesTable
        sources={savedSources}
        title="Saved sources"
        sourceStatus="saved"
        groupID={groupID}
      />
=======
      {savedSources && (
        <GroupSourcesTable
          sources={savedSources}
          title="Saved"
          sourceStatus="saved"
          groupID={groupID}
        />
      )}
>>>>>>> 3db7f14e
      <br />
      <br />
      {pendingSources && (
        <GroupSourcesTable
          sources={pendingSources}
          title="Requested to save"
          sourceStatus="requested"
          groupID={groupID}
        />
      )}
    </div>
  );
};

GroupSources.propTypes = {
  route: PropTypes.shape({
    id: PropTypes.string,
  }).isRequired,
};

export default GroupSources;<|MERGE_RESOLUTION|>--- conflicted
+++ resolved
@@ -575,14 +575,6 @@
         {`${groupName} sources`}
       </Typography>
       <br />
-<<<<<<< HEAD
-      <GroupSourcesTable
-        sources={savedSources}
-        title="Saved sources"
-        sourceStatus="saved"
-        groupID={groupID}
-      />
-=======
       {savedSources && (
         <GroupSourcesTable
           sources={savedSources}
@@ -591,7 +583,6 @@
           groupID={groupID}
         />
       )}
->>>>>>> 3db7f14e
       <br />
       <br />
       {pendingSources && (
