import React from "react";
import makeStyles from "@mui/styles/makeStyles";
import PropTypes from "prop-types";
import Form from "@rjsf/mui";
import validator from "@rjsf/validator-ajv8";
import { useSelector } from "react-redux";

<<<<<<< HEAD
export const sourcePublishOptionsSchema = (streams, groups) => {
  const schema = {
    type: "object",
    properties: {
      include_photometry: {
        type: "boolean",
        title: "Include photometry?",
        default: true,
      },
      include_classifications: {
        type: "boolean",
        title: "Include classifications?",
        default: true,
      },
    },
  };
  if (streams?.length > 0) {
    schema.properties.streams = {
      type: "array",
      items: {
        type: "integer",
        anyOf: streams.map((stream) => ({
          enum: [stream.id],
          type: "integer",
          title: stream.name,
        })),
      },
      uniqueItems: true,
      default: [],
      title: "Streams to restrict photometry from",
    };
  }
  if (groups?.length > 0) {
    schema.properties.groups = {
      type: "array",
      items: {
        type: "integer",
        anyOf: groups.map((group) => ({
          enum: [group.id],
          type: "integer",
          title: group.name,
        })),
      },
      uniqueItems: true,
      default: [],
      title: "Groups to restrict data from",
    };
=======
export const sourcePublishOptionsSchema = (streams, groups, is_elements) => {
  const schema = { type: "object", properties: {} };
  const includeProperty = (text) => ({
    type: "boolean",
    default: true,
    title: text,
  });
  const selectProperty = (text, items) => ({
    type: "array",
    items: {
      type: "integer",
      anyOf: items.map((item) => ({
        enum: [item.id],
        type: "integer",
        title: item.name,
      })),
    },
    uniqueItems: true,
    default: [],
    title: text,
  });
  if (is_elements == null || is_elements.summary) {
    schema.properties.include_summary = includeProperty("Include summary?");
  }
  if (is_elements == null || is_elements.photometry) {
    schema.properties.include_photometry = includeProperty(
      "Include photometry?",
    );
  }
  if (is_elements == null || is_elements.classifications) {
    schema.properties.include_classifications = includeProperty(
      "Include classifications?",
    );
  }
  if (streams?.length > 0 && (is_elements == null || is_elements?.photometry)) {
    schema.properties.streams = selectProperty(
      "Streams to restrict photometry from",
      streams,
    );
  }
  if (
    groups?.length > 0 &&
    (is_elements == null ||
      is_elements?.classifications ||
      is_elements?.photometry)
  ) {
    schema.properties.groups = selectProperty(
      "Groups to restrict data from",
      groups,
    );
>>>>>>> c5e4517a
  }
  return schema;
};

const useStyles = makeStyles(() => ({
  sourcePublishOptions: {
    marginBottom: "1rem",
    display: "flex",
    flexDirection: "column",
    padding: "0 1rem",
    "& .MuiGrid-item": {
      paddingTop: "0",
    },
  },
}));

const SourcePublishOptions = ({ options, setOptions, isElements }) => {
  const styles = useStyles();
  const streams = useSelector((state) => state.streams);
  const groups = useSelector((state) => state.groups.userAccessible);

  return (
    <div className={styles.sourcePublishOptions}>
      <Form
        formData={options}
        onChange={({ formData }) => setOptions(formData)}
<<<<<<< HEAD
        schema={sourcePublishOptionsSchema(streams, groups)}
=======
        schema={sourcePublishOptionsSchema(streams, groups, isElements)}
>>>>>>> c5e4517a
        liveValidate
        validator={validator}
        uiSchema={{
          "ui:submitButtonOptions": { norender: true },
        }}
      />
    </div>
  );
};

SourcePublishOptions.propTypes = {
  options: PropTypes.shape({
<<<<<<< HEAD
=======
    include_summary: PropTypes.bool,
>>>>>>> c5e4517a
    include_photometry: PropTypes.bool,
    include_classifications: PropTypes.bool,
    groups: PropTypes.arrayOf(PropTypes.number),
    streams: PropTypes.arrayOf(PropTypes.number),
  }).isRequired,
  setOptions: PropTypes.func.isRequired,
  isElements: PropTypes.shape({
    photometry: PropTypes.bool,
    classifications: PropTypes.bool,
  }).isRequired,
};

export default SourcePublishOptions;<|MERGE_RESOLUTION|>--- conflicted
+++ resolved
@@ -5,55 +5,6 @@
 import validator from "@rjsf/validator-ajv8";
 import { useSelector } from "react-redux";
 
-<<<<<<< HEAD
-export const sourcePublishOptionsSchema = (streams, groups) => {
-  const schema = {
-    type: "object",
-    properties: {
-      include_photometry: {
-        type: "boolean",
-        title: "Include photometry?",
-        default: true,
-      },
-      include_classifications: {
-        type: "boolean",
-        title: "Include classifications?",
-        default: true,
-      },
-    },
-  };
-  if (streams?.length > 0) {
-    schema.properties.streams = {
-      type: "array",
-      items: {
-        type: "integer",
-        anyOf: streams.map((stream) => ({
-          enum: [stream.id],
-          type: "integer",
-          title: stream.name,
-        })),
-      },
-      uniqueItems: true,
-      default: [],
-      title: "Streams to restrict photometry from",
-    };
-  }
-  if (groups?.length > 0) {
-    schema.properties.groups = {
-      type: "array",
-      items: {
-        type: "integer",
-        anyOf: groups.map((group) => ({
-          enum: [group.id],
-          type: "integer",
-          title: group.name,
-        })),
-      },
-      uniqueItems: true,
-      default: [],
-      title: "Groups to restrict data from",
-    };
-=======
 export const sourcePublishOptionsSchema = (streams, groups, is_elements) => {
   const schema = { type: "object", properties: {} };
   const includeProperty = (text) => ({
@@ -104,7 +55,6 @@
       "Groups to restrict data from",
       groups,
     );
->>>>>>> c5e4517a
   }
   return schema;
 };
@@ -131,11 +81,7 @@
       <Form
         formData={options}
         onChange={({ formData }) => setOptions(formData)}
-<<<<<<< HEAD
-        schema={sourcePublishOptionsSchema(streams, groups)}
-=======
         schema={sourcePublishOptionsSchema(streams, groups, isElements)}
->>>>>>> c5e4517a
         liveValidate
         validator={validator}
         uiSchema={{
@@ -148,10 +94,7 @@
 
 SourcePublishOptions.propTypes = {
   options: PropTypes.shape({
-<<<<<<< HEAD
-=======
     include_summary: PropTypes.bool,
->>>>>>> c5e4517a
     include_photometry: PropTypes.bool,
     include_classifications: PropTypes.bool,
     groups: PropTypes.arrayOf(PropTypes.number),
