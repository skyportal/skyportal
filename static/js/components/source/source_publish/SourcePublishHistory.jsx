import React, { useEffect, useState } from "react";
import makeStyles from "@mui/styles/makeStyles";
import { useDispatch, useSelector } from "react-redux";
import PropTypes from "prop-types";
import CircularProgress from "@mui/material/CircularProgress";
import DeleteIcon from "@mui/icons-material/Delete";
import VisibilityIcon from "@mui/icons-material/Visibility";
import Link from "@mui/material/Link";
import moment from "moment";
import {
  deletePublicSourcePage,
  fetchPublicSourcePages,
} from "../../../ducks/public_pages/public_source_page";
import Button from "@mui/material/Button";

const useStyles = makeStyles(() => ({
  versionHistory: {
    width: "100%",
    padding: "0 0.3rem",
  },
  versionHistoryLine: {
    border: "1px solid #e0e0e0",
    display: "flex",
    padding: "0.25rem 0.5rem",
    justifyContent: "space-between",
    alignItems: "center",
    borderRadius: "0.5rem",
    marginBottom: "0.3rem",
  },
  dateAndRelease: {
    display: "flex",
    flexDirection: "column",
  },
  release: {
    fontSize: "0.8rem",
  },
  actions: {
    display: "flex",
  },
  noVersion: {
    display: "flex",
    justifyContent: "center",
    padding: "1rem 0",
    color: "gray",
    fontWeight: "bold",
  },
}));

const SourcePublishHistory = ({ sourceId, versions }) => {
  const styles = useStyles();
  const dispatch = useDispatch();
  const [isLoading, setIsLoading] = useState(true);
  const manageSourcesAccess = useSelector(
    (state) => state.profile,
  ).permissions?.includes("Manage sources");

  useEffect(() => {
    setIsLoading(true);
<<<<<<< HEAD
    dispatch(fetchPublicSourcePages(sourceId, 10)).then(() =>
      setIsLoading(false),
    );
=======
    dispatch(fetchPublicSourcePages(sourceId)).then((data) => {
      setVersions(data.data);
      setIsLoading(false);
    });
>>>>>>> f87d72eb
  }, [dispatch, sourceId]);

  const deleteVersion = (id) => {
    dispatch(deletePublicSourcePage(id));
  };

  return (
    <div className={styles.versionHistory}>
      {versions.length > 0 ? (
        versions.map((version) => {
          return (
            <div
              className={styles.versionHistoryLine}
              key={`version_${version.id}}`}
            >
              <div className={styles.dateAndRelease}>
                <div>
                  {moment(version.created_at).format("MM/DD/YY HH:mm")} UTC
                </div>
                {version.release_link_name ? (
                  <Link
                    href={`/public/releases/${version.release_link_name}`}
                    className={styles.release}
                    target="_blank"
                    underline="hover"
                  >
                    {version.release_link_name}
                  </Link>
                ) : (
                  <div className={styles.release}>No release</div>
                )}
              </div>
              <div className={styles.actions}>
                <Button
                  href={`/public${
                    version.release_link_name
                      ? "/releases/" + version.release_link_name
                      : ""
                  }/sources/${sourceId}/version/${version?.hash}`}
                  target="_blank"
                >
                  <VisibilityIcon />
                </Button>
                {manageSourcesAccess && (
                  <Button onClick={() => deleteVersion(version.id)}>
                    <DeleteIcon />
                  </Button>
                )}
              </div>
            </div>
          );
        })
      ) : (
        <div className={styles.noVersion}>
          {isLoading ? (
            <CircularProgress size={24} />
          ) : (
            <div>NO PUBLIC PAGE AVAILABLE!</div>
          )}
        </div>
      )}
    </div>
  );
};

SourcePublishHistory.propTypes = {
  sourceId: PropTypes.string.isRequired,
  versions: PropTypes.arrayOf(
    PropTypes.shape({
      PublicSourcePage: PropTypes.shape({
        id: PropTypes.number,
        release_link_name: PropTypes.string,
        created_at: PropTypes.string,
        hash: PropTypes.string,
      }),
    }),
  ).isRequired,
};

export default SourcePublishHistory;<|MERGE_RESOLUTION|>--- conflicted
+++ resolved
@@ -56,16 +56,10 @@
 
   useEffect(() => {
     setIsLoading(true);
-<<<<<<< HEAD
-    dispatch(fetchPublicSourcePages(sourceId, 10)).then(() =>
-      setIsLoading(false),
-    );
-=======
     dispatch(fetchPublicSourcePages(sourceId)).then((data) => {
       setVersions(data.data);
       setIsLoading(false);
     });
->>>>>>> f87d72eb
   }, [dispatch, sourceId]);
 
   const deleteVersion = (id) => {
