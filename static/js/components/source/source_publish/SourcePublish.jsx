--- conflicted
+++ resolved
@@ -40,16 +40,11 @@
   const manageSourcesAccess =
     currentUser.permissions?.includes("Manage sources");
   const displayOptions =
-<<<<<<< HEAD
     manageSourcesAccess &&
-    (isElements.summary || isElements.photometry || isElements.classifications);
-=======
-    permissionToPublish &&
     (isElements.summary ||
       isElements.photometry ||
       isElements.spectroscopy ||
       isElements.classifications);
->>>>>>> b760b9c8
 
   const [sourcePublishDialogOpen, setSourcePublishDialogOpen] = useState(false);
   const [publishButton, setPublishButton] = useState({
