import React, { useState } from "react";
import { useDispatch, useSelector } from "react-redux";
import PropTypes from "prop-types";
import makeStyles from "@mui/styles/makeStyles";
import Tooltip from "@mui/material/Tooltip";
import Dialog from "@mui/material/Dialog";
import DialogTitle from "@mui/material/DialogTitle";
import DialogContent from "@mui/material/DialogContent";
import ExpandLess from "@mui/icons-material/ExpandLess";
import ExpandMore from "@mui/icons-material/ExpandMore";
import CircularProgress from "@mui/material/CircularProgress";
import * as publicSourcePageActions from "../../../ducks/public_pages/public_source_page";
import Button from "../../Button";
import SourcePublishOptions from "./SourcePublishOptions";
import SourcePublishHistory from "./SourcePublishHistory";
import SourcePublishRelease from "./SourcePublishRelease";

const useStyles = makeStyles(() => ({
  expandButton: {
    backgroundColor: "#80808017",
    width: "100%",
    display: "flex",
    justifyContent: "space-between",
    color: "gray",
    fontSize: "1rem",
    borderBottom: "2px solid #e0e0e0",
    borderRadius: "0",
    marginBottom: "0.5rem",
  },
  versionHistoryTitle: {
    marginBottom: "0.5rem",
    fontSize: "1.15rem",
  },
}));

const SourcePublish = ({ sourceId, isElements }) => {
  const dispatch = useDispatch();
  const styles = useStyles();
  const currentUser = useSelector((state) => state.profile);
  const permissionToPublish =
    currentUser.permissions?.includes("Manage sources");
  const displayOptions =
    permissionToPublish &&
    (isElements.summary || isElements.photometry || isElements.classifications);

  const [sourcePublishDialogOpen, setSourcePublishDialogOpen] = useState(false);
  const [publishButton, setPublishButton] = useState({
    text: "Publish",
    color: "",
  });
  const [sourcePublishReleaseOpen, setSourcePublishReleaseOpen] =
    useState(false);
  const [sourcePublishOptionsOpen, setSourcePublishOptionsOpen] =
    useState(false);
  const [sourcePublishHistoryOpen, setSourcePublishHistoryOpen] =
    useState(true);
  const [sourceReleaseId, setSourceReleaseId] = useState(null);
  const [options, setOptions] = useState({
    include_summary: true,
    include_photometry: true,
    include_classifications: true,
    groups: [],
    streams: [],
  });
  const [versions, setVersions] = useState([]);

  const publish = () => {
    if (permissionToPublish) {
      setPublishButton({ text: "loading", color: "" });
      dispatch(
        publicSourcePageActions.generatePublicSourcePage(sourceId, {
          options,
          release_id: sourceReleaseId,
        }),
      ).then((data) => {
        if (data.status === "error") {
          setPublishButton({ text: "Error", color: "red" });
        } else {
          setPublishButton({ text: "Done", color: "green" });
          if (sourcePublishHistoryOpen) {
            setVersions([data.data, ...versions]);
          }
        }
        setTimeout(() => {
          setPublishButton({ text: "Publish", color: "" });
        }, 2000);
      });
    }
  };

  return (
    <div>
      <Button
        secondary
        size="small"
        onClick={() => setSourcePublishDialogOpen(true)}
      >
        <Tooltip title="Click here if you want to see the public access information">
          <span>Public access</span>
        </Tooltip>
      </Button>
      <Dialog
        open={sourcePublishDialogOpen}
        onClose={() => setSourcePublishDialogOpen(false)}
        PaperProps={{ style: { maxWidth: "800px" } }}
      >
        <DialogTitle>Public access information</DialogTitle>
        <DialogContent style={{ paddingBottom: "0.5rem" }}>
          <div style={{ marginBottom: "1rem" }}>
            You are about to change the public access settings for this source
            page. The data you selected will be available to everyone on the
            internet. Are you sure you want to do this ?
          </div>
          <div
            style={{
              display: "flex",
              justifyContent: "center",
              margin: "1.5rem 0",
            }}
          >
            <Tooltip
              title={
                permissionToPublish
                  ? ""
                  : "You do not have permission to publish this source"
              }
            >
              <div>
                <Button
                  primary
                  type="submit"
                  onClick={publish}
                  style={{
                    backgroundColor: publishButton.color,
                    color: "white",
                  }}
                  disabled={
                    !permissionToPublish || publishButton.text !== "Publish"
                  }
                >
                  {publishButton.text === "loading" ? (
                    <CircularProgress size={24} />
                  ) : (
                    publishButton.text
                  )}
                </Button>
              </div>
            </Tooltip>
          </div>
<<<<<<< HEAD
          <div>
            <Button
              className={styles.expandButton}
              size="small"
              variant="text"
              onClick={() =>
                setSourcePublishReleaseOpen(!sourcePublishReleaseOpen)
              }
            >
              Release
              {sourcePublishReleaseOpen ? <ExpandLess /> : <ExpandMore />}
            </Button>
            {sourcePublishReleaseOpen && (
              <SourcePublishRelease
                sourceReleaseId={sourceReleaseId}
                setSourceReleaseId={setSourceReleaseId}
                setOptions={setOptions}
              />
            )}
          </div>
          {permissionToPublish && (
=======
          {displayOptions && (
>>>>>>> c5e4517a
            <div>
              <Button
                className={styles.expandButton}
                size="small"
                variant="text"
                onClick={() =>
                  setSourcePublishOptionsOpen(!sourcePublishOptionsOpen)
                }
              >
                Options
                {sourcePublishOptionsOpen ? <ExpandLess /> : <ExpandMore />}
              </Button>
              {sourcePublishOptionsOpen && (
                <SourcePublishOptions
                  options={options}
                  setOptions={setOptions}
<<<<<<< HEAD
                  isElements={{
                    photometry: isPhotometry,
                    classifications: isClassifications,
                  }}
=======
                  isElements={isElements}
>>>>>>> c5e4517a
                />
              )}
            </div>
          )}
          <div>
            <Button
              className={styles.expandButton}
              size="small"
              variant="text"
              onClick={() =>
                setSourcePublishHistoryOpen(!sourcePublishHistoryOpen)
              }
            >
              Version history
              {sourcePublishHistoryOpen ? <ExpandLess /> : <ExpandMore />}
            </Button>
            {sourcePublishHistoryOpen && (
              <SourcePublishHistory
                sourceId={sourceId}
                versions={versions}
                setVersions={setVersions}
              />
            )}
          </div>
        </DialogContent>
      </Dialog>
    </div>
  );
};

SourcePublish.propTypes = {
  sourceId: PropTypes.string.isRequired,
  isElements: PropTypes.shape({
    summary: PropTypes.bool,
    photometry: PropTypes.bool,
    classifications: PropTypes.bool,
  }).isRequired,
};

export default SourcePublish;<|MERGE_RESOLUTION|>--- conflicted
+++ resolved
@@ -127,8 +127,7 @@
             >
               <div>
                 <Button
-                  primary
-                  type="submit"
+                  variant="contained"
                   onClick={publish}
                   style={{
                     backgroundColor: publishButton.color,
@@ -147,7 +146,6 @@
               </div>
             </Tooltip>
           </div>
-<<<<<<< HEAD
           <div>
             <Button
               className={styles.expandButton}
@@ -168,10 +166,7 @@
               />
             )}
           </div>
-          {permissionToPublish && (
-=======
           {displayOptions && (
->>>>>>> c5e4517a
             <div>
               <Button
                 className={styles.expandButton}
@@ -188,14 +183,7 @@
                 <SourcePublishOptions
                   options={options}
                   setOptions={setOptions}
-<<<<<<< HEAD
-                  isElements={{
-                    photometry: isPhotometry,
-                    classifications: isClassifications,
-                  }}
-=======
                   isElements={isElements}
->>>>>>> c5e4517a
                 />
               )}
             </div>
