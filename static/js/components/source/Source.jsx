--- conflicted
+++ resolved
@@ -80,11 +80,7 @@
 import PhotometryMagsys from "../photometry/PhotometryMagsys";
 import SourcePublish from "./source_publish/SourcePublish";
 import SourceCoordinates from "./SourceCoordinates";
-<<<<<<< HEAD
-import ExternalPublishingDialog from "../external_publishing/ExternalPublishingForm";
-=======
 import SharingServicesDialog from "../sharing_service/SharingServicesForm";
->>>>>>> 208b71e7
 
 const CommentList = React.lazy(() => import("../comment/CommentList"));
 
@@ -953,11 +949,7 @@
                 >
                   Send to
                 </Button>
-<<<<<<< HEAD
-                <ExternalPublishingDialog
-=======
                 <SharingServicesDialog
->>>>>>> 208b71e7
                   obj_id={source.id}
                   dialogOpen={sendToDialogOpen}
                   setDialogOpen={setSendToDialogOpen}
