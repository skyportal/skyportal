import React, { useState, useEffect } from "react";
import { useDispatch, useSelector } from "react-redux";
import { PropTypes } from "prop-types";
import Button from "@mui/material/Button";
// eslint-disable-next-line import/no-unresolved
import Form from "@rjsf/material-ui/v5";
import Select from "@mui/material/Select";
import InputLabel from "@mui/material/InputLabel";
import MenuItem from "@mui/material/MenuItem";
import FormGroup from "@mui/material/FormGroup";
import FormControlLabel from "@mui/material/FormControlLabel";
import Checkbox from "@mui/material/Checkbox";
import CircularProgress from "@mui/material/CircularProgress";
import Divider from "@mui/material/Divider";
import makeStyles from "@mui/styles/makeStyles";
import dayjs from "dayjs";
import utc from "dayjs/plugin/utc";
import relativeTime from "dayjs/plugin/relativeTime";

import { filterOutEmptyValues } from "../API";
import * as sourcesActions from "../ducks/sources";
import * as observationsActions from "../ducks/observations";
import * as galaxiesActions from "../ducks/galaxies";
import * as instrumentsActions from "../ducks/instruments";

import LocalizationPlot from "./LocalizationPlot";
<<<<<<< HEAD
import GcnSummary from "./GcnSummary";
=======
import AddSurveyEfficiencyObservationsPage from "./AddSurveyEfficiencyObservationsPage";
>>>>>>> de4088f6

dayjs.extend(relativeTime);
dayjs.extend(utc);

const useStyles = makeStyles(() => ({
  select: {
    width: "25%",
  },
  container: {
    width: "99%",
    marginBottom: "1rem",
  },
  selectItem: {
    whiteSpace: "break-spaces",
  },
  localizationSelect: {
    width: "100%",
  },
  localizationSelectItem: {
    whiteSpace: "break-spaces",
  },
  instrumentSelect: {
    width: "100%",
  },
  instrumentSelectItem: {
    whiteSpace: "break-spaces",
  },
  form: {
    marginBottom: "1rem",
  },
  buttons: {
    marginTop: "1rem",
    display: "grid",
    gridTemplateColumns: "1fr 1fr 1fr 1fr 1fr",
    gridGap: "1rem",
  },
}));

const GcnSelectionForm = ({ gcnEvent, setSelectedLocalizationName }) => {
  const classes = useStyles();
  const dispatch = useDispatch();

  const displayOptions = [
    "localization",
    "sources",
    "galaxies",
    "instrument",
    "observations",
  ];
  const displayOptionsDefault = Object.fromEntries(
    displayOptions.map((x) => [x, false])
  );
  const displayOptionsAvailable = Object.fromEntries(
    displayOptions.map((x) => [x, true])
  );
  const [selectedFields, setSelectedFields] = useState([]);

  const [selectedInstrumentId, setSelectedInstrumentId] = useState(null);
  const [selectedLocalizationId, setSelectedLocalizationId] = useState(null);
  const [isSubmitting, setIsSubmitting] = useState(false);
  const [isSubmittingTreasureMap, setIsSubmittingTreasureMap] = useState(null);
  const [isDeletingTreasureMap, setIsDeletingTreasureMap] = useState(null);
  const [checkedDisplayState, setCheckedDisplayState] = useState(
    displayOptionsDefault
  );

  const defaultStartDate = dayjs(gcnEvent?.dateobs).format(
    "YYYY-MM-DDTHH:mm:ssZ"
  );
  const defaultEndDate = dayjs(gcnEvent?.dateobs)
    .add(7, "day")
    .format("YYYY-MM-DDTHH:mm:ssZ");
  const [formDataState, setFormDataState] = useState({
    startDate: defaultStartDate,
    endDate: defaultEndDate,
  });

  const { telescopeList } = useSelector((state) => state.telescopes);

  const gcnEventSources = useSelector(
    (state) => state?.sources?.gcnEventSources
  );
  const gcnEventGalaxies = useSelector(
    (state) => state?.galaxies?.gcnEventGalaxies
  );

  const gcnEventObservations = useSelector(
    (state) => state?.observations?.gcnEventObservations
  );

  const gcnEventInstruments = useSelector(
    (state) => state?.instruments?.gcnEventInstruments
  );

  useEffect(() => {
    const getInstruments = async () => {
      // Wait for the allocations to update before setting
      // the new default form fields, so that the instruments list can
      // update

      const result = await dispatch(
        instrumentsActions.fetchGcnEventInstruments(gcnEvent?.dateobs)
      );

      const { data } = result;
      setSelectedInstrumentId(data[0]?.id);
      setSelectedLocalizationId(gcnEvent.localizations[0]?.id);
      setSelectedLocalizationName(gcnEvent.localizations[0]?.localization_name);
    };

    getInstruments();

    // Don't want to reset everytime the component rerenders and
    // the defaultStartDate is updated, so ignore ESLint here
    // eslint-disable-next-line react-hooks/exhaustive-deps
  }, [dispatch, setSelectedInstrumentId, setSelectedLocalizationId, gcnEvent]);

  const handleOnChange = (position) => {
    const checkedDisplayStateCopy = JSON.parse(
      JSON.stringify(checkedDisplayState)
    );
    checkedDisplayStateCopy[displayOptions[position]] =
      !checkedDisplayStateCopy[displayOptions[position]];
    setCheckedDisplayState(checkedDisplayStateCopy);
  };

  const handleSubmitTreasureMap = async (id, filterParams) => {
    setIsSubmittingTreasureMap(id);
    const data = {
      startDate: filterParams.startDate,
      endDate: filterParams.endDate,
      localizationCumprob: filterParams.localizationCumprob,
      localizationName: filterParams.localizationName,
      localizationDateobs: filterParams.localizationDateobs,
    };
    await dispatch(observationsActions.submitObservationsTreasureMap(id, data));
    setIsSubmittingTreasureMap(null);
  };

  const handleDeleteTreasureMap = async (id, filterParams) => {
    setIsDeletingTreasureMap(id);
    const data = {
      startDate: filterParams.startDate,
      endDate: filterParams.endDate,
      localizationCumprob: filterParams.localizationCumprob,
      localizationName: filterParams.localizationName,
      localizationDateobs: filterParams.localizationDateobs,
    };
    await dispatch(observationsActions.deleteObservationsTreasureMap(id, data));
    setIsDeletingTreasureMap(null);
  };

  const handleSubmit = async ({ formData }) => {
    setIsSubmitting(true);
    formData.startDate = formData.startDate
      .replace("+00:00", "")
      .replace(".000Z", "");
    formData.endDate = formData.endDate
      .replace("+00:00", "")
      .replace(".000Z", "");
    await dispatch(
      sourcesActions.fetchGcnEventSources(gcnEvent.dateobs, formData)
    );
    formData.includeGeoJSON = true;
    await dispatch(
      observationsActions.fetchGcnEventObservations(gcnEvent.dateobs, formData)
    );
    await dispatch(
      galaxiesActions.fetchGcnEventGalaxies(gcnEvent.dateobs, formData)
    );
    await dispatch(
      instrumentsActions.fetchGcnEventInstruments(gcnEvent.dateobs, formData)
    );
    setFormDataState(formData);
    setIsSubmitting(false);
  };

  if (!gcnEvent) {
    return <CircularProgress />;
  }

  if (!gcnEventInstruments) {
    displayOptionsAvailable.instruments = false;
  }

  if (!gcnEventSources) {
    displayOptionsAvailable.sources = false;
  }

  if (!gcnEventObservations) {
    displayOptionsAvailable.observations = false;
  }

  if (!gcnEventGalaxies) {
    displayOptionsAvailable.galaxies = false;
  }

  if (!gcnEvent.localizations || gcnEvent.localizations.length === 0) {
    displayOptionsAvailable.localization = false;
  }

  const instLookUp = {};
  const instruments_with_contour = [];
  gcnEventInstruments?.forEach((instrument) => {
    if (instrument?.fields && instrument?.fields.length > 0) {
      if (instrument.fields[0].contour_summary) {
        instruments_with_contour.push(instrument);
        instLookUp[instrument.id] = instrument;
      }
    }
  });

  const telLookUp = {};
  // eslint-disable-next-line no-unused-expressions
  telescopeList?.forEach((tel) => {
    telLookUp[tel.id] = tel;
  });

  const locLookUp = {};
  // eslint-disable-next-line no-unused-expressions
  gcnEvent.localizations?.forEach((loc) => {
    locLookUp[loc.id] = loc;
  });

  const handleSelectedInstrumentChange = (e) => {
    setSelectedInstrumentId(e.target.value);
  };

  const handleSelectedLocalizationChange = (e) => {
    setSelectedLocalizationId(e.target.value);
    setSelectedLocalizationName(locLookUp[e.target.value].localization_name);
  };

  function createGcnUrl(instrumentId, queryParams) {
    let url = `/api/observation/gcn/${instrumentId}`;
    if (queryParams) {
      const filteredQueryParams = filterOutEmptyValues(queryParams);
      const queryString = new URLSearchParams(filteredQueryParams).toString();
      url += `?${queryString}`;
    }
    return url;
  }

  function validate(formData, errors) {
    if (formData.start_date > formData.end_date) {
      errors.start_date.addError(
        "Start date must be before end date, please fix."
      );
    }
    if (
      formData.localizationCumprob < 0 ||
      formData.localizationCumprob > 1.01
    ) {
      errors.cumulative.addError(
        "Value of cumulative should be between 0 and 1"
      );
    }
    return errors;
  }

  const gcnUrl = createGcnUrl(selectedInstrumentId, formDataState);

  const GcnSourceSelectionFormSchema = {
    type: "object",
    properties: {
      startDate: {
        type: "string",
        format: "date-time",
        title: "Start Date",
        default: defaultStartDate,
      },
      endDate: {
        type: "string",
        format: "date-time",
        title: "End Date",
        default: defaultEndDate,
      },
      localizationCumprob: {
        type: "number",
        title: "Cumulative Probability",
        default: 0.95,
      },
    },
    required: ["startDate", "endDate", "localizationCumprob"],
  };

  return (
    <div>
      {!Object.keys(locLookUp).includes(selectedLocalizationId?.toString()) ? (
        <div>
          <LocalizationPlot
            loc={gcnEvent.localizations[0]}
            sources={gcnEventSources}
            galaxies={gcnEventGalaxies}
            instrument={instLookUp[selectedInstrumentId]}
            observations={gcnEventObservations}
            options={checkedDisplayState}
            selectedFields={selectedFields}
            setSelectedFields={setSelectedFields}
          />
        </div>
      ) : (
        <div>
          <LocalizationPlot
            loc={locLookUp[selectedLocalizationId]}
            sources={gcnEventSources}
            galaxies={gcnEventGalaxies}
            instrument={instLookUp[selectedInstrumentId]}
            observations={gcnEventObservations}
            options={checkedDisplayState}
            selectedFields={selectedFields}
            setSelectedFields={setSelectedFields}
          />
        </div>
      )}
      <div>
        <InputLabel id="localizationSelectLabel">Localization</InputLabel>
        <Select
          inputProps={{ MenuProps: { disableScrollLock: true } }}
          labelId="localizationSelectLabel"
          value={selectedLocalizationId || ""}
          onChange={handleSelectedLocalizationChange}
          name="gcnPageLocalizationSelect"
          className={classes.localizationSelect}
        >
          {gcnEvent.localizations?.map((localization) => (
            <MenuItem
              value={localization.id}
              key={localization.id}
              className={classes.localizationSelectItem}
            >
              {`${localization.localization_name}`}
            </MenuItem>
          ))}
        </Select>
      </div>
      <div>
        <InputLabel id="instrumentSelectLabel">Instrument</InputLabel>
        <Select
          inputProps={{ MenuProps: { disableScrollLock: true } }}
          labelId="instrumentSelectLabel"
          value={selectedInstrumentId || ""}
          onChange={handleSelectedInstrumentChange}
          name="gcnPageInstrumentSelect"
          className={classes.instrumentSelect}
        >
          {instruments_with_contour?.map((instrument) => (
            <MenuItem
              value={instrument.id}
              key={instrument.id}
              className={classes.instrumentSelectItem}
            >
              {`${telLookUp[instrument.telescope_id]?.name} / ${
                instrument.name
              }`}
            </MenuItem>
          ))}
        </Select>
      </div>
      <div>
        <FormGroup>
          {displayOptions.map((option, index) => (
            <FormControlLabel
              control={<Checkbox onChange={() => handleOnChange(index)} />}
              label={option}
              key={option}
              disabled={!displayOptionsAvailable[option]}
            />
          ))}
        </FormGroup>
      </div>
      <div data-testid="gcnsource-selection-form" className={classes.form}>
        <Form
          schema={GcnSourceSelectionFormSchema}
          onSubmit={handleSubmit}
          // eslint-disable-next-line react/jsx-no-bind
          validate={validate}
          disabled={isSubmitting}
          liveValidate
        />
        {isSubmitting && (
          <div>
            <CircularProgress />
          </div>
        )}
      </div>
<<<<<<< HEAD
      <Divider />
      <div className={classes.buttons}>
        <GcnSummary dateobs={gcnEvent.dateobs} />
        <Button
          href={`${gcnUrl}`}
          download={`observationGcn-${selectedInstrumentId}`}
          type="submit"
          variant="outlined"
          size="small"
          data-testid={`observationGcn_${selectedInstrumentId}`}
        >
          GCN
        </Button>
        <Button
          href={`${simSurveyUrl}`}
          download={`observationGcn-${selectedInstrumentId}`}
          type="submit"
          variant="outlined"
          size="small"
          data-testid={`observationGcn_${selectedInstrumentId}`}
        >
          SimSurvey
        </Button>
        {isSubmittingTreasureMap === selectedInstrumentId ? (
          <div>
            <CircularProgress />
          </div>
        ) : (
=======
      <div>
        <AddSurveyEfficiencyObservationsPage gcnevent={gcnEvent} />
      </div>
      <Button
        href={`${gcnUrl}`}
        download={`observationGcn-${selectedInstrumentId}`}
        size="small"
        color="primary"
        type="submit"
        variant="outlined"
        data-testid={`observationGcn_${selectedInstrumentId}`}
      >
        GCN
      </Button>
      {isSubmittingTreasureMap === selectedInstrumentId ? (
        <div>
          <CircularProgress />
        </div>
      ) : (
        <div>
>>>>>>> de4088f6
          <Button
            onClick={() => {
              handleSubmitTreasureMap(selectedInstrumentId, formDataState);
            }}
            color="primary"
            type="submit"
            variant="outlined"
            size="small"
            data-testid={`treasuremapRequest_${selectedInstrumentId}`}
          >
            Send to Treasure Map
          </Button>
        )}
        {isDeletingTreasureMap === selectedInstrumentId ? (
          <div>
            <CircularProgress />
          </div>
        ) : (
          <Button
            onClick={() => {
              handleDeleteTreasureMap(selectedInstrumentId, formDataState);
            }}
            color="primary"
            type="submit"
            variant="outlined"
            size="small"
            data-testid={`treasuremapDelete_${selectedInstrumentId}`}
          >
            Retract from Treasure Map
          </Button>
        )}
      </div>
    </div>
  );
};

GcnSelectionForm.propTypes = {
  gcnEvent: PropTypes.shape({
    dateobs: PropTypes.string,
    localizations: PropTypes.arrayOf(
      PropTypes.shape({
        id: PropTypes.number,
        localization_name: PropTypes.string,
      })
    ),
    id: PropTypes.number,
  }).isRequired,
  setSelectedLocalizationName: PropTypes.func.isRequired,
};
export default GcnSelectionForm;<|MERGE_RESOLUTION|>--- conflicted
+++ resolved
@@ -24,11 +24,8 @@
 import * as instrumentsActions from "../ducks/instruments";
 
 import LocalizationPlot from "./LocalizationPlot";
-<<<<<<< HEAD
 import GcnSummary from "./GcnSummary";
-=======
 import AddSurveyEfficiencyObservationsPage from "./AddSurveyEfficiencyObservationsPage";
->>>>>>> de4088f6
 
 dayjs.extend(relativeTime);
 dayjs.extend(utc);
@@ -415,57 +412,29 @@
           </div>
         )}
       </div>
-<<<<<<< HEAD
       <Divider />
       <div className={classes.buttons}>
         <GcnSummary dateobs={gcnEvent.dateobs} />
+        <div>
+          <AddSurveyEfficiencyObservationsPage gcnevent={gcnEvent} />
+        </div>
         <Button
           href={`${gcnUrl}`}
           download={`observationGcn-${selectedInstrumentId}`}
+          size="small"
+          color="primary"
           type="submit"
           variant="outlined"
-          size="small"
           data-testid={`observationGcn_${selectedInstrumentId}`}
         >
           GCN
-        </Button>
-        <Button
-          href={`${simSurveyUrl}`}
-          download={`observationGcn-${selectedInstrumentId}`}
-          type="submit"
-          variant="outlined"
-          size="small"
-          data-testid={`observationGcn_${selectedInstrumentId}`}
-        >
-          SimSurvey
         </Button>
         {isSubmittingTreasureMap === selectedInstrumentId ? (
           <div>
             <CircularProgress />
           </div>
         ) : (
-=======
-      <div>
-        <AddSurveyEfficiencyObservationsPage gcnevent={gcnEvent} />
-      </div>
-      <Button
-        href={`${gcnUrl}`}
-        download={`observationGcn-${selectedInstrumentId}`}
-        size="small"
-        color="primary"
-        type="submit"
-        variant="outlined"
-        data-testid={`observationGcn_${selectedInstrumentId}`}
-      >
-        GCN
-      </Button>
-      {isSubmittingTreasureMap === selectedInstrumentId ? (
-        <div>
-          <CircularProgress />
-        </div>
-      ) : (
-        <div>
->>>>>>> de4088f6
+          <div>
           <Button
             onClick={() => {
               handleSubmitTreasureMap(selectedInstrumentId, formDataState);
