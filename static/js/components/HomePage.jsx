--- conflicted
+++ resolved
@@ -14,12 +14,7 @@
 import GroupList from "./GroupList";
 import NewsFeed from "./NewsFeed";
 import TopSources from "./TopSources";
-<<<<<<< HEAD
 import SourceCounts from "./SourceCounts";
-
-import styles from "./HomePage.css";
-=======
->>>>>>> 91992dd8
 
 const ResponsiveGridLayout = WidthProvider(Responsive);
 
@@ -117,16 +112,11 @@
       onLayoutChange={LayoutChangeHandler}
       draggableHandle=".dragHandle"
     >
-<<<<<<< HEAD
-      <div key="sourceCounts" className={styles.homePageWidgetDiv}>
-        <SourceCounts />
+      <div key="sourceCounts">
+        <SourceCounts classes={classes} />
       </div>
-      <div key="sourceList" className={styles.homePageWidgetDiv}>
-        <SourceList />
-=======
       <div key="sourceList">
         <SourceList classes={classes} />
->>>>>>> 91992dd8
       </div>
       <div key="newsFeed">
         <NewsFeed classes={classes} />
