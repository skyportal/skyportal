import React, { useState } from "react";
import { useDispatch } from "react-redux";
import PropTypes from "prop-types";
import Paper from "@mui/material/Paper";
import DeleteIcon from "@mui/icons-material/Delete";
import {
  createTheme,
  StyledEngineProvider,
  ThemeProvider,
  useTheme,
} from "@mui/material/styles";
import IconButton from "@mui/material/IconButton";
import AddIcon from "@mui/icons-material/Add";
import Dialog from "@mui/material/Dialog";
import DialogTitle from "@mui/material/DialogTitle";
import DialogContent from "@mui/material/DialogContent";
import Chip from "@mui/material/Chip";
import MUIDataTable from "mui-datatables";
import { JSONTree } from "react-json-tree";

import { showNotification } from "baselayer/components/Notifications";
import * as defaultObservationPlansActions from "../../ducks/default_observation_plans";
import Button from "../Button";
import ConfirmDeletionDialog from "../ConfirmDeletionDialog";
import NewDefaultObservationPlan from "./NewDefaultObservationPlan";
import Box from "@mui/material/Box";

// Tweak responsive styling
const getMuiTheme = (theme) =>
  createTheme({
    palette: theme.palette,
    components: {
      MUIDataTablePagination: {
        styleOverrides: {
          toolbar: {
            flexFlow: "row wrap",
            justifyContent: "flex-end",
            padding: "0.5rem 1rem 0",
            [theme.breakpoints.up("sm")]: {
              // Cancel out small screen styling and replace
              padding: "0px",
              paddingRight: "2px",
              flexFlow: "row nowrap",
            },
          },
          tableCellContainer: {
            padding: "1rem",
          },
          selectRoot: {
            marginRight: "0.5rem",
            [theme.breakpoints.up("sm")]: {
              marginLeft: "0",
              marginRight: "2rem",
            },
          },
        },
      },
    },
  });

const DefaultObservationPlanTable = ({
  instruments,
  telescopes,
  default_observation_plans,
  paginateCallback,
  totalMatches,
  sortingCallback,
  deletePermission,
}) => {
  const theme = useTheme();
  const dispatch = useDispatch();
  const [setRowsPerPage] = useState(100);
  const [newDialogOpen, setNewDialogOpen] = useState(false);
  const [deleteDialogOpen, setDeleteDialogOpen] = useState(false);
  const [defaultObservationPlanToDelete, setDefaultObservationPlanToDelete] =
    useState(null);

  const openDeleteDialog = (id) => {
    setDeleteDialogOpen(true);
    setDefaultObservationPlanToDelete(id);
  };
  const closeDeleteDialog = () => {
    setDeleteDialogOpen(false);
    setDefaultObservationPlanToDelete(null);
  };

  const deleteDefaultObservationPlan = () => {
    dispatch(
      defaultObservationPlansActions.deleteDefaultObservationPlan(
        defaultObservationPlanToDelete,
      ),
    ).then((result) => {
      if (result.status === "success") {
        dispatch(showNotification("Default observation plan deleted"));
        closeDeleteDialog();
      }
    });
  };

  const renderObservationPlanTitle = (dataIndex) => {
    const default_observation_plan = default_observation_plans[dataIndex];
    const { allocation } = default_observation_plan;
    const { instrument_id } = allocation;
    const instrument = instruments?.filter((i) => i.id === instrument_id)[0];
    const telescope_id = instrument?.telescope_id;
    const telescope = telescopes?.filter((t) => t.id === telescope_id)[0];
    if (!instrument?.name || !telescope?.name) return null;

    return `${instrument.name}/${telescope.nickname} - ${default_observation_plan.default_plan_name}`;
  };

  const renderGcnEventFilters = (dataIndex) => {
<<<<<<< HEAD
    const plan = default_observation_plans[dataIndex];
    if (!plan?.filters) return null;

    return (
      <Box sx={{ whiteSpace: "nowrap" }}>
        <JSONTree data={plan?.filters} hideRoot />
      </Box>
=======
    const default_observation_plan = default_observation_plans[dataIndex];
    if (!default_observation_plan?.filters) return null;

    return (
      <div style={{ whiteSpace: "nowrap" }}>
        <JSONTree data={default_observation_plan.filters} hideRoot />
      </div>
>>>>>>> 7d291477
    );
  };

  const renderPayload = (dataIndex) => {
<<<<<<< HEAD
    const plan = default_observation_plans[dataIndex];
    if (!plan?.payload) return null;

    return (
      <Box sx={{ whiteSpace: "nowrap" }}>
        <JSONTree data={plan.payload} hideRoot />
      </Box>
=======
    const default_observation_plan = default_observation_plans[dataIndex];
    if (!default_observation_plan?.payload) return null;

    return (
      <div style={{ whiteSpace: "nowrap" }}>
        <JSONTree data={default_observation_plan.payload} hideRoot />
      </div>
>>>>>>> 7d291477
    );
  };

  const renderAutoSend = (dataIndex) => {
    const default_observation_plan = default_observation_plans[dataIndex];
    if (!default_observation_plan?.auto_send) return <Chip label="No" />;

    return <Chip label="Yes" color="success" />;
  };

  const renderDelete = (dataIndex) => {
    if (!deletePermission) return null;
    return (
      <Button
        id="delete_button"
        onClick={() =>
          openDeleteDialog(default_observation_plans[dataIndex].id)
        }
      >
        <DeleteIcon />
      </Button>
    );
  };

  const handleTableChange = (action, tableState) => {
    switch (action) {
      case "changePage":
      case "changeRowsPerPage":
        setRowsPerPage(tableState.rowsPerPage);
        paginateCallback(
          tableState.page + 1,
          tableState.rowsPerPage,
          tableState.sortOrder,
        );
        break;
      case "sort":
        if (tableState.sortOrder.direction === "none") {
          paginateCallback(1, tableState.rowsPerPage, {});
        } else {
          sortingCallback(tableState.sortOrder);
        }
        break;
      default:
    }
  };

  const columns = [
    {
      name: "defaultObservationPlan",
      label: "Default Observation Plan",
      options: {
        filter: true,
        sort: true,
        sortThirdClickReset: true,
        customBodyRenderLite: renderObservationPlanTitle,
      },
    },
    {
      name: "Event Filters",
      label: "GCN Event Filters",
      options: {
        filter: true,
        sort: true,
        sortThirdClickReset: true,
        customBodyRenderLite: renderGcnEventFilters,
      },
    },
    {
      name: "payload",
      label: "Payload",
      options: {
        filter: false,
        sort: true,
        sortThirdClickReset: true,
        customBodyRenderLite: renderPayload,
      },
    },
    {
      name: "auto_send",
      label: "Automatically send to queue?",
      options: {
        filter: false,
        sort: true,
        sortThirdClickReset: true,
        customBodyRenderLite: renderAutoSend,
      },
    },
    {
      name: "delete",
      label: " ",
      options: {
        customBodyRenderLite: renderDelete,
      },
    },
  ];

  const options = {
    search: false,
    selectableRows: "none",
    elevation: 0,
    onTableChange: handleTableChange,
    jumpToPage: true,
    serverSide: true,
    pagination: false,
    count: totalMatches,
    filter: true,
    sort: true,
    customToolbar: () => (
      <IconButton onClick={() => setNewDialogOpen(true)}>
        <AddIcon />
      </IconButton>
    ),
  };

  return (
    <div>
      <Paper>
        <StyledEngineProvider injectFirst>
          <ThemeProvider theme={getMuiTheme(theme)}>
            <MUIDataTable
              title="Default Observation Plans"
              data={default_observation_plans || []}
              options={options}
              columns={columns}
            />
          </ThemeProvider>
        </StyledEngineProvider>
      </Paper>
      {newDialogOpen && (
        <Dialog
          open={newDialogOpen}
          onClose={() => setNewDialogOpen(false)}
          maxWidth="md"
        >
          <DialogTitle>New Default Observation Plan</DialogTitle>
          <DialogContent dividers>
            <NewDefaultObservationPlan
              onClose={() => setNewDialogOpen(false)}
            />
          </DialogContent>
        </Dialog>
      )}
      <ConfirmDeletionDialog
        deleteFunction={deleteDefaultObservationPlan}
        dialogOpen={deleteDialogOpen}
        closeDialog={closeDeleteDialog}
        resourceName="default observation plan"
      />
    </div>
  );
};

DefaultObservationPlanTable.propTypes = {
  instruments: PropTypes.arrayOf(PropTypes.any).isRequired,
  telescopes: PropTypes.arrayOf(PropTypes.any).isRequired,
  default_observation_plans: PropTypes.arrayOf(PropTypes.any).isRequired,
  paginateCallback: PropTypes.func.isRequired,
  sortingCallback: PropTypes.func,
  deletePermission: PropTypes.bool,
  totalMatches: PropTypes.number,
};

DefaultObservationPlanTable.defaultProps = {
  totalMatches: 0,
  sortingCallback: null,
  deletePermission: false,
};

export default DefaultObservationPlanTable;<|MERGE_RESOLUTION|>--- conflicted
+++ resolved
@@ -15,6 +15,7 @@
 import DialogTitle from "@mui/material/DialogTitle";
 import DialogContent from "@mui/material/DialogContent";
 import Chip from "@mui/material/Chip";
+import Box from "@mui/material/Box";
 import MUIDataTable from "mui-datatables";
 import { JSONTree } from "react-json-tree";
 
@@ -23,7 +24,6 @@
 import Button from "../Button";
 import ConfirmDeletionDialog from "../ConfirmDeletionDialog";
 import NewDefaultObservationPlan from "./NewDefaultObservationPlan";
-import Box from "@mui/material/Box";
 
 // Tweak responsive styling
 const getMuiTheme = (theme) =>
@@ -110,7 +110,6 @@
   };
 
   const renderGcnEventFilters = (dataIndex) => {
-<<<<<<< HEAD
     const plan = default_observation_plans[dataIndex];
     if (!plan?.filters) return null;
 
@@ -118,20 +117,10 @@
       <Box sx={{ whiteSpace: "nowrap" }}>
         <JSONTree data={plan?.filters} hideRoot />
       </Box>
-=======
-    const default_observation_plan = default_observation_plans[dataIndex];
-    if (!default_observation_plan?.filters) return null;
-
-    return (
-      <div style={{ whiteSpace: "nowrap" }}>
-        <JSONTree data={default_observation_plan.filters} hideRoot />
-      </div>
->>>>>>> 7d291477
     );
   };
 
   const renderPayload = (dataIndex) => {
-<<<<<<< HEAD
     const plan = default_observation_plans[dataIndex];
     if (!plan?.payload) return null;
 
@@ -139,15 +128,6 @@
       <Box sx={{ whiteSpace: "nowrap" }}>
         <JSONTree data={plan.payload} hideRoot />
       </Box>
-=======
-    const default_observation_plan = default_observation_plans[dataIndex];
-    if (!default_observation_plan?.payload) return null;
-
-    return (
-      <div style={{ whiteSpace: "nowrap" }}>
-        <JSONTree data={default_observation_plan.payload} hideRoot />
-      </div>
->>>>>>> 7d291477
     );
   };
 
