import React, { useState, useEffect } from "react";
import PropTypes from "prop-types";
import { useDispatch, useSelector } from "react-redux";
import CircularProgress from "@mui/material/CircularProgress";
import Accordion from "@mui/material/Accordion";
import AccordionSummary from "@mui/material/AccordionSummary";
import AccordionDetails from "@mui/material/AccordionDetails";
import Typography from "@mui/material/Typography";
import ExpandMoreIcon from "@mui/icons-material/ExpandMore";
import DownloadIcon from "@mui/icons-material/Download";
import Dialog from "@mui/material/Dialog";
import DialogContent from "@mui/material/DialogContent";
import DialogTitle from "@mui/material/DialogTitle";
<<<<<<< HEAD
import Box from "@mui/material/Box";
=======
import Menu from "@mui/material/Menu";
import MenuItem from "@mui/material/MenuItem";
>>>>>>> b2fe73d8
import {
  createTheme,
  ThemeProvider,
  StyledEngineProvider,
  useTheme,
} from "@mui/material/styles";
import makeStyles from "@mui/styles/makeStyles";
import MUIDataTable from "mui-datatables";
import { JSONTree } from "react-json-tree";

import Button from "../Button";

import * as Actions from "../../ducks/gcnEvent";

import AddSurveyEfficiencyObservationPlanPage from "../survey_efficiency/AddSurveyEfficiencyObservationPlanPage";
import AddRunFromObservationPlanPage from "./AddRunFromObservationPlanPage";
import ObservationPlanGlobe from "./ObservationPlanGlobe";
import ObservationPlanSummaryStatistics from "./ObservationPlanSummaryStatistics";

const useStyles = makeStyles(() => ({
  actionButtons: {
    display: "flex",
    alignItems: "center",
    flexDirection: "column",
    gap: "0.3rem",
  },
  accordion: {
    width: "99%",
  },
  localization: {
    minWidth: "500px",
  },
  summaryStatistics: {
    minWidth: "200px",
  },
  centered: {
    textAlign: "center",
  },
}));

// Tweak responsive styling
const getMuiTheme = (theme) =>
  createTheme({
    palette: theme.palette,
    components: {
      MUIDataTableHeadCell: {
        styleOverrides: {
          root: {
            padding: `${theme.spacing(0.5)} 0 ${theme.spacing(
              0.5,
            )} ${theme.spacing(0.5)}`,
          },
        },
      },
      MUIDataTableBodyCell: {
        styleOverrides: {
          root: {
            padding: `0 ${theme.spacing(0.5)} 0 ${theme.spacing(0.5)}`,
          },
          stackedCommon: {
            overflow: "hidden",
            "&:last-child": {
              paddingLeft: "0.25rem",
            },
          },
        },
      },
      MUIDataTablePagination: {
        styleOverrides: {
          toolbar: {
            flexFlow: "row wrap",
          },
        },
      },
    },
  });

const ObservationPlanRequestLists = ({ dateobs }) => {
  const classes = useStyles();
  const dispatch = useDispatch();
  const theme = useTheme();
  const gcnEvent = useSelector((state) => state.gcnEvent);
<<<<<<< HEAD
  const [fetchedForLocalizationId, setFetchedForLocalizationId] =
    useState(null);
  const [selectedLocalizationId, setSelectedLocalizationId] = useState(null);
  const [showTable, setShowTable] = useState(null);
=======
  const [anchorEl, setAnchorEl] = useState(null);
>>>>>>> b2fe73d8

  const observationPlanRequestList = gcnEvent?.observation_plans || [];

  useEffect(() => {
    if (!gcnEvent?.localizations?.length) return;
    setSelectedLocalizationId(gcnEvent?.localizations[0]?.id);
  }, [gcnEvent]);

  useEffect(() => {
    if (
      gcnEvent &&
      selectedLocalizationId &&
      selectedLocalizationId !== fetchedForLocalizationId
    ) {
      setFetchedForLocalizationId(selectedLocalizationId);
      dispatch(Actions.fetchObservationPlanRequests(gcnEvent.id));
    }
  }, [
    gcnEvent,
    selectedLocalizationId,
    fetchedForLocalizationId,
    dateobs,
    dispatch,
  ]);

  function handleShowTable(id) {
    dispatch(Actions.fetchObservationPlan(id));
    setShowTable(id);
  }

  const [isDeleting, setIsDeleting] = useState(null);
  const handleDelete = async (id) => {
    setIsDeleting(id);
  };

  const [isSubmittingTreasureMap, setIsSubmittingTreasureMap] = useState(null);
  const handleSubmitTreasureMap = async (id) => {
    setIsSubmittingTreasureMap(id);
    await dispatch(Actions.submitObservationPlanRequestTreasureMap(id));
    setIsSubmittingTreasureMap(null);
  };

  const [isDeletingTreasureMap, setIsDeletingTreasureMap] = useState(null);
  const handleDeleteTreasureMap = async (id) => {
    setIsDeletingTreasureMap(id);
    await dispatch(Actions.deleteObservationPlanRequestTreasureMap(id));
    setIsDeletingTreasureMap(null);
  };

  const [isSending, setIsSending] = useState(null);
  const handleSend = async (id) => {
    setIsSending(id);
    await dispatch(Actions.sendObservationPlanRequest(id));
    setIsSending(null);
    setShowTable(null);
  };

  const [isRemoving, setIsRemoving] = useState(null);
  const handleRemove = async (id) => {
    setIsRemoving(id);
    await dispatch(Actions.removeObservationPlanRequest(id));
    setIsRemoving(null);
  };

  const { instrumentList, instrumentObsplanFormParams } = useSelector(
    (state) => state.instruments,
  );

<<<<<<< HEAD
=======
  useEffect(() => {
    const getLocalizations = async () => {
      setSelectedLocalizationId(gcnEvent.localizations[0]?.id);
    };

    getLocalizations();

    // Don't want to reset everytime the component rerenders and
    // the defaultStartDate is updated, so ignore ESLint here
  }, [dispatch, setSelectedLocalizationId, gcnEvent]);

>>>>>>> b2fe73d8
  if (
    !instrumentList?.length ||
    !Object.keys(instrumentObsplanFormParams).length
  ) {
    return <CircularProgress />;
  }

  if (!observationPlanRequestList.length) {
    return <p>No observation plan requests for this event...</p>;
  }

  if (!gcnEvent.localizations?.length || !selectedLocalizationId) {
    return <h3>Fetching skymap...</h3>;
  }

<<<<<<< HEAD
  const instLookUp = Object.fromEntries(instrumentList.map((i) => [i.id, i]));
=======
  const instLookUp = instrumentList.reduce((r, a) => {
    r[a.id] = a;
    return r;
  }, {});

  const locLookUp = {};

  gcnEvent.localizations?.forEach((loc) => {
    locLookUp[loc.id] = loc;
  });

>>>>>>> b2fe73d8
  observationPlanRequestList.sort(
    (a, b) => new Date(b.created_at) - new Date(a.created_at),
  );

  const requestsGroupedByInstId = observationPlanRequestList.reduce((r, a) => {
    r[a.allocation.instrument.id] = [
      ...(r[a.allocation.instrument.id] || []),
      a,
    ];
    return r;
  }, {});

  Object.values(requestsGroupedByInstId).forEach((value) => {
    value.sort();
  });

  const getDataTableColumns = (instrument_id) => {
    const implementsDelete =
      instrumentObsplanFormParams[instrument_id]?.methodsImplemented.delete;
    const implementsSend =
      instrumentObsplanFormParams[instrument_id]?.methodsImplemented.send;
    const implementsRemove =
      instrumentObsplanFormParams[instrument_id]?.methodsImplemented.remove;
    const queueable = implementsSend || implementsRemove;

    const renderPayload = (dataIndex) => {
      const request = requestsGroupedByInstId[instrument_id][dataIndex];
      if (!request?.payload) return null;

      return (
        <Box sx={{ whiteSpace: "nowrap" }}>
          <JSONTree data={request.payload} hideRoot />
        </Box>
      );
    };

    const renderSummaryStatistics = (dataIndex) => {
      const request = requestsGroupedByInstId[instrument_id][dataIndex];
      return request.status === "running" ? (
        <Box className={classes.centered}>
          <CircularProgress />
        </Box>
      ) : (
        <div className={classes.summaryStatistics}>
          <ObservationPlanSummaryStatistics observationPlanRequest={request} />
        </div>
      );
    };

    const renderSkymap = (dataIndex) => {
      const request = requestsGroupedByInstId[instrument_id][dataIndex];
      if (
        !["complete", "running", "submitted to telescope queue"].includes(
          request?.status,
        )
      )
        return null;
      return (
        <div className={classes.localization}>
          <ObservationPlanGlobe observationplanRequest={request} />
        </div>
      );
    };

    const renderManage = (dataIndex) => {
<<<<<<< HEAD
      const request = requestsGroupedByInstId[instrument_id][dataIndex];
      return request.status === "running" ? (
        <Box className={classes.centered}>
          <CircularProgress />
        </Box>
      ) : (
        <div className={classes.actionButtons}>
          <Button
            secondary
            href={`/api/observation_plan/${request.id}/gcn`}
            download={`observation-plan-gcn-${request.id}`}
            data-testid={`gcnRequest_${request.id}`}
            endIcon={<DownloadIcon />}
            size="small"
            disabled={!request.observation_plans?.length}
          >
            GCN
          </Button>
          <Button
            secondary
            href={`/api/observation_plan/${request.id}?includePlannedObservations=True`}
            download={`observation-plan-${request.id}`}
            data-testid={`downloadRequest_${request.id}`}
            endIcon={<DownloadIcon />}
            size="small"
          >
            Download
          </Button>
          <Button
            secondary
            href={`/api/observation_plan/${request.id}/movie`}
            download={`observation-plan-movie-${request.id}`}
            endIcon={<DownloadIcon />}
            size="small"
            disabled={!request.observation_plans?.length}
          >
            GIF
          </Button>
          <AddRunFromObservationPlanPage observationPlanRequest={request} />
          <AddSurveyEfficiencyObservationPlanPage
            gcnevent={gcnEvent}
            observationPlanRequest={request}
          />
          {implementsDelete && (
            <Button
              primary
              onClick={() => handleDelete(request.id)}
              size="small"
              data-testid={`deleteRequest_${request.id}`}
              disabled={request.status === "submitted to telescope queue"}
              loading={isDeleting === request.id}
            >
              Delete
            </Button>
=======
      const observationplanRequest =
        requestsGroupedByInstId[instrument_id][dataIndex];

      const downloadLink = (rubinFormat = false) =>
        `/api/observation_plan/${
          observationplanRequest.id
        }?includePlannedObservations=True${
          rubinFormat ? "&rubinFormat=True" : ""
        }`;
      return (
        <div>
          {observationplanRequest.status === "running" ? (
            <div>
              <CircularProgress />
            </div>
          ) : (
            <div className={classes.actionButtons}>
              <div>
                <Button
                  secondary
                  href={`/api/observation_plan/${observationplanRequest.id}/gcn`}
                  download={`observation-plan-gcn-${observationplanRequest.id}`}
                  size="small"
                  type="submit"
                  data-testid={`gcnRequest_${observationplanRequest.id}`}
                  disabled={!observationplanRequest.observation_plans?.length}
                >
                  GCN
                </Button>
              </div>
              <div>
                <Button
                  secondary
                  size="small"
                  onClick={(e) => setAnchorEl(e.currentTarget)}
                >
                  Download
                </Button>
                <Menu
                  anchorEl={anchorEl}
                  open={Boolean(anchorEl)}
                  onClose={() => setAnchorEl(null)}
                >
                  <MenuItem
                    component="a"
                    href={downloadLink()}
                    download={`observation-plan-${observationplanRequest.id}`}
                    onClick={() => setAnchorEl(null)}
                  >
                    ZTF compatible
                  </MenuItem>
                  <MenuItem
                    component="a"
                    href={downloadLink(true)}
                    download={`rubin-observation-plan-${observationplanRequest.id}`}
                    onClick={() => setAnchorEl(null)}
                    disabled={!observationplanRequest.observation_plans?.length}
                  >
                    Rubin compatible
                  </MenuItem>
                </Menu>
              </div>
              <div>
                <Button
                  secondary
                  href={`/api/observation_plan/${observationplanRequest.id}/movie`}
                  download={`observation-plan-movie-${observationplanRequest.id}`}
                  size="small"
                  type="submit"
                  data-testid={`movieRequest_${observationplanRequest.id}`}
                  disabled={!observationplanRequest.observation_plans?.length}
                >
                  GIF
                </Button>
              </div>
              <div>
                <AddRunFromObservationPlanPage
                  observationplanRequest={observationplanRequest}
                />
              </div>
              <div>
                <AddSurveyEfficiencyObservationPlanPage
                  gcnevent={gcnEvent}
                  observationplanRequest={observationplanRequest}
                />
              </div>
              <div className={classes.actionButtons}>
                {implementsDelete &&
                isDeleting === observationplanRequest.id ? (
                  <div>
                    <CircularProgress />
                  </div>
                ) : (
                  <div>
                    <Button
                      primary
                      onClick={() => {
                        handleDelete(observationplanRequest.id);
                      }}
                      size="small"
                      type="submit"
                      data-testid={`deleteRequest_${observationplanRequest.id}`}
                      disabled={
                        observationplanRequest.status ===
                        "submitted to telescope queue"
                      }
                    >
                      Delete
                    </Button>
                  </div>
                )}
              </div>
            </div>
>>>>>>> b2fe73d8
          )}
        </div>
      );
    };

    const renderQueue = (dataIndex) => {
      if (!queueable) return null;

      const request = requestsGroupedByInstId[instrument_id][dataIndex];
      if (request.status === "running")
        return (
          <Box className={classes.centered}>
            <CircularProgress />
          </Box>
        );

      const plan = request?.observation_plans?.[0];
      const stats = plan?.statistics?.[0]?.statistics;
      if (
        plan &&
        ["complete", "submitted to telescope queue"].includes(plan.status) &&
        stats?.num_observations === 0
      ) {
        return <div> No observations planned. </div>;
      }
      return (
        <div className={classes.actionButtons}>
          {implementsSend && request.status === "complete" && (
            <Button
              primary
              onClick={() => handleShowTable(request.id)}
              size="small"
              loading={isSending === request.id}
            >
              Send to Queue
            </Button>
          )}
          {implementsRemove &&
            request.status === "submitted to telescope queue" && (
              <Button
                secondary
                onClick={() => handleRemove(request.id)}
                size="small"
                loading={isRemoving === request.id}
              >
                Remove from Queue
              </Button>
            )}
          <Dialog
            open={showTable === request.id}
            onClose={() => setShowTable(null)}
          >
            <DialogTitle>Observation plan</DialogTitle>
            <DialogContent>
              {gcnEvent?.observation_plan?.id === request.id ? (
                <>
                  <MUIDataTable // Display observations in chronological order
                    data={
                      gcnEvent.observation_plan.observation_plans?.[0]
                        ?.planned_observations || []
                    }
                    columns={[
                      { name: "obstime", label: "Time" },
                      { name: "field_id", label: "Field ID" },
                      { name: "filt", label: "Filter" },
                      { name: "exposure_time", label: "Exposure Time" },
                      { name: "weight", label: "Weight" },
                    ]}
                    options={{
                      filter: false,
                      sort: false,
                      print: true,
                      download: true,
                      search: true,
                      selectableRows: "none",
                      enableNestedDataAccess: ".",
                      elevation: 0,
                    }}
                  />
                  <Button
                    primary
                    onClick={() => handleSend(request.id)}
                    size="small"
                  >
                    Send to Queue
                  </Button>
                </>
              ) : (
                <Box className={classes.centered}>
                  <CircularProgress />
                </Box>
              )}
            </DialogContent>
          </Dialog>
        </div>
      );
    };

    const renderTreasureMap = (dataIndex) => {
      const request = requestsGroupedByInstId[instrument_id][dataIndex];
      if (request.status === "running") {
        return (
          <Box className={classes.centered}>
            <CircularProgress />
          </Box>
        );
      }
      return (
        <div className={classes.actionButtons}>
          <Button
            secondary
            onClick={() => handleSubmitTreasureMap(request.id)}
            size="small"
            data-testid={`treasuremapRequest_${request.id}`}
            loading={isSubmittingTreasureMap === request.id}
          >
            Send
          </Button>
          <Button
            secondary
            onClick={() => handleDeleteTreasureMap(request.id)}
            size="small"
            loading={isDeletingTreasureMap === request.id}
          >
            Retract
          </Button>
        </div>
      );
    };

    return [
      { name: "requester.username", label: "Requester" },
      { name: "allocation.group.name", label: "Allocation" },
      {
        name: "payload",
        label: "Payload",
        options: { customBodyRenderLite: renderPayload },
      },
      { name: "status", label: "Status" },
      {
        name: "statistics",
        label: "Summary Statistics",
        options: { customBodyRenderLite: renderSummaryStatistics },
      },
      {
        name: "skymap",
        label: "Skymap",
        options: { customBodyRenderLite: renderSkymap },
      },
      {
        name: "manage",
        label: "Manage",
        options: { customBodyRenderLite: renderManage },
      },
      ...(queueable
        ? [
            {
              name: "queue",
              label: "Telescope Queue",
              options: { customBodyRenderLite: renderQueue },
            },
          ]
        : []),
      {
        name: "treasureMap",
        label: "Treasure Map",
        options: { customBodyRenderLite: renderTreasureMap },
      },
    ];
  };

  const options = {
    filter: false,
    sort: false,
    print: true,
    download: true,
    search: true,
    selectableRows: "none",
    enableNestedDataAccess: ".",
    elevation: 0,
    rowsPerPageOptions: [1, 10, 15],
  };

  return (
    <Box sx={{ marginBottom: "1rem" }}>
      {Object.keys(requestsGroupedByInstId).map((instrument_id) => (
        <Accordion
          className={classes.accordion}
          key={`instrument_${instrument_id}_table_div`}
        >
          <AccordionSummary
            expandIcon={<ExpandMoreIcon />}
            aria-controls={`${instLookUp[instrument_id].name}-requests`}
            data-testid={`${instLookUp[instrument_id].name}-requests-header`}
          >
            <Typography variant="subtitle1">
              {instLookUp[instrument_id].name} Requests
            </Typography>
          </AccordionSummary>
          <AccordionDetails
            data-testid={`${instLookUp[instrument_id].name}_observationplanRequestsTable`}
          >
            <StyledEngineProvider injectFirst>
              <ThemeProvider theme={getMuiTheme(theme)}>
                <MUIDataTable
                  data={requestsGroupedByInstId[instrument_id]}
                  options={options}
                  columns={getDataTableColumns(instrument_id)}
                />
              </ThemeProvider>
            </StyledEngineProvider>
          </AccordionDetails>
        </Accordion>
      ))}
    </Box>
  );
};

ObservationPlanRequestLists.propTypes = {
  dateobs: PropTypes.string.isRequired,
};

export default ObservationPlanRequestLists;<|MERGE_RESOLUTION|>--- conflicted
+++ resolved
@@ -8,15 +8,12 @@
 import Typography from "@mui/material/Typography";
 import ExpandMoreIcon from "@mui/icons-material/ExpandMore";
 import DownloadIcon from "@mui/icons-material/Download";
-import Dialog from "@mui/material/Dialog";
 import DialogContent from "@mui/material/DialogContent";
 import DialogTitle from "@mui/material/DialogTitle";
-<<<<<<< HEAD
+import Dialog from "@mui/material/Dialog";
+import MenuItem from "@mui/material/MenuItem";
+import Menu from "@mui/material/Menu";
 import Box from "@mui/material/Box";
-=======
-import Menu from "@mui/material/Menu";
-import MenuItem from "@mui/material/MenuItem";
->>>>>>> b2fe73d8
 import {
   createTheme,
   ThemeProvider,
@@ -99,14 +96,11 @@
   const dispatch = useDispatch();
   const theme = useTheme();
   const gcnEvent = useSelector((state) => state.gcnEvent);
-<<<<<<< HEAD
+  const [anchorEl, setAnchorEl] = useState(null);
   const [fetchedForLocalizationId, setFetchedForLocalizationId] =
     useState(null);
   const [selectedLocalizationId, setSelectedLocalizationId] = useState(null);
   const [showTable, setShowTable] = useState(null);
-=======
-  const [anchorEl, setAnchorEl] = useState(null);
->>>>>>> b2fe73d8
 
   const observationPlanRequestList = gcnEvent?.observation_plans || [];
 
@@ -175,20 +169,6 @@
     (state) => state.instruments,
   );
 
-<<<<<<< HEAD
-=======
-  useEffect(() => {
-    const getLocalizations = async () => {
-      setSelectedLocalizationId(gcnEvent.localizations[0]?.id);
-    };
-
-    getLocalizations();
-
-    // Don't want to reset everytime the component rerenders and
-    // the defaultStartDate is updated, so ignore ESLint here
-  }, [dispatch, setSelectedLocalizationId, gcnEvent]);
-
->>>>>>> b2fe73d8
   if (
     !instrumentList?.length ||
     !Object.keys(instrumentObsplanFormParams).length
@@ -204,21 +184,7 @@
     return <h3>Fetching skymap...</h3>;
   }
 
-<<<<<<< HEAD
   const instLookUp = Object.fromEntries(instrumentList.map((i) => [i.id, i]));
-=======
-  const instLookUp = instrumentList.reduce((r, a) => {
-    r[a.id] = a;
-    return r;
-  }, {});
-
-  const locLookUp = {};
-
-  gcnEvent.localizations?.forEach((loc) => {
-    locLookUp[loc.id] = loc;
-  });
-
->>>>>>> b2fe73d8
   observationPlanRequestList.sort(
     (a, b) => new Date(b.created_at) - new Date(a.created_at),
   );
@@ -284,8 +250,11 @@
     };
 
     const renderManage = (dataIndex) => {
-<<<<<<< HEAD
       const request = requestsGroupedByInstId[instrument_id][dataIndex];
+      const downloadLink = (rubinFormat = false) =>
+        `/api/observation_plan/${request.id}?includePlannedObservations=True${
+          rubinFormat ? "&rubinFormat=True" : ""
+        }`;
       return request.status === "running" ? (
         <Box className={classes.centered}>
           <CircularProgress />
@@ -305,14 +274,35 @@
           </Button>
           <Button
             secondary
-            href={`/api/observation_plan/${request.id}?includePlannedObservations=True`}
-            download={`observation-plan-${request.id}`}
-            data-testid={`downloadRequest_${request.id}`}
+            size="small"
+            onClick={(e) => setAnchorEl(e.currentTarget)}
             endIcon={<DownloadIcon />}
-            size="small"
           >
             Download
           </Button>
+          <Menu
+            anchorEl={anchorEl}
+            open={Boolean(anchorEl)}
+            onClose={() => setAnchorEl(null)}
+          >
+            <MenuItem
+              component="a"
+              href={downloadLink()}
+              download={`observation-plan-${request.id}`}
+              onClick={() => setAnchorEl(null)}
+            >
+              ZTF compatible
+            </MenuItem>
+            <MenuItem
+              component="a"
+              href={downloadLink(true)}
+              download={`rubin-observation-plan-${request.id}`}
+              onClick={() => setAnchorEl(null)}
+              disabled={!request.observation_plans?.length}
+            >
+              Rubin compatible
+            </MenuItem>
+          </Menu>
           <Button
             secondary
             href={`/api/observation_plan/${request.id}/movie`}
@@ -339,121 +329,6 @@
             >
               Delete
             </Button>
-=======
-      const observationplanRequest =
-        requestsGroupedByInstId[instrument_id][dataIndex];
-
-      const downloadLink = (rubinFormat = false) =>
-        `/api/observation_plan/${
-          observationplanRequest.id
-        }?includePlannedObservations=True${
-          rubinFormat ? "&rubinFormat=True" : ""
-        }`;
-      return (
-        <div>
-          {observationplanRequest.status === "running" ? (
-            <div>
-              <CircularProgress />
-            </div>
-          ) : (
-            <div className={classes.actionButtons}>
-              <div>
-                <Button
-                  secondary
-                  href={`/api/observation_plan/${observationplanRequest.id}/gcn`}
-                  download={`observation-plan-gcn-${observationplanRequest.id}`}
-                  size="small"
-                  type="submit"
-                  data-testid={`gcnRequest_${observationplanRequest.id}`}
-                  disabled={!observationplanRequest.observation_plans?.length}
-                >
-                  GCN
-                </Button>
-              </div>
-              <div>
-                <Button
-                  secondary
-                  size="small"
-                  onClick={(e) => setAnchorEl(e.currentTarget)}
-                >
-                  Download
-                </Button>
-                <Menu
-                  anchorEl={anchorEl}
-                  open={Boolean(anchorEl)}
-                  onClose={() => setAnchorEl(null)}
-                >
-                  <MenuItem
-                    component="a"
-                    href={downloadLink()}
-                    download={`observation-plan-${observationplanRequest.id}`}
-                    onClick={() => setAnchorEl(null)}
-                  >
-                    ZTF compatible
-                  </MenuItem>
-                  <MenuItem
-                    component="a"
-                    href={downloadLink(true)}
-                    download={`rubin-observation-plan-${observationplanRequest.id}`}
-                    onClick={() => setAnchorEl(null)}
-                    disabled={!observationplanRequest.observation_plans?.length}
-                  >
-                    Rubin compatible
-                  </MenuItem>
-                </Menu>
-              </div>
-              <div>
-                <Button
-                  secondary
-                  href={`/api/observation_plan/${observationplanRequest.id}/movie`}
-                  download={`observation-plan-movie-${observationplanRequest.id}`}
-                  size="small"
-                  type="submit"
-                  data-testid={`movieRequest_${observationplanRequest.id}`}
-                  disabled={!observationplanRequest.observation_plans?.length}
-                >
-                  GIF
-                </Button>
-              </div>
-              <div>
-                <AddRunFromObservationPlanPage
-                  observationplanRequest={observationplanRequest}
-                />
-              </div>
-              <div>
-                <AddSurveyEfficiencyObservationPlanPage
-                  gcnevent={gcnEvent}
-                  observationplanRequest={observationplanRequest}
-                />
-              </div>
-              <div className={classes.actionButtons}>
-                {implementsDelete &&
-                isDeleting === observationplanRequest.id ? (
-                  <div>
-                    <CircularProgress />
-                  </div>
-                ) : (
-                  <div>
-                    <Button
-                      primary
-                      onClick={() => {
-                        handleDelete(observationplanRequest.id);
-                      }}
-                      size="small"
-                      type="submit"
-                      data-testid={`deleteRequest_${observationplanRequest.id}`}
-                      disabled={
-                        observationplanRequest.status ===
-                        "submitted to telescope queue"
-                      }
-                    >
-                      Delete
-                    </Button>
-                  </div>
-                )}
-              </div>
-            </div>
->>>>>>> b2fe73d8
           )}
         </div>
       );
