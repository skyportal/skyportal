--- conflicted
+++ resolved
@@ -283,23 +283,12 @@
 
 SearchBox.propTypes = {
   sources: PropTypes.shape({
-<<<<<<< HEAD
-    lastPage: PropTypes.bool,
-    latest: PropTypes.any,
-    pageNumber: PropTypes.number,
-    sourceNumberingStart: PropTypes.any,
-    sourcesNumberingEnd: PropTypes.any,
-    totalMatches: PropTypes.any,
-    queryInProgress: PropTypes.any,
-    sourceNumberingEnd: PropTypes.any
-=======
     queryInProgress: PropTypes.bool,
     totalMatches: PropTypes.number.isRequired,
     sourceNumberingStart: PropTypes.number.isRequired,
     sourceNumberingEnd: PropTypes.number.isRequired,
     pageNumber: PropTypes.number.isRequired,
     lastPage: PropTypes.bool.isRequired
->>>>>>> 3f7425b5521ecd199746b6018e8721ae2869b5b3
   }).isRequired
 };
 
