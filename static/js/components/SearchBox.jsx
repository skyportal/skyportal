--- conflicted
+++ resolved
@@ -61,16 +61,12 @@
       pageNumber: jumpToPageInputValue,
       totalMatches: sources.totalMatches,
     };
-<<<<<<< HEAD
     if (event.target.value < 1) {
-      vals.pageNumber = 1;
+      data.pageNumber = 1;
     } else if (event.target.value > Math.ceil(sources.totalMatches/100)) {
-      vals.pageNumber = Math.ceil(sources.totalMatches/100);
+      data.pageNumber = Math.ceil(sources.totalMatches/100);
     }
-    dispatch(Actions.fetchSources(vals));
-=======
-    dispatch(Actions.fetchSources(data));
->>>>>>> 0f309eaa
+    dispatch(Actions.fetchSources(data));
   };
 
   const useStyles = makeStyles((theme) => ({
