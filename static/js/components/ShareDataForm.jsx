import React, { useEffect, useState, Suspense } from "react";
import PropTypes from "prop-types";
import { Link } from "react-router-dom";
import { useSelector, useDispatch } from "react-redux";
import MUIDataTable from "mui-datatables";
import { makeStyles } from "@material-ui/core/styles";
import Typography from "@material-ui/core/Typography";
import { useForm, Controller } from "react-hook-form";
import Autocomplete from "@material-ui/lab/Autocomplete";
import Button from "@material-ui/core/Button";
import TextField from "@material-ui/core/TextField";
import Paper from "@material-ui/core/Paper";
import IconButton from "@material-ui/core";
import DeleteForeverIcon from "@material-ui/icons/DeleteForever";
import Dialog from "@material-ui/core/Dialog";
import DialogContent from "@material-ui/core/DialogContent";

import { showNotification } from "baselayer/components/Notifications";

import FormValidationError from "./FormValidationError";

import * as photometryActions from "../ducks/photometry";
import * as spectraActions from "../ducks/spectra";
import * as sourceActions from "../ducks/source";
import { useSourceStyles } from "./SourceDesktop";
import { deleteSpectrum } from "../ducks/spectra";

const UserContactLink = ({ user }) => {
  const display_string =
    user.first_name && user.last_name
      ? `${user.first_name} ${user.last_name}`
      : user.username;
  return (
    <div>
      {user.contact_email && (
        <a href={`mailto:${user.contact_email}`}>{display_string}</a>
      )}
      {!user.contact_email && <p>{display_string}</p>}
    </div>
  );
};

UserContactLink.propTypes = {
  user: PropTypes.shape({
    first_name: PropTypes.string,
    last_name: PropTypes.string,
    username: PropTypes.string.isRequired,
    contact_email: PropTypes.string,
  }).isRequired,
};

const Plot = React.lazy(() => import(/* webpackChunkName: "Bokeh" */ "./Plot"));

const createPhotRow = (
  id,
  mjd,
  mag,
  magerr,
  limiting_mag,
  instrument,
  filter,
  groups
) => ({
  id,
  mjd: Number(mjd).toFixed(3),
  mag: mag === null ? null : Number(mag).toFixed(4),
  magerr: magerr === null ? null : Number(magerr).toFixed(4),
  limiting_mag: Number(limiting_mag).toFixed(4),
  instrument,
  filter,
  groups,
});

const createSpecRow = (
  id,
  instrument,
  observed,
  groups,
  uploader,
  reducers,
  observers
) => ({
  id,
  instrument,
  observed,
  groups,
  uploader,
  reducers,
  observers,
});

const photHeadCells = [
  { name: "id", label: "ID" },
  { name: "mjd", label: "MJD" },
  { name: "mag", label: "Mag" },
  { name: "magerr", label: "Mag Error" },
  { name: "limiting_mag", label: "Limiting Mag" },
  { name: "instrument", label: "Instrument" },
  { name: "filter", label: "Filter" },
  { name: "groups", label: "Currently visible to" },
];

const useStyles = makeStyles(() => ({
  groupSelect: {
    width: "20rem",
  },
}));

const SpectrumRow = ({ rowData, route }) => {
  const styles = useSourceStyles();
  return (
    <div>
      <Paper className={styles.photometryContainer}>
        <Plot
          className={styles.plot}
          // eslint-disable-next-line react/prop-types
          url={`/api/internal/plot/spectroscopy/${route.id}?spectrumID=${rowData[0]}`}
        />
      </Paper>
    </div>
  );
};

SpectrumRow.propTypes = {
  route: PropTypes.string.isRequired,
  rowData: PropTypes.arrayOf(PropTypes.number).isRequired,
};

const ShareDataForm = ({ route }) => {
  const classes = useStyles();

  const dispatch = useDispatch();
  const [selectedPhotRows, setSelectedPhotRows] = useState([]);
  const [selectedSpecRows, setSelectedSpecRows] = useState([]);
  const [isSubmitting, setIsSubmitting] = useState(false);
  const { all: groups } = useSelector((state) => state.groups);
  const photometry = useSelector((state) => state.photometry);
  const spectra = useSelector((state) => state.spectra);

  const { handleSubmit, errors, reset, control, getValues } = useForm();

  useEffect(() => {
    dispatch(photometryActions.fetchSourcePhotometry(route.id));
    dispatch(spectraActions.fetchSourceSpectra(route.id));
  }, [route.id, dispatch]);

  const validateGroups = () => {
    const formState = getValues({ nest: true });
    return formState.groups.length >= 1;
  };

  const onSubmit = async (groupsFormData) => {
    const selectedPhotIDs = selectedPhotRows.map(
      (idx) => photometry[route.id][idx].id
    );
    const selectedSpecIDs = selectedSpecRows.map(
      (idx) => spectra[route.id][idx].id
    );
    setIsSubmitting(true);
    const data = {
      groupIDs: groupsFormData.groups.map((g) => g.id),
      photometryIDs: selectedPhotIDs,
      spectrumIDs: selectedSpecIDs,
    };
    const result = await dispatch(sourceActions.shareData(data));
    if (result.status === "success") {
      dispatch(showNotification("Data successfully shared"));
      reset({ groups: [] });
      setSelectedPhotRows([]);
      setSelectedSpecRows([]);
    }
    setIsSubmitting(false);
  };

  if ((!photometry[route.id] && !spectra[route.id]) || !groups) {
    return <>Loading...</>;
  }

  const photRows = photometry[route.id]
    ? photometry[route.id].map((phot) =>
        createPhotRow(
          phot.id,
          phot.mjd,
          phot.mag,
          phot.magerr,
          phot.limiting_mag,
          phot.instrument_name,
          phot.filter,
          phot.groups.map((group) => group.name).join(", ")
        )
      )
    : [];

  const specRows = spectra[route.id]
    ? spectra[route.id].map((spec) =>
        createSpecRow(
          spec.id,
          spec.instrument_name,
          spec.observed_at,
          spec.groups.map((group) => group.name).join(", "),
          spec.uploader,
          spec.reducers,
          spec.observers
        )
      )
    : [];

  const RenderSingleUser = (dataIndex) => {
    const user = specRows[dataIndex].uploader;
    if (user) {
      return <UserContactLink user={user} />;
    }
    return <div />;
  };

  const makeRenderMultipleUsers = (key) => {
    const RenderMultipleUsers = (dataIndex) => {
      const users = specRows[dataIndex][key];
      if (users) {
        return users.map((user) => (
          <UserContactLink user={user} key={user.id} />
        ));
      }
      return <div />;
    };
    return RenderMultipleUsers;
  };

  const DeleteSpectrumButton = (dataIndex) => {
    const specid = specRows[dataIndex].id;
    const [open, setOpen] = useState(false);
    return (
      <div>
        <Dialog
          open={open}
          aria-labelledby="simple-modal-title"
          aria-describedby="simple-modal-description"
          onClose={() => {
            setOpen(false);
          }}
          className={classes.detailedSpecButton}
        >
          <DialogContent>
            <div>
              <Typography variant="h6">
                Are you sure you want to do this?
              </Typography>
              The following operation <em>permanently</em> deletes the spectrum
              from the database. This operation cannot be undone and your data
              cannot be recovered after the fact. You will have to upload the
              spectrum again from scratch.
            </div>
            <div>
              <Button
                onClick={() => {
                  setOpen(false);
                }}
              >
                No, do not delete the spectrum.
              </Button>
              <Button
                onClick={async () => {
                  const result = await dispatch(deleteSpectrum(specid));
                  if (result.status === "success") {
                    dispatch(showNotification("Spectrum deleted."));
                  }
                }}
                data-testid="yes-delete"
              >
                Yes, delete the spectrum.
              </Button>
            </div>
          </DialogContent>
        </Dialog>
        <IconButton
          onClick={() => {
            setOpen(true);
          }}
          data-testid={`delete-spectrum-button-${specid}`}
        >
          <DeleteForeverIcon />
        </IconButton>
      </div>
    );
  };

  const specHeadCells = [
    { name: "id", label: "ID" },
    { name: "instrument", label: "Instrument" },
    { name: "observed", label: "Observed (UTC)" },
    { name: "groups", label: "Currently visible to" },
    {
      name: "uploader",
      label: "Uploaded by",
      options: { customBodyRenderLite: RenderSingleUser },
    },
    {
      name: "reducers",
      label: "Reduced by",
      options: {
        customBodyRenderLite: makeRenderMultipleUsers("reducers"),
      },
    },
    {
      name: "observers",
      label: "Observed by",
      options: { customBodyRenderLite: makeRenderMultipleUsers("observers") },
    },
    {
      name: "delete",
      label: "Delete Spectrum",
      options: { customBodyRenderLite: DeleteSpectrumButton },
    },
  ];

  const options = {
    textLabels: {
      body: {
        noMatch: "",
      },
    },
    filter: true,
    selectableRows: "multiple",
    filterType: "dropdown",
    responsive: "vertical",
    rowsPerPage: 10,
    selectableRowsHeader: true,
    customToolbarSelect: () => {},
    download: false,
    print: false,
  };

  return (
    <>
      <div>
        <Typography variant="h5">
          Share Source Data -&nbsp;
          <Link to={`/source/${route.id}`} role="link">
            {route.id}
          </Link>
        </Typography>
        <p>
          This page allows you to share data for {`${route.id}`} with other
          users or groups. Select the photometry or spectra you would like to
          share from the list below, then select the users or groups you would
          like to share the data with. When you click submit, the access
          permissions on the data will be updated. Data shared via this page
          will not cause the source to be saved to another group.
        </p>
      </div>
      <br />
      <div>
        {!!photometry[route.id] && (
          <MUIDataTable
            columns={photHeadCells}
            data={photRows}
            title="Photometry"
            options={{
              ...options,
              rowsSelected: selectedPhotRows,
              onRowSelectionChange: (
                rowsSelectedData,
                allRows,
                rowsSelected
              ) => {
                setSelectedPhotRows(rowsSelected);
              },
              selectableRowsOnClick: true,
            }}
          />
        )}
        <br />
        {!!spectra[route.id] && (
          <MUIDataTable
            columns={specHeadCells}
            data={specRows}
            title="Spectra"
            options={{
              ...options,
              rowsSelected: selectedSpecRows,
              onRowSelectionChange: (
                rowsSelectedData,
                allRows,
                rowsSelected
              ) => {
                setSelectedSpecRows(rowsSelected);
              },
              expandableRows: true,
              // eslint-disable-next-line react/display-name,no-unused-vars
              renderExpandableRow: (rowData, rowMeta) => (
<<<<<<< HEAD
                <SpectrumRow rowData={rowData} route={route} />
=======
                <Suspense fallback={<div>Loading spectroscopy plot...</div>}>
                  <Plot
                    className={styles.plot}
                    // eslint-disable-next-line react/prop-types
                    url={`/api/internal/plot/spectroscopy/${route.id}?spectrumID=${rowData[0]}`}
                  />
                </Suspense>
>>>>>>> ad2db83c
              ),
              expandableRowsOnClick: true,
            }}
          />
        )}
      </div>
      <br />
      <div>
        <form onSubmit={handleSubmit(onSubmit)}>
          {!!errors.groups && (
            <FormValidationError message="Please select at least one group/user" />
          )}
          <Controller
            name="groups"
            render={({ onChange, value, ...props }) => (
              <Autocomplete
                multiple
                id="dataSharingFormGroupsSelect"
                options={groups}
                value={value}
                onChange={(e, data) => onChange(data)}
                getOptionLabel={(group) => group.name}
                filterSelectedOptions
                renderInput={(params) => (
                  <TextField
                    // eslint-disable-next-line react/jsx-props-no-spreading
                    {...params}
                    error={!!errors.groups}
                    variant="outlined"
                    label="Select Groups/Users"
                    className={classes.groupSelect}
                  />
                )}
                // eslint-disable-next-line react/jsx-props-no-spreading
                {...props}
              />
            )}
            control={control}
            rules={{ validate: validateGroups }}
            defaultValue={[]}
          />
          <br />
          <div>
            <Button
              variant="contained"
              type="submit"
              name="submitShareButton"
              disabled={isSubmitting}
            >
              Submit
            </Button>
          </div>
          <div style={{ display: isSubmitting ? "block" : "none" }}>
            Processing...
          </div>
        </form>
      </div>
    </>
  );
};
ShareDataForm.propTypes = {
  route: PropTypes.shape({
    id: PropTypes.string,
  }).isRequired,
};

export default ShareDataForm;<|MERGE_RESOLUTION|>--- conflicted
+++ resolved
@@ -111,11 +111,13 @@
   return (
     <div>
       <Paper className={styles.photometryContainer}>
-        <Plot
-          className={styles.plot}
-          // eslint-disable-next-line react/prop-types
-          url={`/api/internal/plot/spectroscopy/${route.id}?spectrumID=${rowData[0]}`}
-        />
+        <Suspense fallback={<div>Loading spectroscopy plot...</div>}>
+          <Plot
+            className={styles.plot}
+            // eslint-disable-next-line react/prop-types
+            url={`/api/internal/plot/spectroscopy/${route.id}?spectrumID=${rowData[0]}`}
+          />
+        </Suspense>
       </Paper>
     </div>
   );
@@ -388,17 +390,7 @@
               expandableRows: true,
               // eslint-disable-next-line react/display-name,no-unused-vars
               renderExpandableRow: (rowData, rowMeta) => (
-<<<<<<< HEAD
                 <SpectrumRow rowData={rowData} route={route} />
-=======
-                <Suspense fallback={<div>Loading spectroscopy plot...</div>}>
-                  <Plot
-                    className={styles.plot}
-                    // eslint-disable-next-line react/prop-types
-                    url={`/api/internal/plot/spectroscopy/${route.id}?spectrumID=${rowData[0]}`}
-                  />
-                </Suspense>
->>>>>>> ad2db83c
               ),
               expandableRowsOnClick: true,
             }}
