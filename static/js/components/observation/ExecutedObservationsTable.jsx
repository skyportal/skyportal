--- conflicted
+++ resolved
@@ -187,12 +187,6 @@
     setIsSaving(formData.id);
     const data = await dispatch(checkSource(formData.id, formData));
     if (data.status === "success") {
-<<<<<<< HEAD
-      const result = await dispatch(saveSource(formData));
-      if (result.status === "success") {
-        dispatch(showNotification("Source saved"));
-        navigate(`/source/${formData.id}`);
-=======
       if (data.data?.source_exists === true) {
         dispatch(showNotification(data.data.message, "error"));
       } else {
@@ -201,7 +195,6 @@
           dispatch(showNotification("Source saved"));
           navigate(`/source/${formData.id}`);
         }
->>>>>>> b23de7d4
       }
     }
     setIsSaving(null);
