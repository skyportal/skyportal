--- conflicted
+++ resolved
@@ -62,26 +62,18 @@
       start_date: {
         type: "string",
         format: "date-time",
-<<<<<<< HEAD
-        title: "Start Date",
+        title: "Start Date UTC",
         default: dayjs.utc(defaultStartDate).format("YYYY-MM-DDTHH:mm:ssZ"),
-=======
-        title: "Start Date UTC",
->>>>>>> eca738e7
       },
       end_date: {
         type: "string",
         format: "date-time",
-<<<<<<< HEAD
-        title: "End Date",
+        title: "End Date UTC",
         default: dayjs.utc(defaultEndDate).format("YYYY-MM-DDTHH:mm:ssZ"),
       },
       name: {
         type: "string",
         title: "Shift name (i.e. the Night Shift)",
-=======
-        title: "End Date UTC",
->>>>>>> eca738e7
       },
     },
     required: ["group_id", "start_date", "end_date"],
