import React, { Suspense, useEffect, useState } from "react";
import PropTypes from "prop-types";
import { useDispatch, useSelector } from "react-redux";

import TableCell from "@mui/material/TableCell";
import TableRow from "@mui/material/TableRow";
import Typography from "@mui/material/Typography";
import IconButton from "@mui/material/IconButton";
import Grid from "@mui/material/Grid";
import Chip from "@mui/material/Chip";
import CloudIcon from "@mui/icons-material/Cloud";
import CircularProgress from "@mui/material/CircularProgress";
import Paper from "@mui/material/Paper";
import Dialog from "@mui/material/Dialog";
import DialogActions from "@mui/material/DialogActions";
import DialogContent from "@mui/material/DialogContent";
import makeStyles from "@mui/styles/makeStyles";

import MUIDataTable from "mui-datatables";
import { showNotification } from "baselayer/components/Notifications";

import Button from "../Button";
import ThumbnailList from "../thumbnail/ThumbnailList";
import { ObservingRunStarList } from "../StarList";
import withRouter from "../withRouter";

import * as SourceAction from "../../ducks/source";
import * as Action from "../../ducks/observingRun";

import SkyCam from "../SkyCam";
import VegaPhotometry from "../plot/VegaPhotometry";
<<<<<<< HEAD
import {
  renderTargetName,
  renderStatus,
  renderRA,
  renderDec,
  renderRise,
  renderSet,
  renderFinderButton,
  ActionsMenu,
} from "../../utils/displaySummary";
import Box from "@mui/material/Box";
=======
>>>>>>> 22c3985c
import Spinner from "../Spinner";

const AirmassPlot = React.lazy(() => import("../plot/AirmassPlot"));

const useStyles = makeStyles((theme) => ({
  chip: {
    margin: theme.spacing(0.5),
  },
  displayInlineBlock: {
    display: "inline-block",
  },
}));

export function observingRunTitle(
  observingRun,
  instrumentList,
  telescopeList,
  groups,
  isBold = false,
) {
  const { instrument_id } = observingRun;
  const instrument = instrumentList?.filter((i) => i.id === instrument_id)[0];
  const telescope = telescopeList?.filter(
    (t) => t.id === instrument?.telescope_id,
  )[0];
  const group = groups?.filter((g) => g.id === observingRun.group_id)[0];
  if (!observingRun?.calendar_date || !instrument?.name || !telescope?.name) {
    return <CircularProgress color="secondary" />;
  }
<<<<<<< HEAD
  let result = `${observingRun?.calendar_date} ${instrument?.name}/${telescope?.nickname}`;
  let moreInfo =
    (observingRun?.pi ? `PI: ${observingRun.pi}` : "") +
    (observingRun?.pi && group?.name ? " / " : "") +
    (group?.name ? `Group: ${group.name}` : "");
  moreInfo = moreInfo ? ` (${moreInfo})` : "";

  return isBold ? (
    <>
      <b>{result}</b>
      {moreInfo}
    </>
  ) : (
    result + moreInfo
  );
}
=======
  // if it starts with error, red
  if (status.startsWith("error")) {
    return ["white", "Crimson"];
  }
  // else grey
  return ["black", "LightGrey"];
}

const SimpleMenu = ({ assignment }) => {
  const [anchorEl, setAnchorEl] = useState(null);
  const [dialogOpen, setDialogOpen] = useState(false);
  const dispatch = useDispatch();

  const { observingRunList } = useSelector((state) => state.observingRuns);

  const handleClick = (event) => {
    setAnchorEl(event.currentTarget);
  };

  const handleClose = () => {
    setAnchorEl(null);
  };

  const updateAssignmentStatus = (status) => () => {
    handleClose();
    return dispatch(SourceAction.editAssignment({ status }, assignment.id));
  };

  const openDialog = () => {
    setDialogOpen(true);
  };
  const closeDialog = () => {
    setDialogOpen(false);
  };

  const reassignAssignment = () => () => {
    handleClose();
    openDialog();
  };

  return (
    <div>
      <IconButton
        aria-controls="simple-menu"
        aria-haspopup="true"
        onClick={handleClick}
        variant="contained"
        size="large"
      >
        <BuildIcon />
      </IconButton>
      <Menu
        id="simple-menu"
        anchorEl={anchorEl}
        keepMounted
        open={Boolean(anchorEl)}
        onClose={handleClose}
      >
        {(assignment.status === "pending" ||
          assignment.status === "not observed") && (
          <MenuItem
            onClick={updateAssignmentStatus("complete")}
            variant="contained"
            key={`${assignment.id}_done`}
          >
            Mark Observed
          </MenuItem>
        )}
        {(assignment.status === "pending" ||
          assignment.status === "complete") && (
          <MenuItem
            onClick={updateAssignmentStatus("not observed")}
            variant="contained"
            key={`${assignment.id}_notdone`}
          >
            Mark Not Observed
          </MenuItem>
        )}
        {(assignment.status === "complete" ||
          assignment.status === "not observed") && (
          <MenuItem
            onClick={updateAssignmentStatus("pending")}
            variant="contained"
            key={`${assignment.id}_pending`}
          >
            Mark Pending
          </MenuItem>
        )}
        {assignment.status === "not observed" && (
          <MenuItem
            onClick={reassignAssignment()}
            variant="contained"
            key={`${assignment.id}_reassign`}
          >
            Reassign
          </MenuItem>
        )}
        {assignment.status === "complete" && (
          <MenuItem key={`${assignment.id}_upload_spec`} onClick={handleClose}>
            <Link
              href={`/upload_spectrum/${assignment.obj_id}`}
              underline="none"
              color="textPrimary"
            >
              Upload Spectrum
            </Link>
          </MenuItem>
        )}
        {assignment.status === "complete" && (
          <MenuItem
            key={`${assignment.id}_upload_phot`}
            variant="contained"
            onClick={handleClose}
          >
            <Link
              href={`/upload_photometry/${assignment.obj_id}`}
              underline="none"
              color="textPrimary"
            >
              Upload Photometry
            </Link>
          </MenuItem>
        )}
      </Menu>
      <Dialog open={dialogOpen} onClose={closeDialog} maxWidth="md">
        <DialogTitle>Reassign to Observing Run</DialogTitle>
        <DialogContent dividers>
          <AssignmentForm
            obj_id={assignment.obj_id}
            observingRunList={observingRunList}
          />
        </DialogContent>
      </Dialog>
    </div>
  );
};

SimpleMenu.propTypes = {
  assignment: PropTypes.shape({
    status: PropTypes.string,
    id: PropTypes.number,
    obj_id: PropTypes.string,
  }).isRequired,
};
>>>>>>> 22c3985c

const RunSummary = ({ route }) => {
  const dispatch = useDispatch();
  const styles = useStyles();
  const { observingRunList } = useSelector((state) => state.observingRuns);
  const observingRun = useSelector((state) => state.observingRun);
  const { instrumentList } = useSelector((state) => state.instruments);
  const { telescopeList } = useSelector((state) => state.telescopes);
  const groups = useSelector((state) => state.groups.all);
  const [dialog, setDialog] = useState(false);

<<<<<<< HEAD
  // Load the observing run and its assignments if needed
=======
  const closeDialog = () => {
    setDialog(false);
  };

>>>>>>> 22c3985c
  useEffect(() => {
    dispatch(Action.fetchObservingRun(route.id));
  }, [route.id, dispatch]);

<<<<<<< HEAD
  // Don't need to do this for assignments, we can just let the page be blank for a short time
  if (observingRun?.id !== parseInt(route.id, 10)) return <Spinner />;

  const { assignments } = observingRun;
=======
  if (observingRun?.id !== parseInt(route.id, 10)) return <Spinner />;

  const assignments = observingRun?.assignments || [];
>>>>>>> 22c3985c

  const notObservedFunction = () => {
    dispatch(Action.putObservingRunNotObserved(observingRun.id)).then(
      (result) => {
        if (result.status === "success") {
          dispatch(
            showNotification("Observing run assignments set to not observed"),
          );
          setDialog(false);
        }
      },
    );
  };

  const renderPullOutRow = (rowData, rowMeta) => {
    if (observingRun === undefined)
      return <CircularProgress color="secondary" />;

    const colSpan = rowData.length + 1;
    const assignment = assignments[rowMeta.dataIndex];

    return (
      <TableRow>
        <TableCell
          style={{ paddingBottom: 0, paddingTop: 0 }}
          colSpan={colSpan}
        >
          <Grid
            container
            direction="row"
            spacing={3}
            justifyContent="center"
            alignItems="center"
          >
            <ThumbnailList
              thumbnails={assignment.obj.thumbnails}
              ra={assignment.obj.ra}
              dec={assignment.obj.dec}
              useGrid={false}
            />
            <Grid item>
              <Suspense fallback={<div>Loading plot...</div>}>
                <AirmassPlot
                  dataUrl={`/api/internal/plot/airmass/assignment/${assignment.id}`}
                  ephemeris={observingRun.ephemeris}
                />
              </Suspense>
            </Grid>
            <Grid item>
              <Suspense fallback={<div>Loading plot...</div>}>
                <VegaPhotometry sourceId={assignment.obj.id} />
              </Suspense>
            </Grid>
          </Grid>
        </TableCell>
      </TableRow>
    );
  };

  const RenderGroups = (dataIndex) => {
    const classes = useStyles();
    const assignment = assignments[dataIndex];
    return assignment.accessible_group_names?.map((name) => (
      <div key={name}>
        <Chip
          label={name.substring(0, 15)}
          size="small"
          className={classes.chip}
        />
        <br />
      </div>
    ));
  };

  const updateAssignmentStatus = async (assignment, status) => {
    const result = await dispatch(
      SourceAction.editAssignment({ status }, assignment.id),
    );
    if (result.status === "success") {
      dispatch(showNotification("Assignment status updated successfully"));
    }
  };

  const columns = [
    {
      name: "Target Name",
      options: {
        filter: true,
        customBodyRenderLite: (dataIndex) =>
          renderTargetName(assignments[dataIndex]),
      },
    },
    {
      name: "Request Date",
      options: {
        filter: true,
        customBodyRenderLite: (dataIndex) => assignments[dataIndex].created_at,
      },
    },
    {
      name: "Status",
      options: {
        filter: true,
        setCellProps: () => ({
          style: {
            minWidth: "250px",
          },
        }),
        customBodyRenderLite: (dataIndex) =>
          renderStatus(assignments[dataIndex]),
      },
    },
    {
      name: "RA",
      options: {
        filter: false,
        customBodyRenderLite: (dataIndex) => renderRA(assignments[dataIndex]),
      },
    },
    {
      name: "Dec",
      options: {
        filter: false,
        customBodyRenderLite: (dataIndex) => renderDec(assignments[dataIndex]),
      },
    },
    {
      name: "Redshift",
      options: {
        filter: false,
      },
    },
    {
      name: "Requester",
      options: {
        filter: true,
      },
    },
    {
      name: "Request",
      options: {
        filter: true,
      },
    },
    {
      name: "Priority",
      options: {
        filter: true,
      },
    },
    {
      name: "Rises at (>30deg alt, UT)",
      options: {
        filter: false,
        customBodyRenderLite: (dataIndex) => renderRise(assignments[dataIndex]),
      },
    },
    {
      name: "Sets at (<30deg alt, UT)",
      options: {
        filter: false,
        customBodyRenderLite: (dataIndex) => renderSet(assignments[dataIndex]),
      },
    },
    {
      name: "Groups",
      options: {
        filter: false,
        customBodyRenderLite: RenderGroups,
      },
    },
    {
      name: "Finder",
      options: {
        filter: false,
        customBodyRenderLite: (dataIndex) =>
          renderFinderButton(assignments[dataIndex]),
      },
    },
    {
      name: "Actions",
      options: {
        filter: false,
        customBodyRenderLite: (dataIndex) => (
          <ActionsMenu
            item={assignments[dataIndex]}
            updateFunction={updateAssignmentStatus}
            observingRunList={observingRunList}
          />
        ),
      },
    },
  ];

  const options = {
    draggableColumns: { enabled: true },
    expandableRows: true,
    renderExpandableRow: renderPullOutRow,
    selectableRows: "none",
    customToolbar: () => (
      <IconButton name="clouds" onClick={() => setDialog(true)}>
        <CloudIcon />
      </IconButton>
    ),
  };

  const data = assignments?.map((assignment) => [
    assignment.obj.id,
    assignment.created_at,
    assignment.status,
    assignment.obj.ra,
    assignment.obj.dec,
    assignment.obj.redshift,
    assignment.requester.username,
    assignment.comment,
    assignment.priority,
    assignment.rise_time_utc,
    assignment.set_time_utc,
    assignment.accessible_group_names,
    null,
    null,
  ]);

  return (
    <Box sx={{ display: "flex", flexDirection: "column", gap: "1rem" }}>
      <Typography variant="h1" gutterBottom color="textSecondary">
        Plan for:{" "}
        {observingRunTitle(
          observingRun,
          instrumentList,
          telescopeList,
          groups,
          true,
        )}
      </Typography>
      <MUIDataTable
        title="Targets"
        columns={columns}
        data={data}
        options={options}
      />
      <Grid container spacing={1} style={{ marginTop: "0.5rem" }}>
        <Grid
          item
          xs={12}
          sm={12}
          md={12}
          lg={8}
          xl={8}
          className={styles.displayInlineBlock}
        >
          <Paper style={{ padding: "0.5rem" }}>
            <Typography gutterBottom align="center">
              Starlist and Offsets
            </Typography>
            <ObservingRunStarList observingRunId={observingRun.id} />
          </Paper>
        </Grid>
        <Grid
          item
          xs={12}
          sm={12}
          md={12}
          lg={4}
          xl={4}
          className={styles.displayInlineBlock}
        >
          <SkyCam telescope={observingRun.instrument.telescope} />
        </Grid>
      </Grid>
<<<<<<< HEAD
      <Dialog open={dialog} onClose={() => setDialog(false)} maxWidth="md">
        <DialogContent dividers>
          Is your observing run clouded out and you want to set all pending
          objects to not observed?
        </DialogContent>
        <DialogActions>
          <Button secondary autoFocus onClick={() => setDialog(false)}>
            Dismiss
          </Button>
          <Button primary onClick={() => notObservedFunction()}>
            Confirm
          </Button>
        </DialogActions>
      </Dialog>
    </Box>
=======
      <div>
        {dialog && (
          <Dialog open={dialog} onClose={closeDialog} maxWidth="md">
            <DialogContent dividers>
              Is your observing run clouded out and want to set all pending
              objects to not observered?
            </DialogContent>
            <DialogActions>
              <Button secondary autoFocus onClick={closeDialog}>
                Dismiss
              </Button>
              <Button primary onClick={() => notObservedFunction()}>
                Confirm
              </Button>
            </DialogActions>
          </Dialog>
        )}
      </div>
    </div>
>>>>>>> 22c3985c
  );
};

RunSummary.propTypes = {
  route: PropTypes.shape({
    id: PropTypes.string,
  }).isRequired,
};

export default withRouter(RunSummary);<|MERGE_RESOLUTION|>--- conflicted
+++ resolved
@@ -29,7 +29,6 @@
 
 import SkyCam from "../SkyCam";
 import VegaPhotometry from "../plot/VegaPhotometry";
-<<<<<<< HEAD
 import {
   renderTargetName,
   renderStatus,
@@ -41,8 +40,6 @@
   ActionsMenu,
 } from "../../utils/displaySummary";
 import Box from "@mui/material/Box";
-=======
->>>>>>> 22c3985c
 import Spinner from "../Spinner";
 
 const AirmassPlot = React.lazy(() => import("../plot/AirmassPlot"));
@@ -72,7 +69,6 @@
   if (!observingRun?.calendar_date || !instrument?.name || !telescope?.name) {
     return <CircularProgress color="secondary" />;
   }
-<<<<<<< HEAD
   let result = `${observingRun?.calendar_date} ${instrument?.name}/${telescope?.nickname}`;
   let moreInfo =
     (observingRun?.pi ? `PI: ${observingRun.pi}` : "") +
@@ -89,152 +85,6 @@
     result + moreInfo
   );
 }
-=======
-  // if it starts with error, red
-  if (status.startsWith("error")) {
-    return ["white", "Crimson"];
-  }
-  // else grey
-  return ["black", "LightGrey"];
-}
-
-const SimpleMenu = ({ assignment }) => {
-  const [anchorEl, setAnchorEl] = useState(null);
-  const [dialogOpen, setDialogOpen] = useState(false);
-  const dispatch = useDispatch();
-
-  const { observingRunList } = useSelector((state) => state.observingRuns);
-
-  const handleClick = (event) => {
-    setAnchorEl(event.currentTarget);
-  };
-
-  const handleClose = () => {
-    setAnchorEl(null);
-  };
-
-  const updateAssignmentStatus = (status) => () => {
-    handleClose();
-    return dispatch(SourceAction.editAssignment({ status }, assignment.id));
-  };
-
-  const openDialog = () => {
-    setDialogOpen(true);
-  };
-  const closeDialog = () => {
-    setDialogOpen(false);
-  };
-
-  const reassignAssignment = () => () => {
-    handleClose();
-    openDialog();
-  };
-
-  return (
-    <div>
-      <IconButton
-        aria-controls="simple-menu"
-        aria-haspopup="true"
-        onClick={handleClick}
-        variant="contained"
-        size="large"
-      >
-        <BuildIcon />
-      </IconButton>
-      <Menu
-        id="simple-menu"
-        anchorEl={anchorEl}
-        keepMounted
-        open={Boolean(anchorEl)}
-        onClose={handleClose}
-      >
-        {(assignment.status === "pending" ||
-          assignment.status === "not observed") && (
-          <MenuItem
-            onClick={updateAssignmentStatus("complete")}
-            variant="contained"
-            key={`${assignment.id}_done`}
-          >
-            Mark Observed
-          </MenuItem>
-        )}
-        {(assignment.status === "pending" ||
-          assignment.status === "complete") && (
-          <MenuItem
-            onClick={updateAssignmentStatus("not observed")}
-            variant="contained"
-            key={`${assignment.id}_notdone`}
-          >
-            Mark Not Observed
-          </MenuItem>
-        )}
-        {(assignment.status === "complete" ||
-          assignment.status === "not observed") && (
-          <MenuItem
-            onClick={updateAssignmentStatus("pending")}
-            variant="contained"
-            key={`${assignment.id}_pending`}
-          >
-            Mark Pending
-          </MenuItem>
-        )}
-        {assignment.status === "not observed" && (
-          <MenuItem
-            onClick={reassignAssignment()}
-            variant="contained"
-            key={`${assignment.id}_reassign`}
-          >
-            Reassign
-          </MenuItem>
-        )}
-        {assignment.status === "complete" && (
-          <MenuItem key={`${assignment.id}_upload_spec`} onClick={handleClose}>
-            <Link
-              href={`/upload_spectrum/${assignment.obj_id}`}
-              underline="none"
-              color="textPrimary"
-            >
-              Upload Spectrum
-            </Link>
-          </MenuItem>
-        )}
-        {assignment.status === "complete" && (
-          <MenuItem
-            key={`${assignment.id}_upload_phot`}
-            variant="contained"
-            onClick={handleClose}
-          >
-            <Link
-              href={`/upload_photometry/${assignment.obj_id}`}
-              underline="none"
-              color="textPrimary"
-            >
-              Upload Photometry
-            </Link>
-          </MenuItem>
-        )}
-      </Menu>
-      <Dialog open={dialogOpen} onClose={closeDialog} maxWidth="md">
-        <DialogTitle>Reassign to Observing Run</DialogTitle>
-        <DialogContent dividers>
-          <AssignmentForm
-            obj_id={assignment.obj_id}
-            observingRunList={observingRunList}
-          />
-        </DialogContent>
-      </Dialog>
-    </div>
-  );
-};
-
-SimpleMenu.propTypes = {
-  assignment: PropTypes.shape({
-    status: PropTypes.string,
-    id: PropTypes.number,
-    obj_id: PropTypes.string,
-  }).isRequired,
-};
->>>>>>> 22c3985c
 
 const RunSummary = ({ route }) => {
   const dispatch = useDispatch();
@@ -246,28 +96,13 @@
   const groups = useSelector((state) => state.groups.all);
   const [dialog, setDialog] = useState(false);
 
-<<<<<<< HEAD
-  // Load the observing run and its assignments if needed
-=======
-  const closeDialog = () => {
-    setDialog(false);
-  };
-
->>>>>>> 22c3985c
   useEffect(() => {
     dispatch(Action.fetchObservingRun(route.id));
   }, [route.id, dispatch]);
 
-<<<<<<< HEAD
-  // Don't need to do this for assignments, we can just let the page be blank for a short time
   if (observingRun?.id !== parseInt(route.id, 10)) return <Spinner />;
 
-  const { assignments } = observingRun;
-=======
-  if (observingRun?.id !== parseInt(route.id, 10)) return <Spinner />;
-
   const assignments = observingRun?.assignments || [];
->>>>>>> 22c3985c
 
   const notObservedFunction = () => {
     dispatch(Action.putObservingRunNotObserved(observingRun.id)).then(
@@ -538,7 +373,6 @@
           <SkyCam telescope={observingRun.instrument.telescope} />
         </Grid>
       </Grid>
-<<<<<<< HEAD
       <Dialog open={dialog} onClose={() => setDialog(false)} maxWidth="md">
         <DialogContent dividers>
           Is your observing run clouded out and you want to set all pending
@@ -554,27 +388,6 @@
         </DialogActions>
       </Dialog>
     </Box>
-=======
-      <div>
-        {dialog && (
-          <Dialog open={dialog} onClose={closeDialog} maxWidth="md">
-            <DialogContent dividers>
-              Is your observing run clouded out and want to set all pending
-              objects to not observered?
-            </DialogContent>
-            <DialogActions>
-              <Button secondary autoFocus onClick={closeDialog}>
-                Dismiss
-              </Button>
-              <Button primary onClick={() => notObservedFunction()}>
-                Confirm
-              </Button>
-            </DialogActions>
-          </Dialog>
-        )}
-      </div>
-    </div>
->>>>>>> 22c3985c
   );
 };
 
