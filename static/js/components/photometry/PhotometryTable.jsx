--- conflicted
+++ resolved
@@ -23,9 +23,7 @@
 import Typography from "@mui/material/Typography";
 
 import UpdatePhotometry from "./UpdatePhotometry";
-import PhotometryValidation, {
-  getValidationStatus,
-} from "./PhotometryValidation";
+import PhotometryValidation from "./PhotometryValidation";
 import PhotometryMagsys from "./PhotometryMagsys";
 import PhotometryDownload from "./PhotometryDownload";
 import ConfirmDeletionDialog from "../ConfirmDeletionDialog";
@@ -442,180 +440,7 @@
         filter: false,
         download: true,
         onColumnViewChange: handleColumnViewChange,
-<<<<<<< HEAD
-        onDownload: (buildHead, buildBody, cols, tableData) => {
-          const renderStreamsDownload = (streams) => {
-            return streams?.length > 0
-              ? streams.map((stream) => stream.name).join(";")
-              : "";
-          };
-          const renderOwnerDownload = (owner) => (owner ? owner.username : "");
-
-          // if there is no data, cancel download
-          if (data?.length > 0) {
-            const body = tableData
-              .map((x) => {
-                // 20 is the flux column
-                // 21 is the flux error column
-                // 22 is the SNR column
-                // DEBUG, print each column name, value, and index
-                x.data.forEach((value, index) => {
-                  console.log(
-                    `${
-                      columns[index].name
-                    } (${index}): ${value} (${typeof value})`,
-                  );
-                });
-                x.data[17] = mjd_to_utc(x.data[1]);
-                if (x.data[2] !== null) {
-                  // it's a detection, we have both flux and flux error
-                  x.data[20] = 10 ** (-0.4 * (x.data[2] - PHOT_ZP));
-                  x.data[21] = (x.data[3] / (2.5 / Math.log(10))) * x.data[20];
-                  x.data[22] = x.data[20] / x.data[21];
-                  if (x.data[22] < 0 || x.data[22] === Infinity) {
-                    x.data[22] = null;
-                  }
-                } else {
-                  // it's an upper limit, we only have fluxerr
-                  x.data[20] = null;
-                  x.data[21] = 10 ** (-0.4 * (x.data[4] - PHOT_ZP));
-                  x.data[22] = null;
-                }
-                return [
-                  x.data[0], // id
-                  x.data[1], // mjd
-                  x.data[2], // mag
-                  x.data[3], // magerr
-                  x.data[4], // limiting_mag
-                  x.data[5], // filter
-                  x.data[6], // instrument_name
-                  x.data[7], // instrument_id
-                  // x.data[8], // snr
-                  x.data[9], // magsys
-                  x.data[10], // origin
-                  x.data[11], // altdata
-                  x.data[12], // ra
-                  x.data[13], // dec
-                  x.data[14], // ra_unc
-                  x.data[15], // dec_unc
-                  x.data[16], // created_at
-                  x.data[17], // UTC date
-                  renderOwnerDownload(x.data[18]),
-                  renderStreamsDownload(x.data[19]),
-                  x.data[20],
-                  x.data[21],
-                  x.data[22],
-                ].join(",");
-              })
-              .join("\n");
-
-            const result =
-              buildHead([
-                {
-                  name: "id", // 0
-                  download: true,
-                },
-                {
-                  name: "mjd", // 1
-                  download: true,
-                },
-                {
-                  name: "mag", // 2
-                  download: true,
-                },
-                {
-                  name: "magerr", // 3
-                  download: true,
-                },
-                {
-                  name: "limiting_mag", // 4
-                  download: true,
-                },
-                {
-                  name: "filter", // 5
-                  download: true,
-                },
-                {
-                  name: "instrument_name", // 6
-                  download: true,
-                },
-                {
-                  name: "instrument_id", // 7
-                  download: true,
-                },
-                {
-                  name: "magsys", // 9
-                  download: true,
-                },
-                {
-                  name: "origin", // 10
-                  download: true,
-                },
-                {
-                  name: "altdata", // 11
-                  download: true,
-                },
-                {
-                  name: "ra", // 12
-                  download: true,
-                },
-                {
-                  name: "dec", // 13
-                  download: true,
-                },
-                {
-                  name: "ra_unc", // 14
-                  download: true,
-                },
-                {
-                  name: "dec_unc", // 15
-                  download: true,
-                },
-                {
-                  name: "created_at", // 16
-                  download: true,
-                },
-                {
-                  name: "UTC", // 17
-                  download: true,
-                },
-                {
-                  name: "owner", // 18
-                  download: true,
-                },
-                {
-                  name: "streams", // 19
-                  download: true,
-                },
-                {
-                  name: "flux", // 20
-                  download: true,
-                },
-                {
-                  name: "fluxerr", // 21
-                  download: true,
-                },
-                {
-                  name: "snr", // 22
-                  download: true,
-                },
-              ]) + body;
-            const blob = new Blob([result], {
-              type: "text/csv;charset=utf-8;",
-            });
-            const url = URL.createObjectURL(blob);
-            const link = document.createElement("a");
-            link.href = url;
-            link.setAttribute("download", "photometry.csv");
-            document.body.appendChild(link);
-            link.click();
-            document.body.removeChild(link);
-          }
-          return false;
-        },
-=======
         onDownload: handleDownload,
->>>>>>> 367374d4
       };
 
       bodyContent = (
