--- conflicted
+++ resolved
@@ -28,10 +28,6 @@
   if (sourceTableEmpty) {
     return <UninitializedDBMessage />;
   }
-<<<<<<< HEAD
-
-=======
->>>>>>> 947b5129
   if (sources) {
     return (
       <div style={{ border: "1px solid #DDD", padding: "10px" }}>
