--- conflicted
+++ resolved
@@ -405,72 +405,12 @@
     const renderSummaryStatistics = (dataIndex) => {
       const observationplanRequest =
         requestsGroupedByInstId[instrument_id][dataIndex];
-<<<<<<< HEAD
+
       return (
         <div>
-          {observationplanRequest.observation_plans &&
-          observationplanRequest.observation_plans.length > 0 ? (
-            <div>
-              {observationplanRequest?.observation_plans[0]?.num_observations}
-            </div>
-          ) : (
-            <div>N/A</div>
-          )}
-        </div>
-      );
-    };
-    columns.push({
-      name: "nobs",
-      label: "Number of Observations",
-      options: {
-        customBodyRenderLite: renderNumberObservations,
-      },
-    });
-=======
->>>>>>> baf50c83
-
-      return (
-        <div>
-<<<<<<< HEAD
-          {observationplanRequest.observation_plans &&
-          observationplanRequest.observation_plans.length > 0 ? (
-            <div>
-              {observationplanRequest?.observation_plans[0]?.area?.toFixed(2)}
-            </div>
-          ) : (
-            <div>N/A</div>
-          )}
-        </div>
-      );
-    };
-    columns.push({
-      name: "area",
-      label: "Area [sq. deg.]",
-      options: {
-        customBodyRenderLite: renderArea,
-      },
-    });
-
-    const renderProbability = (dataIndex) => {
-      const observationplanRequest =
-        requestsGroupedByInstId[instrument_id][dataIndex];
-      return (
-        <div>
-          {observationplanRequest.observation_plans &&
-          observationplanRequest.observation_plans.length > 0 ? (
-            <div>
-              {observationplanRequest?.observation_plans[0]?.probability?.toFixed(
-                3
-              )}
-            </div>
-          ) : (
-            <div>N/A</div>
-          )}
-=======
           <ObservationPlanSummaryStatistics
             observationplanRequest={observationplanRequest}
           />
->>>>>>> baf50c83
         </div>
       );
     };
