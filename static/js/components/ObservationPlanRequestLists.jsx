--- conflicted
+++ resolved
@@ -460,7 +460,19 @@
               </Button>
             </div>
             <div>
-<<<<<<< HEAD
+              <Button
+                href={`/api/observation_plan/${observationplanRequest.id}/simsurvey`}
+                download={`observation-plan-simsurvey-${observationplanRequest.id}`}
+                size="small"
+                color="primary"
+                type="submit"
+                variant="outlined"
+                data-testid={`simsurveyRequest_${observationplanRequest.id}`}
+              >
+                SimSurvey
+              </Button>
+            </div> 
+            <div>
               {isCreatingObservingRun === observationplanRequest.id ? (
                 <div>
                   <CircularProgress />
@@ -481,19 +493,6 @@
                   </Button>
                 </div>
               )}
-=======
-              <Button
-                href={`/api/observation_plan/${observationplanRequest.id}/simsurvey`}
-                download={`observation-plan-simsurvey-${observationplanRequest.id}`}
-                size="small"
-                color="primary"
-                type="submit"
-                variant="outlined"
-                data-testid={`simsurveyRequest_${observationplanRequest.id}`}
-              >
-                SimSurvey
-              </Button>
->>>>>>> 168f6fbe
             </div>
           </div>
         );
