--- conflicted
+++ resolved
@@ -90,7 +90,6 @@
     setIsDeleting(null);
   };
 
-<<<<<<< HEAD
   const [isSubmittingTreasureMap, setIsSubmittingTreasureMap] = useState(null);
   const handleSubmitTreasureMap = async (id) => {
     setIsSubmittingTreasureMap(id);
@@ -103,7 +102,8 @@
     setIsDeletingTreasureMap(id);
     await dispatch(Actions.deleteObservationPlanRequestTreasureMap(id));
     setIsDeletingTreasureMap(null);
-=======
+  };
+  
   const [isSending, setIsSending] = useState(null);
   const handleSend = async (id) => {
     setIsSending(id);
@@ -116,7 +116,6 @@
     setIsRemoving(id);
     await dispatch(Actions.removeObservationPlanRequest(id));
     setIsRemoving(null);
->>>>>>> be31381b
   };
 
   const { instrumentList, instrumentFormParams } = useSelector(
