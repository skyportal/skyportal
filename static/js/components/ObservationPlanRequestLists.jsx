import React, { useEffect, useState } from "react";
import PropTypes from "prop-types";
import { useDispatch, useSelector } from "react-redux";
import CircularProgress from "@mui/material/CircularProgress";
import Accordion from "@mui/material/Accordion";
import AccordionSummary from "@mui/material/AccordionSummary";
import AccordionDetails from "@mui/material/AccordionDetails";
import Typography from "@mui/material/Typography";
import ExpandMoreIcon from "@mui/icons-material/ExpandMore";
import Dialog from "@mui/material/Dialog";
import DialogContent from "@mui/material/DialogContent";
import DialogTitle from "@mui/material/DialogTitle";
import {
  createTheme,
  StyledEngineProvider,
  ThemeProvider,
  useTheme,
} from "@mui/material/styles";
import makeStyles from "@mui/styles/makeStyles";
import MUIDataTable from "mui-datatables";
import { JSONTree } from "react-json-tree";

import Button from "./Button";

import * as Actions from "../ducks/gcnEvent";

<<<<<<< HEAD
import LocalizationPlot from "./localization/LocalizationPlot";
=======
>>>>>>> b7a209ee
import AddSurveyEfficiencyObservationPlanPage from "./AddSurveyEfficiencyObservationPlanPage";
import AddRunFromObservationPlanPage from "./AddRunFromObservationPlanPage";
import ObservationPlanGlobe from "./ObservationPlanGlobe";
import ObservationPlanSummaryStatistics from "./ObservationPlanSummaryStatistics";

const useStyles = makeStyles(() => ({
  observationplanRequestTable: {
    borderSpacing: "0.7em",
  },
  actionButtons: {
    display: "flex",
    flexFlow: "row wrap",
    gap: "0.2rem",
  },
  accordion: {
    width: "99%",
  },
  container: {
    margin: "1rem 0",
  },
  localization: {
    minWidth: "250px",
  },
  dialog: {
    minWidth: "60vw",
    "& .MuiDialog-paper": {
      minWidth: "60vw",
    },
  },
}));

// Tweak responsive styling
const getMuiTheme = (theme) =>
  createTheme({
    palette: theme.palette,
    overrides: {
      MUIDataTable: {
        paper: {
          width: "100%",
        },
      },
      MUIDataTableBodyCell: {
        stackedCommon: {
          overflow: "hidden",
          "&:last-child": {
            paddingLeft: "0.25rem",
          },
        },
      },
      MUIDataTablePagination: {
        toolbar: {
          flexFlow: "row wrap",
          justifyContent: "flex-end",
          padding: "0.5rem 1rem 0",
          [theme.breakpoints.up("sm")]: {
            // Cancel out small screen styling and replace
            padding: "0px",
            paddingRight: "2px",
            flexFlow: "row nowrap",
          },
        },
        tableCellContainer: {
          padding: "1rem",
        },
        selectRoot: {
          marginRight: "0.5rem",
          [theme.breakpoints.up("sm")]: {
            marginLeft: "0",
            marginRight: "2rem",
          },
        },
      },
    },
  });

const ObservationPlanRequestLists = ({ dateobs }) => {
  const classes = useStyles();
  const dispatch = useDispatch();
  const theme = useTheme();

  const gcnEvent = useSelector((state) => state.gcnEvent);

  const observationPlanRequestList = gcnEvent?.observation_plans || [];
  const fetchedObservationPlan = gcnEvent?.observation_plan || null;

  const [
    observationPlanRequestFetchedForLocalization,
    setObservationPlanRequestFetchedForLocalization,
  ] = useState(null);

  const [selectedLocalizationId, setSelectedLocalizationId] = useState(null);

  const [showTable, setShowTable] = useState(null);

  useEffect(() => {
    if (!gcnEvent) {
      return;
    }
    if (
      selectedLocalizationId !== observationPlanRequestFetchedForLocalization
    ) {
      const fetchObservationPlanRequestList = async () => {
        setObservationPlanRequestFetchedForLocalization(selectedLocalizationId);
        dispatch(Actions.fetchObservationPlanRequests(gcnEvent.id));
      };
      fetchObservationPlanRequestList();
    }
  }, [
    dispatch,
    selectedLocalizationId,
    gcnEvent,
    observationPlanRequestFetchedForLocalization,
    dateobs,
  ]);

  function handleShowTable(id) {
    dispatch(Actions.fetchObservationPlan(id));
    setShowTable(id);
  }

  const [isDeleting, setIsDeleting] = useState(null);
  const handleDelete = async (id) => {
    setIsDeleting(id);
    await dispatch(Actions.deleteObservationPlanRequest(id));
    setIsDeleting(null);
  };

  const [isSubmittingTreasureMap, setIsSubmittingTreasureMap] = useState(null);
  const handleSubmitTreasureMap = async (id) => {
    setIsSubmittingTreasureMap(id);
    await dispatch(Actions.submitObservationPlanRequestTreasureMap(id));
    setIsSubmittingTreasureMap(null);
  };

  const [isDeletingTreasureMap, setIsDeletingTreasureMap] = useState(null);
  const handleDeleteTreasureMap = async (id) => {
    setIsDeletingTreasureMap(id);
    await dispatch(Actions.deleteObservationPlanRequestTreasureMap(id));
    setIsDeletingTreasureMap(null);
  };

  const [isSending, setIsSending] = useState(null);
  const handleSend = async (id) => {
    setIsSending(id);
    await dispatch(Actions.sendObservationPlanRequest(id));
    setIsSending(null);
    setShowTable(null);
  };

  const [isRemoving, setIsRemoving] = useState(null);
  const handleRemove = async (id) => {
    setIsRemoving(id);
    await dispatch(Actions.removeObservationPlanRequest(id));
    setIsRemoving(null);
  };

  const { instrumentList, instrumentObsplanFormParams } = useSelector(
    (state) => state.instruments,
  );

  useEffect(() => {
    const getLocalizations = async () => {
      setSelectedLocalizationId(gcnEvent.localizations[0]?.id);
    };

    getLocalizations();

    // Don't want to reset everytime the component rerenders and
    // the defaultStartDate is updated, so ignore ESLint here
    // eslint-disable-next-line react-hooks/exhaustive-deps
  }, [dispatch, setSelectedLocalizationId, gcnEvent]);

  if (
    !instrumentList ||
    instrumentList.length === 0 ||
    Object.keys(instrumentObsplanFormParams).length === 0
  ) {
    return <CircularProgress />;
  }

  if (!observationPlanRequestList || observationPlanRequestList.length === 0) {
    return <p>No observation plan requests for this event...</p>;
  }

  if (gcnEvent.localizations.length === 0 || !selectedLocalizationId) {
    return <h3>Fetching skymap...</h3>;
  }

  const instLookUp = instrumentList.reduce((r, a) => {
    r[a.id] = a;
    return r;
  }, {});

  const locLookUp = {};
  // eslint-disable-next-line no-unused-expressions
  gcnEvent.localizations?.forEach((loc) => {
    locLookUp[loc.id] = loc;
  });

  observationPlanRequestList.sort(
    (a, b) => new Date(b.created_at) - new Date(a.created_at),
  );

  const requestsGroupedByInstId = observationPlanRequestList.reduce((r, a) => {
    r[a.allocation.instrument.id] = [
      ...(r[a.allocation.instrument.id] || []),
      a,
    ];
    return r;
  }, {});

  Object.values(requestsGroupedByInstId).forEach((value) => {
    value.sort();
  });

  const getDataTableColumns = (instrument_id) => {
    const implementsDelete =
      instrumentObsplanFormParams[instrument_id]?.methodsImplemented.delete;
    const implementsSend =
      instrumentObsplanFormParams[instrument_id]?.methodsImplemented.send;
    const implementsRemove =
      instrumentObsplanFormParams[instrument_id]?.methodsImplemented.remove;
    const queuable = implementsSend || implementsRemove;

    const columns = [
      { name: "requester.username", label: "Requester" },
      { name: "allocation.group.name", label: "Allocation" },
    ];
    const renderPayload = (dataIndex) => {
      const observationplanRequest =
        requestsGroupedByInstId[instrument_id][dataIndex];
      const cellStyle = {
        whiteSpace: "nowrap",
      };

      return (
        <div style={cellStyle}>
          {observationplanRequest ? (
            <JSONTree data={observationplanRequest.payload} hideRoot />
          ) : (
            ""
          )}
        </div>
      );
    };
    columns.push({
      name: "payload",
      label: "Payload",
      options: {
        customBodyRenderLite: renderPayload,
      },
    });

    columns.push({ name: "status", label: "Status" });

    const renderSummaryStatistics = (dataIndex) => {
      const observationplanRequest =
        requestsGroupedByInstId[instrument_id][dataIndex];

      return (
        <div>
          {observationplanRequest.status === "running" ? (
            <div>
              <CircularProgress />
            </div>
          ) : (
            <div>
              <ObservationPlanSummaryStatistics
                observationplanRequest={observationplanRequest}
              />
            </div>
          )}
        </div>
      );
    };
    columns.push({
      name: "summarystatistics",
      label: "Summary Statistics",
      options: {
        customBodyRenderLite: renderSummaryStatistics,
      },
    });

    const renderDelete = (dataIndex) => {
      const observationplanRequest =
        requestsGroupedByInstId[instrument_id][dataIndex];

      return (
        <div>
          <div className={classes.actionButtons}>
            {implementsDelete && isDeleting === observationplanRequest.id ? (
              <div>
                <CircularProgress />
              </div>
            ) : (
              <div>
                <Button
                  primary
                  onClick={() => {
                    handleDelete(observationplanRequest.id);
                  }}
                  size="small"
                  type="submit"
                  data-testid={`deleteRequest_${observationplanRequest.id}`}
                >
                  Delete
                </Button>
              </div>
            )}
          </div>
        </div>
      );
    };
    columns.push({
      name: "delete",
      label: "Delete",
      options: {
        customBodyRenderLite: renderDelete,
      },
    });

    const renderModify = (dataIndex) => {
      const observationplanRequest =
        requestsGroupedByInstId[instrument_id][dataIndex];

      return (
        <div>
          {observationplanRequest.status === "running" ? (
            <div>
              <CircularProgress />
            </div>
          ) : (
            <div className={classes.actionButtons}>
              <div>
                <Button
                  secondary
                  href={`/api/observation_plan/${observationplanRequest.id}/gcn`}
                  download={`observation-plan-gcn-${observationplanRequest.id}`}
                  size="small"
                  type="submit"
                  data-testid={`gcnRequest_${observationplanRequest.id}`}
                >
                  GCN
                </Button>
              </div>
              <div>
                <Button
                  secondary
                  href={`/api/observation_plan/${observationplanRequest.id}?includePlannedObservations=True`}
                  download={`observation-plan-${observationplanRequest.id}`}
                  size="small"
                  type="submit"
                  data-testid={`downloadRequest_${observationplanRequest.id}`}
                >
                  Download
                </Button>
              </div>
              <div>
                <Button
                  secondary
                  href={`/api/observation_plan/${observationplanRequest.id}/movie`}
                  download={`observation-plan-movie-${observationplanRequest.id}`}
                  size="small"
                  type="submit"
                  data-testid={`movieRequest_${observationplanRequest.id}`}
                >
                  GIF
                </Button>
              </div>
              <div>
                <AddRunFromObservationPlanPage
                  observationplanRequest={observationplanRequest}
                />
              </div>
              <div>
                <AddSurveyEfficiencyObservationPlanPage
                  gcnevent={gcnEvent}
                  observationplanRequest={observationplanRequest}
                />
              </div>
            </div>
          )}
        </div>
      );
    };
    columns.push({
      name: "interact",
      label: "Interact",
      options: {
        customBodyRenderLite: renderModify,
      },
    });

    if (queuable) {
      const renderQueue = (dataIndex) => {
        const observationplanRequest =
          requestsGroupedByInstId[instrument_id][dataIndex];
        if (observationplanRequest.status === "running") {
          return (
            <div>
              <CircularProgress />
            </div>
          );
        }
        if (
          observationplanRequest?.observation_plans?.length > 0 &&
          observationplanRequest?.observation_plans[0]?.status === "complete" &&
          observationplanRequest?.observation_plans[0]?.statistics?.length >
            0 &&
          observationplanRequest?.observation_plans[0]?.statistics[0]
            ?.statistics?.num_observations === 0
        ) {
          return <div> No observations planned. </div>;
        }
        return (
          <div>
            <div className={classes.actionButtons}>
              {implementsSend && isSending === observationplanRequest.id ? (
                <div>
                  <CircularProgress />
                </div>
              ) : (
                <div
                  style={{
                    display:
                      observationplanRequest.status ===
                      "submitted to telescope queue"
                        ? "none"
                        : "block",
                  }}
                >
                  <Button
                    primary
                    onClick={() => {
                      handleShowTable(observationplanRequest.id);
                    }}
                    size="small"
                    type="submit"
                    data-testid={`sendRequest_${observationplanRequest.id}`}
                  >
                    Send to Queue
                  </Button>
                </div>
              )}
              {implementsRemove && isRemoving === observationplanRequest.id ? (
                <div>
                  <CircularProgress />
                </div>
              ) : (
                <div
                  style={{
                    display:
                      observationplanRequest.status ===
                      "submitted to telescope queue"
                        ? "block"
                        : "none",
                  }}
                >
                  <Button
                    secondary
                    onClick={() => {
                      handleRemove(observationplanRequest.id);
                    }}
                    size="small"
                    type="submit"
                    data-testid={`removeRequest_${observationplanRequest.id}`}
                  >
                    Remove from Queue
                  </Button>
                </div>
              )}
            </div>
            <Dialog
              open={showTable === observationplanRequest.id}
              onClose={() => {
                setShowTable(null);
              }}
              style={{ position: "fixed" }}
              className={classes.dialog}
            >
              <DialogTitle>Observation plan</DialogTitle>
              <DialogContent>
                {fetchedObservationPlan &&
                fetchedObservationPlan.id === observationplanRequest.id ? (
                  /* here will show a list (ordered by time) of all the observations in the plan */
                  /* for each will show the time, field_id, filter */
                  <>
                    <MUIDataTable
                      data={
                        fetchedObservationPlan.observation_plans[0]
                          .planned_observations
                      }
                      columns={[
                        { name: "obstime", label: "Time" },
                        { name: "field_id", label: "Field ID" },
                        { name: "filt", label: "Filter" },
                        { name: "exposure_time", label: "Exposure Time" },
                        { name: "weight", label: "Weight" },
                      ]}
                      options={{
                        filter: false,
                        sort: false,
                        print: true,
                        download: true,
                        search: true,
                        selectableRows: "none",
                        enableNestedDataAccess: ".",
                        elevation: 0,
                      }}
                    />
                    <Button
                      primary
                      onClick={() => {
                        handleSend(observationplanRequest.id);
                      }}
                      size="small"
                      type="submit"
                      data-testid={`sendRequest_${observationplanRequest.id}`}
                    >
                      Send to Queue
                    </Button>
                  </>
                ) : (
                  <div>
                    <CircularProgress />
                  </div>
                )}
              </DialogContent>
            </Dialog>
          </div>
        );
      };
      columns.push({
        name: "queue",
        label: "Telescope Queue",
        options: {
          customBodyRenderLite: renderQueue,
        },
      });
    }

    const renderTreasureMap = (dataIndex) => {
      const observationplanRequest =
        requestsGroupedByInstId[instrument_id][dataIndex];
      return (
        <div>
          {observationplanRequest.status === "running" ? (
            <div>
              <CircularProgress />
            </div>
          ) : (
            <div className={classes.actionButtons}>
              {isSubmittingTreasureMap === observationplanRequest.id ? (
                <div>
                  <CircularProgress />
                </div>
              ) : (
                <div>
                  <Button
                    secondary
                    onClick={() => {
                      handleSubmitTreasureMap(observationplanRequest.id);
                    }}
                    size="small"
                    type="submit"
                    data-testid={`treasuremapRequest_${observationplanRequest.id}`}
                  >
                    Send to Treasure Map
                  </Button>
                </div>
              )}
              {isDeletingTreasureMap === observationplanRequest.id ? (
                <div>
                  <CircularProgress />
                </div>
              ) : (
                <div>
                  <Button
                    secondary
                    onClick={() => {
                      handleDeleteTreasureMap(observationplanRequest.id);
                    }}
                    size="small"
                    type="submit"
                    data-testid={`treasuremapDelete_${observationplanRequest.id}`}
                  >
                    Retract from Treasure Map
                  </Button>
                </div>
              )}
            </div>
          )}
        </div>
      );
    };
    columns.push({
      name: "treasuremap",
      label: "Treasure Map",
      options: {
        customBodyRenderLite: renderTreasureMap,
      },
    });

    const renderLocalization = (dataIndex) => {
      const observationplanRequest =
        requestsGroupedByInstId[instrument_id][dataIndex];

      return (
        <div className={classes.localization}>
          <ObservationPlanGlobe
            observationplanRequest={observationplanRequest}
          />
        </div>
      );
    };
    columns.push({
      name: "skymap",
      label: "Skymap",
      options: {
        customBodyRenderLite: renderLocalization,
      },
    });

    return columns;
  };

  const options = {
    filter: false,
    sort: false,
    print: true,
    download: true,
    search: true,
    selectableRows: "none",
    enableNestedDataAccess: ".",
    elevation: 0,
    rowsPerPageOptions: [1, 10, 15],
  };

  return (
    <div className={classes.container}>
      {Object.keys(requestsGroupedByInstId).map((instrument_id) => (
        // get the flat, unique list of all keys across all requests
        <Accordion
          className={classes.accordion}
          key={`instrument_${instrument_id}_table_div`}
        >
          <AccordionSummary
            expandIcon={<ExpandMoreIcon />}
            aria-controls={`${instLookUp[instrument_id].name}-requests`}
            data-testid={`${instLookUp[instrument_id].name}-requests-header`}
          >
            <Typography variant="subtitle1">
              {instLookUp[instrument_id].name} Requests
            </Typography>
          </AccordionSummary>
          <AccordionDetails
            data-testid={`${instLookUp[instrument_id].name}_observationplanRequestsTable`}
          >
            <StyledEngineProvider injectFirst>
              <ThemeProvider theme={getMuiTheme(theme)}>
                <MUIDataTable
                  data={requestsGroupedByInstId[instrument_id]}
                  options={options}
                  columns={getDataTableColumns(instrument_id)}
                />
              </ThemeProvider>
            </StyledEngineProvider>
          </AccordionDetails>
        </Accordion>
      ))}
    </div>
  );
};

ObservationPlanRequestLists.propTypes = {
  dateobs: PropTypes.string.isRequired,
};

export default ObservationPlanRequestLists;<|MERGE_RESOLUTION|>--- conflicted
+++ resolved
@@ -1,4 +1,4 @@
-import React, { useEffect, useState } from "react";
+import React, { useState, useEffect } from "react";
 import PropTypes from "prop-types";
 import { useDispatch, useSelector } from "react-redux";
 import CircularProgress from "@mui/material/CircularProgress";
@@ -12,8 +12,8 @@
 import DialogTitle from "@mui/material/DialogTitle";
 import {
   createTheme,
+  ThemeProvider,
   StyledEngineProvider,
-  ThemeProvider,
   useTheme,
 } from "@mui/material/styles";
 import makeStyles from "@mui/styles/makeStyles";
@@ -24,10 +24,6 @@
 
 import * as Actions from "../ducks/gcnEvent";
 
-<<<<<<< HEAD
-import LocalizationPlot from "./localization/LocalizationPlot";
-=======
->>>>>>> b7a209ee
 import AddSurveyEfficiencyObservationPlanPage from "./AddSurveyEfficiencyObservationPlanPage";
 import AddRunFromObservationPlanPage from "./AddRunFromObservationPlanPage";
 import ObservationPlanGlobe from "./ObservationPlanGlobe";
