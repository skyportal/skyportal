// Baselayer components
import WebSocket from 'baselayer/components/WebSocket';
import { Notifications } from 'baselayer/components/Notifications';

// React and Redux
import React from 'react';
import PropTypes from 'prop-types';
import { Provider } from 'react-redux';
import ReactDOM from 'react-dom';

import { BrowserRouter, Link, Switch } from 'react-router-dom';

// Message Handler
import messageHandler from 'baselayer/MessageHandler';

// Main style
import styles from './Main.css';

// Store
import store from '../store';

// Actions
import hydrate from '../actions';
import * as rotateLogoActions from '../ducks/logo';

import PropsRoute from '../route';
import NoMatchingRoute from './NoMatchingRoute';
import Responsive from './Responsive';

{% for route in app.routes %}
import {{ route.component }} from './{{ route.component }}';
{% endfor %}

import Theme from './Theme';
import ProfileDropdown from './ProfileDropdown';
import Logo from './Logo';
import Footer from './Footer';
import Sidebar from './Sidebar';

messageHandler.init(store.dispatch, store.getState);


class MainContent extends React.Component {
  async componentDidMount() {
    await store.dispatch(hydrate());
    store.dispatch(rotateLogoActions.rotateLogo());
  }

  render() {
    const { root } = this.props;

    return (
<<<<<<< HEAD
      <div className={styles.main}>
        <Sidebar />
        <div className={styles.contentWrapper}>
=======
      <Theme>
        <div className={styles.main}>

>>>>>>> 8c230bde
          <div className={styles.topBanner}>
            <div className={styles.topBannerContent}>
              <Logo className={styles.logo} />
              <Link className={styles.title} to="/">
                SkyPortal ∝
              </Link>
              <div className={styles.websocket}>
                <WebSocket
                  url={`${window.location.protocol === 'https:' ? 'wss' : 'ws'}://${root}websocket`}
                  auth_url={`${window.location.protocol}//${root}baselayer/socket_auth_token`}
                  messageHandler={messageHandler}
                  dispatch={store.dispatch}
                />
              </div>
              <Responsive desktopElement={ProfileDropdown} />
            </div>
          </div>

          <Responsive mobileElement={ProfileDropdown} />

          <div className={styles.content}>

            <Notifications />

            <Switch>

<<<<<<< HEAD
          </div>
        </div>
=======
              {%- for route in app.routes %}
              <PropsRoute exact path="{{ route.path }}" component={{ '{' }}{{ route.component }}{{ '}' }} />
              {%- endfor %}

              <PropsRoute component={NoMatchingRoute} />

            </Switch>
>>>>>>> 8c230bde


          </div>

          <Footer />

        </div>

      </Theme>
    );
  }
}

MainContent.propTypes = {
  root: PropTypes.string.isRequired
};

ReactDOM.render(
  <Provider store={store}>
    <BrowserRouter basename="/">
      <MainContent root={`${window.location.host}/`} />
    </BrowserRouter>
  </Provider>,
  document.getElementById('content')
);
<|MERGE_RESOLUTION|>--- conflicted
+++ resolved
@@ -50,28 +50,25 @@
     const { root } = this.props;
 
     return (
-<<<<<<< HEAD
-      <div className={styles.main}>
-        <Sidebar />
-        <div className={styles.contentWrapper}>
-=======
       <Theme>
         <div className={styles.main}>
-
->>>>>>> 8c230bde
-          <div className={styles.topBanner}>
-            <div className={styles.topBannerContent}>
-              <Logo className={styles.logo} />
-              <Link className={styles.title} to="/">
-                SkyPortal ∝
-              </Link>
-              <div className={styles.websocket}>
-                <WebSocket
-                  url={`${window.location.protocol === 'https:' ? 'wss' : 'ws'}://${root}websocket`}
-                  auth_url={`${window.location.protocol}//${root}baselayer/socket_auth_token`}
-                  messageHandler={messageHandler}
-                  dispatch={store.dispatch}
-                />
+          <Sidebar />
+          <div className={styles.contentWrapper}>
+            <div className={styles.topBanner}>
+              <div className={styles.topBannerContent}>
+                <Logo className={styles.logo} />
+                <Link className={styles.title} to="/">
+                  SkyPortal ∝
+                </Link>
+                <div className={styles.websocket}>
+                  <WebSocket
+                    url={`${window.location.protocol === 'https:' ? 'wss' : 'ws'}://${root}websocket`}
+                    auth_url={`${window.location.protocol}//${root}baselayer/socket_auth_token`}
+                    messageHandler={messageHandler}
+                    dispatch={store.dispatch}
+                  />
+                </div>
+                <Responsive desktopElement={ProfileDropdown} />
               </div>
               <Responsive desktopElement={ProfileDropdown} />
             </div>
@@ -85,10 +82,6 @@
 
             <Switch>
 
-<<<<<<< HEAD
-          </div>
-        </div>
-=======
               {%- for route in app.routes %}
               <PropsRoute exact path="{{ route.path }}" component={{ '{' }}{{ route.component }}{{ '}' }} />
               {%- endfor %}
@@ -96,15 +89,12 @@
               <PropsRoute component={NoMatchingRoute} />
 
             </Switch>
->>>>>>> 8c230bde
 
 
           </div>
-
-          <Footer />
-
         </div>
 
+        <Footer />
       </Theme>
     );
   }
@@ -121,4 +111,4 @@
     </BrowserRouter>
   </Provider>,
   document.getElementById('content')
-);
+);