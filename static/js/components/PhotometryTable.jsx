--- conflicted
+++ resolved
@@ -23,11 +23,8 @@
 
 import { Typography } from "@mui/material";
 import UpdatePhotometry from "./UpdatePhotometry";
-<<<<<<< HEAD
 import PhotometryValidation from "./PhotometryValidation";
-=======
 import PhotometryMagsys from "./PhotometryMagsys";
->>>>>>> 25747c71
 import Button from "./Button";
 import * as Actions from "../ducks/photometry";
 import { mjd_to_utc } from "../units";
