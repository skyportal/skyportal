import React, { useEffect, useState, Suspense } from "react";
import PropTypes from "prop-types";
import { Link } from "react-router-dom";
import { useSelector, useDispatch } from "react-redux";
import MUIDataTable from "mui-datatables";
import { makeStyles, useTheme } from "@material-ui/core/styles";
import Typography from "@material-ui/core/Typography";
import { useForm, Controller } from "react-hook-form";
import Autocomplete from "@material-ui/lab/Autocomplete";
import Button from "@material-ui/core/Button";
import TextField from "@material-ui/core/TextField";
import IconButton from "@material-ui/core/IconButton";
import DeleteForeverIcon from "@material-ui/icons/DeleteForever";
import GetAppIcon from "@material-ui/icons/GetApp";
import Dialog from "@material-ui/core/Dialog";
import Grid from "@material-ui/core/Grid";
import DialogContent from "@material-ui/core/DialogContent";
import TableRow from "@material-ui/core/TableRow";
import TableCell from "@material-ui/core/TableCell";
import Papa from "papaparse";
import ReactJson from "react-json-view";

import { showNotification } from "baselayer/components/Notifications";

import FormValidationError from "./FormValidationError";
import CommentList from "./CommentList";

import * as photometryActions from "../ducks/photometry";
import * as spectraActions from "../ducks/spectra";
import * as sourceActions from "../ducks/source";
import { useSourceStyles } from "./SourceDesktop";
import { deleteSpectrum } from "../ducks/spectra";

function get_filename(spectrum) {
  return `${spectrum.obj_id}_${spectrum.instrument_name}_${spectrum.observed_at}.csv`;
}

function to_csv(spectrum) {
  const formatted = [];
  spectrum.wavelengths.forEach((wave, i) => {
    const obj = {};
    obj.wavelength = wave;
    obj.flux = spectrum.fluxes[i];
    if (spectrum.fluxerr) {
      obj.fluxerr = spectrum.fluxerr[i];
    }
    formatted.push(obj);
  });
  return Papa.unparse(formatted);
}

const UserContactLink = ({ user }) => {
  const display_string =
    user.first_name && user.last_name
      ? `${user.first_name} ${user.last_name}`
      : user.username;
  return (
    <div>
      {user.contact_email && (
        <a href={`mailto:${user.contact_email}`}>{display_string}</a>
      )}
      {!user.contact_email && <p>{display_string}</p>}
    </div>
  );
};

UserContactLink.propTypes = {
  user: PropTypes.shape({
    first_name: PropTypes.string,
    last_name: PropTypes.string,
    username: PropTypes.string.isRequired,
    contact_email: PropTypes.string,
  }).isRequired,
};

const Plot = React.lazy(() => import(/* webpackChunkName: "Bokeh" */ "./Plot"));

const createPhotRow = (
  id,
  mjd,
  mag,
  magerr,
  limiting_mag,
  instrument,
  filter,
  groups
) => ({
  id,
  mjd: Number(mjd).toFixed(3),
  mag: mag === null ? null : Number(mag).toFixed(4),
  magerr: magerr === null ? null : Number(magerr).toFixed(4),
  limiting_mag: Number(limiting_mag).toFixed(4),
  instrument,
  filter,
  groups,
});

const createSpecRow = (
  id,
  instrument,
  observed,
  groups,
  owner,
  reducers,
  observers,
<<<<<<< HEAD
  external_reducer,
  external_observer
=======
  origin
>>>>>>> 7b695ad2
) => ({
  id,
  instrument,
  observed,
  groups,
  owner,
  reducers,
  observers,
<<<<<<< HEAD
  external_reducer,
  external_observer,
=======
  origin,
>>>>>>> 7b695ad2
});

const photHeadCells = [
  { name: "id", label: "ID" },
  { name: "mjd", label: "MJD" },
  { name: "mag", label: "Mag" },
  { name: "magerr", label: "Mag Error" },
  { name: "limiting_mag", label: "Limiting Mag" },
  { name: "instrument", label: "Instrument" },
  { name: "filter", label: "Filter" },
  { name: "groups", label: "Currently visible to" },
];

const useStyles = makeStyles(() => ({
  groupSelect: {
    width: "20rem",
  },
}));

const SpectrumRow = ({ rowData, route }) => {
  const styles = useSourceStyles();
  const colSpan = rowData.length + 1;
  return (
    <TableRow>
      <TableCell colSpan={colSpan}>
        <Grid container direction="row" justify="center" alignItems="center">
          <Grid item className={styles.photometryContainer} sm={6}>
            <Suspense fallback={<div>Loading spectroscopy plot...</div>}>
              <Plot
                className={styles.plot}
                // eslint-disable-next-line react/prop-types
                url={`/api/internal/plot/spectroscopy/${route.id}?spectrumID=${rowData[0]}`}
              />
            </Suspense>
          </Grid>
          <Grid
            item
            data-testid={`individual-spectrum-id_${rowData[0]}`}
            sm={6}
          >
            <Typography variant="h6">Comments</Typography>
            <CommentList
              associatedResourceType="spectrum"
              objID={route.id}
              spectrumID={rowData[0]}
            />
          </Grid>
        </Grid>
      </TableCell>
    </TableRow>
  );
};

SpectrumRow.propTypes = {
  route: PropTypes.shape({
    id: PropTypes.string.isRequired,
  }).isRequired,
  rowData: PropTypes.arrayOf(PropTypes.number).isRequired,
};

const ManageDataForm = ({ route }) => {
  const classes = useStyles();
  const theme = useTheme();
  const darkTheme = theme.palette.type === "dark";

  const dispatch = useDispatch();
  const [selectedPhotRows, setSelectedPhotRows] = useState([]);
  const [selectedSpecRows, setSelectedSpecRows] = useState([]);
  const [openedSpecRows, setOpenedSpecRows] = useState([]);

  const [isSubmitting, setIsSubmitting] = useState(false);
  const { all: groups } = useSelector((state) => state.groups);
  const photometry = useSelector((state) => state.photometry);
  const spectra = useSelector((state) => state.spectra);

  const { handleSubmit, errors, reset, control, getValues } = useForm();

  useEffect(() => {
    dispatch(photometryActions.fetchSourcePhotometry(route.id));
    dispatch(spectraActions.fetchSourceSpectra(route.id));
  }, [route.id, dispatch]);

  const validateGroups = () => {
    const formState = getValues({ nest: true });
    return formState.groups.length >= 1;
  };

  const onSubmit = async (groupsFormData) => {
    const selectedPhotIDs = selectedPhotRows.map(
      (idx) => photometry[route.id][idx].id
    );
    const selectedSpecIDs = selectedSpecRows.map(
      (idx) => spectra[route.id][idx].id
    );
    setIsSubmitting(true);
    const data = {
      groupIDs: groupsFormData.groups.map((g) => g.id),
      photometryIDs: selectedPhotIDs,
      spectrumIDs: selectedSpecIDs,
    };
    const result = await dispatch(sourceActions.shareData(data));
    if (result.status === "success") {
      dispatch(showNotification("Data successfully shared"));
      reset({ groups: [] });
      setSelectedPhotRows([]);
      setSelectedSpecRows([]);
    }
    setIsSubmitting(false);
  };

  if ((!photometry[route.id] && !spectra[route.id]) || !groups) {
    return <>Loading...</>;
  }

  const photRows = photometry[route.id]
    ? photometry[route.id].map((phot) =>
        createPhotRow(
          phot.id,
          phot.mjd,
          phot.mag,
          phot.magerr,
          phot.limiting_mag,
          phot.instrument_name,
          phot.filter,
          phot.groups.map((group) => group.name).join(", ")
        )
      )
    : [];

  const sourceSpectra = spectra[route.id];
  const specRows = sourceSpectra
    ? sourceSpectra.map((spec) =>
        createSpecRow(
          spec.id,
          spec.instrument_name,
          spec.observed_at,
          spec.groups.map((group) => group.name).join(", "),
          spec.owner,
          spec.reducers,
          spec.observers,
<<<<<<< HEAD
          spec.external_reducer,
          spec.external_observer
=======
          spec.origin
>>>>>>> 7b695ad2
        )
      )
    : [];

  const makeRenderSingleUser = (key) => {
    const RenderSingleUser = (dataIndex) => {
      const user = specRows[dataIndex][key];
      if (user) {
        return <UserContactLink user={user} />;
      }
      return <div />;
    };
    return RenderSingleUser;
  };

  const renderMultipleUsers = (users) => {
    if (users) {
      return users.map((user) => <UserContactLink user={user} key={user.id} />);
    }
    return <div />;
  };

  const renderReducers = (dataIndex) => {
    const externalReducer = specRows[dataIndex]?.external_reducer;
    const users = specRows[dataIndex]?.reducers;
    if (externalReducer) {
      return <div>{externalReducer}</div>;
    }
    return renderMultipleUsers(users);
  };

  const renderReducerContacts = (dataIndex) => {
    // Contacts are either the reducers themselves who are
    // SkyPortal users, or users to contact instead of
    // free-text external reducers
    const users = specRows[dataIndex]?.reducers;
    return renderMultipleUsers(users);
  };

  const renderObservers = (dataIndex) => {
    const externalObserver = specRows[dataIndex]?.external_observer;
    const users = specRows[dataIndex]?.observers;
    if (externalObserver) {
      return <div>{externalObserver}</div>;
    }
    return renderMultipleUsers(users);
  };

  const renderObserverContacts = (dataIndex) => {
    // Contacts are either the observers themselves who are
    // SkyPortal users, or users to contact instead of
    // free-text external observers
    const users = specRows[dataIndex]?.observers;
    return renderMultipleUsers(users);
  };

  const DeleteSpectrumButton = (dataIndex) => {
    const specid = specRows[dataIndex].id;
    const [open, setOpen] = useState(false);
    return (
      <div>
        <Dialog
          open={open}
          aria-labelledby="simple-modal-title"
          aria-describedby="simple-modal-description"
          onClose={() => {
            setOpen(false);
          }}
          className={classes.detailedSpecButton}
        >
          <DialogContent>
            <div>
              <Typography variant="h6">
                Are you sure you want to do this?
              </Typography>
              The following operation <em>permanently</em> deletes the spectrum
              from the database. This operation cannot be undone and your data
              cannot be recovered after the fact. You will have to upload the
              spectrum again from scratch.
            </div>
            <div>
              <Button
                onClick={() => {
                  setOpen(false);
                }}
              >
                No, do not delete the spectrum.
              </Button>
              <Button
                onClick={async () => {
                  setOpen(false);
                  const result = await dispatch(deleteSpectrum(specid));
                  if (result.status === "success") {
                    dispatch(showNotification("Spectrum deleted."));
                  }
                }}
                data-testid="yes-delete"
              >
                Yes, delete the spectrum.
              </Button>
            </div>
          </DialogContent>
        </Dialog>
        <IconButton
          onClick={() => {
            setOpen(true);
          }}
          data-testid={`delete-spectrum-button-${specid}`}
        >
          <DeleteForeverIcon />
        </IconButton>
      </div>
    );
  };

  const DownloadSpectrumButton = (dataIndex) => {
    const specid = specRows[dataIndex].id;
    const spectrum = sourceSpectra.find((spec) => spec.id === specid);

    const data = spectrum.original_file_string
      ? spectrum.original_file_string
      : to_csv(spectrum);
    const filename = spectrum.original_file_filename
      ? spectrum.original_file_filename
      : get_filename(spectrum);

    const blob = new Blob([data], { type: "text/plain" });

    return (
      <IconButton href={URL.createObjectURL(blob)} download={filename}>
        <GetAppIcon />
      </IconButton>
    );
  };

  const AltdataButton = (dataIndex) => {
    const specid = specRows[dataIndex].id;
    const spectrum = sourceSpectra.find((spec) => spec.id === specid);
    const [open, setOpen] = useState(false);
    return spectrum.altdata ? (
      <>
        <Dialog
          open={open}
          aria-labelledby="simple-modal-title"
          aria-describedby="simple-modal-description"
          onClose={() => {
            setOpen(false);
          }}
        >
          <DialogContent>
            <div>
              <ReactJson
                src={spectrum.altdata}
                name={false}
                theme={darkTheme ? "monokai" : "rjv-default"}
              />
            </div>
          </DialogContent>
        </Dialog>
        <Button
          onClick={() => {
            setOpen(true);
          }}
          data-testid={`altdata-spectrum-button-${specid}`}
          variant="contained"
          size="small"
        >
          Show altdata
        </Button>
      </>
    ) : (
      <div />
    );
  };

  const specHeadCells = [
    { name: "id", label: "ID" },
    { name: "instrument", label: "Instrument" },
    { name: "observed", label: "Observed (UTC)" },
    { name: "groups", label: "Currently visible to" },
    {
      name: "owner",
      label: "Uploaded by",
      options: {
        customBodyRenderLite: makeRenderSingleUser("owner"),
        filter: false,
      },
    },
    {
      name: "reducers",
      label: "Reduced by",
      options: {
        customBodyRenderLite: renderReducers,
        filter: false,
      },
    },
    {
      name: "observers",
      label: "Observed by",
      options: {
        customBodyRenderLite: renderObservers,
        filter: false,
      },
    },
    {
      name: "reducer_contact",
      label: "Reducer contacts",
      options: {
        customBodyRenderLite: renderReducerContacts,
        filter: false,
        display: false,
      },
    },
    {
      name: "observer_contact",
      label: "Observer contacts",
      options: {
        customBodyRenderLite: renderObserverContacts,
        filter: false,
        display: false,
      },
    },
    {
      name: "origin",
      label: "Origin",
    },
    {
      name: "altdata",
      label: "Altdata",
      options: { customBodyRenderLite: AltdataButton, filter: false },
    },
    {
      name: "delete",
      label: "Delete",
      options: { customBodyRenderLite: DeleteSpectrumButton, filter: false },
    },
    {
      name: "download",
      label: "Download",
      options: { customBodyRenderLite: DownloadSpectrumButton, filter: false },
    },
  ];

  const options = {
    textLabels: {
      body: {
        noMatch: "",
      },
    },
    filter: true,
    selectableRows: "multiple",
    filterType: "dropdown",
    responsive: "vertical",
    rowsPerPage: 10,
    selectableRowsHeader: true,
    customToolbarSelect: () => {},
    download: false,
    print: false,
  };

  return (
    <>
      <div>
        <Typography variant="h5">
          Share Source Data -&nbsp;
          <Link to={`/source/${route.id}`} role="link">
            {route.id}
          </Link>
        </Typography>
        <p>
          This page allows you to share data for {`${route.id}`} with other
          users or groups. Select the photometry or spectra you would like to
          share from the list below, then select the users or groups you would
          like to share the data with. When you click submit, the access
          permissions on the data will be updated. Data shared via this page
          will not cause the source to be saved to another group.
        </p>
      </div>
      <br />
      <div>
        {!!photometry[route.id] && (
          <MUIDataTable
            columns={photHeadCells}
            data={photRows}
            title="Photometry"
            options={{
              ...options,
              rowsSelected: selectedPhotRows,
              onRowSelectionChange: (
                rowsSelectedData,
                allRows,
                rowsSelected
              ) => {
                setSelectedPhotRows(rowsSelected);
              },
              selectableRowsOnClick: true,
            }}
          />
        )}
        <br />
        {!!spectra[route.id] && (
          <MUIDataTable
            columns={specHeadCells}
            data={specRows}
            title="Spectra"
            options={{
              ...options,
              rowsSelected: selectedSpecRows,
              onRowSelectionChange: (
                rowsSelectedData,
                allRows,
                rowsSelected
              ) => {
                setSelectedSpecRows(rowsSelected);
              },
              expandableRows: true,
              // eslint-disable-next-line react/display-name,no-unused-vars
              renderExpandableRow: (rowData, rowMeta) => (
                <SpectrumRow rowData={rowData} route={route} />
              ),
              expandableRowsOnClick: false,
              rowsExpanded: openedSpecRows,
              onRowExpansionChange: (currentRowsExpanded) => {
                setOpenedSpecRows(currentRowsExpanded.map((i) => i.dataIndex));
              },
            }}
            data-testid="spectrum-table"
          />
        )}
      </div>
      <br />
      <div>
        <form onSubmit={handleSubmit(onSubmit)}>
          {!!errors.groups && (
            <FormValidationError message="Please select at least one group/user" />
          )}
          <Controller
            name="groups"
            render={({ onChange, value, ...props }) => (
              <Autocomplete
                multiple
                id="dataSharingFormGroupsSelect"
                options={groups}
                value={value}
                onChange={(e, data) => onChange(data)}
                getOptionLabel={(group) => group.name}
                filterSelectedOptions
                renderInput={(params) => (
                  <TextField
                    // eslint-disable-next-line react/jsx-props-no-spreading
                    {...params}
                    error={!!errors.groups}
                    variant="outlined"
                    label="Select Groups/Users"
                    className={classes.groupSelect}
                  />
                )}
                // eslint-disable-next-line react/jsx-props-no-spreading
                {...props}
              />
            )}
            control={control}
            rules={{ validate: validateGroups }}
            defaultValue={[]}
          />
          <br />
          <div>
            <Button
              variant="contained"
              type="submit"
              name="submitShareButton"
              disabled={isSubmitting}
            >
              Submit
            </Button>
          </div>
          <div style={{ display: isSubmitting ? "block" : "none" }}>
            Processing...
          </div>
        </form>
      </div>
    </>
  );
};
ManageDataForm.propTypes = {
  route: PropTypes.shape({
    id: PropTypes.string,
  }).isRequired,
};

export default ManageDataForm;<|MERGE_RESOLUTION|>--- conflicted
+++ resolved
@@ -103,12 +103,9 @@
   owner,
   reducers,
   observers,
-<<<<<<< HEAD
+  origin,
   external_reducer,
   external_observer
-=======
-  origin
->>>>>>> 7b695ad2
 ) => ({
   id,
   instrument,
@@ -117,12 +114,9 @@
   owner,
   reducers,
   observers,
-<<<<<<< HEAD
+  origin,
   external_reducer,
   external_observer,
-=======
-  origin,
->>>>>>> 7b695ad2
 });
 
 const photHeadCells = [
@@ -263,12 +257,9 @@
           spec.owner,
           spec.reducers,
           spec.observers,
-<<<<<<< HEAD
+          spec.origin,
           spec.external_reducer,
           spec.external_observer
-=======
-          spec.origin
->>>>>>> 7b695ad2
         )
       )
     : [];
