--- conflicted
+++ resolved
@@ -192,11 +192,11 @@
           </Grid>
           <Grid item sm={6}>
             <Typography variant="h6">TNS</Typography>
-<<<<<<< HEAD
+            <TNSSpectraForm obj_id={route.id} spectrum_id={rowData[0]} />
+          </Grid>
+          <Grid item sm={6}>
+            <Typography variant="h6">Synthetic Photometry</Typography>
             <SyntheticPhotometryForm spectrum_id={rowData[0]} />
-=======
-            <TNSSpectraForm obj_id={route.id} spectrum_id={rowData[0]} />
->>>>>>> 35bf96a8
           </Grid>
         </Grid>
       </TableCell>
