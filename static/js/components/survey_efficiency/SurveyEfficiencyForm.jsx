--- conflicted
+++ resolved
@@ -4,10 +4,6 @@
 import Select from "@mui/material/Select";
 import InputLabel from "@mui/material/InputLabel";
 import MenuItem from "@mui/material/MenuItem";
-<<<<<<< HEAD
-=======
-
->>>>>>> 7d291477
 import Form from "@rjsf/mui";
 import validator from "@rjsf/validator-ajv8";
 import CircularProgress from "@mui/material/CircularProgress";
@@ -83,46 +79,26 @@
     .format("YYYY-MM-DDTHH:mm:ssZ");
 
   const groupLookUp = {};
-<<<<<<< HEAD
-=======
-
->>>>>>> 7d291477
   allGroups?.forEach((group) => {
     groupLookUp[group.id] = group;
   });
 
   const telLookUp = {};
-<<<<<<< HEAD
-=======
-
->>>>>>> 7d291477
   telescopeList?.forEach((tel) => {
     telLookUp[tel.id] = tel;
   });
 
   const allocationLookUp = {};
-<<<<<<< HEAD
-=======
-
->>>>>>> 7d291477
   allocationList?.forEach((allocation) => {
     allocationLookUp[allocation.id] = allocation;
   });
 
   const instLookUp = {};
-<<<<<<< HEAD
-=======
-
->>>>>>> 7d291477
   instrumentList?.forEach((instrumentObj) => {
     instLookUp[instrumentObj.id] = instrumentObj;
   });
 
   const locLookUp = {};
-<<<<<<< HEAD
-=======
-
->>>>>>> 7d291477
   gcnevent.localizations?.forEach((loc) => {
     locLookUp[loc.id] = loc;
   });
