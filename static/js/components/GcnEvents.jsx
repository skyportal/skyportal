--- conflicted
+++ resolved
@@ -272,7 +272,6 @@
       },
     },
     {
-<<<<<<< HEAD
       name: "aliases",
       label: "Aliases",
       options: {
@@ -280,9 +279,6 @@
       },
     },
     {
-      name: "tags",
-      label: "Tags",
-=======
       name: "gcn_tags",
       label: "Event Tags",
       options: {
@@ -292,7 +288,6 @@
     {
       name: "localization_tags",
       label: "Localization Tags",
->>>>>>> b1960f76
       options: {
         customBodyRenderLite: renderLocalizationTags,
       },
