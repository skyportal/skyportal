import React, { useEffect, useState } from "react";
import { useDispatch, useSelector } from "react-redux";
import { Link } from "react-router-dom";
import Typography from "@mui/material/Typography";
import Paper from "@mui/material/Paper";
import {
  createTheme,
  ThemeProvider,
  StyledEngineProvider,
  useTheme,
  adaptV4Theme,
} from "@mui/material/styles";
import makeStyles from "@mui/styles/makeStyles";
import Chip from "@mui/material/Chip";
import Button from "@mui/material/Button";
import InfoIcon from "@mui/icons-material/Info";

import MUIDataTable from "mui-datatables";

import { filterOutEmptyValues } from "../API";
import * as gcnEventsActions from "../ducks/gcnEvents";
import Spinner from "./Spinner";
import GcnEventsFilterForm from "./GcnEventsFilterForm";

const useStyles = makeStyles((theme) => ({
  container: {
    width: "100%",
    overflow: "scroll",
  },
  eventTags: {
    marginLeft: "0.5rem",
    "& > div": {
      margin: "0.25rem",
      color: "white",
      background: theme.palette.primary.main,
    },
  },
  gcnEventLink: {
    color:
      theme.palette.mode === "dark"
        ? theme.palette.secondary.main
        : theme.palette.primary.main,
  },
}));

// Tweak responsive styling
const getMuiTheme = (theme) =>
  createTheme(
    adaptV4Theme({
      palette: theme.palette,
      overrides: {
        MUIDataTablePagination: {
          toolbar: {
            flexFlow: "row wrap",
            justifyContent: "flex-end",
            padding: "0.5rem 1rem 0",
            [theme.breakpoints.up("sm")]: {
              // Cancel out small screen styling and replace
              padding: "0px",
              paddingRight: "2px",
              flexFlow: "row nowrap",
            },
          },
          tableCellContainer: {
            padding: "1rem",
          },
          selectRoot: {
            marginRight: "0.5rem",
            [theme.breakpoints.up("sm")]: {
              marginLeft: "0",
              marginRight: "2rem",
            },
          },
        },
      },
    })
  );

const defaultNumPerPage = 10;

const GcnEvents = () => {
  const classes = useStyles();
  const theme = useTheme();
  const dispatch = useDispatch();
  const gcnEvents = useSelector((state) => state.gcnEvents);
  const [filterFormSubmitted, setFilterFormSubmitted] = useState(false);

  const [fetchParams, setFetchParams] = useState({
    pageNumber: 1,
    numPerPage: defaultNumPerPage,
  });

  useEffect(() => {
    dispatch(gcnEventsActions.fetchGcnEvents());
  }, [dispatch]);

  if (!gcnEvents) {
    return <p>No gcnEvents available...</p>;
  }

  const { events, totalMatches } = gcnEvents;

  const handlePageChange = async (pageNumber, numPerPage, sortData) => {
    const params = {
      ...fetchParams,
      pageNumber,
      numPerPage,
    };
    if (sortData && Object.keys(sortData).length > 0) {
      params.sortBy = sortData.name;
      params.sortOrder = sortData.direction;
    }
    // Save state for future
    setFetchParams(params);
    await dispatch(gcnEventsActions.fetchGcnEvents(params));
  };

  const handleTableFilter = async (pageNumber, numPerPage, filterData) => {
    const params = {
      ...fetchParams,
      pageNumber,
      numPerPage,
    };
    if (filterData && Object.keys(filterData).length > 0) {
      params.startDate = filterData.startDate;
      params.endDate = filterData.endDate;
      params.tag = filterData.tag;
    }
    // Save state for future
    setFetchParams(params);
    await dispatch(gcnEventsActions.fetchGcnEvents(params));
  };

  const handleTableSorting = async (sortData) => {
    const params = {
      ...fetchParams,
      pageNumber: 1,
      sortBy: sortData.name,
      sortOrder: sortData.direction,
    };
    setFetchParams(params);
    await dispatch(gcnEventsActions.fetchGcnEvents(params));
  };

  const handleFilterSubmit = async (formData) => {
    const data = filterOutEmptyValues(formData);

    handleTableFilter(1, defaultNumPerPage, data);
    setFilterFormSubmitted(true);
  };

  const handleTableChange = (action, tableState) => {
    if (action === "changePage" || action === "changeRowsPerPage") {
      handlePageChange(
        tableState.page + 1,
        tableState.rowsPerPage,
        tableState.sortOrder
      );
    }
    if (action === "sort") {
      if (tableState.sortOrder.direction === "none") {
        handlePageChange(1, tableState.rowsPerPage, {});
      } else {
        handleTableSorting(tableState.sortOrder);
      }
    }
  };

  const renderTags = (dataIndex) =>
    events[dataIndex]?.tags?.map((tag) => (
      <Chip size="small" key={tag} label={tag} className={classes.eventTags} />
    ));

  const renderGcnNotices = (dataIndex) => (
    <ul>
      {events[dataIndex]?.gcn_notices?.map((gcnNotice) => (
        <li key={gcnNotice.id}>
          {["date", "ivorn", "dateobs", "stream"].map((attr) => (
            <p key={attr}>
              {attr}: {gcnNotice[attr]}
            </p>
          ))}
        </li>
      ))}
    </ul>
  );

  const renderLocalizations = (dataIndex) => (
    <ul>
      {events[dataIndex]?.localizations?.map((loc) => (
        <li key={loc.id}>
          {["localization_name", "dateobs"].map((attr) => (
            <p key={attr}>
              {attr}: {loc[attr]}
            </p>
          ))}
        </li>
      ))}
    </ul>
  );

  const renderDateObs = (dataIndex) => (
    <Link to={`/gcn_events/${events[dataIndex]?.dateobs}`}>
      <Button className={classes.gcnEventLink}>
        {events[dataIndex]?.dateobs}
      </Button>
    </Link>
  );

<<<<<<< HEAD
  const renderAliases = (dataIndex) =>
    events[dataIndex]?.aliases?.length > 0 ? (
      <p>{events[dataIndex]?.aliases.join(", ")}</p>
    ) : (
      <p>No aliases</p>
    );
=======
  const customFilterDisplay = () =>
    filterFormSubmitted ? (
      <div className={classes.filterAlert}>
        <InfoIcon /> &nbsp; Filters submitted to server!
      </div>
    ) : (
      <GcnEventsFilterForm handleFilterSubmit={handleFilterSubmit} />
    );

>>>>>>> b1258ba0
  const columns = [
    {
      name: "dateobs",
      label: "Date Observed",
      options: {
        customBodyRenderLite: renderDateObs,
      },
    },
    {
      name: "aliases",
      label: "Aliases",
      options: {
        customBodyRenderLite: renderAliases,
      },
    },
    {
      name: "tags",
      label: "Tags",
      options: {
        customBodyRenderLite: renderTags,
      },
    },
    {
      name: "localizations",
      label: "Localizations",
      options: {
        customBodyRenderLite: renderLocalizations,
      },
    },
    {
      name: "gcn_notices",
      label: "GCN Notices",
      options: {
        customBodyRenderLite: renderGcnNotices,
      },
    },
  ];

  const options = {
    selectableRows: "none",
    elevation: 0,
    page: fetchParams.pageNumber - 1,
    rowsPerPage: fetchParams.numPerPage,
    rowsPerPageOptions: [10, 25, 50, 100],
    jumpToPage: true,
    serverSide: true,
    pagination: true,
    count: totalMatches,
    onTableChange: handleTableChange,
    search: false, // Disable search for now (not implemented yet)
    download: false, // Disable download button for now (not implemented yet)
    filter: true,
    customFilterDialogFooter: customFilterDisplay,
  };

  return (
    <div>
      <Typography variant="h5">GCN Events</Typography>
      {gcnEvents ? (
        <Paper className={classes.container}>
          <StyledEngineProvider injectFirst>
            <ThemeProvider theme={getMuiTheme(theme)}>
              <MUIDataTable
                data={gcnEvents.events}
                options={options}
                columns={columns}
              />
            </ThemeProvider>
          </StyledEngineProvider>
        </Paper>
      ) : (
        <Spinner />
      )}
    </div>
  );
};

export default GcnEvents;<|MERGE_RESOLUTION|>--- conflicted
+++ resolved
@@ -207,14 +207,13 @@
     </Link>
   );
 
-<<<<<<< HEAD
   const renderAliases = (dataIndex) =>
     events[dataIndex]?.aliases?.length > 0 ? (
       <p>{events[dataIndex]?.aliases.join(", ")}</p>
     ) : (
       <p>No aliases</p>
     );
-=======
+
   const customFilterDisplay = () =>
     filterFormSubmitted ? (
       <div className={classes.filterAlert}>
@@ -224,7 +223,6 @@
       <GcnEventsFilterForm handleFilterSubmit={handleFilterSubmit} />
     );
 
->>>>>>> b1258ba0
   const columns = [
     {
       name: "dateobs",
