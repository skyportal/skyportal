--- conflicted
+++ resolved
@@ -17,11 +17,9 @@
 
 export const RESET_PARSED_SPECTRUM = "skyportal/RESET_PARSED_SPECTRUM";
 
-<<<<<<< HEAD
 const ADD_SYNTHETIC_PHOTOMETRY = "skyportal/ADD_SYNTHETIC_PHOTOMETRY";
-=======
+
 const ADD_SPECTRUM_TNS = "skyportal/ADD_SPECTRUM_TNS";
->>>>>>> 35bf96a8
 
 export function fetchSourceSpectra(id) {
   return API.GET(`/api/sources/${id}/spectra`, FETCH_SOURCE_SPECTRA);
@@ -35,17 +33,16 @@
   );
 }
 
-<<<<<<< HEAD
 export function addSyntheticPhotometry(id, formData = {}) {
   return API.POST(
     `/api/spectra/synthphot/${id}`,
     ADD_SYNTHETIC_PHOTOMETRY,
     formData
   );
-=======
+}
+
 export function addSpectrumTNS(id, formData = {}) {
   return API.POST(`/api/spectrum/tns/${id}`, ADD_SPECTRUM_TNS, formData);
->>>>>>> 35bf96a8
 }
 
 export function deleteSpectrum(id) {
