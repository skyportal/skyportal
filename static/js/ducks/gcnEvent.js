import messageHandler from "baselayer/MessageHandler";

import * as API from "../API";
import store from "../store";

export const REFRESH_GCN_EVENT = "skyportal/REFRESH_GCN_EVENT";

export const FETCH_GCNEVENT = "skyportal/FETCH_GCNEVENT";
export const FETCH_GCNEVENT_OK = "skyportal/FETCH_GCNEVENT_OK";

export const SUBMIT_GCNEVENT = "skyportal/SUBMIT_GCNEVENT";

const ADD_COMMENT_ON_GCNEVENT = "skyportal/ADD_COMMENT_ON_GCNEVENT";

const EDIT_COMMENT_ON_GCNEVENT = "skyportal/EDIT_COMMENT_ON_GCNEVENT";

const DELETE_COMMENT_ON_GCNEVENT = "skyportal/DELETE_COMMENT_ON_GCNEVENT";
const PATCH_GCNEVENT_SUMMARY = "skyportal/PATCH_GCNEVENT_SUMMARY";

const GET_COMMENT_ON_GCNEVENT_ATTACHMENT =
  "skyportal/GET_COMMENT_ON_GCNEVENT_ATTACHMENT";
const GET_COMMENT_ON_GCNEVENT_ATTACHMENT_OK =
  "skyportal/GET_COMMENT_ON_GCNEVENT_ATTACHMENT_OK";

const GET_COMMENT_ON_GCNEVENT_ATTACHMENT_PREVIEW =
  "skyportal/GET_COMMENT_ON_GCNEVENT_ATTACHMENT_PREVIEW";
const GET_COMMENT_ON_GCNEVENT_ATTACHMENT_PREVIEW_OK =
  "skyportal/GET_COMMENT_ON_GCNEVENT_ATTACHMENT_PREVIEW_OK";

const SUBMIT_OBSERVATION_PLAN_REQUEST =
  "skyportal/SUBMIT_OBSERVATION_PLAN_REQUEST";

const EDIT_OBSERVATION_PLAN_REQUEST = "skyportal/EDIT_OBSERVATION_PLAN_REQUEST";

const DELETE_OBSERVATION_PLAN_REQUEST =
  "skyportal/DELETE_OBSERVATION_PLAN_REQUEST";

const SUBMIT_OBSERVATION_PLAN_REQUEST_TREASUREMAP =
  "skyportal/SUBMIT_OBSERVATION_PLAN_REQUEST_TREASUREMAP";
const DELETE_OBSERVATION_PLAN_REQUEST_TREASUREMAP =
  "skyportal/DELETE_OBSERVATION_PLAN_REQUEST_TREASUREMAP";

const FETCH_OBSERVATION_PLAN_REQUEST =
  "skyportal/FETCH_OBSERVATION_PLAN_REQUEST";
const FETCH_OBSERVATION_PLAN_REQUEST_OK =
  "skyportal/FETCH_OBSERVATION_PLAN_REQUEST_OK";

const SEND_OBSERVATION_PLAN_REQUEST = "skyportal/SEND_OBSERVATION_PLAN_REQUEST";
const REMOVE_OBSERVATION_PLAN_REQUEST =
  "skyportal/REMOVE_OBSERVATION_PLAN_REQUEST";

const CREATE_OBSERVATION_PLAN_REQUEST_OBSERVING_RUN =
  "skyportal/CREATE_OBSERVATION_PLAN_REQUEST_OBSERVING_RUN";

const DELETE_OBSERVATION_PLAN_FIELDS =
  "skyportal/DELETE_OBSERVATION_PLAN_FIELDS";

const POST_GCNEVENT_SUMMARY = "skyportal/POST_GCNEVENT_SUMMARY";
const FETCH_GCNEVENT_SUMMARY = "skyportal/FETCH_GCNEVENT_SUMMARY";
const DELETE_GCNEVENT_SUMMARY = "skyportal/DELETE_GCNEVENT_SUMMARY";

const POST_GCNEVENT_PUBLICATION = "skyportal/POST_GCNEVENT_PUBLICATION";
const FETCH_GCNEVENT_PUBLICATION = "skyportal/FETCH_GCNEVENT_PUBLICATION";
const FETCH_GCNEVENT_PUBLICATION_OK = "skyportal/FETCH_GCNEVENT_PUBLICATION_OK";
const FETCH_GCNEVENT_PUBLICATIONS = "skyportal/FETCH_GCNEVENT_PUBLICATIONS";
const FETCH_GCNEVENT_PUBLICATIONS_OK =
  "skyportal/FETCH_GCNEVENT_PUBLICATIONS_OK";
const REFRESH_GCNEVENT_PUBLICATION = "skyportal/REFRESH_GCNEVENT_PUBLICATION";
const REFRESH_GCNEVENT_PUBLICATIONS = "skyportal/REFRESH_GCNEVENT_PUBLICATIONS";
const DELETE_GCNEVENT_PUBLICATION = "skyportal/DELETE_GCNEVENT_PUBLICATION";
const PATCH_GCNEVENT_PUBLICATION = "skyportal/PATCH_GCNEVENT_PUBLICATION";

const POST_GCN_TACH = "skyportal/POST_GCN_TACH";
const FETCH_GCN_TACH = "skyportal/FETCH_GCN_TACH";
const FETCH_GCN_TACH_OK = "skyportal/FETCH_GCN_TACH_OK";

const POST_GCN_GRACEDB = "skyportal/POST_GCN_GRACEDB";

const PUT_GCN_TRIGGERED = "skyportal/PUT_GCN_TRIGGERED";
const FETCH_GCN_TRIGGERED = "skyportal/FETCH_GCN_TRIGGERED";
const FETCH_GCN_TRIGGERED_OK = "skyportal/FETCH_GCN_TRIGGERED_OK";
const DELETE_GCN_TRIGGERED = "skyportal/DELETE_GCN_TRIGGERED";
const REFRESH_GCN_TRIGGERED = "skyportal/REFRESH_GCN_TRIGGERED";

const POST_GCN_ALIAS = "skyportal/POST_GCN_ALIAS";
const DELETE_GCN_ALIAS = "skyportal/DELETE_GCN_ALIAS";

const FETCH_GCNEVENT_SURVEY_EFFICIENCY =
  "skyportal/FETCH_GCNEVENT_SURVEY_EFFICIENCY";
const FETCH_GCNEVENT_SURVEY_EFFICIENCY_OK =
  "skyportal/FETCH_GCNEVENT_SURVEY_EFFICIENCY_OK";

const FETCH_GCNEVENT_CATALOG_QUERIES =
  "skyportal/FETCH_GCNEVENT_CATALOG_QUERIES";
const FETCH_GCNEVENT_CATALOG_QUERIES_OK =
  "skyportal/FETCH_GCNEVENT_CATALOG_QUERIES_OK";
const REFRESH_GCNEVENT_CATALOG_QUERIES =
  "skyportal/REFRESH_GCNEVENT_CATALOG_QUERIES";

const FETCH_GCNEVENT_OBSERVATION_PLAN_REQUESTS =
  "skyportal/FETCH_GCNEVENT_OBSERVATION_PLAN_REQUESTS";

const FETCH_GCNEVENT_OBSERVATION_PLAN_REQUESTS_OK =
  "skyportal/FETCH_GCNEVENT_OBSERVATION_PLAN_REQUESTS_OK";

const REFRESH_GCNEVENT_OBSERVATION_PLAN_REQUESTS =
  "skyportal/REFRESH_GCNEVENT_OBSERVATION_PLAN_REQUESTS";

export const fetchGcnEvent = (dateobs) =>
  API.GET(`/api/gcn_event/${dateobs}`, FETCH_GCNEVENT);

export function addCommentOnGcnEvent(formData) {
  function fileReaderPromise(file) {
    return new Promise((resolve) => {
      const filereader = new FileReader();
      filereader.readAsDataURL(file);
      filereader.onloadend = () =>
        resolve({ body: filereader.result, name: file.name });
    });
  }
  if (formData.attachment) {
    return (dispatch) => {
      fileReaderPromise(formData.attachment).then((fileData) => {
        formData.attachment = fileData;

        dispatch(
          API.POST(
            `/api/gcn_event/${formData.gcnevent_id}/comments`,
            ADD_COMMENT_ON_GCNEVENT,
            formData
          )
        );
      });
    };
  }
  return API.POST(
    `/api/gcn_event/${formData.gcnevent_id}/comments`,
    ADD_COMMENT_ON_GCNEVENT,
    formData
  );
}

export function editCommentOnGcnEvent(commentID, gcnEventID, formData) {
  function fileReaderPromise(file) {
    return new Promise((resolve) => {
      const filereader = new FileReader();
      filereader.readAsDataURL(file);
      filereader.onloadend = () =>
        resolve({ body: filereader.result, name: file.name });
    });
  }
  if (formData.attachment) {
    return (dispatch) => {
      fileReaderPromise(formData.attachment).then((fileData) => {
        formData.attachment = fileData;

        dispatch(
          API.PUT(
            `/api/gcn_event/${gcnEventID}/comments/${commentID}`,
            EDIT_COMMENT_ON_GCNEVENT,
            formData
          )
        );
      });
    };
  }
  return API.PUT(
    `/api/gcn_event/${gcnEventID}/comments/${commentID}`,
    EDIT_COMMENT_ON_GCNEVENT,
    formData
  );
}

export function deleteCommentOnGcnEvent(gcnEventID, commentID) {
  return API.DELETE(
    `/api/gcn_event/${gcnEventID}/comments/${commentID}`,
    DELETE_COMMENT_ON_GCNEVENT
  );
}

export function fetchObservationPlanRequests(gcnEventID) {
  return API.GET(
    `/api/gcn_event/${gcnEventID}/observation_plan_requests`,
    FETCH_GCNEVENT_OBSERVATION_PLAN_REQUESTS
  );
}

export const submitObservationPlanRequest = (params) => {
  const { instrument_name, ...paramsToSubmit } = params;
  return API.POST(
    "/api/observation_plan",
    SUBMIT_OBSERVATION_PLAN_REQUEST,
    paramsToSubmit
  );
};

export const editObservationPlanRequest = (params, requestID) => {
  const { instrument_name, ...paramsToSubmit } = params;
  return API.PUT(
    `/api/observation_plan/${requestID}`,
    EDIT_OBSERVATION_PLAN_REQUEST,
    paramsToSubmit
  );
};

export const sendObservationPlanRequest = (id) =>
  API.POST(`/api/observation_plan/${id}/queue`, SEND_OBSERVATION_PLAN_REQUEST);

export const removeObservationPlanRequest = (id) =>
  API.DELETE(
    `/api/observation_plan/${id}/queue`,
    REMOVE_OBSERVATION_PLAN_REQUEST
  );

export const deleteObservationPlanRequest = (id) =>
  API.DELETE(`/api/observation_plan/${id}`, DELETE_OBSERVATION_PLAN_REQUEST);

export const submitObservationPlanRequestTreasureMap = (id) =>
  API.POST(
    `/api/observation_plan/${id}/treasuremap`,
    SUBMIT_OBSERVATION_PLAN_REQUEST_TREASUREMAP
  );

export const deleteObservationPlanRequestTreasureMap = (id) =>
  API.DELETE(
    `/api/observation_plan/${id}/treasuremap`,
    DELETE_OBSERVATION_PLAN_REQUEST_TREASUREMAP
  );

export const createObservationPlanRequestObservingRun = (id, params = {}) =>
  API.POST(
    `/api/observation_plan/${id}/observing_run`,
    CREATE_OBSERVATION_PLAN_REQUEST_OBSERVING_RUN,
    params
  );

export const deleteObservationPlanFields = (id, fieldIds) =>
  API.DELETE(
    `/api/observation_plan/${id}/fields`,
    DELETE_OBSERVATION_PLAN_FIELDS,
    { fieldIds }
  );

export function fetchObservationPlan(id) {
  return API.GET(
    `/api/observation_plan/${id}?includePlannedObservations=true`,
    FETCH_OBSERVATION_PLAN_REQUEST
  );
}

export function getCommentOnGcnEventAttachment(gcnEventID, commentID) {
  return API.GET(
    `/api/gcn_event/${gcnEventID}/comments/${commentID}/attachment`,
    GET_COMMENT_ON_GCNEVENT_ATTACHMENT
  );
}

export function getCommentOnGcnEventAttachmentPreview(gcnEventID, commentID) {
  return API.GET(
    `/api/gcn_event/${gcnEventID}/comments/${commentID}`,
    GET_COMMENT_ON_GCNEVENT_ATTACHMENT_PREVIEW
  );
}

export function submitGcnEvent(data) {
  return API.POST("/api/gcn_event", SUBMIT_GCNEVENT, data);
}

export function postGcnEventSummary({ dateobs, params }) {
  return API.POST(
    `/api/gcn_event/${dateobs}/summary`,
    POST_GCNEVENT_SUMMARY,
    params
  );
}

export function fetchGcnEventSummary({ dateobs, summaryID }) {
  return API.GET(
    `/api/gcn_event/${dateobs}/summary/${summaryID}`,
    FETCH_GCNEVENT_SUMMARY
  );
}

export function deleteGcnEventSummary({ dateobs, summaryID }) {
  return API.DELETE(
    `/api/gcn_event/${dateobs}/summary/${summaryID}`,
    DELETE_GCNEVENT_SUMMARY
  );
}

export function patchGcnEventSummary(dateobs, summaryID, formData) {
  return API.PATCH(
    `/api/gcn_event/${dateobs}/summary/${summaryID}`,
    PATCH_GCNEVENT_SUMMARY,
    formData
  );
}

export function postGcnEventPublication({ dateobs, params }) {
  return API.POST(
    `/api/gcn_event/${dateobs}/publication`,
    POST_GCNEVENT_PUBLICATION,
    params
  );
}

export function fetchGcnEventPublication({ dateobs, publicationID }) {
  return API.GET(
    `/api/gcn_event/${dateobs}/publication/${publicationID}`,
    FETCH_GCNEVENT_PUBLICATION
  );
}

export function fetchGcnEventPublications(dateobs) {
  return API.GET(
    `/api/gcn_event/${dateobs}/publication`,
    FETCH_GCNEVENT_PUBLICATIONS
  );
}

export function deleteGcnEventPublication({ dateobs, publicationID }) {
  return API.DELETE(
    `/api/gcn_event/${dateobs}/publication/${publicationID}`,
    DELETE_GCNEVENT_PUBLICATION
  );
}

export function patchGcnEventPublication({ dateobs, publicationID, formData }) {
  return API.PATCH(
    `/api/gcn_event/${dateobs}/publication/${publicationID}`,
    PATCH_GCNEVENT_PUBLICATION,
    formData
  );
}

export function postGcnAlias(dateobs, params = {}) {
  return API.POST(`/api/gcn_event/${dateobs}/alias`, POST_GCN_ALIAS, params);
}

export function deleteGcnAlias(dateobs, params = {}) {
  return API.DELETE(
    `/api/gcn_event/${dateobs}/alias`,
    DELETE_GCN_ALIAS,
    params
  );
}

export function postGcnTach(dateobs) {
  return API.POST(`/api/gcn_event/${dateobs}/tach`, POST_GCN_TACH);
}

export function fetchGcnTach(dateobs) {
  return API.GET(`/api/gcn_event/${dateobs}/tach`, FETCH_GCN_TACH);
}

export function postGcnGraceDB(dateobs) {
  return API.POST(`/api/gcn_event/${dateobs}/gracedb`, POST_GCN_GRACEDB);
}

export function putGcnTrigger({ dateobs, allocationID, triggered }) {
  return API.PUT(
    `/api/gcn_event/${dateobs}/triggered/${allocationID}`,
    PUT_GCN_TRIGGERED,
    { triggered }
  );
}

export function fetchGcnTrigger({ dateobs, allocationID = null }) {
  if (allocationID) {
    return API.GET(
      `/api/gcn_event/${dateobs}/triggered/${allocationID}`,
      FETCH_GCN_TRIGGERED
    );
  }
  return API.GET(`/api/gcn_event/${dateobs}/triggered`, FETCH_GCN_TRIGGERED);
}

export function deleteGcnTrigger({ dateobs, allocationID }) {
  return API.DELETE(
    `/api/gcn_event/${dateobs}/triggered/${allocationID}`,
    DELETE_GCN_TRIGGERED
  );
}

export function fetchGcnEventSurveyEfficiency({ gcnID }) {
  return API.GET(
    `/api/gcn_event/${gcnID}/survey_efficiency`,
    FETCH_GCNEVENT_SURVEY_EFFICIENCY
  );
}

export function fetchGcnEventCatalogQueries({ gcnID }) {
  return API.GET(
    `/api/gcn_event/${gcnID}/catalog_query`,
    FETCH_GCNEVENT_CATALOG_QUERIES
  );
}

// Websocket message handler
messageHandler.add((actionType, payload, dispatch, getState) => {
  const { gcnEvent } = getState();
  const loaded_gcnevent_key = gcnEvent?.dateobs;
  const loaded_publication_key = gcnEvent?.publication?.id;

  if (actionType === FETCH_GCNEVENT) {
    dispatch(fetchGcnEvent(gcnEvent.dateobs)).then((response) => {
      if (response.status === "success") {
        dispatch(fetchGcnTach(gcnEvent.dateobs));
      }
    });
  }
  if (actionType === REFRESH_GCN_EVENT) {
    if (loaded_gcnevent_key === payload.gcnEvent_dateobs) {
      dispatch(fetchGcnEvent(gcnEvent.dateobs)).then((response) => {
        if (response.status === "success") {
          dispatch(fetchGcnTach(gcnEvent.dateobs));
        }
      });
    }
  }
  if (actionType === REFRESH_GCN_TRIGGERED) {
    if (loaded_gcnevent_key === payload.gcnEvent_dateobs) {
      dispatch(fetchGcnTrigger({ dateobs: gcnEvent.dateobs }));
    }
  }
  if (actionType === REFRESH_GCNEVENT_OBSERVATION_PLAN_REQUESTS) {
    if (loaded_gcnevent_key === payload.gcnEvent_dateobs) {
      dispatch(fetchObservationPlanRequests(gcnEvent?.id));
    }
  }
<<<<<<< HEAD
  if (actionType === REFRESH_GCNEVENT_PUBLICATION) {
    if (loaded_publication_key === payload?.publication_id) {
      dispatch(
        fetchGcnEventPublication({
          dateobs: loaded_gcnevent_key,
          publicationID: loaded_publication_key,
        })
      );
    }
  }
  if (actionType === REFRESH_GCNEVENT_PUBLICATIONS) {
    if (loaded_gcnevent_key === payload?.gcnEvent_dateobs) {
      dispatch(fetchGcnEventPublications(loaded_gcnevent_key));
=======
  if (actionType === REFRESH_GCNEVENT_CATALOG_QUERIES) {
    const loaded_gcnevent_key = gcnEvent?.dateobs;
    if (loaded_gcnevent_key === payload.gcnEvent_dateobs) {
      dispatch(fetchGcnEventCatalogQueries({ gcnID: gcnEvent?.id }));
>>>>>>> ae68399c
    }
  }
});

const reducer = (state = null, action) => {
  switch (action.type) {
    case FETCH_GCNEVENT_OK: {
      if (action.data?.dateobs === state?.dateobs) {
        return {
          ...state,
          ...action.data,
        };
      }
      return action.data;
    }
    case GET_COMMENT_ON_GCNEVENT_ATTACHMENT_OK: {
      const { commentId, text, attachment, attachment_name } = action.data;
      return {
        ...state,
        commentAttachment: {
          commentId,
          text,
          attachment,
          attachment_name,
        },
      };
    }
    case GET_COMMENT_ON_GCNEVENT_ATTACHMENT_PREVIEW_OK: {
      const { commentId, text, attachment, attachment_name } = action.data;
      return {
        ...state,
        commentAttachment: {
          commentId,
          text,
          attachment,
          attachment_name,
        },
      };
    }
    case FETCH_GCN_TACH_OK: {
      return {
        ...state,
        circulars: action.data.circulars,
      };
    }
    case FETCH_GCN_TRIGGERED_OK: {
      return {
        ...state,
        gcn_triggers: action.data,
      };
    }
    case FETCH_GCNEVENT_SURVEY_EFFICIENCY_OK: {
      return {
        ...state,
        survey_efficiency: action.data,
      };
    }
    case FETCH_GCNEVENT_CATALOG_QUERIES_OK: {
      return {
        ...state,
        catalog_queries: action.data,
      };
    }
    case FETCH_GCNEVENT_OBSERVATION_PLAN_REQUESTS_OK: {
      return {
        ...state,
        observation_plans: action.data,
      };
    }
    case FETCH_OBSERVATION_PLAN_REQUEST_OK: {
      return {
        ...state,
        observation_plan: action.data,
      };
    }
    case FETCH_GCNEVENT_PUBLICATION_OK: {
      return {
        ...state,
        publication: action.data,
      };
    }
    case FETCH_GCNEVENT_PUBLICATIONS_OK: {
      return {
        ...state,
        publications: action.data,
      };
    }
    default:
      return state;
  }
};

store.injectReducer("gcnEvent", reducer);<|MERGE_RESOLUTION|>--- conflicted
+++ resolved
@@ -428,7 +428,11 @@
       dispatch(fetchObservationPlanRequests(gcnEvent?.id));
     }
   }
-<<<<<<< HEAD
+  if (actionType === REFRESH_GCNEVENT_CATALOG_QUERIES) {
+    if (loaded_gcnevent_key === payload.gcnEvent_dateobs) {
+      dispatch(fetchGcnEventCatalogQueries({ gcnID: gcnEvent?.id }));
+    }
+  }
   if (actionType === REFRESH_GCNEVENT_PUBLICATION) {
     if (loaded_publication_key === payload?.publication_id) {
       dispatch(
@@ -442,12 +446,6 @@
   if (actionType === REFRESH_GCNEVENT_PUBLICATIONS) {
     if (loaded_gcnevent_key === payload?.gcnEvent_dateobs) {
       dispatch(fetchGcnEventPublications(loaded_gcnevent_key));
-=======
-  if (actionType === REFRESH_GCNEVENT_CATALOG_QUERIES) {
-    const loaded_gcnevent_key = gcnEvent?.dateobs;
-    if (loaded_gcnevent_key === payload.gcnEvent_dateobs) {
-      dispatch(fetchGcnEventCatalogQueries({ gcnID: gcnEvent?.id }));
->>>>>>> ae68399c
     }
   }
 });
