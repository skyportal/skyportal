import messageHandler from "baselayer/MessageHandler";

import * as API from "../API";
import store from "../store";

export const REFRESH_GCNEVENT = "skyportal/REFRESH_GCNEVENT";

export const FETCH_GCNEVENT = "skyportal/FETCH_GCNEVENT";
export const FETCH_GCNEVENT_OK = "skyportal/FETCH_GCNEVENT_OK";

const SUBMIT_OBSERVATION_PLAN_REQUEST =
  "skyportal/SUBMIT_OBSERVATION_PLAN_REQUEST";

const EDIT_OBSERVATION_PLAN_REQUEST = "skyportal/EDIT_OBSERVATION_PLAN_REQUEST";

const DELETE_OBSERVATION_PLAN_REQUEST =
  "skyportal/DELETE_OBSERVATION_PLAN_REQUEST";

<<<<<<< HEAD
const SEND_OBSERVATION_PLAN_REQUEST = "skyportal/SEND_OBSERVATION_PLAN_REQUEST";
const REMOVE_OBSERVATION_PLAN_REQUEST =
  "skyportal/REMOVE_OBSERVATION_PLAN_REQUEST";

=======
>>>>>>> 1a26317b
export const fetchGcnEvent = (dateobs) =>
  API.GET(`/api/gcn_event/${dateobs}`, FETCH_GCNEVENT);

// Websocket message handler
messageHandler.add((actionType, payload, dispatch, getState) => {
  const { gcnEvent } = getState();
  if (actionType === FETCH_GCNEVENT) {
    dispatch(fetchGcnEvent(gcnEvent.dateobs));
  }
  if (actionType === REFRESH_GCNEVENT) {
    const loaded_gcnevent_key = gcnEvent?.dateobs;

    if (loaded_gcnevent_key === payload.gcnEvent_dateobs) {
      dispatch(fetchGcnEvent(gcnEvent.dateobs));
    }
  }
});

const reducer = (state = null, action) => {
  switch (action.type) {
    case FETCH_GCNEVENT_OK: {
      return action.data;
    }
    default:
      return state;
  }
};

export const submitObservationPlanRequest = (params) => {
  const { instrument_name, ...paramsToSubmit } = params;
  return API.POST(
    "/api/observation_plan",
    SUBMIT_OBSERVATION_PLAN_REQUEST,
    paramsToSubmit
  );
};

export const editObservationPlanRequest = (params, requestID) => {
  const { instrument_name, ...paramsToSubmit } = params;
  return API.PUT(
    `/api/observation_plan/${requestID}`,
    EDIT_OBSERVATION_PLAN_REQUEST,
    paramsToSubmit
  );
};

<<<<<<< HEAD
export const sendObservationPlanRequest = (id) =>
  API.POST(`/api/observation_plan/${id}/queue`, SEND_OBSERVATION_PLAN_REQUEST);

export const removeObservationPlanRequest = (id) =>
  API.DELETE(
    `/api/observation_plan/${id}/queue`,
    REMOVE_OBSERVATION_PLAN_REQUEST
  );

=======
>>>>>>> 1a26317b
export const deleteObservationPlanRequest = (id) =>
  API.DELETE(`/api/observation_plan/${id}`, DELETE_OBSERVATION_PLAN_REQUEST);

store.injectReducer("gcnEvent", reducer);<|MERGE_RESOLUTION|>--- conflicted
+++ resolved
@@ -16,13 +16,10 @@
 const DELETE_OBSERVATION_PLAN_REQUEST =
   "skyportal/DELETE_OBSERVATION_PLAN_REQUEST";
 
-<<<<<<< HEAD
 const SEND_OBSERVATION_PLAN_REQUEST = "skyportal/SEND_OBSERVATION_PLAN_REQUEST";
 const REMOVE_OBSERVATION_PLAN_REQUEST =
   "skyportal/REMOVE_OBSERVATION_PLAN_REQUEST";
 
-=======
->>>>>>> 1a26317b
 export const fetchGcnEvent = (dateobs) =>
   API.GET(`/api/gcn_event/${dateobs}`, FETCH_GCNEVENT);
 
@@ -69,7 +66,7 @@
   );
 };
 
-<<<<<<< HEAD
+
 export const sendObservationPlanRequest = (id) =>
   API.POST(`/api/observation_plan/${id}/queue`, SEND_OBSERVATION_PLAN_REQUEST);
 
@@ -79,8 +76,6 @@
     REMOVE_OBSERVATION_PLAN_REQUEST
   );
 
-=======
->>>>>>> 1a26317b
 export const deleteObservationPlanRequest = (id) =>
   API.DELETE(`/api/observation_plan/${id}`, DELETE_OBSERVATION_PLAN_REQUEST);
 
