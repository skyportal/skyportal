import messageHandler from "baselayer/MessageHandler";

import * as API from "../API";
import store from "../store";

const REFRESH_MMADETECTOR = "skyportal/REFRESH_MMADETECTOR";

const FETCH_MMADETECTOR = "skyportal/FETCH_MMADETECTOR";
const FETCH_MMADETECTOR_OK = "skyportal/FETCH_MMADETECTOR_OK";

const SUBMIT_MMADETECTOR = "skyportal/SUBMIT_MMADETECTOR";

const REFRESH_MMADETECTOR_LIST = "skyportal/REFRESH_MMADETECTOR_LIST";

const FETCH_MMADETECTOR_LIST = "skyportal/FETCH_MMADETECTOR_LIST";
const FETCH_MMADETECTOR_LIST_OK = "skyportal/FETCH_MMADETECTOR_LIST_OK";

export const fetchMMADetector = (id) =>
  API.GET(`/api/mmadetector/${id}`, FETCH_MMADETECTOR);

export const submitMMADetector = (run) =>
  API.POST(`/api/mmadetector`, SUBMIT_MMADETECTOR, run);

export const fetchMMADetectors = () =>
  API.GET("/api/mmadetector", FETCH_MMADETECTOR_LIST);

// Websocket message handler
messageHandler.add((actionType, payload, dispatch, getState) => {
  const { mmadetector } = getState();
  if (actionType === REFRESH_MMADETECTOR) {
    const { mmadetector_id } = payload;
    if (mmadetector_id === mmadetector?.id) {
      dispatch(fetchMMADetector(mmadetector_id));
    }
  }
  if (actionType === REFRESH_MMADETECTOR_LIST) {
    dispatch(fetchMMADetectors());
  }
});

<<<<<<< HEAD
const reducer_mmadetector = (
  state = {
    currentMMADetectors: null,
    currentMMADetectorMenu: "MMADetector List",
  },
  action,
) => {
=======
const reducer_mmadetector = (state = { assignments: [] }, action) => {
>>>>>>> b0fbae11
  switch (action.type) {
    case FETCH_MMADETECTOR_OK: {
      const mmadetector = action.data;
      return {
        ...state,
        ...mmadetector,
      };
    }
    default:
      return state;
  }
};

const reducer_mmadetectors = (state = { mmadetectorList: [] }, action) => {
  switch (action.type) {
    case FETCH_MMADETECTOR_LIST_OK: {
      const mmadetectorList = action.data;
      return {
        ...state,
        mmadetectorList,
      };
    }
    default:
      return state;
  }
};

store.injectReducer("mmadetector", reducer_mmadetector);
store.injectReducer("mmadetectors", reducer_mmadetectors);<|MERGE_RESOLUTION|>--- conflicted
+++ resolved
@@ -38,17 +38,7 @@
   }
 });
 
-<<<<<<< HEAD
-const reducer_mmadetector = (
-  state = {
-    currentMMADetectors: null,
-    currentMMADetectorMenu: "MMADetector List",
-  },
-  action,
-) => {
-=======
-const reducer_mmadetector = (state = { assignments: [] }, action) => {
->>>>>>> b0fbae11
+const reducer_mmadetector = (state = {}, action) => {
   switch (action.type) {
     case FETCH_MMADETECTOR_OK: {
       const mmadetector = action.data;
