import messageHandler from "baselayer/MessageHandler";

import * as API from "../API";
import store from "../store";

export const REFRESH_SOURCE = "skyportal/REFRESH_SOURCE";

const FETCH_LOADED_SOURCE = "skyportal/FETCH_LOADED_SOURCE";
const FETCH_LOADED_SOURCE_OK = "skyportal/FETCH_LOADED_SOURCE_OK";
const FETCH_LOADED_SOURCE_ERROR = "skyportal/FETCH_LOADED_SOURCE_ERROR";
const FETCH_LOADED_SOURCE_FAIL = "skyportal/FETCH_LOADED_SOURCE_FAIL";

const ADD_CLASSIFICATION = "skyportal/ADD_CLASSIFICATION";

const DELETE_CLASSIFICATION = "skyportal/DELETE_CLASSIFICATION";

const ADD_COMMENT = "skyportal/ADD_COMMENT";

const DELETE_COMMENT = "skyportal/DELETE_COMMENT";
const DELETE_COMMENT_ON_SPECTRUM = "skyportal/DELETE_COMMENT_ON_SPECTRUM";

const GET_COMMENT_ATTACHMENT = "skyportal/GET_COMMENT_ATTACHMENT";
const GET_COMMENT_ATTACHMENT_OK = "skyportal/GET_COMMENT_ATTACHMENT_OK";

const GET_COMMENT_ON_SPECTRUM_ATTACHMENT =
  "skyportal/GET_COMMENT_ON_SPECTRUM_ATTACHMENT";
const GET_COMMENT_ON_SPECTRUM_ATTACHMENT_OK =
  "skyportal/GET_COMMENT_ON_SPECTRUM_ATTACHMENT_OK";

const ADD_SOURCE_VIEW = "skyportal/ADD_SOURCE_VIEW";

const SUBMIT_FOLLOWUP_REQUEST = "skyportal/SUBMIT_FOLLOWUP_REQUEST";

const EDIT_FOLLOWUP_REQUEST = "skyportal/EDIT_FOLLOWUP_REQUEST";

const SUBMIT_ASSIGNMENT = "skyportal/SUBMIT_ASSIGNMENT";

const EDIT_ASSIGNMENT = "skyportal/EDIT_ASSIGNMENT";

const DELETE_ASSIGNMENT = "skyportal/DELETE_ASSIGNMENT";

const SAVE_SOURCE = "skyportal/SAVE_SOURCE";

const TRANSFER_SOURCE_OR_REQUEST_SAVE =
  "skyportal/TRANSFER_SOURCE_OR_REQUEST_SAVE";

const UPDATE_SOURCE = "skyportal/UPDATE_SOURCE";

const DELETE_FOLLOWUP_REQUEST = "skyportal/DELETE_FOLLOWUP_REQUEST";

const GET_PHOTOMETRY_REQUEST = "skyportal/GET_PHOTOMETRY_REQUEST";

const UPLOAD_PHOTOMETRY = "skyportal/UPLOAD_PHOTOMETRY";

const SHARE_DATA = "skyportal/SHARE_DATA";

const SEND_ALERT = "skyportal/SEND_ALERT";

<<<<<<< HEAD
const FETCH_PHOTOZ = "skyportal/FETCH_PHOTOZ";
=======
const FETCH_WISE = "skyportal/FETCH_WISE";

const FETCH_VIZIER = "skyportal/FETCH_VIZIER";
>>>>>>> 0b0718e7

export const shareData = (data) => API.POST("/api/sharing", SHARE_DATA, data);

export const uploadPhotometry = (data) =>
  API.POST("/api/photometry", UPLOAD_PHOTOMETRY, data);

export function addClassification(formData) {
  return API.POST(`/api/classification`, ADD_CLASSIFICATION, formData);
}

export function deleteClassification(classification_id) {
  return API.DELETE(
    `/api/classification/${classification_id}`,
    DELETE_CLASSIFICATION
  );
}

export function addComment(formData) {
  function fileReaderPromise(file) {
    return new Promise((resolve) => {
      const filereader = new FileReader();
      filereader.readAsDataURL(file);
      filereader.onloadend = () =>
        resolve({ body: filereader.result, name: file.name });
    });
  }
  if (formData.attachment) {
    return (dispatch) => {
      fileReaderPromise(formData.attachment).then((fileData) => {
        formData.attachment = fileData;

        if (formData.spectrum_id) {
          dispatch(
            API.POST(
              `/api/spectra/${formData.spectrum_id}/comments`,
              ADD_COMMENT,
              formData
            )
          );
        } else {
          dispatch(
            API.POST(
              `/api/sources/${formData.obj_id}/comments`,
              ADD_COMMENT,
              formData
            )
          );
        }
      });
    };
  }
  if (formData.spectrum_id) {
    return API.POST(
      `/api/spectra/${formData.spectrum_id}/comments`,
      ADD_COMMENT,
      formData
    );
  }
  return API.POST(
    `/api/sources/${formData.obj_id}/comments`,
    ADD_COMMENT,
    formData
  );
}

export function deleteComment(sourceID, commentID) {
  return API.DELETE(
    `/api/sources/${sourceID}/comments/${commentID}`,
    DELETE_COMMENT
  );
}

export function deleteCommentOnSpectrum(spectrumID, commentID) {
  return API.DELETE(
    `/api/spectra/${spectrumID}/comments/${commentID}`,
    DELETE_COMMENT_ON_SPECTRUM
  );
}

export function getCommentAttachment(sourceID, commentID) {
  return API.GET(
    `/api/sources/${sourceID}/comments/${commentID}/attachment`,
    GET_COMMENT_ATTACHMENT
  );
}

export function getCommentOnSpectrumAttachment(spectrumID, commentID) {
  return API.GET(
    `/api/spectra/${spectrumID}/comments/${commentID}/attachment`,
    GET_COMMENT_ON_SPECTRUM_ATTACHMENT
  );
}

export function fetchSource(id, actionType = FETCH_LOADED_SOURCE) {
  return API.GET(
    `/api/sources/${id}?includeComments=true&includeColorMagnitude=true&includeThumbnails=true&includePhotometryExists=true&includeSpectrumExists=true`,
    actionType
  );
}

export function addSourceView(id) {
  return API.POST(`/api/internal/source_views/${id}`, ADD_SOURCE_VIEW);
}

export const updateSource = (id, payload) =>
  API.PATCH(`/api/sources/${id}`, UPDATE_SOURCE, payload);

export const saveSource = (payload) =>
  API.POST(`/api/sources`, SAVE_SOURCE, payload);

export const acceptSaveRequest = ({ sourceID, groupID }) =>
  API.PATCH(`/api/source_groups/${sourceID}`, SAVE_SOURCE, {
    groupID,
    active: true,
    requested: false,
  });

export const declineSaveRequest = ({ sourceID, groupID }) =>
  API.PATCH(`/api/source_groups/${sourceID}`, SAVE_SOURCE, {
    groupID,
    active: false,
    requested: false,
  });

export const updateSourceGroups = (payload) =>
  API.POST(`/api/source_groups`, TRANSFER_SOURCE_OR_REQUEST_SAVE, payload);

export const submitFollowupRequest = (params) => {
  const { instrument_name, ...paramsToSubmit } = params;
  return API.POST(
    "/api/followup_request",
    SUBMIT_FOLLOWUP_REQUEST,
    paramsToSubmit
  );
};

export const editFollowupRequest = (params, requestID) => {
  const { instrument_name, ...paramsToSubmit } = params;
  return API.PUT(
    `/api/followup_request/${requestID}`,
    EDIT_FOLLOWUP_REQUEST,
    paramsToSubmit
  );
};

export const deleteFollowupRequest = (id) =>
  API.DELETE(`/api/followup_request/${id}`, DELETE_FOLLOWUP_REQUEST);

export const getPhotometryRequest = (id) =>
  API.GET(`/api/photometry_request/${id}`, GET_PHOTOMETRY_REQUEST);

export const submitAssignment = (params) =>
  API.POST("/api/assignment", SUBMIT_ASSIGNMENT, params);

export const editAssignment = (params, assignmentID) =>
  API.PUT(`/api/assignment/${assignmentID}`, EDIT_ASSIGNMENT, params);

export const deleteAssignment = (id) =>
  API.DELETE(`/api/assignment/${id}`, DELETE_ASSIGNMENT);

export const sendAlert = (params) =>
  API.POST(`/api/source_notifications`, SEND_ALERT, params);

<<<<<<< HEAD
export const fetchPhotoz = (sourceID) =>
  API.POST(`/api/sources/${sourceID}/annotations/datalab`, FETCH_PHOTOZ);
=======
export const fetchWise = (sourceID) =>
  API.POST(`/api/sources/${sourceID}/annotations/irsa`, FETCH_WISE);

export const fetchVizier = (sourceID) =>
  API.POST(`/api/sources/${sourceID}/annotations/vizier`, FETCH_VIZIER);
>>>>>>> 0b0718e7

// Websocket message handler
messageHandler.add((actionType, payload, dispatch, getState) => {
  const { source } = getState();

  if (actionType === REFRESH_SOURCE) {
    const loaded_obj_key = source?.internal_key;

    if (loaded_obj_key === payload.obj_key) {
      dispatch(fetchSource(source.id));
    }
  }
});

// Reducer for currently displayed source
const reducer = (state = { source: null, loadError: false }, action) => {
  switch (action.type) {
    case FETCH_LOADED_SOURCE_OK: {
      const source = action.data;
      return {
        ...state,
        ...source,
        loadError: "",
      };
    }
    case FETCH_LOADED_SOURCE_ERROR:
      return {
        ...state,
        loadError: action.message,
      };

    case FETCH_LOADED_SOURCE_FAIL:
      return {
        ...state,
        loadError: `Error while loading source: ${action.message}`,
      };
    case GET_COMMENT_ATTACHMENT_OK: {
      const { commentId, attachment } = action.data;
      return {
        ...state,
        commentAttachment: {
          commentId,
          attachment,
        },
      };
    }
    case GET_COMMENT_ON_SPECTRUM_ATTACHMENT_OK: {
      const { commentId, attachment } = action.data;
      return {
        ...state,
        commentAttachment: {
          commentId,
          attachment,
        },
      };
    }
    default:
      return state;
  }
};

store.injectReducer("source", reducer);<|MERGE_RESOLUTION|>--- conflicted
+++ resolved
@@ -56,13 +56,11 @@
 
 const SEND_ALERT = "skyportal/SEND_ALERT";
 
-<<<<<<< HEAD
 const FETCH_PHOTOZ = "skyportal/FETCH_PHOTOZ";
-=======
+
 const FETCH_WISE = "skyportal/FETCH_WISE";
 
 const FETCH_VIZIER = "skyportal/FETCH_VIZIER";
->>>>>>> 0b0718e7
 
 export const shareData = (data) => API.POST("/api/sharing", SHARE_DATA, data);
 
@@ -226,16 +224,14 @@
 export const sendAlert = (params) =>
   API.POST(`/api/source_notifications`, SEND_ALERT, params);
 
-<<<<<<< HEAD
 export const fetchPhotoz = (sourceID) =>
   API.POST(`/api/sources/${sourceID}/annotations/datalab`, FETCH_PHOTOZ);
-=======
+
 export const fetchWise = (sourceID) =>
   API.POST(`/api/sources/${sourceID}/annotations/irsa`, FETCH_WISE);
 
 export const fetchVizier = (sourceID) =>
   API.POST(`/api/sources/${sourceID}/annotations/vizier`, FETCH_VIZIER);
->>>>>>> 0b0718e7
 
 // Websocket message handler
 messageHandler.add((actionType, payload, dispatch, getState) => {
