--- conflicted
+++ resolved
@@ -14,11 +14,7 @@
   "enumTypes",
   "streams",
   "allocations",
-<<<<<<< HEAD
-  "externalPublishingBots",
-=======
   "sharingServices",
->>>>>>> 2e1fc6a0
   "instrumentForms",
   "observingRuns",
   "analysisServices",
