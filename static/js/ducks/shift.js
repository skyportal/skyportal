--- conflicted
+++ resolved
@@ -40,7 +40,6 @@
   return API.DELETE(`/api/shifts/${shiftID}`, DELETE_SHIFT);
 }
 
-<<<<<<< HEAD
 export function addCommentOnShift(formData) {
   function fileReaderPromise(file) {
     return new Promise((resolve) => {
@@ -91,7 +90,8 @@
     `/api/shift/${shiftID}/comments/${commentID}`,
     GET_COMMENT_ON_SHIFT_ATTACHMENT_PREVIEW
   );
-=======
+}
+
 export function getShiftsSummary({ shiftID, startDate, endDate }) {
   let data = null;
   let url = `/api/shifts/summary`;
@@ -101,7 +101,6 @@
     url = `/api/shifts/summary/${shiftID}`;
   }
   return API.GET(url, FETCH_SHIFT_SUMMARY, data);
->>>>>>> 0a687773
 }
 
 // Websocket message handler
