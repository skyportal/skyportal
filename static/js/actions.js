import * as allocationsActions from "./ducks/allocations";
import * as groupsActions from "./ducks/groups";
import * as profileActions from "./ducks/profile";
import * as sysInfoActions from "./ducks/sysInfo";
import * as dbInfoActions from "./ducks/dbInfo";
import * as configActions from "./ducks/config";
<<<<<<< HEAD
import * as logInfoActions from "./ducks/logInfo";
=======
import * as defaultObservationPlansActions from "./ducks/default_observation_plans";
>>>>>>> c0526e24
import * as newsFeedActions from "./ducks/newsFeed";
import * as topSourcesActions from "./ducks/topSources";
import * as recentSourcesActions from "./ducks/recentSources";
import * as instrumentsActions from "./ducks/instruments";
import * as sourceCountsActions from "./ducks/sourceCounts";
import * as observingRunsActions from "./ducks/observingRuns";
import * as telescopesActions from "./ducks/telescopes";
import * as taxonomyActions from "./ducks/taxonomies";
import * as favoritesActions from "./ducks/favorites";
import * as rejectedActions from "./ducks/rejected_candidates";
import * as shiftsActions from "./ducks/shifts";
import * as tnsrobotsActions from "./ducks/tnsrobots";
import * as enumTypesActions from "./ducks/enum_types";

export default function hydrate() {
  return (dispatch) => {
    dispatch(logInfoActions.fetchLogInfo());
    dispatch(sysInfoActions.fetchSystemInfo());
    dispatch(dbInfoActions.fetchDBInfo());
    dispatch(configActions.fetchConfig());
    dispatch(profileActions.fetchUserProfile());
    dispatch(groupsActions.fetchGroups(true));
    dispatch(newsFeedActions.fetchNewsFeed());
    dispatch(topSourcesActions.fetchTopSources());
    dispatch(instrumentsActions.fetchInstruments());
    dispatch(allocationsActions.fetchAllocations());
    dispatch(instrumentsActions.fetchInstrumentForms());
    dispatch(recentSourcesActions.fetchRecentSources());
    dispatch(sourceCountsActions.fetchSourceCounts());
    dispatch(observingRunsActions.fetchObservingRuns());
    dispatch(telescopesActions.fetchTelescopes());
    dispatch(taxonomyActions.fetchTaxonomies());
    dispatch(favoritesActions.fetchFavorites());
    dispatch(rejectedActions.fetchRejected());
    dispatch(shiftsActions.fetchShifts());
    dispatch(tnsrobotsActions.fetchTNSRobots());
    dispatch(enumTypesActions.fetchEnumTypes());
    dispatch(defaultObservationPlansActions.fetchDefaultObservationPlans());
  };
}<|MERGE_RESOLUTION|>--- conflicted
+++ resolved
@@ -4,11 +4,8 @@
 import * as sysInfoActions from "./ducks/sysInfo";
 import * as dbInfoActions from "./ducks/dbInfo";
 import * as configActions from "./ducks/config";
-<<<<<<< HEAD
 import * as logInfoActions from "./ducks/logInfo";
-=======
 import * as defaultObservationPlansActions from "./ducks/default_observation_plans";
->>>>>>> c0526e24
 import * as newsFeedActions from "./ducks/newsFeed";
 import * as topSourcesActions from "./ducks/topSources";
 import * as recentSourcesActions from "./ducks/recentSources";
