--- conflicted
+++ resolved
@@ -2,14 +2,10 @@
 import * as profileActions from './ducks/profile';
 import * as sysInfoActions from './ducks/sysInfo';
 import * as dbInfoActions from './ducks/dbInfo';
-<<<<<<< HEAD
 import * as configActions from './ducks/config';
-
-=======
 import * as newsFeedActions from './ducks/newsFeed';
 import * as topSourcesActions from './ducks/topSources';
 import * as instrumentsActions from './ducks/instruments';
->>>>>>> d735d6e9
 
 export default function hydrate() {
   return (dispatch) => {
